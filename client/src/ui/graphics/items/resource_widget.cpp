#include "resource_widget.h"
#include <cassert>
#include <QPainter>
#include <QGraphicsLinearLayout>
#include <core/resource/resource_media_layout.h>
#include <core/resource/security_cam_resource.h>
#include <core/resourcemanagment/resource_pool.h>
#include <ui/graphics/opengl/gl_shortcuts.h>
#include <ui/graphics/opengl/gl_context_data.h>
#include <ui/workbench/workbench_item.h>
#include <ui/graphics/painters/loading_progress_painter.h>
#include <ui/graphics/painters/paused_painter.h>
#include <ui/style/globals.h>
#include <camera/resource_display.h>
#include <plugins/resources/archive/abstract_archive_stream_reader.h>
#include <utils/common/warnings.h>
#include <utils/common/scoped_painter_rollback.h>

#include "polygonal_shadow_item.h"
#include "resource_widget_renderer.h"
#include "settings.h"
#include "camera/camdisplay.h"
#include "math.h"

namespace {

    /** Flashing text flash interval */
    static const int TEXT_FLASHING_PERIOD = 1000;

    /** Default frame width. */
    const qreal defaultFrameWidth = 50.0;

    /** Frame extension multiplier determines the width of frame extension relative
     * to frame width.
     *
     * Frame events are processed not only when hovering over the frame itself,
     * but also over its extension. */
    const qreal frameExtensionMultiplier = 1.0;

    /** Default shadow displacement, in scene coordinates. */
    const QPointF defaultShadowDisplacement = QPointF(500.0, 500.0);

    /** Default timeout before the video is displayed as "loading", in milliseconds. */
    const qint64 defaultLoadingTimeoutMSec = 2000;

    /** Default period of progress circle. */
    const qint64 defaultProgressPeriodMSec = 1000;

    /** Default duration of "fade-in" effect for overlay icons. */
    const qint64 defaultOverlayFadeInDurationMSec = 500;

    /** Progress painter storage. */
    class QnLoadingProgressPainterFactory {
    public:
        QnLoadingProgressPainter *operator()(const QGLContext *) {
            return new QnLoadingProgressPainter(0.5, 12, 0.5, QColor(255, 255, 255, 0), QColor(255, 255, 255, 255));
        }
    };

    typedef QnGlContextData<QnLoadingProgressPainter, QnLoadingProgressPainterFactory> QnLoadingProgressPainterStorage;
    Q_GLOBAL_STATIC(QnLoadingProgressPainterStorage, qn_loadingProgressPainterStorage);

    /** Paused painter storage. */
    Q_GLOBAL_STATIC(QnGlContextData<QnPausedPainter>, qn_pausedPainterStorage);
}


// -------------------------------------------------------------------------- //
// Logic
// -------------------------------------------------------------------------- //
QnResourceWidget::QnResourceWidget(QnWorkbenchItem *item, QGraphicsItem *parent):
    base_type(parent),
    m_item(item),
    m_videoLayout(NULL),
    m_channelCount(0),
    m_renderer(NULL),
    m_aspectRatio(-1.0),
    m_enclosingAspectRatio(1.0),
    m_frameWidth(0.0),
    m_frameOpacity(1.0),
    m_aboutToBeDestroyedEmitted(false),
    m_displayFlags(DISPLAY_SELECTION_OVERLAY | DISPLAY_BUTTONS),
    m_motionMaskValid(false),
    m_motionMaskBinDataValid(false),
    m_noDataStaticText("No data"),
    m_offlineStaticText("Offline"),
    m_unauthorizedStaticText("Unauthorized")
{
    /* Set up shadow. */
    m_shadow = new QnPolygonalShadowItem();
    QnPolygonalShadowItem *shadow = m_shadow.data();
    shadow->setParent(this);
    shadow->setColor(qnGlobals->shadowColor());
    shadow->setShapeProvider(this);
    setFlag(QGraphicsItem::ItemSendsGeometryChanges, true);
    setShadowDisplacement(defaultShadowDisplacement);
    invalidateShadowShape();

    /* Set up frame. */
    setFrameWidth(defaultFrameWidth);

    /* Set up buttons layout. */
    m_buttonsLayout = new QGraphicsLinearLayout(Qt::Horizontal);
    m_buttonsLayout->setContentsMargins(0.0, 0.0, 0.0, 0.0);
    m_buttonsLayout->insertStretch(0, 0x1000); /* Set large enough stretch for the item to be placed in right end of the layout. */

    m_buttonsWidget = new QGraphicsWidget(this);
    m_buttonsWidget->setLayout(m_buttonsLayout);
    m_buttonsWidget->setAcceptedMouseButtons(0);

    QGraphicsLinearLayout *layout = new QGraphicsLinearLayout(Qt::Vertical);
    layout->setContentsMargins(0.0, 0.0, 0.0, 0.0);
    layout->addItem(m_buttonsWidget);
    layout->addStretch(0x1000);
    setLayout(layout);

    /* Set up motion-related stuff. */
    for (int i = 0; i < CL_MAX_CHANNELS; ++i) {
        m_motionMaskBinData[i] = (__m128i*) qMallocAligned(MD_WIDTH * MD_HEIGHT/8, 32);
        memset(m_motionMaskBinData[i], 0, MD_WIDTH * MD_HEIGHT/8);
    }

    /* Set up video rendering. */
    m_resource = qnResPool->getResourceByUniqId(item->resourceUid());
    m_display = new QnResourceDisplay(m_resource, this);
    connect(m_display, SIGNAL(resourceUpdated()), this, SLOT(at_display_resourceUpdated()));

    Q_ASSERT(m_display);
    m_videoLayout = m_display->videoLayout();
    Q_ASSERT(m_videoLayout);
    m_channelCount = m_videoLayout->numberOfChannels();

    m_renderer = new QnResourceWidgetRenderer(m_channelCount);
    connect(m_renderer, SIGNAL(sourceSizeChanged(const QSize &)), this, SLOT(at_sourceSizeChanged(const QSize &)));
    m_display->addRenderer(m_renderer);

    /* Init static text. */
    m_noDataStaticText.setPerformanceHint(QStaticText::AggressiveCaching);
    m_offlineStaticText.setPerformanceHint(QStaticText::AggressiveCaching);
    m_unauthorizedStaticText.setPerformanceHint(QStaticText::AggressiveCaching);
    
    /* Set up overlay icons. */
    m_channelState.resize(m_channelCount);

    /* Start displaying. This must be the last line in the constructor. */
    //m_display->start();

}


QnResourceWidget::~QnResourceWidget() {
    ensureAboutToBeDestroyedEmitted();

    delete m_display;

    if(!m_shadow.isNull()) {
        m_shadow.data()->setShapeProvider(NULL);
        delete m_shadow.data();
    }

    for (int i = 0; i < CL_MAX_CHANNELS; ++i)
        qFreeAligned(m_motionMaskBinData[i]);
}

const QnResourcePtr &QnResourceWidget::resource() const {
    return m_display->resource();
}

void QnResourceWidget::setFrameWidth(qreal frameWidth) {
    prepareGeometryChange();

    m_frameWidth = frameWidth;
    qreal extendedFrameWidth = m_frameWidth * (1.0 + frameExtensionMultiplier);
    setWindowFrameMargins(extendedFrameWidth, extendedFrameWidth, extendedFrameWidth, extendedFrameWidth);

    invalidateShadowShape();
    if(m_shadow.data() != NULL)
        m_shadow.data()->setSoftWidth(m_frameWidth);
}

void QnResourceWidget::setEnclosingAspectRatio(qreal enclosingAspectRatio) {
    m_enclosingAspectRatio = enclosingAspectRatio;
}

QRectF QnResourceWidget::enclosingGeometry() const {
    return expanded(m_enclosingAspectRatio, geometry(), Qt::KeepAspectRatioByExpanding);
}

void QnResourceWidget::setEnclosingGeometry(const QRectF &enclosingGeometry) {
    m_enclosingAspectRatio = enclosingGeometry.width() / enclosingGeometry.height();

    if(hasAspectRatio()) {
        setGeometry(expanded(m_aspectRatio, enclosingGeometry, Qt::KeepAspectRatio));
    } else {
        setGeometry(enclosingGeometry);
    }
}

void QnResourceWidget::setGeometry(const QRectF &geometry) {
    /* Unfortunately, widgets with constant aspect ratio cannot be implemented
     * using size hints. So here is one of the workarounds. */

#if 0
    if(!hasAspectRatio()) {
        base_type::setGeometry(geometry);
        return;
    }

    qreal aspectRatio = geometry.width() / geometry.height();
    if(qFuzzyCompare(m_aspectRatio, aspectRatio)) {
        base_type::setGeometry(geometry);
        return;
    }

    /* Calculate actual new size. */
    QSizeF newSize = constrainedSize(geometry.size());

    /* Find anchor point and calculate new position. */
    QRectF oldGeometry = this->geometry();

    qreal newLeft;
    if(qFuzzyCompare(oldGeometry.right(), geometry.right())) {
        newLeft = oldGeometry.right() - newSize.width();
    } else {
        newLeft = geometry.left();
    }

    qreal newTop;
    if(qFuzzyCompare(oldGeometry.bottom(), geometry.bottom())) {
        newTop = oldGeometry.bottom() - newSize.height();
    } else {
        newTop = geometry.top();
    }

    base_type::setGeometry(QRectF(QPointF(newLeft, newTop), newSize));
#endif

    base_type::setGeometry(geometry);
    setTransformOriginPoint(rect().center());
}

QSizeF QnResourceWidget::constrainedSize(const QSizeF constraint) const {
    if(!hasAspectRatio())
        return constraint;

    return expanded(m_aspectRatio, constraint, Qt::KeepAspectRatio);
}

QSizeF QnResourceWidget::sizeHint(Qt::SizeHint which, const QSizeF &constraint) const {
    QSizeF result = base_type::sizeHint(which, constraint);

    if(!hasAspectRatio())
        return result;

    if(which == Qt::MinimumSize)
        return expanded(m_aspectRatio, result, Qt::KeepAspectRatioByExpanding);

    return result;
}

QRectF QnResourceWidget::channelRect(int channel) const {
    if (m_channelCount == 1)
        return QRectF(QPointF(0.0, 0.0), size());

    QSizeF size = this->size();
    qreal w = size.width() / m_videoLayout->width();
    qreal h = size.height() / m_videoLayout->height();

    return QRectF(
        w * m_videoLayout->h_position(channel),
        h * m_videoLayout->v_position(channel),
        w,
        h
    );
}

void QnResourceWidget::showActivityDecorations() {
    setDisplayFlag(DISPLAY_ACTIVITY_OVERLAY, true);
}

void QnResourceWidget::hideActivityDecorations() {
    setDisplayFlag(DISPLAY_ACTIVITY_OVERLAY, false);
}

void QnResourceWidget::invalidateMotionMask() {
    m_motionMaskValid = false;
}

void QnResourceWidget::addToMotionMask(const QRect &gridRect, int channel) {
    ensureMotionMask();

    m_motionMaskList[channel] += gridRect;

    invalidateMotionMaskBinData();
}

void QnResourceWidget::clearMotionMask() {
    for (int i = 0; i < CL_MAX_CHANNELS; ++i)
        m_motionMaskList[i] = QRegion();
    m_motionMaskValid = true;

    invalidateMotionMaskBinData();
}

void QnResourceWidget::ensureMotionMask()
{
    if(m_motionMaskValid)
        return;

    QnSecurityCamResourcePtr camera = qSharedPointerDynamicCast<QnSecurityCamResource>(m_resource);
    if (camera)
    {
        m_motionMaskList = camera->getMotionMaskList();

    }
    m_motionMaskValid = true;
}

void QnResourceWidget::ensureMotionMaskBinData() {
    if(m_motionMaskBinDataValid)
        return;

    ensureMotionMask();
    Q_ASSERT(((unsigned long)m_motionMaskBinData[0])%16 == 0);
    for (int i = 0; i < CL_MAX_CHANNELS; ++i)
        QnMetaDataV1::createMask(m_motionMaskList[i], (char*)m_motionMaskBinData[i]);
}

void QnResourceWidget::invalidateMotionMaskBinData() {
    m_motionMaskBinDataValid = false;
}

void QnResourceWidget::setOverlayIcon(int channel, OverlayIcon icon) {
    ChannelState &state = m_channelState[channel];
    if(state.icon == icon)
        return;

    state.iconFadeInNeeded = state.icon == NO_ICON;
    state.iconChangeTimeMSec = QDateTime::currentMSecsSinceEpoch();
    state.icon = icon;
}

Qt::WindowFrameSection QnResourceWidget::windowFrameSectionAt(const QPointF &pos) const {
    return Qn::toQtFrameSection(static_cast<Qn::WindowFrameSection>(static_cast<int>(windowFrameSectionsAt(QRectF(pos, QSizeF(0.0, 0.0))))));
}

Qn::WindowFrameSections QnResourceWidget::windowFrameSectionsAt(const QRectF &region) const {
    Qn::WindowFrameSections result = Qn::calculateRectangularFrameSections(windowFrameRect(), rect(), region);

    /* This widget has no side frame sections in case aspect ratio is set. */
    if(hasAspectRatio())
        result = result & ~(Qn::LeftSection | Qn::RightSection | Qn::TopSection | Qn::BottomSection);

    return result;
}

void QnResourceWidget::addButton(QGraphicsLayoutItem *button) {
    m_buttonsLayout->addItem(button);
}

void QnResourceWidget::removeButton(QGraphicsLayoutItem *button) {
    m_buttonsLayout->removeItem(button);
}

void QnResourceWidget::ensureAboutToBeDestroyedEmitted() {
    if(m_aboutToBeDestroyedEmitted)
        return;

    m_aboutToBeDestroyedEmitted = true;
    emit aboutToBeDestroyed();
}

int QnResourceWidget::motionGridWidth() const
{
    return MD_WIDTH * m_videoLayout->width();
}

int QnResourceWidget::motionGridHeight() const
{
    return MD_HEIGHT * m_videoLayout->height();
}

QPoint QnResourceWidget::mapToMotionGrid(const QPointF &itemPos)
{
    QPointF gridPosF(cwiseDiv(itemPos, toPoint(cwiseDiv(size(), QSizeF(motionGridWidth(), motionGridHeight())))));
    QPoint gridPos(qFuzzyFloor(gridPosF.x()), qFuzzyFloor(gridPosF.y()));

    return bounded(gridPos, QRect(0, 0, motionGridWidth() + 1, motionGridHeight() + 1));
}

QPointF QnResourceWidget::mapFromMotionGrid(const QPoint &gridPos) {
    return cwiseMul(gridPos, toPoint(cwiseDiv(size(), QSizeF(motionGridWidth(), motionGridHeight()))));
}

<<<<<<< HEAD
void QnResourceWidget::addToMotionSelection(const QRect &gridRect) 
{
    QList<QRegion> prevSelection;
    QList<QRegion> newSelection;

    for (int i = 0; i < m_channelState.size(); ++i)
    {
        prevSelection << m_channelState[i].motionSelection;

        QRect r(0, 0, MD_WIDTH, MD_HEIGHT);
        r.translate(m_videoLayout->h_position(i)*MD_WIDTH, m_videoLayout->v_position(i)*MD_HEIGHT);
        r = gridRect.intersected(r);
        if (r.width() > 0 && r.height() > 0) {
            r.translate(-m_videoLayout->h_position(i)*MD_WIDTH, -m_videoLayout->v_position(i)*MD_HEIGHT);
            m_channelState[i].motionSelection += r;
        }

        newSelection << m_channelState[i].motionSelection;
=======
void QnResourceWidget::addToMotionSelection(const QRect &gridRect) {
    QRegion prevSelection = m_channelState[0].motionSelection;
    m_channelState[0].motionSelection += gridRect.intersected(QRect(0, 0, MD_WIDTH + 1, MD_HEIGHT + 1));
    if(prevSelection != m_channelState[0].motionSelection) {
        //display()->archiveReader()->setMotionRegion(m_channelState[0].motionSelection);
        if (display()->archiveReader())
            emit motionRegionSelected(m_resource, display()->archiveReader(), m_channelState[0].motionSelection);
>>>>>>> 780b901d
    }

    if(prevSelection != newSelection)
        emit motionRegionSelected(m_resource, display()->archiveReader(), newSelection);
}

void QnResourceWidget::clearMotionSelection() 
{
    bool allEmpty = true;
    for (int i = 0; i < m_channelState.size(); ++i) 
        allEmpty &= m_channelState[i].motionSelection.isEmpty();
    if (allEmpty)
        return;
<<<<<<< HEAD

    QList<QRegion> rez;
    for (int i = 0; i < m_channelState.size(); ++i) {
        m_channelState[i].motionSelection = QRegion();
        rez << QRegion();
    }
    emit motionRegionSelected(m_resource, display()->archiveReader(), rez);
=======
    m_channelState[0].motionSelection = QRegion();
    if (display()->archiveReader())
    {
        display()->archiveReader()->setMotionRegion(QRegion());
        emit motionRegionSelected(m_resource, display()->archiveReader(), QRegion());
    }
>>>>>>> 780b901d
}

void QnResourceWidget::setDisplayFlags(DisplayFlags flags) {
    DisplayFlags changedFlags = m_displayFlags ^ flags;
    m_displayFlags = flags;

    if(changedFlags & DISPLAY_MOTION_GRID) {
        QnAbstractArchiveReader *reader = m_display->archiveReader();
        if (reader)
            reader->setSendMotion(flags & DISPLAY_MOTION_GRID);
    }

    if(changedFlags & DISPLAY_BUTTONS)
        m_buttonsWidget->setVisible(flags & DISPLAY_BUTTONS);
}

// -------------------------------------------------------------------------- //
// Shadow
// -------------------------------------------------------------------------- //
void QnResourceWidget::setShadowDisplacement(const QPointF &displacement) {
    m_shadowDisplacement = displacement;

    updateShadowPos();
}

QPolygonF QnResourceWidget::provideShape() {
    QTransform transform = sceneTransform();
    QPointF zero = transform.map(QPointF());
    transform = transform * QTransform::fromTranslate(-zero.x(), -zero.y());

    qreal fw2 = m_frameWidth / 2;
    return transform.map(QPolygonF(QRectF(QPointF(0, 0), size()).adjusted(-fw2, -fw2, fw2, fw2)));
}

void QnResourceWidget::invalidateShadowShape() {
    if(m_shadow.isNull())
        return;

    m_shadow.data()->invalidateShape();
}

void QnResourceWidget::updateShadowZ() {
    if(!m_shadow.isNull()) {
        /* Shadow Z value is managed by workbench display. */
        // m_shadow.data()->setZValue(zValue());
        m_shadow.data()->stackBefore(this);
    }
}

void QnResourceWidget::updateShadowPos() {
    if(!m_shadow.isNull())
        m_shadow.data()->setPos(mapToScene(0.0, 0.0) + m_shadowDisplacement);
}

void QnResourceWidget::updateShadowOpacity() {
    if(!m_shadow.isNull())
        m_shadow.data()->setOpacity(opacity());
}


// -------------------------------------------------------------------------- //
// Handlers
// -------------------------------------------------------------------------- //
QVariant QnResourceWidget::itemChange(GraphicsItemChange change, const QVariant &value) {
    switch(change) {
    case ItemPositionHasChanged:
        updateShadowPos();
        break;
    case ItemTransformHasChanged:
    case ItemRotationHasChanged:
    case ItemScaleHasChanged:
    case ItemTransformOriginPointHasChanged:
        invalidateShadowShape();
        updateShadowPos();
        break;
    case ItemSceneHasChanged:
        if(scene() != NULL && !m_shadow.isNull()) {
            scene()->addItem(m_shadow.data());
            updateShadowZ();
            updateShadowPos();
        }
        break;
    case ItemOpacityHasChanged:
        updateShadowOpacity();
        break;
    case ItemZValueHasChanged:
        updateShadowZ();
        break;
    default:
        break;
    }

    return base_type::itemChange(change, value);
}

void QnResourceWidget::resizeEvent(QGraphicsSceneResizeEvent *event) {
    invalidateShadowShape();

    base_type::resizeEvent(event);
}

bool QnResourceWidget::windowFrameEvent(QEvent *event) {
    bool result = base_type::windowFrameEvent(event);

    if(event->type() == QEvent::GraphicsSceneHoverMove) {
        QGraphicsSceneHoverEvent *e = static_cast<QGraphicsSceneHoverEvent *>(event);

        /* Qt does not unset a cursor unless mouse pointer leaves widget's frame.
         *
         * As this widget may not have a frame section associated with some parts of
         * its frame, cursor must be unset manually. */
        Qt::WindowFrameSection section = windowFrameSectionAt(e->pos());
        if(section == Qt::NoSection)
            unsetCursor();
    }

    return result;
}

void QnResourceWidget::at_sourceSizeChanged(const QSize &size) {
    qreal oldAspectRatio = m_aspectRatio;
    qreal newAspectRatio = static_cast<qreal>(size.width() * m_videoLayout->width()) / (size.height() * m_videoLayout->height());
    if(qFuzzyCompare(oldAspectRatio, newAspectRatio))
        return;

    QRectF enclosingGeometry = this->enclosingGeometry();
    m_aspectRatio = newAspectRatio;

    updateGeometry(); /* Discard cached size hints. */
    setGeometry(expanded(m_aspectRatio, enclosingGeometry, Qt::KeepAspectRatio));

    emit aspectRatioChanged(oldAspectRatio, newAspectRatio);
}

void QnResourceWidget::at_display_resourceUpdated() {
    invalidateMotionMask();
}


// -------------------------------------------------------------------------- //
// Painting
// -------------------------------------------------------------------------- //

void QnResourceWidget::drawFlashingText(QPainter *painter, const QStaticText& text) 
{
    qint64 ticks = QDateTime::currentMSecsSinceEpoch() / TEXT_FLASHING_PERIOD;

    QFont font;
    font.setPointSizeF(550);
    font.setStyleHint(QFont::SansSerif, QFont::ForceOutline);
    QnScopedPainterFontRollback fontRollback(painter, font);
    
    QnScopedPainterPenRollback penRollback(painter, QPen(QColor(255, 208, 208)));
    qreal prevOpacity = painter->opacity();
    qreal opacityF = sin(QDateTime::currentMSecsSinceEpoch()/qreal(TEXT_FLASHING_PERIOD) * M_PI)*0.8 + 0.2;
    painter->setOpacity(opacityF);
    painter->setRenderHint(QPainter::TextAntialiasing);
    painter->setRenderHint(QPainter::Antialiasing);
    painter->drawStaticText(4, 16, text);
    painter->setOpacity(prevOpacity);
}

void QnResourceWidget::paint(QPainter *painter, const QStyleOptionGraphicsItem * /*option*/, QWidget * /*widget*/) {
    if (painter->paintEngine() == NULL) {
        qnWarning("No OpenGL-compatible paint engine was found.");
        return;
    }

    if (painter->paintEngine()->type() != QPaintEngine::OpenGL2 && painter->paintEngine()->type() != QPaintEngine::OpenGL) {
        qnWarning("Painting with the paint engine of type '%1' is not supported", static_cast<int>(painter->paintEngine()->type()));
        return;
    }

    if(m_pausedPainter.isNull()) {
        m_pausedPainter = qn_pausedPainterStorage()->get();
        m_loadingProgressPainter = qn_loadingProgressPainterStorage()->get();
        //m_noDataPainter = qn_noDataPainterStorage()->get();
    }

    QnScopedPainterPenRollback penRollback(painter);
    QnScopedPainterBrushRollback brushRollback(painter);
    QnScopedPainterFontRollback fontRollback(painter);

    /* Update screen size of a single channel. */
    QSizeF itemScreenSize = painter->combinedTransform().mapRect(boundingRect()).size();
    QSize channelScreenSize = QSizeF(itemScreenSize.width() / m_videoLayout->width(), itemScreenSize.height() / m_videoLayout->height()).toSize();
    if(channelScreenSize != m_channelScreenSize) {
        m_channelScreenSize = channelScreenSize;
        m_renderer->setChannelScreenSize(m_channelScreenSize);


    }

    qint64 currentTimeMSec = QDateTime::currentMSecsSinceEpoch();
    painter->beginNativePainting();
    glPushAttrib(GL_CURRENT_BIT | GL_COLOR_BUFFER_BIT); /* Push current color and blending-related options. */
    glEnable(GL_BLEND);
    glBlendFunc(GL_SRC_ALPHA, GL_ONE_MINUS_SRC_ALPHA);

    for(int i = 0; i < m_channelCount; i++) {
        /* Draw content. */
        QRectF rect = channelRect(i);
        QnRenderStatus::RenderStatus status = m_renderer->paint(i, rect, effectiveOpacity());

        /* Draw black rectangle if nothing was drawn. */
        if(status != QnRenderStatus::RENDERED_OLD_FRAME && status != QnRenderStatus::RENDERED_NEW_FRAME) {
            glColor4f(0.0, 0.0, 0.0, effectiveOpacity());
            glBegin(GL_QUADS);
            glVertices(rect);
            glEnd();
        }

        /* Update channel state. */
        if(status == QnRenderStatus::RENDERED_NEW_FRAME)
            m_channelState[i].lastNewFrameTimeMSec = currentTimeMSec;

        /* Set overlay icon. */
        if (m_display->camDisplay()->isStillImage()) {
            setOverlayIcon(i, NO_ICON);
        } else if(m_display->isPaused() && (m_displayFlags & DISPLAY_ACTIVITY_OVERLAY)) {
            setOverlayIcon(i, PAUSED);
        } else if (m_display->camDisplay()->isRealTimeSource() && m_display->resource()->getStatus() == QnResource::Offline) {
            setOverlayIcon(i, OFFLINE);
        } else if (m_display->camDisplay()->isRealTimeSource() && m_display->resource()->getStatus() == QnResource::Unauthorized) {
            setOverlayIcon(i, UNAUTHORIZED);
        } else if (m_display->camDisplay()->isNoData()) {
            setOverlayIcon(i, NO_DATA); 
        } else if(status != QnRenderStatus::RENDERED_NEW_FRAME && (status != QnRenderStatus::RENDERED_OLD_FRAME || currentTimeMSec - m_channelState[i].lastNewFrameTimeMSec >= defaultLoadingTimeoutMSec) && !m_display->isPaused()) {
            setOverlayIcon(i, LOADING);
        } else {
            setOverlayIcon(i, NO_ICON);
        }

        /* Draw overlay icon. */
        drawOverlayIcon(i, rect);

        /* Draw selected / not selected overlay. */
        drawSelection(rect);
    }
    
    glPopAttrib();
    painter->endNativePainting();

    for(int i = 0; i < m_channelCount; i++) 
    {
        if (m_channelState[i].icon == NO_DATA) 
            drawFlashingText(painter, m_noDataStaticText);
        else if (m_channelState[i].icon == OFFLINE) 
            drawFlashingText(painter, m_offlineStaticText);
        else if (m_channelState[i].icon == UNAUTHORIZED) 
            drawFlashingText(painter, m_unauthorizedStaticText);
    }

    /* Draw motion grid. */
    if (m_displayFlags & DISPLAY_MOTION_GRID) {
        for(int i = 0; i < m_channelCount; i++) 
        {
            QRectF rect = channelRect(i);

            drawMotionGrid(painter, rect, m_renderer->lastFrameMetadata(i), i);

            drawMotionMask(painter, rect, i);

            /* Selection. */
            if(!m_channelState[i].motionSelection.isEmpty()) 
				drawFilledRegion(painter, rect, m_channelState[i].motionSelection, qnGlobals->motionSelectionColor());
        }
    }

    /* Draw current time. */
    qint64 time = m_renderer->lastDisplayedTime(0);
    if (time > 1000000ll * 3600 * 24) 
    {
#ifdef _DEBUG
        drawCurrentTime(painter, rect(), time); /* Do not show time for regular media files. */
        drawQualityText(painter, rect(), m_renderer->isLowQualityImage(0) ? "Low" : "Hi");
#endif
    }
}

void QnResourceWidget::paintWindowFrame(QPainter *painter, const QStyleOptionGraphicsItem *, QWidget *) {
    if(qFuzzyIsNull(m_frameOpacity))
        return;

    QSizeF size = this->size();
    qreal w = size.width();
    qreal h = size.height();
    qreal fw = m_frameWidth;
    QColor color = palette().color(isSelected() ? QPalette::Active : QPalette::Inactive, QPalette::Shadow);

    QnScopedPainterOpacityRollback opacityRollback(painter, painter->opacity() * m_frameOpacity);
    QnScopedPainterAntialiasingRollback antialiasingRollback(painter, true); /* Antialiasing is here for a reason. Without it border looks crappy. */
    painter->fillRect(QRectF(-fw,     -fw,     w + fw * 2,  fw), color);
    painter->fillRect(QRectF(-fw,     h,       w + fw * 2,  fw), color);
    painter->fillRect(QRectF(-fw,     0,       fw,          h),  color);
    painter->fillRect(QRectF(w,       0,       fw,          h),  color);
}

void QnResourceWidget::drawSelection(const QRectF &rect) {
    if(!isSelected())
        return;

    if(!(m_displayFlags & DISPLAY_SELECTION_OVERLAY))
        return;

    QColor color = qnGlobals->selectionColor();
    color.setAlpha(color.alpha() * effectiveOpacity());
    glColor(color);
    glBegin(GL_QUADS);
    glVertices(rect);
    glEnd();
}

void QnResourceWidget::drawOverlayIcon(int channel, const QRectF &rect) {
    ChannelState &state = m_channelState[channel];
    if(state.icon == NO_ICON)
        return;

    qint64 currentTimeMSec = QDateTime::currentMSecsSinceEpoch();
    qreal opacityMultiplier = effectiveOpacity() * (state.iconFadeInNeeded ? qBound(0.0, static_cast<qreal>(currentTimeMSec - state.iconChangeTimeMSec) / defaultOverlayFadeInDurationMSec, 1.0) : 1.0);

    glColor4f(0.0, 0.0, 0.0, 0.5 * opacityMultiplier);
    glBegin(GL_QUADS);
    glVertices(rect);
    glEnd();

    if(state.icon == NO_DATA)
        return;

    QRectF iconRect = expanded(
        1.0,
        QRectF(
            rect.center() - toPoint(rect.size()) / 8,
            rect.size() / 4
        ),
        Qt::KeepAspectRatio
    );

    glPushMatrix();
    glTranslatef(iconRect.center().x(), iconRect.center().y(), 1.0);
    glScalef(iconRect.width() / 2, iconRect.height() / 2, 1.0);
    switch(state.icon) {
    case LOADING:
        m_loadingProgressPainter->paint(
            static_cast<qreal>(currentTimeMSec % defaultProgressPeriodMSec) / defaultProgressPeriodMSec,
            opacityMultiplier
        );
        break;
    case PAUSED:
        m_pausedPainter->paint(0.5 * opacityMultiplier);
        break;
    default:
        break;
    }
    glPopMatrix();
}

void QnResourceWidget::drawMotionGrid(QPainter *painter, const QRectF& rect, const QnMetaDataV1Ptr &motion, int channel) {
    double xStep = rect.width() / (double) MD_WIDTH;
    double yStep = rect.height() / (double) MD_HEIGHT;

    ensureMotionMask();

    QVector<QPointF> gridLines;

    for (int x = 0; x < MD_WIDTH; ++x)
    {
        if (m_motionMaskList[channel].isEmpty())
        {
            gridLines << QPointF(x*xStep, 0.0) << QPointF(x*xStep, rect.height());
        }
        else {
            QRegion lineRect(x, 0, 1, MD_HEIGHT+1);
            QRegion drawRegion = lineRect - m_motionMaskList[channel].intersect(lineRect);
            foreach(const QRect& r, drawRegion.rects())
            {
                gridLines << QPointF(x*xStep, r.top()*yStep) << QPointF(x*xStep, qMin(rect.height(),(r.top()+r.height())*yStep));
            }
        }
    }

    for (int y = 0; y < MD_HEIGHT; ++y) {
        if (m_motionMaskList[channel].isEmpty()) {
            gridLines << QPointF(0.0, y*yStep) << QPointF(rect.width(), y*yStep);
        }
        else {
            QRegion lineRect(0, y, MD_WIDTH+1, 1);
            QRegion drawRegion = lineRect - m_motionMaskList[channel].intersect(lineRect);
            foreach(const QRect& r, drawRegion.rects())
            {
                gridLines << QPointF(r.left()*xStep, y*yStep) << QPointF(qMin(rect.width(), (r.left()+r.width())*xStep), y*yStep);
            }
        }
    }

    QnScopedPainterTransformRollback transformRollback(painter);
    painter->setPen(QPen(QColor(255, 255, 255, 40)));
    painter->translate(rect.topLeft());
    painter->drawLines(gridLines);

    if (!motion || motion->channelNumber != channel)
        return;

    ensureMotionMaskBinData();

    QPainterPath motionPath;
    motion->removeMotion(m_motionMaskBinData[motion->channelNumber]);
    for (int y = 0; y < MD_HEIGHT; ++y)
        for (int x = 0; x < MD_WIDTH; ++x)
            if(motion->isMotionAt(x, y))
                motionPath.addRect(QRectF(QPointF(x*xStep, y*yStep), QPointF((x+1)*xStep, (y+1)*yStep)));
    painter->setPen(QPen(QColor(255, 0, 0, 80)));
    painter->drawPath(motionPath);
}

void QnResourceWidget::drawCurrentTime(QPainter *painter, const QRectF &rect, qint64 time)
{
    QString text = QDateTime::fromMSecsSinceEpoch(time/1000).toString("hh:mm:ss.zzz");
    if (!text.isEmpty())
    {
        QFont font;
        //font.setPixelSize(6);
        font.setPointSizeF(550);
        font.setStyleHint(QFont::SansSerif, QFont::ForceOutline);
        QFontMetrics metric(font);
        QSize size = metric.size(Qt::TextSingleLine, text);

        QnScopedPainterFontRollback fontRollback(painter, font);
        QnScopedPainterPenRollback penRollback(painter, QPen(QColor(255, 255, 255, 128)));
        painter->drawText(rect.width() - size.width()-4, rect.height() - size.height()+metric.ascent(), text);
    }
}

void QnResourceWidget::drawQualityText(QPainter *painter, const QRectF &rect, const QString& text)
{
    if (!text.isEmpty())
    {
        QFont font;
        //font.setPixelSize(6);
        font.setPointSizeF(550);
        font.setStyleHint(QFont::SansSerif, QFont::ForceOutline);
        QFontMetrics metric(font);
        QSize size = metric.size(Qt::TextSingleLine, text);

        QnScopedPainterFontRollback fontRollback(painter, font);
        QnScopedPainterPenRollback penRollback(painter, QPen(QColor(255, 255, 255, 128)));
        painter->drawText(4, rect.height() - size.height()+metric.ascent(), text);
    }
}

void QnResourceWidget::drawFilledRegion(QPainter *painter, const QRectF &rect, const QRegion &selection, const QColor &color) {
    QPainterPath path;
    path.addRegion(selection);
    path = path.simplified(); // TODO: this is slow.

    QnScopedPainterTransformRollback transformRollback(painter);
    QnScopedPainterBrushRollback brushRollback(painter, color);
    painter->translate(rect.topLeft());
    painter->scale(rect.width() / MD_WIDTH, rect.height() / MD_HEIGHT);
    painter->setPen(QPen(color));
    painter->drawPath(path);
}

void QnResourceWidget::drawMotionMask(QPainter *painter, const QRectF &rect, int channel)
{
    ensureMotionMask();
    drawFilledRegion(painter, rect, m_motionMaskList[channel], qnGlobals->motionMaskColor());
}<|MERGE_RESOLUTION|>--- conflicted
+++ resolved
@@ -392,7 +392,6 @@
     return cwiseMul(gridPos, toPoint(cwiseDiv(size(), QSizeF(motionGridWidth(), motionGridHeight()))));
 }
 
-<<<<<<< HEAD
 void QnResourceWidget::addToMotionSelection(const QRect &gridRect) 
 {
     QList<QRegion> prevSelection;
@@ -411,15 +410,7 @@
         }
 
         newSelection << m_channelState[i].motionSelection;
-=======
-void QnResourceWidget::addToMotionSelection(const QRect &gridRect) {
-    QRegion prevSelection = m_channelState[0].motionSelection;
-    m_channelState[0].motionSelection += gridRect.intersected(QRect(0, 0, MD_WIDTH + 1, MD_HEIGHT + 1));
-    if(prevSelection != m_channelState[0].motionSelection) {
-        //display()->archiveReader()->setMotionRegion(m_channelState[0].motionSelection);
         if (display()->archiveReader())
-            emit motionRegionSelected(m_resource, display()->archiveReader(), m_channelState[0].motionSelection);
->>>>>>> 780b901d
     }
 
     if(prevSelection != newSelection)
@@ -433,22 +424,16 @@
         allEmpty &= m_channelState[i].motionSelection.isEmpty();
     if (allEmpty)
         return;
-<<<<<<< HEAD
 
     QList<QRegion> rez;
     for (int i = 0; i < m_channelState.size(); ++i) {
         m_channelState[i].motionSelection = QRegion();
-        rez << QRegion();
-    }
-    emit motionRegionSelected(m_resource, display()->archiveReader(), rez);
-=======
-    m_channelState[0].motionSelection = QRegion();
     if (display()->archiveReader())
     {
-        display()->archiveReader()->setMotionRegion(QRegion());
-        emit motionRegionSelected(m_resource, display()->archiveReader(), QRegion());
-    }
->>>>>>> 780b901d
+        rez << QRegion();
+    }
+    emit motionRegionSelected(m_resource, display()->archiveReader(), rez);
+    }
 }
 
 void QnResourceWidget::setDisplayFlags(DisplayFlags flags) {
