#include "curtain_item.h"

#include <limits>

#include <ui/workaround/gl_native_painting.h>
#include <ui/graphics/opengl/gl_shortcuts.h>
#include <utils/common/warnings.h>
#include <opengl_renderer.h>

QnCurtainItem::QnCurtainItem(QGraphicsItem *parent):
    QGraphicsObject(parent)
{
    qreal d = std::numeric_limits<qreal>::max() / 4;
    m_boundingRect = QRectF(QPointF(-d, -d), QPointF(d, d));

    setAcceptedMouseButtons(0);
    /* Don't disable this item here or it will swallow mouse wheel events. */
}

QRectF QnCurtainItem::boundingRect() const {
    return m_boundingRect;
}

void QnCurtainItem::paint(QPainter *painter, const QStyleOptionGraphicsItem *, QWidget *widget) {
<<<<<<< HEAD

    QnGlNativePainting::begin(QGLContext::currentContext(),painter);

    QMatrix4x4 m = QnOpenGLRendererManager::instance(QGLContext::currentContext()).getModelViewMatrix();
    //glPushMatrix();

    QnOpenGLRendererManager::instance(QGLContext::currentContext()).getModelViewMatrix().setToIdentity();
    //glLoadIdentity();

    //glPushAttrib(GL_CURRENT_BIT | GL_COLOR_BUFFER_BIT); /* Push current color and blending-related options. */
    glEnable(GL_BLEND);
=======
#ifdef Q_OS_WIN
    QRectF viewportRect = painter->transform().inverted().mapRect(QRectF(widget->rect()));
    painter->fillRect(viewportRect, m_color);
#else
    QnGlNativePainting::begin(painter);
    glPushMatrix();
    glLoadIdentity();

    glEnable(GL_BLEND); 
>>>>>>> 9b11429e
    glBlendFunc(GL_SRC_ALPHA, GL_ONE_MINUS_SRC_ALPHA); 

    QnOpenGLRendererManager::instance(QGLContext::currentContext()).setColor(m_color);
    QnOpenGLRendererManager::instance(QGLContext::currentContext()).drawColoredQuad(widget->geometry());
    /*
    glBegin(GL_QUADS);
    glColor(m_color);
    glVertices(widget->geometry());
    glEnd();*/

    glDisable(GL_BLEND); 

    QnOpenGLRendererManager::instance(QGLContext::currentContext()).getModelViewMatrix() = m;
    //glPopMatrix();
    QnGlNativePainting::end(painter);
#endif //  Q_OS_WIN
}<|MERGE_RESOLUTION|>--- conflicted
+++ resolved
@@ -22,8 +22,10 @@
 }
 
 void QnCurtainItem::paint(QPainter *painter, const QStyleOptionGraphicsItem *, QWidget *widget) {
-<<<<<<< HEAD
-
+#ifdef Q_OS_WIN
+    QRectF viewportRect = painter->transform().inverted().mapRect(QRectF(widget->rect()));
+    painter->fillRect(viewportRect, m_color);
+#else
     QnGlNativePainting::begin(QGLContext::currentContext(),painter);
 
     QMatrix4x4 m = QnOpenGLRendererManager::instance(QGLContext::currentContext()).getModelViewMatrix();
@@ -32,19 +34,7 @@
     QnOpenGLRendererManager::instance(QGLContext::currentContext()).getModelViewMatrix().setToIdentity();
     //glLoadIdentity();
 
-    //glPushAttrib(GL_CURRENT_BIT | GL_COLOR_BUFFER_BIT); /* Push current color and blending-related options. */
     glEnable(GL_BLEND);
-=======
-#ifdef Q_OS_WIN
-    QRectF viewportRect = painter->transform().inverted().mapRect(QRectF(widget->rect()));
-    painter->fillRect(viewportRect, m_color);
-#else
-    QnGlNativePainting::begin(painter);
-    glPushMatrix();
-    glLoadIdentity();
-
-    glEnable(GL_BLEND); 
->>>>>>> 9b11429e
     glBlendFunc(GL_SRC_ALPHA, GL_ONE_MINUS_SRC_ALPHA); 
 
     QnOpenGLRendererManager::instance(QGLContext::currentContext()).setColor(m_color);
