--- conflicted
+++ resolved
@@ -565,52 +565,7 @@
 }
 
 void QnServerResourceWidget::drawBackground(const QRectF &rect, QPainter *painter) {
-<<<<<<< HEAD
-    qreal width = rect.width();
-    qreal height = rect.height();
-    qreal min = qMin(width, height);
-
-    qreal offset = min / 20.0;
-
-    qreal oh = height - offset*2;
-    qreal ow = width - offset*2;
-
-    if (ow <= 0 || oh <= 0)
-        return;
-
-    QRectF inner(offset, offset, ow, oh);
-
-    
-    if ((qnSettings->lightMode() & Qn::LightModeNoBackground)) 
-        return;
-
-    /* Draw background */
-    if(!m_backgroundGradientPainter)
-        m_backgroundGradientPainter = qn_serverResourceWidget_backgroundGradientPainterStorage()->get(QGLContext::currentContext());
-
-    painter->beginNativePainting();
-    {
-      /*  glEnable(GL_BLEND);
-        glBlendFunc(GL_SRC_ALPHA, GL_ONE_MINUS_SRC_ALPHA);
-
-        glColor4f(0.0, 0.0, 0.0, painter->opacity());
-        glBegin(GL_QUADS);
-        glVertices(rect);
-        glEnd();
-
-        glPushMatrix();
-        glTranslatef(inner.center().x(), inner.center().y(), 1.0);
-        qreal radius = min * 0.5 - offset;
-        glScale(radius, radius);
-        m_backgroundGradientPainter->paint(toTransparent(qnGlobals->backgroundGradientColor(), painter->opacity()));
-        glPopMatrix();
-
-        glDisable(GL_BLEND);*/
-    }
-    painter->endNativePainting();
-=======
     painter->fillRect(rect, palette().color(QPalette::Window));
->>>>>>> b5771aa0
 }
 
 void QnServerResourceWidget::addOverlays() {
