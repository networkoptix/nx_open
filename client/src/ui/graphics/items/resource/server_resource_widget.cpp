#include "server_resource_widget.h"

#include <utils/math/math.h> /* For M_PI. */
#include <utils/math/color_transformations.h>

#include <utils/common/warnings.h>
#include <utils/common/scoped_painter_rollback.h>

#include <client/client_settings.h>
#include <core/resource/media_server_resource.h>

#include <api/media_server_statistics_manager.h>

#include <ui/actions/action_parameters.h>
#include <ui/actions/action_manager.h>
#include <ui/animation/variant_animator.h>
#include <ui/animation/opacity_animator.h>
#include <ui/help/help_topics.h>
#include <ui/help/help_topic_accessor.h>
#include <ui/graphics/instruments/motion_selection_instrument.h>
#include <ui/graphics/items/generic/viewport_bound_widget.h>
#include <ui/graphics/items/generic/image_button_bar.h>
#include <ui/graphics/items/generic/image_button_widget.h>
#include <ui/graphics/items/standard/graphics_label.h>
#include <ui/graphics/opengl/gl_shortcuts.h>
#include <ui/graphics/opengl/gl_context_data.h>
#include <ui/graphics/painters/radial_gradient_painter.h>
#include <ui/style/globals.h>
#include <ui/style/skin.h>
#include <ui/workbench/workbench_context.h>
#include <ui/workbench/workbench_item.h>

namespace {
    /** Convert angle from radians to degrees */
    qreal radiansToDegrees(qreal radian) {
        return (180 * radian) / M_PI;
    }

    qreal maxValue(const QLinkedList<qreal> &values) {
        qreal result = 0;
        for(QLinkedList<qreal>::const_iterator pos = values.begin(); pos != values.end(); pos++) {
            if (*pos > result)
                result = *pos;
        }
        return result;
    }

    QLinkedList<qreal> scaledNetworkValues(const QLinkedList<qreal> &values, const qreal upperBound) {
        if (qFuzzyIsNull(upperBound))
            return values;

        QLinkedList<qreal> result;
        for(QLinkedList<qreal>::const_iterator pos = values.begin(); pos != values.end(); pos++) {
            if (*pos < 0)
                result << *pos;
            else
                result << *pos/upperBound;
        }
        return result;
    }

    QList<QString> initNetworkSuffixes() {
        QList<QString> result;
        result << QObject::tr("b/s"); // TODO: #Elric #TR add propert context.
        result << QObject::tr("Kb/s");
        result << QObject::tr("Mb/s");
   //     result << QObject::tr("Gb/s");
        return result;
    }
    const QList<QString> networkSuffixes = initNetworkSuffixes();

    QString networkLoadText(const qreal value, qreal upperBound) {
        int idx = 0;
        qreal upper = upperBound / 1000;
        while (upper >= 1.0 && idx < networkSuffixes.size() - 1) {
            upperBound = upper;
            upper = upperBound / 1000;
            idx++;
        }

        idx = qMin(idx, networkSuffixes.size() - 1);
        return QString(QLatin1String("%1 %2")).arg(QString::number(value*upperBound, 'f', 2)).arg(networkSuffixes.at(idx));
    }

    /** Create path for the chart */
    QPainterPath createChartPath(const QLinkedList<qreal> &values, qreal x_step, qreal scale, qreal elapsedStep, qreal *currentValue) {
        QPainterPath path;
        qreal maxValue = -1;
        qreal lastValue = 0;
        const qreal x_step2 = x_step*.5;

        qreal x1, y1;
        x1 = -x_step * elapsedStep;

        qreal baseAngle = elapsedStep >= 0.5
            ? radiansToDegrees(qAcos(2 * (1 - elapsedStep)))
            : radiansToDegrees(qAcos(2 * elapsedStep));

        bool first = true;
        bool last = false;
        *currentValue = -1;

        QLinkedList<qreal>::const_iterator backPos = values.end();
        backPos--;

        for(QLinkedList<qreal>::const_iterator pos = values.begin(); pos != values.end(); pos++) {
            qreal value = qMin(*pos, 1.0);
            value = qMax(value, 0.0);
            last = pos == backPos;
            maxValue = qMax(maxValue, value);
            if (first) {
                y1 = value * scale;
                path.moveTo(x1, y1);
                first = false;
                continue;
            }

            /* Drawing only second part of the arc, cut at the beginning */
            bool c1 = x1 + x_step2 < 0.0;

            /* Drawing both parts of the arc, cut at the beginning */
            bool c2 = !c1 && x1 < 0.0;

            /* Drawing both parts of the arc as usual */
            bool c3 = !c1 && !c2 && !last;

            /* Drawing both parts of the arc, cut at the end */
            bool c4 = !c1 && !c2 && !c3 && elapsedStep >= 0.5;

            /* Drawing only first part of the arc, cut at the end */
            bool c5 = !c1 && !c2 && !c3 && !c4;

            qreal y2 = value * scale;
            if (y2 != y1) {
                qreal h = qAbs(y2 - y1);
                qreal angle = (y2 > y1) ? baseAngle : -baseAngle;

                /* Note that we're using 89 degrees for arc length for a reason.
                 * When using full 90 degrees, arcs are connected, but Qt still
                 * inserts an empty line segment to join consecutive arcs.
                 * Path triangulator then chokes when trying to calculate a normal
                 * for this line segment, producing NaNs in its output.
                 * These NaNs are then fed to GPU, resulting in artifacts. */
                qreal a89 = (y2 > y1) ? 89 : -89;
                qreal a90 = (y2 > y1) ? 90 : -90;
                qreal y = qMin(y1, y2);

                if (c1)
                    path.arcMoveTo(x1 + x_step2, y, x_step, h, 180 + angle);
                if (c2)
                    path.arcMoveTo(x1 - x_step2, y, x_step, h, angle);
                if (c2 || c3 || c4)
                    path.arcTo(x1 - x_step2, y, x_step, h, c2 ? angle : a90, c2 ? -angle : -a89);
                if (c1 || c2 || c3 || c4)
                    path.arcTo(x1 + x_step2, y, x_step, h, c1 ? 180 + angle : 180, c1 ? a90 - angle : c4 ? angle : a89);
                if (c5)
                    path.arcTo(x1 - x_step2, y, x_step, h, a90, angle - a90);
            } else {
                if (c1 || c2)
                    path.moveTo(0.0, y1);
                if (c1 || c2 || c3)
                    path.lineTo(x1 + x_step, y2);
                if (c4 || c5)
                    path.lineTo(x1 + x_step * elapsedStep, y2);
            }

            if(last) {
                /* Value that will be shown */
                *currentValue = (lastValue * (1.0 - elapsedStep) + value * elapsedStep);
                break;
            }

            x1 += x_step;
            y1 = y2;
            lastValue = value;
        }

        return path;
    }

    /** Backward sorting because buttonBar inserts buttons in reversed order */
    bool statisticsDataLess(const QnStatisticsData &first, const QnStatisticsData &second) {
        if (first.deviceType == NETWORK && second.deviceType == NETWORK)
            return first.description.toLower() > second.description.toLower();

        if (first.deviceType != second.deviceType)
            return first.deviceType > second.deviceType;
        return first.description.toLower() > second.description.toLower();
    }

    class QnBackgroundGradientPainterFactory {
    public:
        QnRadialGradientPainter *operator()(const QGLContext *context) {
            return new QnRadialGradientPainter(32, QColor(255, 255, 255, 255), QColor(255, 255, 255, 0), context);
        }
    };

    typedef QnGlContextData<QnRadialGradientPainter, QnBackgroundGradientPainterFactory> QnBackgroundGradientPainterStorage;
    Q_GLOBAL_STATIC(QnBackgroundGradientPainterStorage, qn_serverResourceWidget_backgroundGradientPainterStorage)

    const int legendImageSize = 20;
    const int legendFontSize = 20;
    const int legendMaxLength = 60;
    const int itemSpacing = 2;

    const char *legendKeyPropertyName = "_qn_legendKey";

} // anonymous namespace

// -------------------------------------------------------------------------- //
// LegendButtonWidget
// -------------------------------------------------------------------------- //
class LegendButtonWidget: public QnImageButtonWidget {
    typedef QnImageButtonWidget base_type;

public:
    LegendButtonWidget(const QString &text, const QColor &color, QGraphicsItem *parent = NULL):
        base_type(parent, 0),
        m_text(text),
        m_color(color)
    {
        setCheckable(true);
        setProperty(Qn::NoBlockMotionSelection, true);
        setToolTip(m_text);
        setIcon(qnSkin->icon("item/check.png"));
    }

    virtual ~LegendButtonWidget() {}

    QString text() const {
        return m_text;
    }

    void setText(const QString &text) {
        if (m_text == text)
            return;
        m_text = text;
        update();
    }

    QColor color() const {
        return m_color;
    }

    void setColor(const QColor &color) {
        m_color = color;
        update();
    }

protected:
    virtual QSizeF sizeHint(Qt::SizeHint which, const QSizeF &constraint = QSizeF()) const override {
        switch (which) {
        case Qt::MinimumSize:
            return QSizeF(legendImageSize, legendImageSize + itemSpacing);
        case Qt::PreferredSize: {
            QFont font;
            font.setPixelSize(legendFontSize);
            return QSizeF(legendImageSize + QFontMetrics(font).width(m_text) + itemSpacing*2, legendImageSize + itemSpacing);
        }
        case Qt::MaximumSize: {
            QSizeF hint = base_type::sizeHint(which, constraint);
            return QSizeF(hint.width(), legendImageSize + itemSpacing);
        }
        default:
            break;
        }
        return base_type::sizeHint(which, constraint);
    }

    qreal stateOpacity(StateFlags stateFlags) {
        return (stateFlags & HOVERED) ? 1.0 : 0.5;
    }

    virtual void paint(QPainter *painter, StateFlags startState, StateFlags endState, qreal progress, QGLWidget *widget, const QRectF &rect) {
        qreal opacity = painter->opacity();
        painter->setOpacity(opacity * (stateOpacity(startState) * (1.0 - progress) + stateOpacity(endState) * progress));

        QRectF imgRect = QRectF(0, 0, legendImageSize, legendImageSize);
        int textOffset = legendImageSize + itemSpacing;
        QRectF textRect = rect.adjusted(textOffset, 0, 0, 0);
        {
            //TODO: #GDM Text drawing is very slow. #Elric says it is fast in Qt5
            QnScopedPainterPenRollback penRollback(painter, QPen(Qt::black, 2));
            QnScopedPainterBrushRollback brushRollback(painter);

            painter->setBrush(m_color);
            painter->drawRoundedRect(imgRect, 4, 4);

            QFont font;
            font.setPixelSize(legendFontSize);
            QnScopedPainterFontRollback fontRollback(painter, font);
            painter->setPen(QPen(m_color, 3));
            painter->drawText(textRect, m_text);
        }
        base_type::paint(painter, startState, endState, progress, widget, imgRect);
        painter->setOpacity(opacity);
    }

private:
    QString m_text;
    QColor m_color;
};


// -------------------------------------------------------------------------- //
// StatisticsOverlayWidget
// -------------------------------------------------------------------------- //
class StatisticsOverlayWidget: public GraphicsWidget {
    Q_DECLARE_TR_FUNCTIONS(StatisticsOverlayWidget)
    typedef GraphicsWidget base_type;
public:
    StatisticsOverlayWidget(QnServerResourceWidget *widget):
        base_type(widget),
        m_widget(widget)
    {}

    virtual ~StatisticsOverlayWidget() {}

protected:
    virtual QSizeF sizeHint(Qt::SizeHint which, const QSizeF &constraint = QSizeF()) const override {
        return base_type::sizeHint(which == Qt::MinimumSize ? which : Qt::MaximumSize, constraint);
    }

    virtual void paint(QPainter *painter, const QStyleOptionGraphicsItem *option, QWidget *) override {
        QnScopedPainterFontRollback fontRollback(painter);
        Q_UNUSED(fontRollback)
        QFont font(this->font());
        font.setPixelSize(legendFontSize);
        painter->setFont(font);

        QRectF rect = option->rect;

        qreal width = rect.width();
        qreal height = rect.height();

        bool isEmpty = m_widget->m_sortedKeys.isEmpty();

        qreal offsetX = isEmpty ? itemSpacing : itemSpacing * 2 + painter->fontMetrics().width(QLatin1String("100%"));
        qreal offsetTop = isEmpty? itemSpacing : painter->fontMetrics().height() + itemSpacing;
        qreal offsetBottom = itemSpacing;

        const qreal grid_pen_width = 2.5;
        const qreal graph_pen_width = 3.0;
        const qreal frame_pen_width = 3.0;

        qreal ow = width - offsetX*2;
        qreal oh = height - offsetTop - offsetBottom;

        if (ow <= 0 || oh <= 0)
            return;

        QRectF inner(offsetX, offsetTop, ow, oh);

        qreal elapsed_step = m_widget->m_renderStatus == Qn::CannotRender ? 0 :
                (qreal)qBound((qreal)0, (qreal)m_widget->m_elapsedTimer.elapsed(), m_widget->m_updatePeriod) / m_widget->m_updatePeriod;

        const qreal x_step = (qreal)ow*1.0/(m_widget->m_pointsLimit - 2); // one point is cut from the beginning and one from the end
        const qreal y_step = oh * 0.025;

        /* Draw grid */
        {
            QPen grid;
            grid.setColor(m_widget->colors().grid);
            grid.setWidthF(grid_pen_width);

            QPainterPath grid_path;
            for (qreal i = offsetX - (x_step * (elapsed_step + m_widget->m_counter%4 - 4)); i < ow + offsetX; i += x_step*4){
                grid_path.moveTo(i, offsetTop);
                grid_path.lineTo(i, oh + offsetTop);
            }
            for (qreal i = y_step*4 + offsetTop; i < oh + offsetTop; i += y_step*4){
                grid_path.moveTo(offsetX, i);
                grid_path.lineTo(ow + offsetX, i);
            }
            painter->strokePath(grid_path, grid);
        }

        QMap<QString, qreal> displayValues;

        /* Draw graph lines */
        {
            QnScopedPainterTransformRollback transformRollback(painter);
            Q_UNUSED(transformRollback)

            qreal space_offset = graph_pen_width;

            QTransform graphTransform = painter->transform();
            graphTransform.translate(offsetX, oh + offsetTop - space_offset);
            painter->setTransform(graphTransform);

            QPen graphPen;
            graphPen.setWidthF(graph_pen_width);
            graphPen.setCapStyle(Qt::FlatCap);

            foreach(QString key, m_widget->m_sortedKeys) {
                QnStatisticsData &stats = m_widget->m_history[key];

                const QnServerResourceWidget::GraphData &data = m_widget->m_graphDataByKey[key];
                if (!data.visible)
                    continue;

                QLinkedList<qreal> values = stats.values;

                qreal currentValue = 0;
                QPainterPath path = createChartPath(values, x_step, -1.0 * (oh - 2*space_offset), elapsed_step, &currentValue);
                displayValues[key] = currentValue;
                graphPen.setColor(toTransparent(data.color, data.opacity));
                painter->strokePath(path, graphPen);
            }
        }

        /* Draw frame and numeric values */
        {
            QnScopedPainterPenRollback penRollback(painter);
            Q_UNUSED(penRollback)

            QPen main_pen;
            main_pen.setColor(m_widget->colors().frame);
            main_pen.setWidthF(frame_pen_width);
            main_pen.setJoinStyle(Qt::MiterJoin);

            painter->setPen(main_pen);
            painter->drawRect(inner);

            /* Draw text values on the right side */
            {
                qreal opacity = painter->opacity();
                painter->setOpacity(opacity * m_widget->m_infoOpacity);

                qreal xRight = offsetX + ow + itemSpacing * 2;
                foreach(QString key, m_widget->m_sortedKeys) {
                    const QnServerResourceWidget::GraphData &data = m_widget->m_graphDataByKey[key];
                    if (!data.visible)
                        continue;

                    qreal interValue = displayValues[key];
                    if (interValue < 0)
                        continue;
                    qreal y = offsetTop + qMax(offsetTop, oh * (1.0 - interValue));

                    main_pen.setColor(toTransparent(data.color, data.opacity));
                    painter->setPen(main_pen);
                    painter->drawText(xRight, y, tr("%1%").arg(qRound(interValue * 100.0)));
                }

                painter->setOpacity(opacity);
            }
        }
    }

private:
    QnServerResourceWidget *m_widget;
};


// -------------------------------------------------------------------------- //
// QnServerResourceWidget
// -------------------------------------------------------------------------- //
QnServerResourceWidget::QnServerResourceWidget(QnWorkbenchContext *context, QnWorkbenchItem *item, QGraphicsItem *parent /* = NULL */):
    base_type(context, item, parent),
    m_manager(context->instance<QnMediaServerStatisticsManager>()),
    m_lastHistoryId(-1),
    m_counter(0),
    m_renderStatus(Qn::NothingRendered),
    m_infoOpacity(0.0),
    m_hddCount(0),
    m_networkCount(0)
{
    registerAnimation(this);
    startListening();

    m_resource = base_type::resource().dynamicCast<QnMediaServerResource>();
    if(!m_resource)
        qnCritical("Server resource widget was created with a non-server resource.");

    m_manager->setFlagsFilter(NETWORK, qnSettings->statisticsNetworkFilter());
    m_pointsLimit = m_manager->pointsLimit();
    m_manager->registerConsumer(m_resource, this, SLOT(at_statistics_received()));
    m_updatePeriod = m_manager->updatePeriod(m_resource);

    /* Note that this slot is already connected to nameChanged signal in
     * base class's constructor.*/
    connect(m_resource.data(), SIGNAL(urlChanged(const QnResourcePtr &)), this, SLOT(updateTitleText()));

    addOverlays();

    /* Setup buttons */
    /*QnImageButtonWidget *pingButton = new QnImageButtonWidget();
    pingButton->setIcon(qnSkin->icon("item/ping.png"));
    pingButton->setCheckable(false);
    pingButton->setProperty(Qn::NoBlockMotionSelection, true);
    pingButton->setToolTip(tr("Ping"));
    connect(pingButton, SIGNAL(clicked()), this, SLOT(at_pingButton_clicked()));
    buttonBar()->addButton(PingButton, pingButton);*/

    QnImageButtonWidget *showLogButton = new QnImageButtonWidget();
    showLogButton->setIcon(qnSkin->icon("item/log.png"));
    showLogButton->setCheckable(false);
    showLogButton->setProperty(Qn::NoBlockMotionSelection, true);
    showLogButton->setToolTip(tr("Show Log"));
    setHelpTopic(showLogButton, Qn::MainWindow_MonitoringItem_Log_Help);
    connect(showLogButton, SIGNAL(clicked()), this, SLOT(at_showLogButton_clicked()));
    buttonBar()->addButton(ShowLogButton, showLogButton);

    QnImageButtonWidget *checkIssuesButton = new QnImageButtonWidget();
    checkIssuesButton->setIcon(qnSkin->icon("item/issues.png"));
    checkIssuesButton->setCheckable(false);
    checkIssuesButton->setProperty(Qn::NoBlockMotionSelection, true);
    checkIssuesButton->setToolTip(tr("Check Issues"));
    connect(checkIssuesButton, SIGNAL(clicked()), this, SLOT(at_checkIssuesButton_clicked()));
    buttonBar()->addButton(CheckIssuesButton, checkIssuesButton);

    connect(headerOverlayWidget(), SIGNAL(opacityChanged()), this, SLOT(updateInfoOpacity()));

    /* Run handlers. */
    updateButtonsVisibility();
    updateTitleText();
    at_statistics_received();
}

QnServerResourceWidget::~QnServerResourceWidget() {
    m_manager->unregisterConsumer(m_resource, this);

    ensureAboutToBeDestroyedEmitted();
}

QnMediaServerResourcePtr QnServerResourceWidget::resource() const {
    return m_resource;
}

const QnStatisticsColors &QnServerResourceWidget::colors() const {
    return m_colors;
}

void QnServerResourceWidget::setColors(const QnStatisticsColors &colors) {
    m_colors = colors;
    updateColors();
}

QnServerResourceWidget::HealthMonitoringButtons QnServerResourceWidget::checkedHealthMonitoringButtons() const {
    HealthMonitoringButtons result;
    for(QHash<QString, GraphData>::const_iterator pos = m_graphDataByKey.constBegin(); pos != m_graphDataByKey.constEnd(); pos++) {
        GraphData data = *pos;
        result[pos.key()] = (data.bar->checkedButtons() & data.mask);
    }
    return result;
}

void QnServerResourceWidget::setCheckedHealthMonitoringButtons(const QnServerResourceWidget::HealthMonitoringButtons &buttons) {
    for(QHash<QString, GraphData>::iterator pos = m_graphDataByKey.begin(); pos != m_graphDataByKey.end(); pos++) {
        GraphData &data = *pos;
        QnImageButtonWidget* button = data.bar->button(data.mask);
        if (!button)
            continue;
        button->setChecked(buttons.value(pos.key(), true));
    }
    updateGraphVisibility();
}

QColor QnServerResourceWidget::getColor(QnStatisticsDeviceType deviceType, int index) {
    switch (deviceType) {
    case CPU:
        return m_colors.cpu;
    case RAM:
        return m_colors.ram;
    case HDD:
        return m_colors.hdds[qMod(index, m_colors.hdds.size())];
    case NETWORK:
        return m_colors.network[qMod(index, m_colors.network.size())];
    default:
        return QColor(Qt::white);
    }
}

int QnServerResourceWidget::helpTopicAt(const QPointF &) const {
    return Qn::MainWindow_MonitoringItem_Help;
}

Qn::RenderStatus QnServerResourceWidget::paintChannelBackground(QPainter *painter, int channel, const QRectF &channelRect, const QRectF &paintRect) {
    Q_UNUSED(channel)
    Q_UNUSED(channelRect)

    drawBackground(paintRect, painter);

    return m_renderStatus;
}

void QnServerResourceWidget::drawBackground(const QRectF &rect, QPainter *painter) {
    painter->fillRect(rect, palette().color(QPalette::Window));
}

void QnServerResourceWidget::addOverlays() {
    StatisticsOverlayWidget *statisticsOverlayWidget = new StatisticsOverlayWidget(this);
    statisticsOverlayWidget->setAcceptedMouseButtons(Qt::NoButton);

    QGraphicsLinearLayout *mainOverlayLayout = new QGraphicsLinearLayout(Qt::Vertical);
    mainOverlayLayout->setContentsMargins(0.5, 0.5, 0.5, 0.5);
    mainOverlayLayout->setSpacing(0.5);
    mainOverlayLayout->addItem(statisticsOverlayWidget);

    for (int i = 0; i < ButtonBarCount; i++) {
        m_legendButtonBar[i] = new QnImageButtonBar(this, 0, Qt::Horizontal);
        m_legendButtonBar[i]->setOpacity(m_infoOpacity);

        connect(m_legendButtonBar[i], SIGNAL(checkedButtonsChanged()), this, SLOT(updateGraphVisibility()));

        QGraphicsLinearLayout *legendOverlayHLayout = new QGraphicsLinearLayout(Qt::Horizontal);
        legendOverlayHLayout->setContentsMargins(0.0, 0.0, 0.0, 0.0);
        legendOverlayHLayout->addStretch();
        legendOverlayHLayout->addItem(m_legendButtonBar[i]);
        legendOverlayHLayout->addStretch();
        mainOverlayLayout->addItem(legendOverlayHLayout);
    }

    QnViewportBoundWidget *mainOverlayWidget = new QnViewportBoundWidget(this);
    mainOverlayWidget->setLayout(mainOverlayLayout);
    mainOverlayWidget->setAcceptedMouseButtons(Qt::NoButton);
    mainOverlayWidget->setOpacity(1.0);
    addOverlayWidget(mainOverlayWidget, UserVisible, true);
}

QnServerResourceWidget::LegendButtonBar QnServerResourceWidget::buttonBarByDeviceType(const QnStatisticsDeviceType deviceType) const {
    if(deviceType == NETWORK) {
        return NetworkButtonBar;
    } else {
        return CommonButtonBar;
    }
}

void QnServerResourceWidget::updateLegend() {
    QHash<QnStatisticsDeviceType, int> indexes;

    QSet<QString> disabledGraphs;
    if (item())
        disabledGraphs = item()->data<QSet<QString> >(Qn::ItemServerDisabledGraphsRole);

    foreach (const QString &key, m_sortedKeys) {
        QnStatisticsData &stats = m_history[key];

        if (!m_graphDataByKey.contains(key)) {
            GraphData &data = m_graphDataByKey[key];
            data.bar = m_legendButtonBar[buttonBarByDeviceType(stats.deviceType)];
            data.mask = data.bar->unusedMask();
            data.visible = !disabledGraphs.contains(key);
            data.color = getColor(stats.deviceType, indexes[stats.deviceType]++);

            LegendButtonWidget* newButton = new LegendButtonWidget(key, data.color);
            newButton->setProperty(legendKeyPropertyName, key);
<<<<<<< HEAD
            HealthMonitoringButtons checkedData = item()->data(Qn::ItemHealthMonitoringButtonsRole).value<HealthMonitoringButtons>();
            newButton->setChecked(checkedData.value(key, true));
=======
            newButton->setChecked(data.visible);
>>>>>>> c2d778c0
            m_legendButtonByKey.insert(key, newButton);

            connect(newButton, &QnImageButtonWidget::toggled, this, [this, key](bool toggled) {
                HealthMonitoringButtons value = item()->data(Qn::ItemHealthMonitoringButtonsRole).value<HealthMonitoringButtons>();
                value[key] = toggled;
                this->item()->setData(Qn::ItemHealthMonitoringButtonsRole, qVariantFromValue<HealthMonitoringButtons>(value));
            });

            { // fix text length on already existing buttons and the new one
                int mask = data.bar->visibleButtons();
                QList<LegendButtonWidget*> buttons;

                for (int i = 1; i <= mask; i*=2) {
                    LegendButtonWidget* button = dynamic_cast<LegendButtonWidget*>(data.bar->button(i));
                    if (!button)
                        continue;
                    buttons << button;
                }

                // we are adding one new button...
                int maxLength = qMax(legendMaxLength / (buttons.size() + 1), 2);

                foreach (LegendButtonWidget* button, buttons) {
                    QString text = button->property(legendKeyPropertyName).toString();
                    if (text.length() > maxLength)
                        text = text.left(maxLength - 1) + lit("...");
                    button->setText(text);
                }

                if (key.length() > maxLength)
                    newButton->setText(key.left(maxLength - 1) + lit("..."));
            }

            data.button = newButton;
            data.bar->addButton(data.mask, data.button);

            connect(data.button, SIGNAL(stateChanged()), this, SLOT(updateHoverKey()));
        }
    }
}

void QnServerResourceWidget::updateGraphVisibility() {
    QSet<QString> disabledGraphs;

    for(QHash<QString, GraphData>::iterator pos = m_graphDataByKey.begin(); pos != m_graphDataByKey.end(); pos++) {
        GraphData &data = *pos;

        data.visible = data.bar->checkedButtons() & data.mask;

        if (!data.visible)
            disabledGraphs.insert(pos.key());
    }

    if (item())
        item()->setData(Qn::ItemServerDisabledGraphsRole, disabledGraphs);
}

void QnServerResourceWidget::updateInfoOpacity() {
    m_infoOpacity = headerOverlayWidget()->opacity();
    for (int i = 0; i < ButtonBarCount; i++)
        m_legendButtonBar[i]->setOpacity(m_infoOpacity);
}

void QnServerResourceWidget::updateColors() {
    QHash<QnStatisticsDeviceType, int> indexes;

    foreach (QString key, m_sortedKeys) {
        QnStatisticsData &stats = m_history[key];

        if (m_graphDataByKey.contains(key)) {
            GraphData &data = m_graphDataByKey[key];
            data.color = getColor(stats.deviceType, indexes[stats.deviceType]++);
            if (LegendButtonWidget *legendButton = dynamic_cast<LegendButtonWidget *>(m_legendButtonByKey[key]))
                legendButton->setColor(data.color);
        }
    }
}

void QnServerResourceWidget::updateHoverKey() {
    for(QHash<QString, GraphData>::iterator pos = m_graphDataByKey.begin(); pos != m_graphDataByKey.end(); pos++) {
        GraphData &data = *pos;

        if(data.button && data.button->isHovered() && data.button->isChecked()) {
            m_hoveredKey = pos.key();
            return;
        }
    }

    m_hoveredKey = QString();
}


// -------------------------------------------------------------------------- //
// Handlers
// -------------------------------------------------------------------------- //
void QnServerResourceWidget::tick(int deltaMSecs) {
    qreal delta = 4.0 * deltaMSecs / 1000.0;

    for(QHash<QString, GraphData>::iterator pos = m_graphDataByKey.begin(); pos != m_graphDataByKey.end(); pos++) {
        GraphData &data = *pos;
        if(m_hoveredKey.isEmpty()) {
            data.opacity = qMin(data.opacity + delta, 1.0);
        } else {
            if(pos.key() == m_hoveredKey) {
                data.opacity = qMin(data.opacity + delta, 1.0);
            } else {
                data.opacity = qMax(data.opacity - delta, 0.2);
            }
        }
    }
}

QString QnServerResourceWidget::calculateTitleText() const {
    QString name = m_resource->getName();
    QString host = QUrl(m_resource->getUrl()).host();

    qint64 uptimeMs = m_manager->uptimeMs(m_resource);
    if (uptimeMs > 0) {
        int msInDay = 24 * 3600 * 1000;
        return tr("%1 %2 (up %n days, %3)", "", uptimeMs / msInDay)
            .arg(name)
            .arg(host)
            .arg(QTime(0, 0).addMSecs(uptimeMs % msInDay).toString(lit("hh:mm"))); // TODO: #TR #Elric this hh:mm is bad even in English...
    } else {
        return tr("%1 %2").arg(name).arg(host);
    }
}

QnResourceWidget::Buttons QnServerResourceWidget::calculateButtonsVisibility() const {
    Buttons result = base_type::calculateButtonsVisibility();
    result &= (CloseButton | RotateButton | InfoButton);
    result |= PingButton | ShowLogButton | CheckIssuesButton;
    return result;
}

Qn::ResourceStatusOverlay QnServerResourceWidget::calculateStatusOverlay() const {
    if (m_resource->getStatus() == QnResource::Offline)
        return Qn::ServerOfflineOverlay;
    return base_type::calculateStatusOverlay();
}

void QnServerResourceWidget::updateCheckedHealthMonitoringButtons() {
    setCheckedHealthMonitoringButtons(item()->data(Qn::ItemHealthMonitoringButtonsRole).value<HealthMonitoringButtons>());
}

void QnServerResourceWidget::at_itemDataChanged(int role) {
    base_type::at_itemDataChanged(role);
    if (role != Qn::ItemHealthMonitoringButtonsRole)
        return;
    updateCheckedHealthMonitoringButtons();
}

void QnServerResourceWidget::at_statistics_received() {
    m_updatePeriod = m_manager->updatePeriod(m_resource);

    qint64 id = m_manager->historyId(m_resource);
    if (id < 0) {
        m_renderStatus = Qn::CannotRender;
        return;
    }

    if (id == m_lastHistoryId) {
        m_renderStatus = Qn::OldFrameRendered;
        return;
    }

    m_history = m_manager->history(m_resource);
    bool reSort = true;
    if (m_history.keys().size() == m_sortedKeys.size()) {
        foreach (QString key, m_sortedKeys)
            if (!m_history.contains(key))
                break;
        reSort = false;
    }

    if (reSort) {
        m_sortedKeys.clear();

        QList<QnStatisticsData> tmp(m_history.values());
        qSort(tmp.begin(), tmp.end(), statisticsDataLess);
        foreach(QnStatisticsData key, tmp)
            m_sortedKeys.append(key.description);

        updateLegend();
    }

    m_lastHistoryId = id;
    m_renderStatus = Qn::NewFrameRendered;

    m_elapsedTimer.restart();
    m_counter++;

    updateTitleText();
}

void QnServerResourceWidget::at_pingButton_clicked() {
    menu()->trigger(Qn::PingAction, QnActionParameters(m_resource));
}

void QnServerResourceWidget::at_showLogButton_clicked() {
    menu()->trigger(Qn::ServerLogsAction, QnActionParameters(m_resource));
}

void QnServerResourceWidget::at_checkIssuesButton_clicked() {
    menu()->trigger(Qn::ServerIssuesAction, QnActionParameters(m_resource));
}
<|MERGE_RESOLUTION|>--- conflicted
+++ resolved
@@ -646,12 +646,8 @@
 
             LegendButtonWidget* newButton = new LegendButtonWidget(key, data.color);
             newButton->setProperty(legendKeyPropertyName, key);
-<<<<<<< HEAD
             HealthMonitoringButtons checkedData = item()->data(Qn::ItemHealthMonitoringButtonsRole).value<HealthMonitoringButtons>();
             newButton->setChecked(checkedData.value(key, true));
-=======
-            newButton->setChecked(data.visible);
->>>>>>> c2d778c0
             m_legendButtonByKey.insert(key, newButton);
 
             connect(newButton, &QnImageButtonWidget::toggled, this, [this, key](bool toggled) {
