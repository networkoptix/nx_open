#include "server_resource_widget.h"

#include <iterator> /* For std::advance. */

#include <utils/math/math.h> /* For M_PI. */
#include <utils/math/color_transformations.h>

#include <utils/common/warnings.h>
#include <utils/common/scoped_painter_rollback.h>

#include <core/resource/media_server_resource.h>

#include <api/media_server_connection.h>
#include <api/media_server_statistics_manager.h>

#include <ui/animation/variant_animator.h>
#include <ui/animation/opacity_animator.h>
#include <ui/help/help_topics.h>
#include <ui/graphics/instruments/motion_selection_instrument.h>
#include <ui/graphics/items/generic/viewport_bound_widget.h>
#include <ui/graphics/items/generic/image_button_bar.h>
#include <ui/graphics/items/generic/image_button_widget.h>
#include <ui/graphics/items/standard/graphics_label.h>
#include <ui/graphics/opengl/gl_shortcuts.h>
#include <ui/graphics/opengl/gl_context_data.h>
#include <ui/graphics/painters/radial_gradient_painter.h>
#include <ui/style/globals.h>
#include <ui/style/statistics_colors.h>
#include <ui/style/skin.h>
#include <ui/workbench/workbench_context.h>

namespace {
    /** Convert angle from radians to degrees */
    qreal radiansToDegrees(qreal radian) {
        return (180 * radian) / M_PI;
    }

    /** Get corresponding color from config */
    QColor getDeviceColor(QnStatisticsDeviceType deviceType, const QString &key) {
        QnStatisticsColors colors = qnGlobals->statisticsColors();
        switch (deviceType) {
        case CPU:
            return colors.cpu;
        case RAM:
            return colors.ram;
        case HDD:
            return colors.hddByKey(key);
        case NETWORK_IN:
            return colors.networkInByKey(key);
        case NETWORK_OUT:
            return colors.networkOutByKey(key);
        default:
            return QColor(Qt::white);
        }
    }

    qreal maxValue(const QLinkedList<qreal> &values) {
        qreal result = 0;
        for(QLinkedList<qreal>::const_iterator pos = values.begin(); pos != values.end(); pos++) {
            if (*pos > result)
                result = *pos;
        }
        return result;
    }

    QLinkedList<qreal> scaledNetworkValues(const QLinkedList<qreal> &values, const qreal upperBound) {
        if (qFuzzyCompare(upperBound, 0.0))
            return values;

        QLinkedList<qreal> result;
        for(QLinkedList<qreal>::const_iterator pos = values.begin(); pos != values.end(); pos++) {
            if (*pos < 0)
                result << *pos;
            else
                result << *pos/upperBound;
        }
        return result;
    }

    QList<QString> initNetworkSuffixes() {
        QList<QString> result;
        result << QObject::tr("b/s");
        result << QObject::tr("Kb/s");
        result << QObject::tr("Mb/s");
        result << QObject::tr("Gb/s");
        result << QObject::tr("Tb/s");
        return result;
    }
    const QList<QString> networkSuffixes = initNetworkSuffixes();

    QString networkLoadText(const qreal value, qreal upperBound) {
        int idx = 0;
        qreal upper = upperBound / 1024;
        while (upper >= 1.0) {
            upperBound = upper;
            upper = upperBound / 1024;
            idx++;
        }
        idx = qMin(idx, networkSuffixes.size() - 1);
        return QString(QLatin1String("%1 %2")).arg(QString::number(value*upperBound, 'f', 2)).arg(networkSuffixes.at(idx));
    }

    /** Create path for the chart */
    QPainterPath createChartPath(const QLinkedList<qreal> &values, qreal x_step, qreal scale, qreal elapsedStep, qreal *currentValue) {
        QPainterPath path;
        qreal maxValue = -1;
        qreal lastValue = 0;
        const qreal x_step2 = x_step*.5;
        
        qreal x1, y1;
        x1 = -x_step * elapsedStep;

        qreal baseAngle = elapsedStep >= 0.5
            ? radiansToDegrees(qAcos(2 * (1 - elapsedStep))) 
            : radiansToDegrees(qAcos(2 * elapsedStep));

        bool first = true;
        bool last = false;
        *currentValue = -1;
        
        QLinkedList<qreal>::const_iterator backPos = values.end();
        backPos--;

        for(QLinkedList<qreal>::const_iterator pos = values.begin(); pos != values.end(); pos++) {
            qreal value = qMin(*pos, 1.0);
            value = qMax(value, 0.0);
            last = pos == backPos;
            maxValue = qMax(maxValue, value);
            if (first) {
                y1 = value * scale;
                path.moveTo(x1, y1);
                first = false;
                continue;
            }

            /* Drawing only second part of the arc, cut at the beginning */
            bool c1 = x1 + x_step2 < 0.0;

            /* Drawing both parts of the arc, cut at the beginning */
            bool c2 = !c1 && x1 < 0.0;

            /* Drawing both parts of the arc as usual */
            bool c3 = !c1 && !c2 && !last;

            /* Drawing both parts of the arc, cut at the end */
            bool c4 = !c1 && !c2 && !c3 && elapsedStep >= 0.5;

            /* Drawing only first part of the arc, cut at the end */
            bool c5 = !c1 && !c2 && !c3 && !c4;

            qreal y2 = value * scale;
            if (y2 != y1) {
                qreal h = qAbs(y2 - y1);
                qreal angle = (y2 > y1) ? baseAngle : -baseAngle;

                /* Note that we're using 89 degrees for arc length for a reason.
                 * When using full 90 degrees, arcs are connected, but Qt still
                 * inserts an empty line segment to join consecutive arcs.
                 * Path triangulator then chokes when trying to calculate a normal
                 * for this line segment, producing NaNs in its output.
                 * These NaNs are then fed to GPU, resulting in artifacts. */
                qreal a89 = (y2 > y1) ? 89 : -89;
                qreal a90 = (y2 > y1) ? 90 : -90;
                qreal y = qMin(y1, y2);

                if (c1)
                    path.arcMoveTo(x1 + x_step2, y, x_step, h, 180 + angle);
                if (c2)
                    path.arcMoveTo(x1 - x_step2, y, x_step, h, angle);
                if (c2 || c3 || c4)
                    path.arcTo(x1 - x_step2, y, x_step, h, c2 ? angle : a90, c2 ? -angle : -a89);
                if (c1 || c2 || c3 || c4)
                    path.arcTo(x1 + x_step2, y, x_step, h, c1 ? 180 + angle : 180, c1 ? a90 - angle : c4 ? angle : a89);
                if (c5)
                    path.arcTo(x1 - x_step2, y, x_step, h, a90, angle - a90);
            } else {
                if (c1 || c2)
                    path.moveTo(0.0, y1);
                if (c1 || c2 || c3)
                    path.lineTo(x1 + x_step, y2);
                if (c4 || c5)
                    path.lineTo(x1 + x_step * elapsedStep, y2);
            }

            if(last) {
                /* Value that will be shown */
                *currentValue = (lastValue * (1.0 - elapsedStep) + value * elapsedStep);
                break;
            }

            x1 += x_step;
            y1 = y2;
            lastValue = value;
        }

        return path;
    }

    /** Backward sorting because buttonBar inserts buttons in reversed order */
    bool statisticsDataLess(const QnStatisticsData &first, const QnStatisticsData &second) {
        if (
                (first.deviceType == NETWORK_IN || first.deviceType == NETWORK_OUT) &&
                (second.deviceType == NETWORK_IN || second.deviceType == NETWORK_OUT)
            )
            return first.description.toLower() > second.description.toLower();

        if (first.deviceType != second.deviceType)
            return first.deviceType > second.deviceType;
        return first.description.toLower() > second.description.toLower();
    }

    class QnBackgroundGradientPainterFactory {
    public:
        QnRadialGradientPainter *operator()(const QGLContext *context) {
            return new QnRadialGradientPainter(32, QColor(255, 255, 255, 255), QColor(255, 255, 255, 0), context);
        }
    };

    typedef QnGlContextData<QnRadialGradientPainter, QnBackgroundGradientPainterFactory> QnBackgroundGradientPainterStorage;
    Q_GLOBAL_STATIC(QnBackgroundGradientPainterStorage, qn_serverResourceWidget_backgroundGradientPainterStorage)

    const int legendImageSize = 20;
    const int legendFontSize = 20;
    const int itemSpacing = 2;

<<<<<<< HEAD
    const char *buttonBarPropertyName = "_qn_buttonBarPropertyName";

=======
>>>>>>> 6510294a
} // anonymous namespace


// -------------------------------------------------------------------------- //
// LegendButtonWidget
// -------------------------------------------------------------------------- //
class LegendButtonWidget: public QnImageButtonWidget {
    typedef QnImageButtonWidget base_type;

public:
    LegendButtonWidget(QnStatisticsDeviceType deviceType, const QString &key):
        base_type(NULL, 0),
        m_deviceType(deviceType),
        m_key(key)
    {
        setCheckable(true);
        setProperty(Qn::NoBlockMotionSelection, true);
        setToolTip(key);
        setIcon(qnSkin->icon("item/check.png"));
    }

    virtual ~LegendButtonWidget() {}

protected:
    virtual QSizeF sizeHint(Qt::SizeHint which, const QSizeF &constraint = QSizeF()) const override {
        switch (which) {
        case Qt::MinimumSize:
            return QSizeF(legendImageSize, legendImageSize + itemSpacing);
        case Qt::PreferredSize: {
            QFont font;
            font.setPixelSize(legendFontSize);
            return QSizeF(legendImageSize + QFontMetrics(font).width(m_key) + itemSpacing*2, legendImageSize + itemSpacing);
        }
        case Qt::MaximumSize: {
            QSizeF hint = base_type::sizeHint(which, constraint);
            return QSizeF(hint.width(), legendImageSize + itemSpacing);
        }
        default:
            break;
        }
        return base_type::sizeHint(which, constraint);
    }

    qreal stateOpacity(StateFlags stateFlags) {
        return (stateFlags & HOVERED) ? 1.0 : 0.5;
    }

    virtual void paint(QPainter *painter, StateFlags startState, StateFlags endState, qreal progress, QGLWidget *widget, const QRectF &rect) {
        qreal opacity = painter->opacity();
        painter->setOpacity(opacity * (stateOpacity(startState) * (1.0 - progress) + stateOpacity(endState) * progress));

        QRectF imgRect = QRectF(0, 0, legendImageSize, legendImageSize);
        int textOffset = legendImageSize + itemSpacing;
        QRectF textRect = rect.adjusted(textOffset, 0, 0, 0);
        {
            //TODO: #GDM Text drawing is very slow. #Elric says it is fast in Qt5
            QnScopedPainterPenRollback penRollback(painter, QPen(Qt::black, 2));
            QnScopedPainterBrushRollback brushRollback(painter);

            QColor keyColor = getDeviceColor(m_deviceType, m_key);
            painter->setBrush(keyColor);
            painter->drawRoundedRect(imgRect, 4, 4);

            QFont font;
            font.setPixelSize(legendFontSize);
            QnScopedPainterFontRollback fontRollback(painter, font);
            painter->setPen(QPen(keyColor, 3));
            painter->drawText(textRect, m_key);
        }
        base_type::paint(painter, startState, endState, progress, widget, imgRect);
        painter->setOpacity(opacity);
    }

private:
    QnStatisticsDeviceType m_deviceType;
    QString m_key;
};


// -------------------------------------------------------------------------- //
// StatisticsOverlayWidget
// -------------------------------------------------------------------------- //
class StatisticsOverlayWidget: public GraphicsWidget {
    typedef GraphicsWidget base_type;
public:
    StatisticsOverlayWidget(QGraphicsItem *parent = NULL, QnServerResourceWidget* widget = NULL):
        base_type(parent),
        m_widget(widget)
    {
    }

    virtual ~StatisticsOverlayWidget() {}

protected:
    virtual QSizeF sizeHint(Qt::SizeHint which, const QSizeF &constraint = QSizeF()) const override {
        return base_type::sizeHint(which == Qt::MinimumSize ? which : Qt::MaximumSize, constraint);
    }

    virtual void paint(QPainter *painter, const QStyleOptionGraphicsItem *option, QWidget *) override {
        QnScopedPainterFontRollback fontRollback(painter);
        Q_UNUSED(fontRollback)
        QFont font(this->font());
        font.setPixelSize(legendFontSize);
        painter->setFont(font);

        QRectF rect = option->rect;

        qreal width = rect.width();
        qreal height = rect.height();

        bool isEmpty = m_widget->m_sortedKeys.isEmpty();

        qreal offsetX = isEmpty ? itemSpacing : itemSpacing * 2 + painter->fontMetrics().width(QLatin1String("100%"));
        qreal offsetTop = isEmpty? itemSpacing : painter->fontMetrics().height() + itemSpacing;
        qreal offsetBottom = itemSpacing;

        qreal pen_width = 1.0;

        qreal ow = width - offsetX*2;
        qreal oh = height - offsetTop - offsetBottom;


        if (ow <= 0 || oh <= 0)
            return;

        QRectF inner(offsetX, offsetTop, ow, oh);

        qreal elapsed_step = m_widget->m_renderStatus == Qn::CannotRender ? 0 :
                (qreal)qBound((qreal)0, (qreal)m_widget->m_elapsedTimer.elapsed(), m_widget->m_updatePeriod) / m_widget->m_updatePeriod;

        const qreal x_step = (qreal)ow*1.0/(m_widget->m_pointsLimit - 2); // one point is cut from the beginning and one from the end
        const qreal y_step = oh * 0.025;

        /* Draw grid */
        {
            QPen grid;
            grid.setColor(qnGlobals->statisticsColors().grid);
            grid.setWidthF(pen_width);

            QPainterPath grid_path;
            for (qreal i = offsetX - (x_step * (elapsed_step + m_widget->m_counter%4 - 4)); i < ow + offsetX; i += x_step*4){
                grid_path.moveTo(i, offsetTop);
                grid_path.lineTo(i, oh + offsetTop);
            }
            for (qreal i = y_step*4 + offsetTop; i < oh + offsetTop; i += y_step*4){
                grid_path.moveTo(offsetX, i);
                grid_path.lineTo(ow + offsetX, i);
            }
            painter->strokePath(grid_path, grid);
        }

        QMap<QString, qreal> displayValues;
        qreal maxNetworkValue = 0.0;
        foreach(QString key, m_widget->m_sortedKeys) {
            QnStatisticsData &stats = m_widget->m_history[key];

            LegendButtonBar bar = m_widget->buttonBarByDeviceType(stats.deviceType);
            if (!m_widget->m_checkedFlagByKey[bar].value(key, true))
                continue;

            if (stats.deviceType == NETWORK_IN || stats.deviceType == NETWORK_OUT)
                maxNetworkValue = qMax(maxNetworkValue, maxValue(stats.values));
        }
        qreal networkUpperBound = qFuzzyCompare(maxNetworkValue, 0.0) ? 0.0 : 1.0;
        while (maxNetworkValue > networkUpperBound)
            networkUpperBound *= 2;

        /* Draw graph lines */
        {
            QnScopedPainterTransformRollback transformRollback(painter);
            Q_UNUSED(transformRollback)

            qreal space_offset = pen_width * 2;

            QTransform graphTransform = painter->transform();
            graphTransform.translate(offsetX, oh + offsetTop - space_offset);
            painter->setTransform(graphTransform);

            QPen graphPen;
            graphPen.setWidthF(pen_width * 2);
            graphPen.setCapStyle(Qt::FlatCap);

            foreach(QString key, m_widget->m_sortedKeys) {
                QnStatisticsData &stats = m_widget->m_history[key];
                LegendButtonBar bar = m_widget->buttonBarByDeviceType(stats.deviceType);

                if (!m_widget->m_checkedFlagByKey[bar].value(key, true))
                    continue;

                QLinkedList<qreal> values = stats.values;
                if (stats.deviceType == NETWORK_IN || stats.deviceType == NETWORK_OUT)
                    values = scaledNetworkValues(values, networkUpperBound);

                qreal currentValue = 0;
                QPainterPath path = createChartPath(values, x_step, -1.0 * (oh - 2*space_offset), elapsed_step, &currentValue);
                displayValues[key] = currentValue;
                graphPen.setColor(getDeviceColor(stats.deviceType, key));
                painter->strokePath(path, graphPen);
            }
        }

        /* Draw frame and numeric values */
        {
            QnScopedPainterPenRollback penRollback(painter);
            Q_UNUSED(penRollback)

            QPen main_pen;
            main_pen.setColor(qnGlobals->statisticsColors().frame);
            main_pen.setWidthF(pen_width * 2);
            main_pen.setJoinStyle(Qt::MiterJoin);

            painter->setPen(main_pen);
            painter->drawRect(inner);

            /* Draw text values on the right side */
            {
                qreal opacity = painter->opacity();
                painter->setOpacity(opacity * m_widget->m_infoOpacity);

                qreal xRight = offsetX + ow + itemSpacing*2;
                qreal xLeft  = itemSpacing;
                foreach(QString key, m_widget->m_sortedKeys) {
                    QnStatisticsData &stats = m_widget->m_history[key];
                    LegendButtonBar bar = m_widget->buttonBarByDeviceType(stats.deviceType);

                    if (!m_widget->m_checkedFlagByKey[bar].value(key, true))
                        continue;

                    qreal interValue = displayValues[key];
                    if (interValue < 0)
                        continue;
                    qreal y = offsetTop + qMax(offsetTop, oh * (1.0 - interValue));


                    main_pen.setColor(getDeviceColor(stats.deviceType, key));
                    painter->setPen(main_pen);

                    if (stats.deviceType == NETWORK_OUT || stats.deviceType == NETWORK_IN) {
                        painter->drawText(xLeft, y, networkLoadText(interValue, networkUpperBound));
                    } else {
                        painter->drawText(xRight, y, tr("%1%").arg(qRound(interValue * 100.0)));
                    }
                }

                if (networkUpperBound > 0) {
                    main_pen.setColor(qnGlobals->statisticsColors().networkLimit);
                    painter->setPen(main_pen);
                    painter->drawText(xLeft, offsetTop*1.5, networkLoadText(1.0, networkUpperBound));
                }

                painter->setOpacity(opacity);
            }
        }
    }

private:
    QnServerResourceWidget* m_widget;
};


// -------------------------------------------------------------------------- //
// QnServerResourceWidget
// -------------------------------------------------------------------------- //
QnServerResourceWidget::QnServerResourceWidget(QnWorkbenchContext *context, QnWorkbenchItem *item, QGraphicsItem *parent /* = NULL */):
    QnResourceWidget(context, item, parent),
    m_manager(context->instance<QnMediaServerStatisticsManager>()),
    m_lastHistoryId(-1),
    m_counter(0),
    m_renderStatus(Qn::NothingRendered),
    m_infoOpacity(0.0)
{
    for (int i = 0; i < ButtonBarCount; i++)
        m_maxMaskUsed[i] = 1;

    m_resource = base_type::resource().dynamicCast<QnMediaServerResource>();
    if(!m_resource) 
        qnCritical("Server resource widget was created with a non-server resource.");

    m_pointsLimit = m_manager->pointsLimit();
    m_manager->registerServerWidget(m_resource, this, SLOT(at_statistics_received()));
    m_updatePeriod = m_manager->updatePeriod(m_resource);

    /* Note that this slot is already connected to nameChanged signal in 
     * base class's constructor.*/
    connect(m_resource.data(), SIGNAL(urlChanged(const QnResourcePtr &)), this, SLOT(updateTitleText()));

    addOverlays();

    /* Run handlers. */
    updateButtonsVisibility();
    updateTitleText();
    at_statistics_received();
}

QnServerResourceWidget::~QnServerResourceWidget() {
    m_manager->unregisterServerWidget(m_resource, this);

    ensureAboutToBeDestroyedEmitted();
}

QnMediaServerResourcePtr QnServerResourceWidget::resource() const {
    return m_resource;
}

int QnServerResourceWidget::helpTopicAt(const QPointF &) const {
    return Qn::MainWindow_MonitoringItem_Help;
}

Qn::RenderStatus QnServerResourceWidget::paintChannelBackground(QPainter *painter, int channel, const QRectF &channelRect, const QRectF &paintRect) {
    Q_UNUSED(channel)
    Q_UNUSED(channelRect)

    drawStatistics(paintRect, painter);

    return m_renderStatus;
}

// TODO: #GDM this method draws background only, why 'drawStatistics'?
void QnServerResourceWidget::drawStatistics(const QRectF &rect, QPainter *painter) {
    qreal width = rect.width();
    qreal height = rect.height();
    qreal min = qMin(width, height);

    qreal offset = min / 20.0;

    qreal oh = height - offset*2;
    qreal ow = width - offset*2;

    if (ow <= 0 || oh <= 0)
        return;

    QRectF inner(offset, offset, ow, oh);

    /* Draw background */
    if(!m_backgroundGradientPainter)
        m_backgroundGradientPainter = qn_serverResourceWidget_backgroundGradientPainterStorage()->get(QGLContext::currentContext());

    painter->beginNativePainting();
    {
        glEnable(GL_BLEND);
        glBlendFunc(GL_SRC_ALPHA, GL_ONE_MINUS_SRC_ALPHA);

        glColor4f(0.0, 0.0, 0.0, painter->opacity());
        glBegin(GL_QUADS);
        glVertices(rect);
        glEnd();

        glPushMatrix();
        glTranslatef(inner.center().x(), inner.center().y(), 1.0);
        qreal radius = min * 0.5 - offset;
        glScale(radius, radius);
        m_backgroundGradientPainter->paint(toTransparent(qnGlobals->backgroundGradientColor(), painter->opacity()));
        glPopMatrix();

        glDisable(GL_BLEND);
    }
    painter->endNativePainting();
}

void QnServerResourceWidget::addOverlays() {



    StatisticsOverlayWidget* statisticsOverlayWidget = new StatisticsOverlayWidget(this, this);
    statisticsOverlayWidget->setAcceptedMouseButtons(Qt::NoButton);

    QGraphicsLinearLayout *mainOverlayLayout = new QGraphicsLinearLayout(Qt::Vertical);
    mainOverlayLayout->setContentsMargins(0.5, 0.5, 0.5, 0.5);
    mainOverlayLayout->setSpacing(0.5);
    mainOverlayLayout->addItem(statisticsOverlayWidget);

    for (int i = 0; i < ButtonBarCount; i++) {
        m_legendButtonBar[i] = new QnImageButtonBar(this, 0, Qt::Horizontal);
        connect(m_legendButtonBar[i], SIGNAL(checkedButtonsChanged()), this, SLOT(at_legend_checkedButtonsChanged()));
        m_legendButtonBar[i]->setOpacity(m_infoOpacity);
        m_legendButtonBar[i]->setProperty(buttonBarPropertyName, i);

        QGraphicsLinearLayout *legendOverlayHLayout = new QGraphicsLinearLayout(Qt::Horizontal);
        legendOverlayHLayout->setContentsMargins(0.0, 0.0, 0.0, 0.0);
        legendOverlayHLayout->addStretch();
        legendOverlayHLayout->addItem(m_legendButtonBar[i]);
        legendOverlayHLayout->addStretch();
        mainOverlayLayout->addItem(legendOverlayHLayout);
    }

    QnViewportBoundWidget *mainOverlayWidget = new QnViewportBoundWidget(this);
    mainOverlayWidget->setLayout(mainOverlayLayout);
    mainOverlayWidget->setAcceptedMouseButtons(Qt::NoButton);
    mainOverlayWidget->setOpacity(1.0);
    addOverlayWidget(mainOverlayWidget, UserVisible, true);
}

LegendButtonBar QnServerResourceWidget::buttonBarByDeviceType(const QnStatisticsDeviceType deviceType) const {
    switch(deviceType) {
    case NETWORK_IN:
        return NetworkInButtonBar;
    case NETWORK_OUT:
        return NetworkOutButtonBar;
    default:
        break;
    }
    return CommonButtonBar;
}

void QnServerResourceWidget::updateLegend() {
    int visibleMask[ButtonBarCount];
    int checkedMask[ButtonBarCount];
    for (int i = 0; i < ButtonBarCount; i++) {
        visibleMask[i] = 0;
        checkedMask[i] = 0;
    }

    foreach (QString key, m_sortedKeys) {
        QnStatisticsData &stats = m_history[key];

        LegendButtonBar bar = buttonBarByDeviceType(stats.deviceType);
        int mask;
        if (!m_buttonMaskByKey[bar].contains(key)) {
            mask = m_maxMaskUsed[bar];
            m_maxMaskUsed[bar] *= 2;
            m_buttonMaskByKey[bar][key] = mask;
        } else {
            mask = m_buttonMaskByKey[bar][key];
        }
        visibleMask[bar] |= mask;

        if (!m_legendButtonBar[bar]->button(mask)) {
            m_legendButtonBar[bar]->addButton(mask, new LegendButtonWidget(stats.deviceType, key));
        }

        bool checked =  m_checkedFlagByKey[bar].value(key, true);
        if (checked)
            checkedMask[bar] |= mask;
    }

    for (int i = 0; i < ButtonBarCount; i++) {
        m_legendButtonBar[i]->setCheckedButtons(checkedMask[i]);
        m_legendButtonBar[i]->setVisibleButtons(visibleMask[i]);
    }

}


// -------------------------------------------------------------------------- //
// Handlers
// -------------------------------------------------------------------------- //
QString QnServerResourceWidget::calculateTitleText() const {
    return tr("%1 (%2)").arg(m_resource->getName()).arg(QUrl(m_resource->getUrl()).host());
}

QnResourceWidget::Buttons QnServerResourceWidget::calculateButtonsVisibility() const {
    return base_type::calculateButtonsVisibility() & (CloseButton | RotateButton | InfoButton);
}

QVariant QnServerResourceWidget::itemChange(GraphicsItemChange change, const QVariant &value) {
    if(change == QGraphicsItem::ItemSceneHasChanged) {
        connect(opacityAnimator(headerOverlayWidget()), SIGNAL(valueChanged(const QVariant &)), this, SLOT(at_headerOverlayWidget_opacityChanged(const QVariant &)));
    }

    return base_type::itemChange(change, value);
}

void QnServerResourceWidget::at_statistics_received() {
    m_updatePeriod = m_manager->updatePeriod(m_resource);

    qint64 id = m_manager->historyId(m_resource);
    if (id < 0) {
        m_renderStatus = Qn::CannotRender;
        return;
    }

    if (id == m_lastHistoryId) {
        m_renderStatus = Qn::OldFrameRendered;
        return;
    }

    m_history = m_manager->history(m_resource);
    bool reSort = true;
    if (m_history.keys().size() == m_sortedKeys.size()) {
        foreach (QString key, m_sortedKeys)
            if (!m_history.contains(key))
                break;
        reSort = false;
    }

    if (reSort) {
        m_sortedKeys.clear();

        QList<QnStatisticsData> tmp(m_history.values());
        qSort(tmp.begin(), tmp.end(), statisticsDataLess);
        foreach(QnStatisticsData key, tmp)
            m_sortedKeys.append(key.description);

        updateLegend();
    }

    m_lastHistoryId = id;
    m_renderStatus = Qn::NewFrameRendered;

    m_elapsedTimer.restart();
    m_counter++;
}

void QnServerResourceWidget::at_legend_checkedButtonsChanged() {
    LegendButtonBar bar = (LegendButtonBar)sender()->property(buttonBarPropertyName).toInt();

    int checkedMask = m_legendButtonBar[bar]->checkedButtons();
    foreach (QString key, m_sortedKeys) {
        if (!m_buttonMaskByKey[bar].contains(key))
            continue;
        int mask = m_buttonMaskByKey[bar][key];
        m_checkedFlagByKey[bar][key] = ((checkedMask & mask) > 0);
    }
}

void QnServerResourceWidget::at_headerOverlayWidget_opacityChanged(const QVariant &value) {
    m_infoOpacity = value.toDouble();
    for (int i = 0; i < ButtonBarCount; i++)
        m_legendButtonBar[i]->setOpacity(m_infoOpacity);
}<|MERGE_RESOLUTION|>--- conflicted
+++ resolved
@@ -223,11 +223,8 @@
     const int legendFontSize = 20;
     const int itemSpacing = 2;
 
-<<<<<<< HEAD
     const char *buttonBarPropertyName = "_qn_buttonBarPropertyName";
 
-=======
->>>>>>> 6510294a
 } // anonymous namespace
 
 
