--- conflicted
+++ resolved
@@ -203,10 +203,7 @@
     void updateBookmarksMode();
     void updateBookmarksFilter();
     void updateBookmarks();
-<<<<<<< HEAD
-=======
     void updateBookmarksVisibility();
->>>>>>> 2a51c29c
 
     qint64 getDisplayTimeMs() const;
     qint64 getUtcCurrentTimeMs() const;
@@ -268,10 +265,7 @@
 
     QnCameraBookmarkList m_bookmarks;
     QnCameraBookmarksQueryPtr m_bookmarksQuery;
-<<<<<<< HEAD
-=======
     QnBookmarksOverlayWidget *m_bookmarksOverlayWidget;
->>>>>>> 2a51c29c
 
     QnIoModuleOverlayWidget *m_ioModuleOverlayWidget;
     bool m_ioCouldBeShown;
