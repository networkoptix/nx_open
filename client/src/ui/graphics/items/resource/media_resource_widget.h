#ifndef QN_MEDIA_RESOURCE_WIDGET_H
#define QN_MEDIA_RESOURCE_WIDGET_H

#include "resource_widget.h"

#include <QtGui/QStaticText>

#include <camera/camera_bookmarks_manager_fwd.h>

#include <core/resource/resource_fwd.h>

#include <core/datapacket/media_data_packet.h> /* For QnMetaDataV1Ptr. */ // TODO: #Elric FWD!
#include <core/resource/motion_window.h>
#include <core/resource/camera_bookmark_fwd.h>

#include <core/ptz/ptz_fwd.h>
#include <core/ptz/item_dewarping_params.h>
#include <core/ptz/media_dewarping_params.h>

#include <client/client_globals.h>
#include <camera/resource_display.h> // TODO: #Elric FWD!
#include <utils/color_space/image_correction.h>

class QnResourceDisplay;
class QnResourceWidgetRenderer;
class QnFisheyeHomePtzController;
class QnCachingCameraDataLoader;
class QnIoModuleOverlayWidget;

class QnMediaResourceWidget: public QnResourceWidget {
    Q_OBJECT
    typedef QnResourceWidget base_type;

public:
    static const Button ScreenshotButton    = static_cast<Button>(0x008);
    static const Button MotionSearchButton  = static_cast<Button>(0x010);
    static const Button PtzButton           = static_cast<Button>(0x020);
    static const Button FishEyeButton       = static_cast<Button>(0x040);
    static const Button ZoomWindowButton    = static_cast<Button>(0x080);
    static const Button EnhancementButton   = static_cast<Button>(0x100);
    static const Button DbgScreenshotButton = static_cast<Button>(0x200);
    static const Button IoModuleButton      = static_cast<Button>(0x400);

    QnMediaResourceWidget(QnWorkbenchContext *context, QnWorkbenchItem *item, QGraphicsItem *parent = NULL);
    virtual ~QnMediaResourceWidget();

    /**
     * \returns                         Resource associated with this widget.
     */
    const QnMediaResourcePtr &resource() const;

    /**
     * \returns                         Display associated with this widget.
     */
    QnResourceDisplayPtr display() const {
        return m_display;
    }

    QnResourceWidgetRenderer *renderer() const {
        return m_renderer;
    }

    /**
     * \param itemPos                   Point in item coordinates to map to grid coordinates.
     * \returns                         Coordinates of the motion cell that the given point belongs to.
     *                                  Note that motion grid is finite, so even if the
     *                                  passed coordinate lies outside the item boundary,
     *                                  returned joint will lie inside it.
     */
    QPoint mapToMotionGrid(const QPointF &itemPos);

    /**
     * \param gridPos                   Coordinate of the motion grid cell.
     * \returns                         Position in scene coordinates of the top left corner of the grid cell.
     */
    QPointF mapFromMotionGrid(const QPoint &gridPos);

    /**
     * \param gridRect                  Rectangle in grid coordinates to add to
     *                                  selected motion region of this widget.
     */
    void addToMotionSelection(const QRect &gridRect);

    /**
     * Clears this widget's motion selection region.
     */
    void clearMotionSelection();

    bool isMotionSelectionEmpty() const;

    void setMotionSelection(const QList<QRegion> &regions);

    /**
     * \returns                         Current motion selection regions.
     */
    const QList<QRegion> &motionSelection() const;

    bool addToMotionSensitivity(const QRect &gridRect, int sensitivity);

    bool setMotionSensitivityFilled(const QPoint &gridPos, int sensitivity);

    void clearMotionSensitivity();

    const QList<QnMotionRegion> &motionSensitivity() const;

    bool isMotionSensitivityEmpty() const;

    ImageCorrectionParams imageEnhancement() const;
    void setImageEnhancement(const ImageCorrectionParams &imageEnhancement);

    /**
     * This function returns a PTZ controller associated with this widget.
     * Note that this function never returns NULL. 
     *
     * \returns                         PTZ controller associated with this widget.
     */
    QnPtzControllerPtr ptzController() const;

    QnMediaDewarpingParams dewarpingParams() const;
    void setDewarpingParams(const QnMediaDewarpingParams &params);

    virtual float visualAspectRatio() const;
    virtual float defaultVisualAspectRatio() const override;

signals:
    void motionSelectionChanged();
    void displayChanged();
    void fisheyeChanged();
    void dewarpingParamsChanged();

protected:
    virtual int helpTopicAt(const QPointF &pos) const override;

    virtual void channelLayoutChangedNotify() override;
    virtual void channelScreenSizeChangedNotify() override;
    virtual void optionsChangedNotify(Options changedFlags) override;

    virtual QString calculateInfoText() const override;
    virtual QString calculateTitleText() const override;
    virtual Buttons calculateButtonsVisibility() const override;
    virtual QCursor calculateCursor() const override;
    virtual Qn::ResourceStatusOverlay calculateStatusOverlay() const override;

    virtual void paint(QPainter *painter, const QStyleOptionGraphicsItem *option, QWidget *widget) override;
    virtual Qn::RenderStatus paintChannelBackground(QPainter *painter, int channel, const QRectF &channelRect, const QRectF &paintRect) override;
    virtual void paintChannelForeground(QPainter *painter, int channel, const QRectF &rect) override;
    void paintMotionSensitivityIndicators(QPainter *painter, int channel, const QRectF &rect, const QnMotionRegion &region);
    void paintMotionGrid(QPainter *painter, int channel, const QRectF &rect, const QnMetaDataV1Ptr &motion);
    void paintMotionSensitivity(QPainter *painter, int channel, const QRectF &rect);
    void paintFilledRegionPath(QPainter *painter, const QRectF &rect, const QPainterPath &path, const QColor &color, const QColor &penColor);

    void ensureMotionSensitivity() const;
    Q_SLOT void invalidateMotionSensitivity();

    void ensureBinaryMotionMask() const;
    void invalidateBinaryMotionMask();

    void ensureMotionSelectionCache();
    void invalidateMotionSelectionCache();

    QSize motionGridSize() const;
    QPoint channelGridOffset(int channel) const;

    Q_SIGNAL void updateInfoTextLater();

    void suspendHomePtzController();
    void resumeHomePtzController();
<<<<<<< HEAD

    virtual void createCustomOverlays() override;
=======
>>>>>>> cb0928eb
private slots:
    void at_resource_resourceChanged();
    void at_resource_propertyChanged(const QnResourcePtr &resource, const QString &key);
    void at_screenshotButton_clicked();
    void at_searchButton_toggled(bool checked);
    void at_ptzButton_toggled(bool checked);
    void at_fishEyeButton_toggled(bool checked);
    void at_zoomWindowButton_toggled(bool checked);
    void at_histogramButton_toggled(bool checked);
    void at_ioModuleButton_toggled(bool checked);
    void at_camDisplay_liveChanged();
    void at_statusOverlayWidget_diagnosticsRequested();
    void at_statusOverlayWidget_ioEnableRequested();
    void at_statusOverlayWidget_moreLicensesRequested();
    void at_renderWatcher_widgetChanged(QnResourceWidget *widget);
    void at_zoomRectChanged();
    void at_ptzController_changed(Qn::PtzDataFields fields);

    void at_item_imageEnhancementChanged();
    void at_videoLayoutChanged();
private:
    void setDisplay(const QnResourceDisplayPtr &display);
    void createButtons();

    Q_SLOT void updateDisplay();
    Q_SLOT void updateAspectRatio();
    Q_SLOT void updateIconButton();
    Q_SLOT void updateRendererEnabled();
    Q_SLOT void updateFisheye();
    Q_SLOT void updateDewarpingParams();
    Q_SLOT void updateCustomAspectRatio();
    Q_SLOT void updateIoModuleVisibility(bool animate);
    Q_SLOT void updateOverlayButton();

<<<<<<< HEAD
    void updateBookmarks();

    void updateCurrentTime(qreal timeMs);
=======
    void updateBookmarksMode();
    void updateBookmarksFilter();
    void updateBookmarks();

    qint64 getDisplayTimeMs() const;
    qint64 getUtcCurrentTimeMs() const;
>>>>>>> cb0928eb

private:
    struct ResourceStates
    {
        bool isRealTimeSource;  /// Shows if resource is real-time source
        bool isOffline;         /// Shows if resource is offline. Not-real-time resource is alwasy online
        bool isUnauthorized;    /// Shows if resource is unauthorized. Not-real-time resource is alwasy online
        bool hasVideo;          /// Shows if resource has video
    };

    /// @brief Return resource states
    ResourceStates getResourceStates() const;

private:
    /** Media resource. */
    QnMediaResourcePtr m_resource;

    /** Camera resource. */
    QnVirtualCameraResourcePtr m_camera;

    /** Display. */
    QnResourceDisplayPtr m_display;

    /** Associated renderer. */
    QnResourceWidgetRenderer *m_renderer;

    /** Selected region for search-by-motion, in parrots. */
    QList<QRegion> m_motionSelection;

    /** Painter path cache for the list of selected regions. */
    QList<QPainterPath> m_motionSelectionPathCache;

    QVector<bool> m_paintedChannels;

    /** Image region where motion is currently present, in parrots. */
    mutable QList<QnMotionRegion> m_motionSensitivity;

    /** Whether the motion sensitivity is valid. */
    mutable bool m_motionSensitivityValid;

    /** Binary mask for the current motion region. */
    mutable QList<__m128i *> m_binaryMotionMask;

    /** Whether motion mask binary data is valid. */
    mutable bool m_binaryMotionMaskValid;

    /** Whether motion selection cached paths are valid. */
    mutable bool m_motionSelectionCacheValid;

    QStaticText m_sensStaticText[10];

    QnPtzControllerPtr m_ptzController;
    QnFisheyeHomePtzController *m_homePtzController;

    QnMediaDewarpingParams m_dewarpingParams;

<<<<<<< HEAD
    qreal m_currentTime;
    QnCameraBookmarkList m_bookmarks;
    QnCameraBookmarkList::const_iterator m_bookmarksBeginPosition;
    QnCachingCameraDataLoader *m_dataLoader;
=======
    QnCameraBookmarkList m_bookmarks;
    QnCameraBookmarksQueryPtr m_bookmarksQuery;

>>>>>>> cb0928eb
    QnIoModuleOverlayWidget *m_ioModuleOverlayWidget;
    bool m_ioCouldBeShown;
};

Q_DECLARE_METATYPE(QnMediaResourceWidget *)

#endif // QN_MEDIA_RESOURCE_WIDGET_H<|MERGE_RESOLUTION|>--- conflicted
+++ resolved
@@ -165,11 +165,6 @@
 
     void suspendHomePtzController();
     void resumeHomePtzController();
-<<<<<<< HEAD
-
-    virtual void createCustomOverlays() override;
-=======
->>>>>>> cb0928eb
 private slots:
     void at_resource_resourceChanged();
     void at_resource_propertyChanged(const QnResourcePtr &resource, const QString &key);
@@ -204,18 +199,12 @@
     Q_SLOT void updateIoModuleVisibility(bool animate);
     Q_SLOT void updateOverlayButton();
 
-<<<<<<< HEAD
-    void updateBookmarks();
-
-    void updateCurrentTime(qreal timeMs);
-=======
     void updateBookmarksMode();
     void updateBookmarksFilter();
     void updateBookmarks();
 
     qint64 getDisplayTimeMs() const;
     qint64 getUtcCurrentTimeMs() const;
->>>>>>> cb0928eb
 
 private:
     struct ResourceStates
@@ -272,16 +261,9 @@
 
     QnMediaDewarpingParams m_dewarpingParams;
 
-<<<<<<< HEAD
-    qreal m_currentTime;
-    QnCameraBookmarkList m_bookmarks;
-    QnCameraBookmarkList::const_iterator m_bookmarksBeginPosition;
-    QnCachingCameraDataLoader *m_dataLoader;
-=======
     QnCameraBookmarkList m_bookmarks;
     QnCameraBookmarksQueryPtr m_bookmarksQuery;
 
->>>>>>> cb0928eb
     QnIoModuleOverlayWidget *m_ioModuleOverlayWidget;
     bool m_ioCouldBeShown;
 };
