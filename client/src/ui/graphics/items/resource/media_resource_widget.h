--- conflicted
+++ resolved
@@ -22,11 +22,8 @@
 class QnResourceDisplay;
 class QnResourceWidgetRenderer;
 class QnFisheyeHomePtzController;
-<<<<<<< HEAD
 class QnCachingCameraDataLoader;
-=======
 class QnIoModuleOverlayWidget;
->>>>>>> 56421a8a
 
 class QnMediaResourceWidget: public QnResourceWidget {
     Q_OBJECT
@@ -249,14 +246,11 @@
 
     QnMediaDewarpingParams m_dewarpingParams;
 
-<<<<<<< HEAD
     qreal m_currentTime;
     QnCameraBookmarkList m_bookmarks;
     QnCameraBookmarkList::const_iterator m_bookmarksBeginPosition;
     QnCachingCameraDataLoader *m_dataLoader;
-=======
     QnIoModuleOverlayWidget *m_ioModuleOverlayWidget;
->>>>>>> 56421a8a
 };
 
 Q_DECLARE_METATYPE(QnMediaResourceWidget *)
