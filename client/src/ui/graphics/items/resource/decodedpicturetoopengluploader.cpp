/**********************************************************
* 08 oct 2012
* a.kolesnikov
***********************************************************/

#include "decodedpicturetoopengluploader.h"

#include <algorithm>


#ifdef _WIN32
#include <D3D9.h>
<<<<<<< HEAD
//#include <DXerr.h>    --lib is not supported anymore
=======
>>>>>>> ff5e2a22
#endif
//    #define GL_GLEXT_PROTOTYPES 1
//    #ifdef Q_OS_MACX
//    #include <glext.h>
//    #else
//    #include <GL/glext.h>
//    #endif

#include <QtGui/qopengl.h>
extern "C"
{
    #include <libavcodec/avcodec.h>
}

#include <utils/common/util.h> /* For random. */
#include <nx/utils/log/log.h>
#include <utils/math/math.h>
#include <utils/color_space/yuvconvert.h>
#include <ui/graphics/opengl/gl_shortcuts.h>
#include <ui/graphics/opengl/gl_functions.h>
#include <ui/graphics/opengl/gl_context_data.h>
#include "opengl_renderer.h"

#include "decodedpicturetoopengluploadercontextpool.h"

//#define RENDERER_SUPPORTS_NV12
#ifdef _WIN32
//#define USE_PBO
#endif

#ifdef USE_PBO
#include <smmintrin.h>
//#define DIRECT_COPY
#ifdef DIRECT_COPY
//#define USE_SINGLE_PBO_PER_FRAME
#endif
//#define USE_SINGLE_PBO_PER_FRAME
#endif
#include "transcoding/filters/contrast_image_filter.h"

//#define UPLOAD_SYSMEM_FRAMES_ASYNC
#define UPLOAD_SYSMEM_FRAMES_IN_GUI_THREAD
#define USE_MIN_GL_TEXTURES

#if defined(UPLOAD_SYSMEM_FRAMES_ASYNC) && defined(UPLOAD_SYSMEM_FRAMES_IN_GUI_THREAD)
#error "UPLOAD_SYSMEM_FRAMES_ASYNC and UPLOAD_SYSMEM_FRAMES_IN_GUI_THREAD cannot be defined simultaneously"
#endif

#define ASYNC_UPLOADING_USED
#if defined(UPLOAD_SYSMEM_FRAMES_IN_GUI_THREAD) && !defined(UPLOAD_SYSMEM_FRAMES_ASYNC) && !defined(_WIN32)
#undef ASYNC_UPLOADING_USED
#endif

#define PERFORMANCE_TEST
#ifdef PERFORMANCE_TEST
//#define DISABLE_FRAME_DOWNLOAD
//#define DISABLE_FRAME_UPLOAD
//#define PARTIAL_FRAME_UPLOAD
//#define SINGLE_STREAM_UPLOAD
#endif

//#define SYNC_UPLOADING_WITH_GLFENCE


// TODO: #AK maybe it's time to remove them?
//preceding bunch of macro will be removed after this functionality has been tested and works as expected

namespace
{
    const int ROUND_COEFF = 8;

    int minPow2(int value)
    {
        int result = 1;
        while (value > result)
            result <<= 1;

        return result;
    }
} // anonymous namespace

#ifdef _WIN32
#elif __APPLE__
unsigned int GetTickCount()
{
    return QDateTime::currentMSecsSinceEpoch();
}
#else
unsigned int GetTickCount()
{
    struct timespec tp;
    memset( &tp, 0, sizeof(tp) );
    clock_gettime( CLOCK_MONOTONIC, &tp );
    return tp.tv_sec*1000 + tp.tv_nsec / 1000000;
}
#endif

class BitrateCalculator
{
public:
    BitrateCalculator()
    :
        m_startCalcTick( 0 ),
        m_bytes( 0 )
    {
    }

    void bytesProcessed( unsigned int byteCount )
    {
        m_mtx.lock();

        const unsigned int currentTick = GetTickCount();
        if( currentTick - m_startCalcTick > 5000 )
        {
            NX_LOG( lit("In previous %1 ms to video mem moved %2 Mb. Transfer rate %3 Mb/second").
                arg(currentTick - m_startCalcTick).arg(m_bytes/1000000.0).arg(m_bytes /1000.0 / (currentTick - m_startCalcTick)), cl_logDEBUG1 );
            m_startCalcTick = currentTick;
            m_bytes = 0;
        }
        m_bytes += byteCount;

        m_mtx.unlock();
    }

private:
    unsigned int m_startCalcTick;
    quint64 m_bytes;
    QnMutex m_mtx;
};

static BitrateCalculator bitrateCalculator;


// -------------------------------------------------------------------------- //
// DecodedPictureToOpenGLUploaderPrivate
// -------------------------------------------------------------------------- //
class DecodedPictureToOpenGLUploaderPrivate
:
    public QOpenGLFunctions
{
    Q_DECLARE_TR_FUNCTIONS(DecodedPictureToOpenGLUploaderPrivate)

public:
    GLint clampConstant;
    bool supportsNonPower2Textures;
    bool forceSoftYUV;
    bool yv12SharedUsed;
    bool nv12SharedUsed;
    QScopedPointer<QnGlFunctions> functions;

    DecodedPictureToOpenGLUploaderPrivate(const QGLContext *context):
        QOpenGLFunctions(context->contextHandle()),
        supportsNonPower2Textures(false),
        forceSoftYUV(false),
        yv12SharedUsed(false),
        nv12SharedUsed(false),
        functions(new QnGlFunctions(context))
    {
        QByteArray extensions = reinterpret_cast<const char *>(glGetString(GL_EXTENSIONS));
        QByteArray version = reinterpret_cast<const char *>(glGetString(GL_VERSION));
        QByteArray renderer = reinterpret_cast<const char *>(glGetString(GL_RENDERER));
        QByteArray vendor = reinterpret_cast<const char *>(glGetString(GL_VENDOR));

        /* Maximal texture size. */
        int maxTextureSize = QnGlFunctions::estimatedInteger(GL_MAX_TEXTURE_SIZE);
        NX_LOG(QString(QLatin1String("OpenGL max texture size: %1.")).arg(maxTextureSize), cl_logINFO);

        /* Clamp constant. */
//        clampConstant = GL_CLAMP;
//        if (extensions.contains("GL_EXT_texture_edge_clamp") || extensions.contains("GL_SGIS_texture_edge_clamp") || version >= QByteArray("1.2.0"))
            clampConstant = GL_CLAMP_TO_EDGE;

        /* Check for non-power of 2 textures. */
        supportsNonPower2Textures = extensions.contains("GL_ARB_texture_non_power_of_two");

    }

    ~DecodedPictureToOpenGLUploaderPrivate()
    {
        for( int i = 0; i < FILLER_COUNT; ++i )
        {
            if( m_fillers[i].size > 0 )
            {
                qFreeAligned( m_fillers[i].data );
                m_fillers[i].data = NULL;
                m_fillers[i].size = 0;
            }
        }
    }

    unsigned char* filler( unsigned char value, size_t size )
    {
        QnMutexLocker lk( &m_fillerMutex );

        Filler& filler = m_fillers[value];
        if( filler.size < size )
        {
            filler.size = size;
            if( filler.data )
                qFreeAligned( filler.data );
            filler.data = (unsigned char*)qMallocAligned( filler.size, FILLER_BUF_ALIGNMENT );
            memset( filler.data, value, size );
        }

        return filler.data;
    }

    bool usingShaderYuvToRgb() const
    {
        return
            !(functions->features() & QnGlFunctions::ShadersBroken)
            && yv12SharedUsed
            && !forceSoftYUV;
    }

    bool usingShaderNV12ToRgb() const
    {
        return
            !(functions->features() & QnGlFunctions::ShadersBroken)
            && nv12SharedUsed
            && !forceSoftYUV;
    }

private:
    struct Filler
    {
        unsigned char* data;
        size_t size;

        Filler()
        :
            data( NULL ),
            size( 0 )
        {
        }
    };

    static const int FILLER_COUNT = 256;
    static const int FILLER_BUF_ALIGNMENT = 32;

    QnMutex m_fillerMutex;
    Filler m_fillers[FILLER_COUNT];
};

// -------------------------------------------------------------------------- //
// QnGlRendererTexture
// -------------------------------------------------------------------------- //
class QnGlRendererTexture {

#ifdef _DEBUG
    friend class DecodedPictureToOpenGLUploader;
#endif

public:
    QnGlRendererTexture( const QSharedPointer<DecodedPictureToOpenGLUploaderPrivate>& renderer )
    :
        m_allocated(false),
        m_pixelSize(-1),
        m_internalFormat(-1),
        m_internalFormatPixelSize(-1),
        m_fillValue(-1),
        m_textureSize(QSize(0, 0)),
        m_contentSize(QSize(0, 0)),
        m_id(std::numeric_limits<GLuint>::max()),
        m_renderer(renderer)
    {}

    ~QnGlRendererTexture() {
        //NOTE we do not delete texture here because it belongs to auxiliary gl context which will be removed when these textures are not needed anymore
        if( m_id != std::numeric_limits<GLuint>::max() )
        {
            glDeleteTextures(1, &m_id);
            m_id = std::numeric_limits<GLuint>::max();
        }
    }
    const QSize &textureSize() const {
        return m_textureSize;
    }
    const QVector2D &texCoords() const {
        return m_texCoords;
    }

    GLuint id() const {
        return m_id;
    }

    /*!
        \return true, If uinitialized texture, false is already initialized
    */
    bool ensureInitialized(int width, int height, int stride, int pixelSize, GLint internalFormat, int internalFormatPixelSize, int fillValue) {
        Q_ASSERT(m_renderer.data() != NULL);

        ensureAllocated();

        QSize contentSize = QSize(stride, height);

        if( m_contentSize == contentSize
            && m_pixelSize == pixelSize
            && m_internalFormat == internalFormat
            && m_fillValue == fillValue )
        {
            return false;
        }

        m_pixelSize = pixelSize;
        m_internalFormatPixelSize = internalFormatPixelSize;

        m_contentSize = contentSize;

        QSize textureSize = QSize(
            m_renderer->supportsNonPower2Textures ? qPower2Ceil((unsigned)stride / pixelSize, ROUND_COEFF) : minPow2(stride / pixelSize),
            m_renderer->supportsNonPower2Textures ? height                                   : minPow2(height)
        );

        bool result = false;
        if(m_textureSize.width() != textureSize.width() || m_textureSize.height() != textureSize.height() || m_internalFormat != internalFormat) {

			m_textureSize = textureSize;
            m_internalFormat = internalFormat;

            glBindTexture(GL_TEXTURE_2D, m_id);

            glTexImage2D(GL_TEXTURE_2D, 0, internalFormat, textureSize.width(), textureSize.height(), 0, internalFormat, GL_UNSIGNED_BYTE, NULL);
            glTexParameteri(GL_TEXTURE_2D, GL_TEXTURE_MAG_FILTER, GL_LINEAR);
            glTexParameteri(GL_TEXTURE_2D, GL_TEXTURE_MIN_FILTER, GL_LINEAR);
            glTexParameteri(GL_TEXTURE_2D, GL_TEXTURE_WRAP_S, m_renderer->clampConstant);
            glTexParameteri(GL_TEXTURE_2D, GL_TEXTURE_WRAP_T, m_renderer->clampConstant);

            result = true;
        } else {
            textureSize = m_textureSize;
        }

        //int roundedWidth = qPower2Ceil((unsigned) width, ROUND_COEFF);
        int roundedWidth = textureSize.width();

        m_texCoords = QVector2D(width  / (float) textureSize.width(), height / (float) textureSize.height());

        if(fillValue != -1) {
            m_fillValue = fillValue;

            /* To prevent uninitialized pixels on the borders of the image from
             * leaking into the rendered quad due to linear filtering,
             * we fill them with black.
             *
             * Note that this also must be done when contents size changes because
             * in this case even though the border pixels are initialized, they are
             * initialized with old contents, which is probably not what we want. */
            size_t fillSize = qMax(textureSize.height(), textureSize.width()) * ROUND_COEFF * internalFormatPixelSize * 16;
            uchar *filler = m_renderer->filler(fillValue, fillSize);

            glBindTexture(GL_TEXTURE_2D, m_id);
            if (roundedWidth < textureSize.width()) {

                //Q_ASSERT( textureSize == QSize(textureWidth, textureHeight) );

                glTexSubImage2D(
                    GL_TEXTURE_2D,
                    0,
                    roundedWidth,
                    0,
                    qMin(ROUND_COEFF, textureSize.width() - roundedWidth),
                    textureSize.height(),
                    internalFormat,
                    GL_UNSIGNED_BYTE,
                    filler );
                bitrateCalculator.bytesProcessed( qMin(ROUND_COEFF, textureSize.width() - roundedWidth)*textureSize.height()*internalFormatPixelSize );
            }

            if (height < textureSize.height()) {
                glTexSubImage2D(
                    GL_TEXTURE_2D,
                    0,
                    0,
                    height,
                    textureSize.width(),
                    qMin(ROUND_COEFF, textureSize.height() - height),
                    internalFormat,
                    GL_UNSIGNED_BYTE,
                    filler );
                bitrateCalculator.bytesProcessed( textureSize.width()*qMin(ROUND_COEFF, textureSize.height() - height)*internalFormatPixelSize );
            }
        }

        return result;
    }

    void ensureAllocated() {
        if(m_allocated)
            return;

        glGenTextures(1, &m_id);
        glCheckError("glGenTextures");

        m_allocated = true;
    }

    void deinitialize()
    {
        //not destroying texture, because it is unknown whether correct gl-context is current
        m_pixelSize = -1;
        m_internalFormat = -1;
        m_internalFormatPixelSize = -1;
        m_fillValue = -1;
        m_textureSize = QSize(0, 0);
        m_contentSize = QSize(0, 0);
    }

private:
    bool m_allocated;
    int m_pixelSize;
    int m_internalFormat;
    int m_internalFormatPixelSize;
    int m_fillValue;
    QSize m_textureSize;
    QSize m_contentSize;
    QVector2D m_texCoords;
    GLubyte m_fillColor;
    GLuint m_id;
    QSharedPointer<DecodedPictureToOpenGLUploaderPrivate> m_renderer;
};


//////////////////////////////////////////////////////////
// QnGlRendererTexturePack
//////////////////////////////////////////////////////////
static const size_t MAX_PLANE_COUNT = 4;
static const size_t Y_PLANE_INDEX = 0;
static const size_t A_PLANE_INDEX = 3;


//!Set of gl textures containing planes of single picture
class QnGlRendererTexturePack
{
public:
    QnGlRendererTexturePack( const QSharedPointer<DecodedPictureToOpenGLUploaderPrivate>& renderer )
    :
        m_format( PIX_FMT_NONE )
    {
        //TODO/IMPL allocate textures when needed, because not every format require 3 planes
        for( size_t i = 0; i < MAX_PLANE_COUNT; ++i )
            m_textures[i].reset( new QnGlRendererTexture(renderer) );
    }

    ~QnGlRendererTexturePack()
    {
    }

    void setPictureFormat( PixelFormat format )
    {
        if( m_format == format )
            return;
        m_format = format;
        for( size_t i = 0; i < MAX_PLANE_COUNT; ++i )
            m_textures[i]->deinitialize();
    }

    const std::vector<GLuint>& glTextures() const
    {
#ifdef GL_COPY_AGGREGATION
        Q_ASSERT( m_surfaceRect && m_surfaceRect->surface() );
        return m_surfaceRect->surface()->glTextures();
#else
        //TODO/IMPL
        m_picTextures.resize( MAX_PLANE_COUNT );
        for( size_t i = 0; i < MAX_PLANE_COUNT; ++i )
            m_picTextures[i] = m_textures[i]->id();
        return m_picTextures;
#endif
    }

    QnGlRendererTexture* texture( int index ) const
    {
        return m_textures[index].data();
    }

    QRectF textureRect() const
    {
#ifdef GL_COPY_AGGREGATION
        Q_ASSERT( m_surfaceRect && m_surfaceRect->surface() );
        return m_surfaceRect->texCoords();
#else
        const QVector2D& v = m_textures[0]->texCoords();
        return QRectF( 0, 0, v.x(), v.y() );
#endif
    }

#ifdef GL_COPY_AGGREGATION
    void setAggregationSurfaceRect( const QSharedPointer<AggregationSurfaceRect>& surfaceRect )
    {
        m_surfaceRect = surfaceRect;
    }

    const QSharedPointer<AggregationSurfaceRect>& aggregationSurfaceRect() const
    {
        return m_surfaceRect;
    }
#endif

private:
    mutable std::vector<GLuint> m_picTextures;
    QScopedPointer<QnGlRendererTexture> m_textures[MAX_PLANE_COUNT];
    PixelFormat m_format;
#ifdef GL_COPY_AGGREGATION
    QSharedPointer<AggregationSurfaceRect> m_surfaceRect;
#endif
};


//////////////////////////////////////////////////////////
// DecodedPictureToOpenGLUploader::UploadedPicture
//////////////////////////////////////////////////////////
DecodedPictureToOpenGLUploader::UploadedPicture::PBOData::PBOData()
:
    id( std::numeric_limits<GLuint>::max() ),
    sizeBytes( 0 )
{
}


PixelFormat DecodedPictureToOpenGLUploader::UploadedPicture::colorFormat() const
{
    return m_colorFormat;
}

void DecodedPictureToOpenGLUploader::UploadedPicture::setColorFormat( PixelFormat newFormat )
{
    m_colorFormat = newFormat;
}

int DecodedPictureToOpenGLUploader::UploadedPicture::width() const
{
    return m_width;
}

int DecodedPictureToOpenGLUploader::UploadedPicture::height() const
{
    return m_height;
}

QRectF DecodedPictureToOpenGLUploader::UploadedPicture::textureRect() const
{
    return m_texturePack->textureRect();
}

const std::vector<GLuint>& DecodedPictureToOpenGLUploader::UploadedPicture::glTextures() const
{
    return m_texturePack->glTextures();
}

unsigned int DecodedPictureToOpenGLUploader::UploadedPicture::sequence() const
{
    return m_sequence;
}

quint64 DecodedPictureToOpenGLUploader::UploadedPicture::pts() const
{
    return m_pts;
}

QnMetaDataV1Ptr DecodedPictureToOpenGLUploader::UploadedPicture::metadata() const
{
    return m_metadata;
}

QnGlRendererTexturePack* DecodedPictureToOpenGLUploader::UploadedPicture::texturePack()
{
    return m_texturePack;
}

QnGlRendererTexture* DecodedPictureToOpenGLUploader::UploadedPicture::texture( int index ) const
{
    return m_texturePack->texture( index );
}

const ImageCorrectionResult& DecodedPictureToOpenGLUploader::UploadedPicture::imageCorrectionResult() const
{
    return m_imgCorrection;
}

void DecodedPictureToOpenGLUploader::UploadedPicture::processImage( quint8* yPlane, int width, int height, int stride, const ImageCorrectionParams& data)
{
    m_imgCorrection.analyseImage(yPlane, width, height, stride, data, m_displayedRect);
}

GLuint DecodedPictureToOpenGLUploader::UploadedPicture::pboID( int index ) const
{
    return m_pbo[index].id;
}

int DecodedPictureToOpenGLUploader::UploadedPicture::flags() const
{
    return m_flags;
}

#ifdef GL_COPY_AGGREGATION
void DecodedPictureToOpenGLUploader::UploadedPicture::setAggregationSurfaceRect( const QSharedPointer<AggregationSurfaceRect>& surfaceRect )
{
    m_texturePack->setAggregationSurfaceRect( surfaceRect );
}

const QSharedPointer<AggregationSurfaceRect>& DecodedPictureToOpenGLUploader::UploadedPicture::aggregationSurfaceRect() const
{
    return m_texturePack->aggregationSurfaceRect();
}
#endif


DecodedPictureToOpenGLUploader::UploadedPicture::UploadedPicture( DecodedPictureToOpenGLUploader* const uploader )
:
    m_colorFormat( PIX_FMT_NONE ),
    m_width( 0 ),
    m_height( 0 ),
    m_sequence( 0 ),
    m_pts( 0 ),
    m_skippingForbidden( false ),
    m_flags( 0 ),
    m_glFence(),
    m_displayedRect( 0.0, 0.0, 1.0, 1.0 ),
    m_texturePack( new QnGlRendererTexturePack(uploader->d) )
{
}

DecodedPictureToOpenGLUploader::UploadedPicture::~UploadedPicture()
{
    delete m_texturePack;
    m_texturePack = NULL;
}


//////////////////////////////////////////////////////////
// DecodedPictureToOpenGLUploader::ScopedPictureLock
//////////////////////////////////////////////////////////
DecodedPictureToOpenGLUploader::ScopedPictureLock::ScopedPictureLock( const DecodedPictureToOpenGLUploader& uploader )
:
    m_uploader( uploader ),
    m_picture( uploader.getUploadedPicture() )
{
}

DecodedPictureToOpenGLUploader::ScopedPictureLock::~ScopedPictureLock()
{
    if( m_picture )
    {
        m_uploader.pictureDrawingFinished( m_picture );
        m_picture = NULL;
    }
}

DecodedPictureToOpenGLUploader::UploadedPicture* DecodedPictureToOpenGLUploader::ScopedPictureLock::operator->()
{
    return m_picture;
}

const DecodedPictureToOpenGLUploader::UploadedPicture* DecodedPictureToOpenGLUploader::ScopedPictureLock::operator->() const
{
    return m_picture;
}

DecodedPictureToOpenGLUploader::UploadedPicture* DecodedPictureToOpenGLUploader::ScopedPictureLock::get()
{
    return m_picture;
}

const DecodedPictureToOpenGLUploader::UploadedPicture* DecodedPictureToOpenGLUploader::ScopedPictureLock::get() const
{
    return m_picture;
}


//////////////////////////////////////////////////////////
// AsyncPicDataUploader
//////////////////////////////////////////////////////////

#ifdef _WIN32
inline void memcpy_stream_load( __m128i* dst, __m128i* src, size_t sz )
{
    const __m128i* const src_end = src + sz / sizeof(__m128i);
    while( src < src_end )
    {
         __m128i x1 = _mm_stream_load_si128( src );
         __m128i x2 = _mm_stream_load_si128( src+1 );
         __m128i x3 = _mm_stream_load_si128( src+2 );
         __m128i x4 = _mm_stream_load_si128( src+3 );

         src += 4;

         _mm_store_si128( dst, x1 );
         _mm_store_si128( dst+1, x2 );
         _mm_store_si128( dst+2, x3 );
         _mm_store_si128( dst+3, x4 );

         dst += 4;
    }
}

/*!
    \param nv12UVPlaneSize expression (\a nv12UVPlaneSize % 64) MUST be 0!
*/
inline void streamLoadAndDeinterleaveNV12UVPlane(
    __m128i* nv12UVPlane,
    size_t nv12UVPlaneSize,
    __m128i* yv12UPlane,
    __m128i* yv12VPlane )
{
    //Q_ASSERT( nv12UVPlaneSize % 64 == 0 );
    //using intermediate buffer with size equal to first-level CPU cache size

    static const size_t TMP_BUF_SIZE = 4*1024 / sizeof(__m128i);
    __m128i tmpBuf[TMP_BUF_SIZE];
    //const size_t TMP_BUF_SIZE = (std::min<size_t>(4*1024, nv12UVPlaneSize)) / sizeof(__m128i);
    //__m128i* tmpBuf = (__m128i*)alloca(TMP_BUF_SIZE*sizeof(__m128i));

    static const __m128i MASK_HI = { 0xff, 0x00, 0xff, 0x00, 0xff, 0x00, 0xff, 0x00, 0xff, 0x00, 0xff, 0x00, 0xff, 0x00, 0xff, 0x00 };
    static const __m128i AND_MASK = MASK_HI;
    static const __m128i SHIFT_8 = { 0x08, 0x00, 0x00, 0x00, 0x00, 0x00, 0x00, 0x00, 0x00, 0x00, 0x00, 0x00, 0x00, 0x00, 0x00, 0x00 };

    const __m128i* const nv12UVPlaneEnd = nv12UVPlane + nv12UVPlaneSize / sizeof(__m128i);
    while( nv12UVPlane < nv12UVPlaneEnd )
    {
        //reading to tmp buffer
        const size_t bytesToCopy = std::min<size_t>( (nv12UVPlaneEnd - nv12UVPlane)*sizeof(*nv12UVPlane), sizeof(tmpBuf) );
        //const size_t bytesToCopy = std::min<size_t>( (nv12UVPlaneEnd - nv12UVPlane)*sizeof(*nv12UVPlane), TMP_BUF_SIZE*sizeof(*tmpBuf) );
        memcpy_stream_load( tmpBuf, nv12UVPlane, bytesToCopy );
        nv12UVPlane += bytesToCopy / sizeof(*nv12UVPlane);

        //converting
        const __m128i* const tmpBufEnd = tmpBuf + bytesToCopy / sizeof(*tmpBuf);
        for( __m128i* nv12UVPlaneTmp = tmpBuf; nv12UVPlaneTmp < tmpBufEnd; )
        {
            __m128i x1 = *nv12UVPlaneTmp;
            __m128i x2 = *(nv12UVPlaneTmp+1);
            __m128i x3 = *(nv12UVPlaneTmp+2);
            __m128i x4 = *(nv12UVPlaneTmp+3);

            __m128i x5 = _mm_packus_epi16( _mm_and_si128( x1, AND_MASK ), _mm_and_si128( x2, AND_MASK ) );   //U
            __m128i x6 = _mm_packus_epi16( _mm_srl_epi16( x1, SHIFT_8 ), _mm_srl_epi16( x2, SHIFT_8 ) );   //V
            _mm_store_si128( yv12UPlane, x5 );
            _mm_store_si128( yv12VPlane, x6 );

            ++yv12UPlane;
            ++yv12VPlane;
            nv12UVPlaneTmp += 2;

            if( nv12UVPlaneTmp >= tmpBufEnd )
                break;

            x5 = _mm_packus_epi16( _mm_and_si128( x3, AND_MASK ), _mm_and_si128( x4, AND_MASK ) );   //U
            x6 = _mm_packus_epi16( _mm_srl_epi16( x3, SHIFT_8 ), _mm_srl_epi16( x4, SHIFT_8 ) );   //V
            _mm_store_si128( yv12UPlane, x5 );
            _mm_store_si128( yv12VPlane, x6 );

            ++yv12UPlane;
            ++yv12VPlane;
            nv12UVPlaneTmp += 2;
        }
    }
}
#endif

/*!
    For now, it supports only DXVA textures with NV12 format
*/
class AsyncPicDataUploader
:
    public UploadFrameRunnable
{
    friend class UploadThread;

public:
    AsyncPicDataUploader( DecodedPictureToOpenGLUploader* uploader )
    :
        m_pictureBuf( NULL ),
        m_uploader( uploader ),
        m_yv12Buffer( NULL ),
        m_yv12BufferCapacity( 0 ),
        m_pts( 0 )
    {
        setAutoDelete( false );
        memset( m_planes, 0, sizeof(m_planes) );
        memset( m_lineSizes, 0, sizeof(m_lineSizes) );
    }

    ~AsyncPicDataUploader()
    {
        qFreeAligned( m_yv12Buffer );
        m_yv12Buffer = NULL;
    }

    virtual void run()
    {
        DecodedPictureToOpenGLUploader::UploadedPicture* const pictureBuf = m_pictureBuf.load();

        {
            QnMutexLocker lk( &m_mutex );

            if( !m_pictureBuf.testAndSetOrdered( pictureBuf, NULL ) )
                return; //m_pictureBuf has been changed (running has been cancelled?)
            if( pictureBuf == NULL )
            {
                NX_LOG( lit("AsyncPicDataUploader. Picture upload has been cancelled..."), cl_logDEBUG1 );
                m_picDataRef.clear();
                m_uploader->pictureDataUploadCancelled( this );
                return; //running has been cancelled from outside
            }
        }

        QRect cropRect;
        if( !loadPicDataToMemBuffer( pictureBuf, &cropRect ) )
        {
            m_picDataRef.clear();
            m_uploader->pictureDataUploadFailed( this, pictureBuf );
            return;
        }

        ImageCorrectionParams imCor = m_uploader->getImageCorrection();
        pictureBuf->processImage(m_planes[0], cropRect.width(), cropRect.height(), m_lineSizes[0], imCor);

#ifdef GL_COPY_AGGREGATION
        if( !m_uploader->uploadDataToGlWithAggregation(
#else
        if( !m_uploader->uploadDataToGl(
#endif
                pictureBuf,
#ifdef RENDERER_SUPPORTS_NV12
                PIX_FMT_NV12,
#else
                PIX_FMT_YUV420P,
#endif
                cropRect.width(),
                cropRect.height(),
                m_planes,
                m_lineSizes,
                true ) )
        {
            NX_LOG( lit("AsyncPicDataUploader. Failed to move to opengl memory frame (pts %1) data. Skipping frame...").arg(pictureBuf->pts()), cl_logDEBUG1 );
            m_picDataRef.clear();
            m_uploader->pictureDataUploadFailed( this, pictureBuf );
            return;
        }

        m_picDataRef.clear();
        m_uploader->pictureDataUploadSucceeded( this, pictureBuf );
    }

    //!This method MUST NOT be called simultaneously with \a run. Synchronizing these methods is outside of this class
    void setData(
        DecodedPictureToOpenGLUploader::UploadedPicture* pictureBuf,
        const QSharedPointer<QnAbstractPictureDataRef>& picDataRef )
    {
        m_pictureBuf = pictureBuf;
        m_picDataRef = picDataRef;
        m_pts = pictureBuf->pts();
    }

    quint64 pts() const
    {
        return m_pts;
    }

    //!Cancelles uploading of picture: sets pointer to picture buffer to NULL and returns previous value
    //DecodedPictureToOpenGLUploader::UploadedPicture* cancel()
    //{
    //    return m_pictureBuf.fetchAndStoreOrdered( NULL );
    //}

    //!Returns true, if replace hjas been successfull and new picture will be uploaded. false otherwise
    bool replacePicture(
        unsigned int picSequence,
        const QSharedPointer<CLVideoDecoderOutput>& decodedPicture,
        const QSharedPointer<QnAbstractPictureDataRef>& picDataRef,
        const QRectF displayedRect,
        quint64* const prevPicPts = NULL )
    {
        QnMutexLocker lk( &m_mutex );

        if( !m_pictureBuf.load() )
            return false;

        if( prevPicPts )
            *prevPicPts = m_pictureBuf.load()->m_pts;
        m_pictureBuf.load()->m_sequence = picSequence;
        m_pictureBuf.load()->m_pts = decodedPicture->pkt_dts;
        m_pictureBuf.load()->m_width = decodedPicture->width;
        m_pictureBuf.load()->m_height = decodedPicture->height;
        m_pictureBuf.load()->m_metadata = decodedPicture->metadata;
        m_pictureBuf.load()->m_displayedRect = displayedRect;
        m_picDataRef = picDataRef;

        return true;
    }

private:
    QAtomicPointer<DecodedPictureToOpenGLUploader::UploadedPicture> m_pictureBuf;
    QSharedPointer<QnAbstractPictureDataRef> m_picDataRef;
    DecodedPictureToOpenGLUploader* m_uploader;
    uint8_t* m_planes[3];
    int m_lineSizes[3];
    uint8_t* m_yv12Buffer;
    size_t m_yv12BufferCapacity;
    QnMutex m_mutex;
    quint64 m_pts;

    /*!
        \return false, if method has been interrupted (m_picDataRef->isValid() returned false). true, otherwise
    */
    bool loadPicDataToMemBuffer( DecodedPictureToOpenGLUploader::UploadedPicture* const pictureBuf, QRect* const cropRect )
    {
#ifdef _WIN32
        //checking, if m_picDataRef ref has not been marked for released
        auto decAtomicLambda = []( std::atomic<int>* pInt ){ --(*pInt); };
        std::unique_ptr<std::atomic<int>, decltype(decAtomicLambda)> picUsageCounterLock(
            &m_picDataRef->syncCtx()->usageCounter,
            decAtomicLambda );
        if( !m_picDataRef->isValid() )
        {
            NX_LOG( lit("AsyncPicDataUploader. Frame (pts %1, 0x%2) data ref has been invalidated (1). Releasing...").
                arg(pictureBuf->pts()).arg((size_t)m_picDataRef->syncCtx(), 0, 16), cl_logDEBUG1 );
            return false;
        }

        Q_ASSERT( m_picDataRef->type() == QnAbstractPictureDataRef::pstD3DSurface );
        IDirect3DSurface9* const surf = static_cast<D3DPictureData*>(m_picDataRef.data())->getSurface();
        D3DSURFACE_DESC surfDesc;
        memset( &surfDesc, 0, sizeof(surfDesc) );
        HRESULT res = surf->GetDesc( &surfDesc );
        if( res != D3D_OK )
        {
            NX_LOG( lit("AsyncPicDataUploader. Failed to get dxva surface info (%1). Ignoring decoded picture...").arg(res), cl_logERROR );
            return false;
        }

        if( surfDesc.Format != (D3DFORMAT)MAKEFOURCC('N','V','1','2') )
        {
            NX_LOG( lit("AsyncPicDataUploader. Dxva surface format %1 while only NV12 (%2) is supported. Ignoring decoded picture...").
                arg(surfDesc.Format).arg(MAKEFOURCC('N','V','1','2')), cl_logERROR );
            return false;
        }

        *cropRect = m_picDataRef->cropRect();

#ifndef DISABLE_FRAME_DOWNLOAD
        D3DLOCKED_RECT lockedRect;
        memset( &lockedRect, 0, sizeof(lockedRect) );
        RECT rectToLock;
        memset( &rectToLock, 0, sizeof(rectToLock) );
        rectToLock.left = cropRect->left();
        rectToLock.top = cropRect->top();
        rectToLock.right = cropRect->right() + 1;
        rectToLock.bottom = cropRect->bottom() + 1;
        res = surf->LockRect( &lockedRect, &rectToLock, D3DLOCK_NOSYSLOCK | D3DLOCK_READONLY );
        if( res != D3D_OK )
        {
<<<<<<< HEAD
            /* --disabled as DxErr lib is not supported anymore
            NX_LOG( lit("AsyncPicDataUploader. Failed to map dxva surface (%1). Ignoring decoded picture...").
                arg(QString::fromWCharArray(DXGetErrorDescription(res))), cl_logERROR );
            */
=======
            NX_LOG( lit("AsyncPicDataUploader. Failed to map dxva surface. Ignoring decoded picture..."), cl_logERROR );
>>>>>>> ff5e2a22
            return false;
        }
#endif

        //using crop rect of frame

        const unsigned int targetPitch = minPow2( cropRect->width() );
        const unsigned int targetHeight = cropRect->height();

        //converting to YV12
        if( m_yv12BufferCapacity < targetHeight * targetPitch * 3 / 2 )
        {
            m_yv12BufferCapacity = targetHeight * targetPitch * 3 / 2;
            qFreeAligned( m_yv12Buffer );
            m_yv12Buffer = (uint8_t*)qMallocAligned( m_yv12BufferCapacity, sizeof(__m128i) );
            if( !m_yv12Buffer )
            {
#ifndef DISABLE_FRAME_DOWNLOAD
                surf->UnlockRect();
#endif
                NX_LOG( lit("AsyncPicDataUploader. Frame (pts %1, 0x%2) could not be uploaded due to memory allocation error. Releasing...").
                    arg(pictureBuf->pts()).arg((size_t)m_picDataRef->syncCtx(), 0, 16), cl_logDEBUG1 );
                return false;
            }
        }
        m_planes[0] = m_yv12Buffer;               //Y-plane
        m_lineSizes[0] = targetPitch;
#ifdef RENDERER_SUPPORTS_NV12
        m_planes[1] = m_yv12Buffer + targetHeight * targetPitch;          //UV-plane
        m_lineSizes[1] = targetPitch;
#else
        m_planes[1] = m_yv12Buffer + targetHeight * targetPitch;          //U-plane
        m_lineSizes[1] = targetPitch / 2;
        m_planes[2] = m_yv12Buffer + targetHeight * targetPitch / 4 * 5;  //V-plane
        m_lineSizes[2] = targetPitch / 2;
#endif

#ifdef DISABLE_FRAME_DOWNLOAD
        return true;
#else

        //Y-plane
        if( !copyImageRectStreamLoad(
                *m_picDataRef.data(),
                (quint8*)m_planes[0],
                cropRect->width(),
                cropRect->height(),
                targetPitch,
                (const quint8*)lockedRect.pBits,
                lockedRect.Pitch ) )
        {
            surf->UnlockRect();
            NX_LOG( lit("AsyncPicDataUploader. Frame (pts %1, 0x%2) data ref has been invalidated (2). Releasing...").
                arg(pictureBuf->pts()).arg((size_t)m_picDataRef->syncCtx(), 0, 16), cl_logDEBUG1 );
            return false;
        }
#ifdef RENDERER_SUPPORTS_NV12
        if( !copyImageRectStreamLoad(
                *m_picDataRef.data(),
                (quint8*)m_planes[1],
                cropRect->width(),       //X resolution is 1/2, but every pixel has 2 bytes
                cropRect->height() / 2,  //Y resolution is 1/2, so number of lines is 2 times less
                targetPitch,
                (const quint8*)lockedRect.pBits + lockedRect.Pitch * surfDesc.Height,
                lockedRect.Pitch ) )
        {
            surf->UnlockRect();
            NX_LOG( lit("AsyncPicDataUploader. Frame (pts %1, 0x%2) data ref has been invalidated (3). Releasing...").
                arg(pictureBuf->pts()).arg((size_t)m_picDataRef->syncCtx(), 0, 16), cl_logDEBUG1 );
            return false;
        }
#else
        if( !streamLoadAndDeinterleaveNV12UVPlaneEx(
                *m_picDataRef.data(),
                (quint8*)lockedRect.pBits + lockedRect.Pitch * surfDesc.Height,
                cropRect->width(),
                cropRect->height(),
                lockedRect.Pitch,
                (quint8*)m_planes[1],
                (quint8*)m_planes[2],
                targetPitch / 2 ) )
        {
            surf->UnlockRect();
            NX_LOG( lit("AsyncPicDataUploader. Frame (pts %1, 0x%2) data ref has been invalidated (4). Releasing...").
                arg(pictureBuf->pts()).arg((size_t)m_picDataRef->syncCtx(), 0, 16), cl_logDEBUG1 );
            return false;
        }
#endif

        surf->UnlockRect();

        return true;
#endif  //DISABLE_FRAME_DOWNLOAD
#else
        Q_UNUSED( pictureBuf );
        Q_UNUSED( cropRect );
        Q_ASSERT( false );
        return false;
#endif  //_WIN32
    }

#ifdef _WIN32
    inline bool copyImageRectStreamLoad(
        const QnAbstractPictureDataRef& picDataRef,
        quint8* dstMem,
        unsigned int dstWidth,
        unsigned int dstHeight,
        unsigned int dstPitch,
        const quint8* srcMem,
        unsigned int srcPitch )
    {
        static const unsigned int PIXEL_SIZE = 1;
        for( unsigned int y = 0; y < dstHeight; ++y )
        {
            memcpy_stream_load( (__m128i*)(dstMem+y*dstPitch), (__m128i*)(srcMem+y*srcPitch), dstWidth*PIXEL_SIZE );
            if( !picDataRef.isValid() )
                return false;
        }

        return true;
    }

    /*!
        Deinterleaves NV12 UV-plane rect (\a srcWidth, \a srcHeight) starting at \a srcMem to \a dstUPlane and \a dstVPlane
    */
    inline bool streamLoadAndDeinterleaveNV12UVPlaneEx(
        const QnAbstractPictureDataRef& picDataRef,
        const quint8* srcMem,
        unsigned int /*srcWidth*/,
        unsigned int srcHeight,
        size_t srcPitch,
        quint8* dstUPlane,
        quint8* dstVPlane,
        size_t dstPitch )
    {
        for( unsigned int y = 0; y < srcHeight / 2; ++y )
        {
            streamLoadAndDeinterleaveNV12UVPlane(
                (__m128i*)(srcMem + y*srcPitch),
                dstPitch * 2,   //not using srcPitch here because we deinterleave only one not full line
                (__m128i*)(dstUPlane + y*dstPitch),
                (__m128i*)(dstVPlane + y*dstPitch) );
            if( !picDataRef.isValid() )
                return false;
        }

        return true;
    }
#endif
};


//////////////////////////////////////////////////////////
// AVPacketUploader
//////////////////////////////////////////////////////////
class AVPacketUploader
:
    public UploadFrameRunnable
{
public:
    AVPacketUploader(
        DecodedPictureToOpenGLUploader::UploadedPicture* const dest,
        const QSharedPointer<CLVideoDecoderOutput>& src,
        DecodedPictureToOpenGLUploader* uploader )
    :
        m_dest( dest ),
        m_src( src ),
        m_uploader( uploader ),
        m_isRunning( false ),
        m_done( false ),
        m_success( false )
    {
        setAutoDelete( false );
#ifdef UPLOAD_SYSMEM_FRAMES_IN_GUI_THREAD
        //m_src->setDisplaying( true );
#endif
    }

    ~AVPacketUploader()
    {
#ifdef UPLOAD_SYSMEM_FRAMES_IN_GUI_THREAD
        //m_src->setDisplaying( false );
#endif
    }

    virtual void run()
    {
        m_isRunning = true;

        m_success =
#ifdef GL_COPY_AGGREGATION
            m_uploader->uploadDataToGlWithAggregation(
#else
            m_uploader->uploadDataToGl(
#endif
                m_dest,
                (PixelFormat)m_src->format,
                m_src->width,
                m_src->height,
                m_src->data,
                m_src->linesize,
                false );
        m_done = true;
        if( m_success )
            m_uploader->pictureDataUploadSucceeded( NULL, m_dest );
        else
            m_uploader->pictureDataUploadFailed( NULL, m_dest );

        ImageCorrectionParams imCor = m_uploader->getImageCorrection();
        m_dest->processImage(m_src->data[0], m_src->width, m_src->height, m_src->linesize[0], imCor);

        m_isRunning = false;
    }

    bool done() const
    {
        return m_done;
    }

    bool success() const
    {
        return m_success;
    }

    const QSharedPointer<CLVideoDecoderOutput>& decodedFrame() const
    {
        return m_src;
    }

    DecodedPictureToOpenGLUploader::UploadedPicture* picture()
    {
        return m_dest;
    }

    void markAsRunning()
    {
        m_isRunning = true;
    }

    bool isRunning() const
    {
        return m_isRunning;
    }

private:
    DecodedPictureToOpenGLUploader::UploadedPicture* const m_dest;
    QSharedPointer<CLVideoDecoderOutput> m_src;
    DecodedPictureToOpenGLUploader* m_uploader;
    bool m_isRunning;
    bool m_done;
    bool m_success;
};


//////////////////////////////////////////////////////////
// DecodedPicturesDeleter
//////////////////////////////////////////////////////////
class DecodedPicturesDeleter
:
    public UploadFrameRunnable
{
public:
    DecodedPicturesDeleter( DecodedPictureToOpenGLUploader* uploader )
    :
        m_uploader( uploader )
    {
        setAutoDelete( true );
    }

    virtual void run()
    {
        m_uploader->releasePictureBuffers();
    }

private:
    DecodedPictureToOpenGLUploader* const m_uploader;
};


//////////////////////////////////////////////////////////
// DecodedPictureToOpenGLUploader
//////////////////////////////////////////////////////////

//TODO/IMPL minimize blocking in \a DecodedPictureToOpenGLUploader::uploadDataToGl method:
    //before calling this method we can check that it would not block and take another task if it would

//we need second frame in case of using async upload to ensure renderer always gets something to draw
static const size_t MIN_GL_PIC_BUF_COUNT = 2;

#ifdef SINGLE_STREAM_UPLOAD
static DecodedPictureToOpenGLUploader* runningUploader = NULL;
#endif

DecodedPictureToOpenGLUploader::DecodedPictureToOpenGLUploader(
    const QGLContext* const mainContext,
    unsigned int asyncDepth )
:
    d( new DecodedPictureToOpenGLUploaderPrivate(mainContext) ),
    m_format( PIX_FMT_NONE ),
    m_yuv2rgbBuffer( NULL ),
    m_yuv2rgbBufferLen( 0 ),
    m_painterOpacity( 1.0 ),
    m_previousPicSequence( 1 ),
    m_terminated( false ),
    m_uploadThread( NULL ),
    m_rgbaBuf( NULL ),
    m_fileNumber( 0 ),
    m_hardwareDecoderUsed( false ),
    m_asyncUploadUsed( false ),
    m_initializedCtx( NULL )
{
    QN_UNUSED(asyncDepth);

#ifdef ASYNC_UPLOADING_USED
    const std::vector<QSharedPointer<DecodedPictureToOpenGLUploadThread> >&
        pool = DecodedPictureToOpenGLUploaderContextPool::instance()->getPoolOfContextsSharedWith( mainContext );
    Q_ASSERT( !pool.empty() );

    m_uploadThread = pool[random(0, pool.size())];    //TODO/IMPL should take
#endif

    //const int textureQueueSize = asyncDepth+MIN_GL_PIC_BUF_COUNT;
    const int textureQueueSize = 1;

    for( size_t i = 0; i < textureQueueSize; ++i )
        m_emptyBuffers.push_back( new UploadedPicture( this ) );

#ifdef SINGLE_STREAM_UPLOAD
    if( !runningUploader )
        runningUploader = this;
#endif
}

DecodedPictureToOpenGLUploader::~DecodedPictureToOpenGLUploader()
{
    //ensure there is no pointer to the object in the async uploader queue
    discardAllFramesPostedToDisplay();

    pleaseStop();

    for( std::deque<AsyncPicDataUploader*>::iterator
        it = m_unusedAsyncUploaders.begin();
        it != m_unusedAsyncUploaders.end();
        ++it )
    {
        delete *it;
    }
    m_unusedAsyncUploaders.clear();

    {
        //have to remove buffers in uploading thread, since it holds gl context current
        QnMutexLocker lk( &m_mutex );
#ifdef UPLOAD_SYSMEM_FRAMES_IN_GUI_THREAD
        if( !m_asyncUploadUsed )
        {
        }
        else
#endif
#ifdef ASYNC_UPLOADING_USED
        m_uploadThread->push( new DecodedPicturesDeleter( this ) );
#else
            {}
#endif
        while( !(m_emptyBuffers.empty() && m_renderedPictures.empty() && m_picturesWaitingRendering.empty() && m_picturesBeingRendered.empty()) )
        {
            m_cond.wait( lk.mutex() );
        }
    }

#ifdef SINGLE_STREAM_UPLOAD
    if( runningUploader == this )
        runningUploader = NULL;
#endif

#ifdef ASYNC_UPLOADING_USED
    //unbinding uploading thread
    m_uploadThread.clear();
#endif

    delete[] m_rgbaBuf;
    if ( m_yuv2rgbBuffer )
        qFreeAligned(m_yuv2rgbBuffer);
}

void DecodedPictureToOpenGLUploader::pleaseStop()
{
    QnMutexLocker lk( &m_mutex );

    if( m_terminated )
        return;

    m_terminated = true;

#ifdef UPLOAD_SYSMEM_FRAMES_IN_GUI_THREAD
    if( !m_asyncUploadUsed )
    {
        cancelUploadingInGUIThread();   //NOTE this method cannot block if called from GUI thread, so we will never hang GUI thread if called in it

        //TODO/IMPL have to remove gl textures now, while QGLContext surely alive
        while( !m_picturesBeingRendered.empty() )
            m_cond.wait( lk.mutex() );

        const QGLContext* curCtx = QGLContext::currentContext();
        if( curCtx != m_initializedCtx && m_initializedCtx )
            m_initializedCtx->makeCurrent();
        releasePictureBuffersNonSafe();
        if( curCtx != m_initializedCtx && m_initializedCtx )
        {
            m_initializedCtx->doneCurrent();
            if( curCtx )
                const_cast<QGLContext*>(curCtx)->makeCurrent();
        }
    }
#endif

    m_cond.wakeAll();
}

void DecodedPictureToOpenGLUploader::uploadDecodedPicture(
    const QSharedPointer<CLVideoDecoderOutput>& decodedPicture,
    const QRectF displayedRect )
{
    NX_LOG( lit( "Uploading decoded picture to gl textures. dts %1" ).arg(decodedPicture->pkt_dts), cl_logDEBUG2 );

    m_hardwareDecoderUsed = decodedPicture->flags & QnAbstractMediaData::MediaFlags_HWDecodingUsed;

#ifdef UPLOAD_SYSMEM_FRAMES_ASYNC
    m_asyncUploadUsed = !decodedPicture->picData.data() || (decodedPicture->picData->type() != QnAbstractPictureDataRef::pstOpenGL);
#else
    m_asyncUploadUsed = decodedPicture->picData.data() && (decodedPicture->picData->type() == QnAbstractPictureDataRef::pstD3DSurface);
#endif
    m_format = decodedPicture->format;
    UploadedPicture* emptyPictureBuf = NULL;

    QnMutexLocker lk( &m_mutex );

    if( m_terminated )
        return;

    {
        //searching for a non-used picture buffer
        for( ;; )
        {
            if( m_terminated )
                return;

#if defined(UPLOAD_SYSMEM_FRAMES_IN_GUI_THREAD) && defined(USE_MIN_GL_TEXTURES)
            if( !m_asyncUploadUsed && !m_hardwareDecoderUsed && !m_renderedPictures.empty() )
            {
                //this condition allows to use single PictureBuffer for rendering
                emptyPictureBuf = m_renderedPictures.front();
                m_renderedPictures.pop_front();
                NX_LOG( lit( "Taking (1) rendered picture (pts %1) buffer for upload (pts %2). (%3, %4)" ).
                    arg(emptyPictureBuf->pts()).arg(decodedPicture->pkt_dts).arg(m_renderedPictures.size()).arg(m_picturesWaitingRendering.size()), cl_logDEBUG2 );
            }
            else
#endif
            if( !m_emptyBuffers.empty() )
            {
                emptyPictureBuf = m_emptyBuffers.front();
                m_emptyBuffers.pop_front();
                NX_LOG( lit( "Found empty buffer" ), cl_logDEBUG2 );
            }
            else if( (!m_asyncUploadUsed && !m_renderedPictures.empty())
                  || (m_asyncUploadUsed && (m_renderedPictures.size() > (m_picturesWaitingRendering.empty() ? 1U : 0U))) )  //reserving one uploaded picture (preferring picture
                                                                                                                       //which has not been shown yet) so that renderer always
                                                                                                                       //gets something to draw...
            {
                //selecting oldest rendered picture
                emptyPictureBuf = m_renderedPictures.front();
                m_renderedPictures.pop_front();
                NX_LOG( lit( "Taking (2) rendered picture (pts %1) buffer for upload (pts %2). (%3, %4)" ).
                    arg(emptyPictureBuf->pts()).arg(decodedPicture->pkt_dts).arg(m_renderedPictures.size()).arg(m_picturesWaitingRendering.size()), cl_logDEBUG2 );
            }
            else if( ((!m_asyncUploadUsed && !m_picturesWaitingRendering.empty())
                       || (m_asyncUploadUsed && (m_picturesWaitingRendering.size() > (m_renderedPictures.empty() ? 1U : 0U))))
                      && !m_picturesWaitingRendering.front()->m_skippingForbidden )
            {
                //looks like rendering does not catch up with decoding. Ignoring oldest decoded frame...
                emptyPictureBuf = m_picturesWaitingRendering.front();
                m_picturesWaitingRendering.pop_front();
                NX_LOG( lit( "Ignoring uploaded frame with pts %1. Playback does not catch up with uploading. (%2, %3)..." ).
                    arg(emptyPictureBuf->pts()).arg(m_renderedPictures.size()).arg(m_picturesWaitingRendering.size()), cl_logDEBUG1 );
            }
#ifdef UPLOAD_SYSMEM_FRAMES_IN_GUI_THREAD
            else if( !m_asyncUploadUsed && !m_framesWaitingUploadInGUIThread.empty() )
            {
                for( std::deque<AVPacketUploader*>::iterator
                    it = m_framesWaitingUploadInGUIThread.begin();
                    it != m_framesWaitingUploadInGUIThread.end();
                    ++it )
                {
                    if( (*it)->isRunning() || (*it)->picture()->m_skippingForbidden )
                        continue;
                    NX_LOG( lit( "Ignoring decoded frame with timestamp %1 (%2). Playback does not catch up with decoding" ).
                        arg((*it)->picture()->m_pts).arg(QDateTime::fromMSecsSinceEpoch((*it)->picture()->m_pts/1000).toString(QLatin1String("hh:mm:ss.zzz"))), cl_logDEBUG2 );
                    emptyPictureBuf = (*it)->picture();
                    delete (*it);
                    m_framesWaitingUploadInGUIThread.erase( it );
                    break;
                }
            }
#endif

            if( emptyPictureBuf == NULL )
            {
                if( m_asyncUploadUsed )
                {
                    //replacing newest decoded frame in the queue with new one...
                    if( !m_usedAsyncUploaders.empty() )
                    {
                        quint64 prevPicPts = 0;
                        if( m_usedAsyncUploaders.back()->replacePicture( nextPicSequenceValue(), decodedPicture, decodedPicture->picData, displayedRect, &prevPicPts ) )
                        {
                            NX_LOG( lit( "Cancelled upload of decoded frame with pts %1 in favor of frame with pts %2" ).
                                arg(prevPicPts).arg(decodedPicture->pkt_dts), cl_logDEBUG1 );
                            decodedPicture->picData.clear();
                            return;
                        }
                    }

                    //ignoring decoded picture so that not to stop decoder
                    NX_LOG( lit( "Ignoring decoded frame with pts %1. Uploading does not catch up with decoding..." ).arg(decodedPicture->pkt_dts), cl_logDEBUG1 );
                    decodedPicture->picData.clear();
                    return;
                }
                NX_LOG( lit( "Waiting for a picture gl buffer to get free" ), cl_logDEBUG1 );
                //waiting for a picture buffer to get free
                m_cond.wait( lk.mutex() );
                continue;
            }
            break;
        }
    }

    //copying attributes of decoded picture
    emptyPictureBuf->m_sequence = nextPicSequenceValue();
    emptyPictureBuf->m_pts = decodedPicture->pkt_dts;
    emptyPictureBuf->m_width = decodedPicture->width;
    emptyPictureBuf->m_height = decodedPicture->height;
    emptyPictureBuf->m_metadata = decodedPicture->metadata;
    emptyPictureBuf->m_flags = decodedPicture->flags;
    emptyPictureBuf->m_skippingForbidden = false;
    emptyPictureBuf->m_displayedRect = displayedRect;

    if( decodedPicture->picData )
    {
#ifdef _WIN32
        if( decodedPicture->picData->type() == QnAbstractPictureDataRef::pstD3DSurface )
        {
            //posting picture to worker thread

            AsyncPicDataUploader* uploaderToUse = NULL;
            if( m_unusedAsyncUploaders.empty() )
            {
                uploaderToUse = new AsyncPicDataUploader( this );
            }
            else
            {
                uploaderToUse = m_unusedAsyncUploaders.front();
                m_unusedAsyncUploaders.pop_front();
            }

            uploaderToUse->setData( emptyPictureBuf, decodedPicture->picData );
            m_usedAsyncUploaders.push_back( uploaderToUse );
            decodedPicture->picData.clear();    //releasing no more needed reference to picture data
            m_uploadThread->push( uploaderToUse );
        }
        else
#endif
        if( decodedPicture->picData->type() == QnAbstractPictureDataRef::pstOpenGL )
        {
            //TODO/IMPL save reference to existing opengl texture
            Q_ASSERT( false );
        }
        else
        {
            Q_ASSERT( false );
        }
    }
    else    //data is stored in system memory (in AVPacket)
    {
        //have go through upload thread, since opengl uploading does not scale good on Intel HD Graphics and
            //it does not matter on PCIe graphics card due to high video memory bandwidth

#ifdef UPLOAD_SYSMEM_FRAMES_ASYNC
        QSharedPointer<CLVideoDecoderOutput> decodedPictureCopy( new CLVideoDecoderOutput() );
        decodedPictureCopy->reallocate( decodedPicture->width, decodedPicture->height, decodedPicture->format );
        CLVideoDecoderOutput::copy( decodedPicture.data(), decodedPictureCopy.data() );
        std::auto_ptr<AVPacketUploader> avPacketUploader( new AVPacketUploader( emptyPictureBuf, decodedPictureCopy, this ) );
        avPacketUploader->setAutoDelete( true );
        m_uploadThread->push( avPacketUploader.release() );
#elif defined(UPLOAD_SYSMEM_FRAMES_IN_GUI_THREAD)
        m_framesWaitingUploadInGUIThread.push_back( new AVPacketUploader( emptyPictureBuf, decodedPicture, this ) );
#else
        //using uploading thread, blocking till upload is completed
        std::auto_ptr<AVPacketUploader> avPacketUploader( new AVPacketUploader( emptyPictureBuf, decodedPicture, this ) );
        m_uploadThread->push( avPacketUploader.get() );
        while( !avPacketUploader->done() )
        {
            m_cond.wait( lk.mutex() );
        }
#endif

        //savePicToFile( decodedPicture.data(), decodedPicture->pkt_dts );

        //if( avPacketUploader->success() )
        //    m_picturesWaitingRendering.push_back( emptyPictureBuf );
        //else
        //    m_emptyBuffers.push_back( emptyPictureBuf );        //considering picture buffer invalid
    }
}

bool DecodedPictureToOpenGLUploader::isUsingFrame( const QSharedPointer<CLVideoDecoderOutput>& image ) const
{
    QnMutexLocker lk( &m_mutex );

#ifdef UPLOAD_SYSMEM_FRAMES_IN_GUI_THREAD
    foreach( AVPacketUploader* uploader, m_framesWaitingUploadInGUIThread )
    {
        if( uploader->decodedFrame() == image )
            return true;
    }
#endif

    return false;
}

DecodedPictureToOpenGLUploader::UploadedPicture* DecodedPictureToOpenGLUploader::getUploadedPicture() const
{
    QnMutexLocker lk( &m_mutex );

    if( m_terminated )
        return NULL;

#ifdef UPLOAD_SYSMEM_FRAMES_IN_GUI_THREAD
    if( !m_framesWaitingUploadInGUIThread.empty() )
    {
        //uploading
        AVPacketUploader* frameUploader = m_framesWaitingUploadInGUIThread.front();
        frameUploader->markAsRunning();
        frameUploader->picture()->m_skippingForbidden = true;   //otherwise, we could come to situation that there is no data to display
        lk.unlock();
        frameUploader->run();
        lk.relock();
        m_framesWaitingUploadInGUIThread.pop_front();
        delete frameUploader;
        m_cond.wakeAll();   //notifying that upload is completed
    }
#endif

    UploadedPicture* pic = NULL;
    if( !m_picturesWaitingRendering.empty() )
    {
        pic = m_picturesWaitingRendering.front();
#ifdef SYNC_UPLOADING_WITH_GLFENCE
        if( !pic->m_glFence.trySync() )
            return NULL;
#endif
        m_picturesWaitingRendering.pop_front();
        NX_LOG( lit( "Taking uploaded picture (pts %1, seq %2) for first-time rendering" ).arg(pic->pts()).arg(pic->m_sequence), cl_logDEBUG2 );
    }
    else if( !m_renderedPictures.empty() )
    {
        //displaying previous displayed frame, since no new frame available...
        pic = m_renderedPictures.back();
#ifdef SYNC_UPLOADING_WITH_GLFENCE
        if( !pic->m_glFence.trySync() )
            return NULL;
#endif
        m_renderedPictures.pop_back();
        NX_LOG( lit( "Taking previously shown uploaded picture (pts %1, seq %2) for rendering" ).arg(pic->pts()).arg(pic->m_sequence), cl_logDEBUG2 );
    }
    else
    {
        NX_LOG( lit( "Failed to find picture for rendering. No data from decoder?" ), cl_logDEBUG2 );
        return NULL;
    }

    m_picturesBeingRendered.push_back( pic );
    lk.unlock();

#if defined(GL_COPY_AGGREGATION) && defined(UPLOAD_TO_GL_IN_GUI_THREAD) && !defined(DISABLE_FRAME_UPLOAD)
    //if needed, uploading aggregation surface to ogl texture(s)
    pic->aggregationSurfaceRect()->ensureUploadedToOGL( opacity() );
#endif

    //waiting for all gl operations, submitted by uploader are completed by ogl device
    return pic;
}

quint64 DecodedPictureToOpenGLUploader::nextFrameToDisplayTimestamp() const
{
    QnMutexLocker lk( &m_mutex );

    if( !m_picturesBeingRendered.empty() )
        return m_picturesBeingRendered.front()->pts();
    if( !m_picturesWaitingRendering.empty() )
        return m_picturesWaitingRendering.front()->pts();
#ifdef UPLOAD_SYSMEM_FRAMES_IN_GUI_THREAD
    if( !m_framesWaitingUploadInGUIThread.empty() )
        return m_framesWaitingUploadInGUIThread.front()->picture()->pts();
#endif
    //async upload case (only when HW decoding enabled)
    if( !m_usedAsyncUploaders.empty() )
        return m_usedAsyncUploaders.front()->pts();
    if( !m_renderedPictures.empty() )
        return m_renderedPictures.back()->pts();
    return AV_NOPTS_VALUE;
}

void DecodedPictureToOpenGLUploader::waitForAllFramesDisplayed()
{
    QnMutexLocker lk( &m_mutex );

    while( !m_terminated && (!m_framesWaitingUploadInGUIThread.empty() || !m_picturesWaitingRendering.empty() || !m_usedAsyncUploaders.empty() || !m_picturesBeingRendered.empty()) )
        m_cond.wait( lk.mutex() );
}

void DecodedPictureToOpenGLUploader::ensureAllFramesWillBeDisplayed()
{
    ensureQueueLessThen(1);
}

void DecodedPictureToOpenGLUploader::ensureQueueLessThen(int maxSize)
{
    if( m_hardwareDecoderUsed )
        return; //if hardware decoder is used, waiting can result in bad playback experience

    QnMutexLocker lk( &m_mutex );

#ifdef UPLOAD_SYSMEM_FRAMES_IN_GUI_THREAD
    //MUST wait till all references to frames, supplied via uploadDecodedPicture are not needed anymore
    while( !m_terminated && m_framesWaitingUploadInGUIThread.size() >= static_cast<size_t>(maxSize))
        m_cond.wait( lk.mutex() );

    //for( std::deque<AVPacketUploader*>::iterator
    //    it = m_framesWaitingUploadInGUIThread.begin();
    //    it != m_framesWaitingUploadInGUIThread.end();
    //    ++it )
    //{
    //    (*it)->picture()->m_skippingForbidden = true;
    //}
#endif
#ifdef UPLOAD_SYSMEM_FRAMES_ASYNC
    #error "Not implemented"
#endif

    //marking, that skipping frames currently in queue is forbidden and exiting...
    for( std::deque<UploadedPicture*>::iterator
        it = m_picturesWaitingRendering.begin();
        it != m_picturesWaitingRendering.end();
        ++it )
    {
        (*it)->m_skippingForbidden = true;
    }
}

#ifdef GL_COPY_AGGREGATION
static DecodedPictureToOpenGLUploader::UploadedPicture* resetAggregationSurfaceRect( DecodedPictureToOpenGLUploader::UploadedPicture* pic )
{
    pic->setAggregationSurfaceRect( QSharedPointer<AggregationSurfaceRect>() );
    return pic;
}
#endif

void DecodedPictureToOpenGLUploader::discardAllFramesPostedToDisplay()
{
    QnMutexLocker lk( &m_mutex );

    while( !m_usedAsyncUploaders.empty() )
        m_cond.wait( lk.mutex() );  //TODO/IMPL cancel upload

#ifdef UPLOAD_SYSMEM_FRAMES_IN_GUI_THREAD
    cancelUploadingInGUIThread();
#endif

    for( std::deque<UploadedPicture*>::iterator
        it = m_picturesWaitingRendering.begin();
        it != m_picturesWaitingRendering.end() && !m_picturesWaitingRendering.empty();
         )
    {
        m_emptyBuffers.push_back( *it );
        it = m_picturesWaitingRendering.erase( it );
    }

    m_cond.wakeAll();
}

void DecodedPictureToOpenGLUploader::cancelUploadingInGUIThread()
{
    //NOTE m_mutex MUST be locked!

    while( !m_framesWaitingUploadInGUIThread.empty() )
    {
        for( std::deque<AVPacketUploader*>::iterator
            it = m_framesWaitingUploadInGUIThread.begin();
            it != m_framesWaitingUploadInGUIThread.end();
            )
        {
            if( (*it)->isRunning() )
            {
                //NOTE this CANNOT occur, if in GUI thread now...
                ++it;
                continue;
            }
            m_emptyBuffers.push_back( (*it)->picture() );
            delete *it;
            it = m_framesWaitingUploadInGUIThread.erase( it );
        }

        if( m_framesWaitingUploadInGUIThread.empty() )
            break;
        m_cond.wait( &m_mutex );    //NOTE this CANNOT occur, if in GUI thread now...
    }
}

void DecodedPictureToOpenGLUploader::waitForCurrentFrameDisplayed()
{
    QnMutexLocker lk( &m_mutex );

    while( !m_terminated && (!m_picturesBeingRendered.empty()) )
        m_cond.wait( lk.mutex() );
}

void DecodedPictureToOpenGLUploader::pictureDrawingFinished( UploadedPicture* const picture ) const
{
#ifdef UPLOAD_SYSMEM_FRAMES_IN_GUI_THREAD
    if( m_hardwareDecoderUsed )
#endif
    picture->m_glFence.placeFence();

    QnMutexLocker lk( &m_mutex );

    NX_LOG( lit( "Finished rendering of picture (pts %1)" ).arg(picture->pts()), cl_logDEBUG2 );

    //m_picturesBeingRendered holds only one picture
    std::deque<UploadedPicture*>::iterator it = std::find( m_picturesBeingRendered.begin(), m_picturesBeingRendered.end(), picture );
    Q_ASSERT( it != m_picturesBeingRendered.end() );

#ifdef GL_COPY_AGGREGATION
    //clearing all rendered pictures. Only one rendered picture is required (so that there is always anything to show)
    std::transform(
        m_renderedPictures.begin(),
        m_renderedPictures.end(),
        std::back_inserter(m_emptyBuffers),
        resetAggregationSurfaceRect );
    m_renderedPictures.clear();
#endif
    m_renderedPictures.push_back( *it );
    m_picturesBeingRendered.erase( it );
    m_cond.wakeAll();
}

void DecodedPictureToOpenGLUploader::setForceSoftYUV( bool value )
{
    d->forceSoftYUV = value;
}

bool DecodedPictureToOpenGLUploader::isForcedSoftYUV() const
{
    return d->forceSoftYUV;
}

qreal DecodedPictureToOpenGLUploader::opacity() const
{
    return m_painterOpacity;
}

void DecodedPictureToOpenGLUploader::setOpacity( qreal opacity )
{
    m_painterOpacity = opacity;
}

void DecodedPictureToOpenGLUploader::beforeDestroy()
{
    pleaseStop();
}

void DecodedPictureToOpenGLUploader::setYV12ToRgbShaderUsed( bool yv12SharedUsed )
{
    d->yv12SharedUsed = yv12SharedUsed;
}

void DecodedPictureToOpenGLUploader::setNV12ToRgbShaderUsed( bool nv12SharedUsed )
{
    d->nv12SharedUsed = nv12SharedUsed;
}

void DecodedPictureToOpenGLUploader::pictureDataUploadSucceeded( AsyncPicDataUploader* const uploader, UploadedPicture* const picture )
{
    QnMutexLocker lk( &m_mutex );
    m_picturesWaitingRendering.push_back( picture );

    if( uploader )
    {
        m_usedAsyncUploaders.erase( std::find( m_usedAsyncUploaders.begin(), m_usedAsyncUploaders.end(), uploader ) );
        m_unusedAsyncUploaders.push_back( uploader );
    }
    m_cond.wakeAll();   //notifying that uploading finished
}

void DecodedPictureToOpenGLUploader::pictureDataUploadFailed( AsyncPicDataUploader* const uploader, UploadedPicture* const picture )
{
    QnMutexLocker lk( &m_mutex );
    //considering picture buffer invalid
    if( picture )
    {
#ifdef GL_COPY_AGGREGATION
        picture->setAggregationSurfaceRect( QSharedPointer<AggregationSurfaceRect>() );
#endif
        m_emptyBuffers.push_back( picture );
    }

    if( uploader )
    {
        m_usedAsyncUploaders.erase( std::find( m_usedAsyncUploaders.begin(), m_usedAsyncUploaders.end(), uploader ) );
        m_unusedAsyncUploaders.push_back( uploader );
    }
    m_cond.wakeAll();   //notifying that uploading finished
}

void DecodedPictureToOpenGLUploader::pictureDataUploadCancelled( AsyncPicDataUploader* const uploader )
{
    QnMutexLocker lk( &m_mutex );
    if( uploader )
    {
        m_usedAsyncUploaders.erase( std::find( m_usedAsyncUploaders.begin(), m_usedAsyncUploaders.end(), uploader ) );
        m_unusedAsyncUploaders.push_back( uploader );
    }
    m_cond.wakeAll();   //notifying that uploading finished
}

static bool isYuvFormat( PixelFormat format )
{
    return format == PIX_FMT_YUV422P || format == PIX_FMT_YUV420P || format == PIX_FMT_YUV444P;
}

static int glRGBFormat( PixelFormat format )
{
    if( !isYuvFormat( format ) )
    {
        switch( format )
        {
            case PIX_FMT_RGBA:
                return GL_RGBA;
            case PIX_FMT_BGRA:
                return GL_BGRA_EXT;
            case PIX_FMT_RGB24:
                return GL_RGB;
            case PIX_FMT_BGR24:
                return GL_BGRA_EXT; //TODO: #asinaisky
            default:
                break;
        }
    }
    return GL_RGBA;
}
static int glBytesPerPixel( PixelFormat format )
{
    if( !isYuvFormat( format ) )
    {
        switch( format )
        {
        case PIX_FMT_RGBA:
            return 4;
        case PIX_FMT_BGRA:
            return 4;
        case PIX_FMT_RGB24:
            return 3;
        default:
            break;
        }
    }
    return 4;
}

#ifdef USE_PBO
inline void memcpy_sse4_stream_stream( __m128i* dst, __m128i* src, size_t sz )
{
    const __m128i* const src_end = src + sz / sizeof(__m128i);
    while( src < src_end )
    {
         __m128i x1 = _mm_stream_load_si128( src );
         __m128i x2 = _mm_stream_load_si128( src+1 );
         __m128i x3 = _mm_stream_load_si128( src+2 );
         __m128i x4 = _mm_stream_load_si128( src+3 );

         src += 4;

         _mm_stream_si128( dst, x1 );
         _mm_stream_si128( dst+1, x2 );
         _mm_stream_si128( dst+2, x3 );
         _mm_stream_si128( dst+3, x4 );

         dst += 4;
    }
}
inline void memcpy_sse4_stream_store( __m128i* dst, __m128i* src, size_t sz )
{
    const __m128i* const src_end = src + sz / sizeof(__m128i);
    while( src < src_end )
    {
         __m128i x1 = _mm_load_si128( src );
         __m128i x2 = _mm_load_si128( src+1 );
         __m128i x3 = _mm_load_si128( src+2 );
         __m128i x4 = _mm_load_si128( src+3 );

         src += 4;

         _mm_stream_si128( dst, x1 );
         _mm_stream_si128( dst+1, x2 );
         _mm_stream_si128( dst+2, x3 );
         _mm_stream_si128( dst+3, x4 );

         dst += 4;
    }
}
#endif

//void DecodedPictureToOpenGLUploader::setImageCorrection( bool enabled, float blackLevel, float whiteLevel, float gamma)
void DecodedPictureToOpenGLUploader::setImageCorrection(const ImageCorrectionParams& value)
{
    m_imageCorrection = value;
}

ImageCorrectionParams DecodedPictureToOpenGLUploader::getImageCorrection() const {
    return m_imageCorrection;
}

/*
static QString toString( PixelFormat format )
{
    switch( format )
    {
        case PIX_FMT_YUV444P:
            return lit("PIX_FMT_YUV444P");
        case PIX_FMT_YUV422P:
            return lit("PIX_FMT_YUV422P");
        case PIX_FMT_YUV420P:
            return lit("PIX_FMT_YUV420P");
        default:
            return lit("unknown");
    }
}
*/

bool DecodedPictureToOpenGLUploader::uploadDataToGl(
    DecodedPictureToOpenGLUploader::UploadedPicture* const emptyPictureBuf,
    const PixelFormat format,
    const unsigned int width,
    const unsigned int height,
    uint8_t* planes[],
    int lineSizes[],
    bool /*isVideoMemory*/ )
{

#ifdef UPLOAD_SYSMEM_FRAMES_IN_GUI_THREAD
    if( !m_initializedCtx && !m_asyncUploadUsed )
        m_initializedCtx = const_cast<QGLContext*>(QGLContext::currentContext());
#endif

    //NX_LOG( lit("DecodedPictureToOpenGLUploader::uploadDataToGl. %1").arg((size_t)this), cl_logINFO );

    //waiting for all operations with textures (submitted by renderer) are finished
    //emptyPictureBuf->m_glFence.sync();

#ifdef DISABLE_FRAME_UPLOAD
    emptyPictureBuf->setColorFormat( PIX_FMT_YUV420P );
    return true;
#endif

#ifdef SINGLE_STREAM_UPLOAD
    if( this != runningUploader )
    {
        emptyPictureBuf->setColorFormat( PIX_FMT_YUV420P );
        return true;
    }
#endif

    const int planeCount = format == PIX_FMT_YUVA420P ? 4 : 3;

    unsigned int r_w[MAX_PLANE_COUNT];
    r_w[Y_PLANE_INDEX] = width & (std::numeric_limits<unsigned int>::max() - 1);    //using only odd width to simplify some things
    r_w[1] = width / 2;
    r_w[2] = width / 2;
    r_w[A_PLANE_INDEX] = width; //alpha plane
    unsigned int h[MAX_PLANE_COUNT];
    h[Y_PLANE_INDEX] = height;
    h[1] = height / 2;
    h[2] = height / 2;
    h[A_PLANE_INDEX] = height; //alpha plane

    switch( format )
    {
        case PIX_FMT_YUV444P:
            r_w[1] = r_w[2] = r_w[0];
        // fall through
        case PIX_FMT_YUV422P:
            h[1] = h[2] = height;
            break;
        default:
            break;
    }

    emptyPictureBuf->texturePack()->setPictureFormat( format );



    if( (format == PIX_FMT_YUV420P || format == PIX_FMT_YUV422P || format == PIX_FMT_YUV444P || format == PIX_FMT_YUVA420P) && usingShaderYuvToRgb() )
    {
        //using pixel shader for yuv->rgb conversion
        for( int i = 0; i < planeCount; ++i )
        {
            QnGlRendererTexture* texture = emptyPictureBuf->texture(i);
            texture->ensureInitialized(
                r_w[i], h[i], lineSizes[i],
                1, GL_LUMINANCE, 1, i == Y_PLANE_INDEX ? 0x10 : (i == A_PLANE_INDEX ? 0x00 : 0x80) );

#ifdef USE_PBO
#ifdef USE_SINGLE_PBO_PER_FRAME
            const unsigned int pboIndex = 0;
#else
            const unsigned int pboIndex = i;
#endif
            ensurePBOInitialized( emptyPictureBuf, pboIndex, lineSizes[i]*h[i] );
            d->glBindBuffer( GL_PIXEL_UNPACK_BUFFER_ARB, emptyPictureBuf->pboID(pboIndex) );
#ifdef DIRECT_COPY
            GLvoid* pboData = d->glMapBuffer( GL_PIXEL_UNPACK_BUFFER_ARB, GL_WRITE_ONLY_ARB );
            Q_ASSERT( pboData );
            memcpy( pboData, planes[i], lineSizes[i]*h[i] );
            Q_ASSERT( (size_t)planes[i] % 16 == 0 );
            Q_ASSERT( (lineSizes[i]*h[i]) % 16 == 0 );
            //memcpy_sse4_stream_store( (__m128i*)pboData, (__m128i*)planes[i], lineSizes[i]*h[i] );
            d->glUnmapBuffer( GL_PIXEL_UNPACK_BUFFER_ARB );

            //glFlush();
            //glFinish();
#else
            d->glBufferSubData(
                GL_PIXEL_UNPACK_BUFFER_ARB,
                0,
                lineSizes[i]*h[i],
                planes[i] );
#endif
#endif

            NX_LOG( lit("uploading to gl texture. id = %1, i = %2, lineSizes[i] = %3, r_w[i] = %4, qPower2Ceil(r_w[i],ROUND_COEFF) = %5, h[i] = %6, planes[i] = %7").
                arg(texture->id()).arg(i).arg(lineSizes[i]).arg(r_w[i]).arg(qPower2Ceil(r_w[i],ROUND_COEFF)).arg(h[i]).arg((size_t)planes[i]), cl_logDEBUG2 );
            glBindTexture( GL_TEXTURE_2D, texture->id() );
            glCheckError("glBindTexture");

            const quint64 lineSizes_i = lineSizes[i];
            const quint64 r_w_i = r_w[i];
//            glPixelStorei(GL_UNPACK_ROW_LENGTH, lineSizes_i);
            glCheckError("glPixelStorei");
            Q_ASSERT( lineSizes_i >= qPower2Ceil(r_w_i,ROUND_COEFF) );

            #ifndef USE_PBO
				//loadImageData(qPower2Ceil(r_w_i,ROUND_COEFF),lineSizes_i,h[i],1,GL_LUMINANCE,planes[i]);
                loadImageData(texture->textureSize().width(),texture->textureSize().height(),lineSizes_i,h[i],1,GL_LUMINANCE,planes[i]);
#else
				glTexSubImage2D(GL_TEXTURE_2D, 0, 0, 0,qPower2Ceil(r_w_i,ROUND_COEFF),h[i],GL_LUMINANCE, GL_UNSIGNED_BYTE, NULL);
#endif
            bitrateCalculator.bytesProcessed( qPower2Ceil(r_w[i],ROUND_COEFF)*h[i] );

#ifdef USE_PBO
            d->glBindBuffer( GL_PIXEL_UNPACK_BUFFER_ARB, 0 );
#ifdef USE_SINGLE_PBO_PER_FRAME
            //have to synchronize every time, since single PBO buffer used
            glFlush();
            glFinish();
#endif
#endif
        }

        glBindTexture( GL_TEXTURE_2D, 0 );

        emptyPictureBuf->setColorFormat( format == PIX_FMT_YUVA420P ? PIX_FMT_YUVA420P : PIX_FMT_YUV420P );
    }
   else if( format == PIX_FMT_NV12 && usingShaderNV12ToRgb() )
    {
        for( int i = 0; i < 2; ++i )
        {
            QnGlRendererTexture* texture = emptyPictureBuf->texture(i);
            if( i == Y_PLANE_INDEX )
                texture->ensureInitialized( width, height, lineSizes[i], 1, GL_LUMINANCE, 1, -1 );
            else
                texture->ensureInitialized( width / 2, height / 2, lineSizes[i]/2, 2, GL_LUMINANCE_ALPHA, 2, -1 );

            glBindTexture( GL_TEXTURE_2D, texture->id() );
            const uchar* pixels = planes[i];
//            glPixelStorei( GL_UNPACK_ROW_LENGTH, i == 0 ? lineSizes[0] : (lineSizes[1]/2) );

            loadImageData(  texture->textureSize().width(),
                            texture->textureSize().height(),
                            i == 0 ? lineSizes[0] : (lineSizes[1]/2),
                            i == 0 ? height : height / 2,
                            i == 0 ? 1 : 2,
                            i == 0 ? GL_LUMINANCE : GL_LUMINANCE_ALPHA,
                            pixels);
            /*
            glTexSubImage2D(GL_TEXTURE_2D, 0,
                            0, 0,
                            i == 0 ? qPower2Ceil(width,ROUND_COEFF) : width / 2,
                            i == 0 ? height : height / 2,
                            i == 0 ? GL_LUMINANCE : GL_LUMINANCE_ALPHA,
                            GL_UNSIGNED_BYTE, pixels );*/
            glCheckError("glTexSubImage2D");
            glBindTexture( GL_TEXTURE_2D, 0 );
            bitrateCalculator.bytesProcessed( (i == 0 ? qPower2Ceil(width,ROUND_COEFF) : width / 2)*(i == 0 ? height : height / 2) );
            //glPixelStorei(GL_UNPACK_ROW_LENGTH, 0);
            //glCheckError("glPixelStorei");
        }

        emptyPictureBuf->setColorFormat( PIX_FMT_NV12 );
    }
    else
    {
        QnMutexLocker lk( &m_uploadMutex );

        //software conversion data to rgb

        int bytesPerPixel = 1;
        if( !isYuvFormat(format) )
        {
            if( format == PIX_FMT_RGB24 || format == PIX_FMT_BGR24 )
                bytesPerPixel = 3;
            else
                bytesPerPixel = 4;
        }

        QnGlRendererTexture* texture = emptyPictureBuf->texture(0);
        texture->ensureInitialized( r_w[0], h[0], lineSizes[0], bytesPerPixel, GL_RGBA, 4, 0 );

        glBindTexture(GL_TEXTURE_2D, texture->id());

        uchar* pixels = planes[0];
        if (isYuvFormat(format))
        {
            int size = 4 * lineSizes[0] * h[0];
            if (m_yuv2rgbBufferLen < size)
            {
                m_yuv2rgbBufferLen = size;
                qFreeAligned(m_yuv2rgbBuffer);
                m_yuv2rgbBuffer = (uchar*)qMallocAligned(size, CL_MEDIA_ALIGNMENT);
            }
            pixels = m_yuv2rgbBuffer;
        }

        int lineInPixelsSize = lineSizes[0];
        switch (format)
        {
            case PIX_FMT_YUV420P:
                if (useSSE2())
                {
                    yuv420_argb32_simd_intr(pixels, planes[0], planes[2], planes[1],
                        qPower2Ceil(r_w[0],ROUND_COEFF),
                        h[0],
                        4 * lineSizes[0],
                        lineSizes[0], lineSizes[1], opacity()*255);
                }
                else {
                    NX_LOG("CPU does not contain SSE2 module. Color space convert is not implemented", cl_logWARNING);
                }
                break;

            case PIX_FMT_YUV422P:
                if (useSSE2())
                {
                    yuv422_argb32_simd_intr(pixels, planes[0], planes[2], planes[1],
                        qPower2Ceil(r_w[0],ROUND_COEFF),
                        h[0],
                        4 * lineSizes[0],
                        lineSizes[0], lineSizes[1], opacity()*255);
                }
                else {
                    NX_LOG("CPU does not contain SSE2 module. Color space convert is not implemented", cl_logWARNING);
                }
                break;

            case PIX_FMT_YUV444P:
                if (useSSE2())
                {
                    yuv444_argb32_simd_intr(pixels, planes[0], planes[2], planes[1],
                        qPower2Ceil(r_w[0],ROUND_COEFF),
                        h[0],
                        4 * lineSizes[0],
                        lineSizes[0], lineSizes[1], opacity()*255);
                }
                else {
                    NX_LOG("CPU does not contain SSE2 module. Color space convert is not implemented", cl_logWARNING);
                }
                break;

            case PIX_FMT_RGB24:
            case PIX_FMT_BGR24:
                lineInPixelsSize /= 3;
                break;

            default:
                lineInPixelsSize /= 4; // RGBA, BGRA
                break;
        }


//        glPixelStorei(GL_UNPACK_ROW_LENGTH, lineInPixelsSize);
        glCheckError("glPixelStorei");

        int w = qPower2Ceil(r_w[0],ROUND_COEFF);
        int gl_bytes_per_pixel = glBytesPerPixel(format);
        int gl_format = glRGBFormat(format);

        loadImageData(texture->textureSize().width(),texture->textureSize().height(),lineInPixelsSize,h[0],gl_bytes_per_pixel,gl_format,pixels);
        bitrateCalculator.bytesProcessed( w*h[0]*4 );
        glCheckError("glTexSubImage2D");

//        glPixelStorei(GL_UNPACK_ROW_LENGTH, 0);
        glCheckError("glPixelStorei");

        glBindTexture( GL_TEXTURE_2D, 0 );

        emptyPictureBuf->setColorFormat( PIX_FMT_RGBA );

        //TODO: #ak free memory immediately for still images
    }

    //TODO/IMPL should place fence here and in getUploadedPicture should take only that picture, whose m_glFence is signaled
#ifdef SYNC_UPLOADING_WITH_GLFENCE
    emptyPictureBuf->m_glFence.placeFence();
#else
#ifdef UPLOAD_SYSMEM_FRAMES_IN_GUI_THREAD
    if( m_hardwareDecoderUsed )
#endif
    {
        glFlush();
        glFinish();
    }
#endif

    return true;
}

#ifdef GL_COPY_AGGREGATION
bool DecodedPictureToOpenGLUploader::uploadDataToGlWithAggregation(
    DecodedPictureToOpenGLUploader::UploadedPicture* const emptyPictureBuf,
    const PixelFormat format,
    const unsigned int width,
    const unsigned int height,
    uint8_t* planes[],
    int lineSizes[],
    bool /*isVideoMemory*/ )
{
    //taking aggregation surface having enough free space
    const QSharedPointer<AggregationSurfaceRect>& surfaceRect = AggregationSurfacePool::instance()->takeSurfaceRect(
        m_uploadThread->glContext(),
        format,
        QSize(width, height) );
    if( !surfaceRect )
        return false;

    //copying data to aggregation surface
#ifndef DISABLE_FRAME_UPLOAD
#ifdef SINGLE_STREAM_UPLOAD
    if( this == runningUploader )
#endif  //SINGLE_STREAM_UPLOAD
    surfaceRect->uploadData( planes, lineSizes, 3 ); //TODO/IMPL exact plane count
#endif  //DISABLE_FRAME_UPLOAD

    //filling emptyPictureBuf
    emptyPictureBuf->setColorFormat( format );
    emptyPictureBuf->setAggregationSurfaceRect( surfaceRect );

#ifndef UPLOAD_TO_GL_IN_GUI_THREAD
    if( GetTickCount() - surfaceRect->surface()->prevGLUploadClock > 300 )
    {
        surfaceRect->ensureUploadedToOGL( opacity() );
        surfaceRect->surface()->prevGLUploadClock = GetTickCount();
    }
#endif

    return true;
}
#endif

bool DecodedPictureToOpenGLUploader::usingShaderYuvToRgb() const
{
    return d->usingShaderYuvToRgb();
}

bool DecodedPictureToOpenGLUploader::usingShaderNV12ToRgb() const
{
    return d->usingShaderNV12ToRgb();
}

void DecodedPictureToOpenGLUploader::releaseDecodedPicturePool( std::deque<UploadedPicture*>* const pool )
{
    foreach( UploadedPicture* pic, *pool )
    {
        for( size_t i = 0; i < pic->m_pbo.size(); ++i )
        {
            if( pic->m_pbo[i].id == std::numeric_limits<GLuint>::max() )
                continue;
            d->glDeleteBuffers( 1, &pic->m_pbo[i].id );
            pic->m_pbo[i].id = std::numeric_limits<GLuint>::max();
        }
        delete pic;
    }
    pool->clear();
}

unsigned int DecodedPictureToOpenGLUploader::nextPicSequenceValue()
{
    unsigned int seq = m_previousPicSequence++;
    if( m_previousPicSequence == 0 )    //0 is a reserved value
        ++m_previousPicSequence;
    return seq;
}

void DecodedPictureToOpenGLUploader::ensurePBOInitialized(
    DecodedPictureToOpenGLUploader::UploadedPicture* const picBuf,
    unsigned int pboIndex,
    size_t sizeInBytes )
{
    if( picBuf->m_pbo.size() <= pboIndex )
        picBuf->m_pbo.resize( pboIndex+1 );

    if( picBuf->m_pbo[pboIndex].id == std::numeric_limits<GLuint>::max() )
    {
        d->glGenBuffers( 1, &picBuf->m_pbo[pboIndex].id );
        glCheckError("glGenBuffers");
        picBuf->m_pbo[pboIndex].sizeBytes = 0;
    }

    if( picBuf->m_pbo[pboIndex].sizeBytes < sizeInBytes )
    {
//        d->glBindBuffer( GL_PIXEL_UNPACK_BUFFER_ARB, picBuf->m_pbo[pboIndex].id );
        glCheckError("glBindBuffer");
//GL_STREAM_DRAW_ARB
//GL_STREAM_READ_ARB
//GL_STREAM_COPY_ARB
//GL_STATIC_DRAW_ARB
//GL_STATIC_READ_ARB
//GL_STATIC_COPY_ARB
//GL_DYNAMIC_DRAW_ARB
//GL_DYNAMIC_READ_ARB
//GL_DYNAMIC_COPY_ARB
//        d->glBufferData( GL_PIXEL_UNPACK_BUFFER_ARB, sizeInBytes, NULL, GL_STREAM_DRAW_ARB/*GL_STATIC_DRAW_ARB*/ );
        glCheckError("glBufferData");
//        d->glBindBuffer( GL_PIXEL_UNPACK_BUFFER_ARB, 0 );
        glCheckError("glBindBuffer");
        picBuf->m_pbo[pboIndex].sizeBytes = sizeInBytes;
    }
}

void DecodedPictureToOpenGLUploader::releasePictureBuffers()
{
    QnMutexLocker lk( &m_mutex );
    releasePictureBuffersNonSafe();
    m_cond.wakeAll();
}

void DecodedPictureToOpenGLUploader::releasePictureBuffersNonSafe()
{
    releaseDecodedPicturePool( &m_emptyBuffers );
    releaseDecodedPicturePool( &m_renderedPictures );
    releaseDecodedPicturePool( &m_picturesWaitingRendering );
    releaseDecodedPicturePool( &m_picturesBeingRendered );
}

static void yv12aToRgba(
    int width, int height,
    quint8* yp, size_t y_stride,
    quint8* up, size_t u_stride,
    quint8* vp, size_t v_stride,
    quint8* ap, size_t a_stride,
    quint8* const rgbaBuf )
{
    static const int PIXEL_SIZE = 4;

    for( int y = 0; y < height; ++y )
    {
        for( int x = 0; x < width; ++x )
        {
            const int Y = *((quint8*)yp + y*y_stride + x);
            const int U = *((quint8*)up + (y>>1)*u_stride + (x>>1));
            const int V = *((quint8*)vp + (y>>1)*v_stride + (x>>1));

            int r = 1.164*(Y-16) + 1.596*(V-128);
            int g = 1.164*(Y-16) - 0.813*(V-128) - 0.391*(U-128);
            int b = 1.164*(Y-16)                 + 2.018*(U-128);

            r = std::min<>( 255, std::max<>( r, 0 ) );
            g = std::min<>( 255, std::max<>( g, 0 ) );
            b = std::min<>( 255, std::max<>( b, 0 ) );

            (rgbaBuf + (y*width + x)*PIXEL_SIZE)[0] = r;
            (rgbaBuf + (y*width + x)*PIXEL_SIZE)[1] = g;
            (rgbaBuf + (y*width + x)*PIXEL_SIZE)[2] = b;
            (rgbaBuf + (y*width + x)*PIXEL_SIZE)[3] = ap ? *(ap+y*a_stride+x) : 0xff;
        }
    }
}

void DecodedPictureToOpenGLUploader::savePicToFile( AVFrame* const pic, int pts )
{
    if( !m_rgbaBuf )
        m_rgbaBuf = new uint8_t[pic->width*pic->height*4];

    yv12aToRgba(
        pic->width, pic->height,
        pic->data[0], pic->linesize[0],
        pic->data[1], pic->linesize[1],
        pic->data[2], pic->linesize[2],
        pic->data[3], pic->linesize[3],
        m_rgbaBuf );

    QImage img(
        m_rgbaBuf,
        pic->width,
        pic->height,
        QImage::Format_ARGB32 ); //QImage::Format_ARGB4444_Premultiplied );
    const QString& fileName = lit("C:\\temp\\%1_%2.png").arg(m_fileNumber++, 3, 10, QLatin1Char('0')).arg(pts);
    img.save(fileName, "png");
    /*if( !img.save( fileName, "bmp" ) )
        int x = 0;*/
}<|MERGE_RESOLUTION|>--- conflicted
+++ resolved
@@ -10,10 +10,6 @@
 
 #ifdef _WIN32
 #include <D3D9.h>
-<<<<<<< HEAD
-//#include <DXerr.h>    --lib is not supported anymore
-=======
->>>>>>> ff5e2a22
 #endif
 //    #define GL_GLEXT_PROTOTYPES 1
 //    #ifdef Q_OS_MACX
@@ -967,14 +963,7 @@
         res = surf->LockRect( &lockedRect, &rectToLock, D3DLOCK_NOSYSLOCK | D3DLOCK_READONLY );
         if( res != D3D_OK )
         {
-<<<<<<< HEAD
-            /* --disabled as DxErr lib is not supported anymore
-            NX_LOG( lit("AsyncPicDataUploader. Failed to map dxva surface (%1). Ignoring decoded picture...").
-                arg(QString::fromWCharArray(DXGetErrorDescription(res))), cl_logERROR );
-            */
-=======
             NX_LOG( lit("AsyncPicDataUploader. Failed to map dxva surface. Ignoring decoded picture..."), cl_logERROR );
->>>>>>> ff5e2a22
             return false;
         }
 #endif
