/**********************************************************
* 08 oct 2012
* a.kolesnikov
***********************************************************/

#include "decodedpicturetoopengluploader.h"

#include <algorithm>

#include <QtCore/QMutexLocker>

#ifdef _WIN32
#include <D3D9.h>
#include <DXerr.h>
#endif
#define GL_GLEXT_PROTOTYPES 1
#include <GL/glext.h>

extern "C"
{
    #include <libavcodec/avcodec.h>
}

#include <utils/common/util.h>
#include <utils/color_space/yuvconvert.h>
#include <ui/graphics/opengl/gl_shortcuts.h>
#include <ui/graphics/opengl/gl_functions.h>
#include <ui/graphics/opengl/gl_context_data.h>

#include "decodedpicturetoopengluploadercontextpool.h"

//#define RENDERER_SUPPORTS_NV12
#ifdef _WIN32
//#define USE_PBO
#endif

#ifdef USE_PBO
#include <smmintrin.h>
//#define DIRECT_COPY
#ifdef DIRECT_COPY
//#define USE_SINGLE_PBO_PER_FRAME
#endif
//#define USE_SINGLE_PBO_PER_FRAME
#endif
#include "transcoding/filters/contrast_image_filter.h"

//#define UPLOAD_SYSMEM_FRAMES_ASYNC
#define UPLOAD_SYSMEM_FRAMES_IN_GUI_THREAD
//#define USE_MIN_GL_TEXTURES

#if defined(UPLOAD_SYSMEM_FRAMES_ASYNC) && defined(UPLOAD_SYSMEM_FRAMES_IN_GUI_THREAD)
#error "UPLOAD_SYSMEM_FRAMES_ASYNC and UPLOAD_SYSMEM_FRAMES_IN_GUI_THREAD cannot be defined simultaneously"
#endif

#define ASYNC_UPLOADING_USED
#if defined(UPLOAD_SYSMEM_FRAMES_IN_GUI_THREAD) && !defined(UPLOAD_SYSMEM_FRAMES_ASYNC) && !defined(_WIN32)
#undef ASYNC_UPLOADING_USED
#endif

#define PERFORMANCE_TEST
#ifdef PERFORMANCE_TEST
//#define DISABLE_FRAME_DOWNLOAD
//#define DISABLE_FRAME_UPLOAD
//#define PARTIAL_FRAME_UPLOAD
//#define SINGLE_STREAM_UPLOAD
#endif

//#define SYNC_UPLOADING_WITH_GLFENCE


// TODO: #AK maybe it's time to remove them?
//preceding bunch of macro will be removed after this functionality has been tested and works as expected

//#define QN_DECODED_PICTURE_TO_OPENGL_UPLOADER_DEBUG
#ifdef QN_DECODED_PICTURE_TO_OPENGL_UPLOADER_DEBUG
#   define glCheckError glCheckError
#else
#   define glCheckError(...)
#endif


namespace
{
    const int ROUND_COEFF = 8;

    int minPow2(int value)
    {
        int result = 1;
        while (value > result)
            result <<= 1;

        return result;
    }
} // anonymous namespace

#ifdef _WIN32
#elif __APPLE__
unsigned int GetTickCount()
{
    return QDateTime::currentMSecsSinceEpoch();
}
#else
unsigned int GetTickCount()
{
    struct timespec tp;
    memset( &tp, 0, sizeof(tp) );
    clock_gettime( CLOCK_MONOTONIC, &tp );
    return tp.tv_sec*1000 + tp.tv_nsec / 1000000;
}
#endif

class BitrateCalculator
{
public:
    BitrateCalculator()
    :
        m_startCalcTick( 0 ),
        m_bytes( 0 )
    {
    }

    void bytesProcessed( unsigned int byteCount )
    {
        m_mtx.lock();

        const unsigned int currentTick = GetTickCount();
        if( currentTick - m_startCalcTick > 5000 )
        {
            NX_LOG( QString::fromAscii("In previous %1 ms to video mem moved %2 Mb. Transfer rate %3 Mb/second").
                arg(currentTick - m_startCalcTick).arg(m_bytes/1000000.0).arg(m_bytes /1000.0 / (currentTick - m_startCalcTick)), cl_logDEBUG1 );
            m_startCalcTick = currentTick;
            m_bytes = 0;
        }
        m_bytes += byteCount;

        m_mtx.unlock();
    }

private:
    unsigned int m_startCalcTick;
    quint64 m_bytes;
    QMutex m_mtx;
};

static BitrateCalculator bitrateCalculator;


// -------------------------------------------------------------------------- //
// DecodedPictureToOpenGLUploaderPrivate
// -------------------------------------------------------------------------- //
class DecodedPictureToOpenGLUploaderPrivate
:
    public QnGlFunctions
{
    Q_DECLARE_TR_FUNCTIONS(DecodedPictureToOpenGLUploaderPrivate);

public:
    DecodedPictureToOpenGLUploaderPrivate(const QGLContext *context):
        QnGlFunctions(context),
        supportsNonPower2Textures(false)
    {
        QByteArray extensions = reinterpret_cast<const char *>(glGetString(GL_EXTENSIONS));
        QByteArray version = reinterpret_cast<const char *>(glGetString(GL_VERSION));
        QByteArray renderer = reinterpret_cast<const char *>(glGetString(GL_RENDERER));
        QByteArray vendor = reinterpret_cast<const char *>(glGetString(GL_VENDOR));

        /* Maximal texture size. */
        int maxTextureSize = QnGlFunctions::estimatedInteger(GL_MAX_TEXTURE_SIZE);
        NX_LOG(QString(QLatin1String("OpenGL max texture size: %1.")).arg(maxTextureSize), cl_logINFO);

        /* Clamp constant. */
        clampConstant = GL_CLAMP;
        if (extensions.contains("GL_EXT_texture_edge_clamp") || extensions.contains("GL_SGIS_texture_edge_clamp") || version >= QByteArray("1.2.0"))
            clampConstant = GL_CLAMP_TO_EDGE;

        /* Check for non-power of 2 textures. */
        supportsNonPower2Textures = extensions.contains("GL_ARB_texture_non_power_of_two");
    }

    ~DecodedPictureToOpenGLUploaderPrivate()
    {
        for( int i = 0; i < FILLER_COUNT; ++i )
        {
            if( m_fillers[i].size > 0 )
            {
                qFreeAligned( m_fillers[i].data );
                m_fillers[i].data = NULL;
                m_fillers[i].size = 0;
            }
        }
    }

    unsigned char* filler( unsigned char value, size_t size )
    {
        QMutexLocker lk( &m_fillerMutex );

        Filler& filler = m_fillers[value];
        if( filler.size < size )
        {
            filler.size = size;
            if( filler.data )
                qFreeAligned( filler.data );
            filler.data = (unsigned char*)qMallocAligned( filler.size, FILLER_BUF_ALIGNMENT );
            memset( filler.data, value, size );
        }

        return filler.data;
    }

public:
    GLint clampConstant;
    bool supportsNonPower2Textures;
private:
    struct Filler
    {
        unsigned char* data;
        size_t size;

        Filler()
        :
            data( NULL ),
            size( 0 )
        {
        }
    };

    static const int FILLER_COUNT = 256;
    static const int FILLER_BUF_ALIGNMENT = 32;

    QMutex m_fillerMutex;
    Filler m_fillers[FILLER_COUNT];
};

// -------------------------------------------------------------------------- //
// QnGlRendererTexture
// -------------------------------------------------------------------------- //
class QnGlRendererTexture {
public:
    QnGlRendererTexture( const QSharedPointer<DecodedPictureToOpenGLUploaderPrivate>& renderer )
    : 
        m_allocated(false),
        m_internalFormat(-1),
        m_textureSize(QSize(0, 0)),
        m_contentSize(QSize(0, 0)),
        m_id(std::numeric_limits<GLuint>::max()),
        m_fillValue(-1),
        m_renderer(renderer)
    {}

    ~QnGlRendererTexture() {
        //NOTE we do not delete texture here because it belongs to auxiliary gl context which will be removed when these textures are not needed anymore
        if( m_id != std::numeric_limits<GLuint>::max() )
        {
            glDeleteTextures(1, &m_id);
            m_id = std::numeric_limits<GLuint>::max();
        }
    }

    const QVector2D &texCoords() const {
        return m_texCoords;
    }

    const QSize &textureSize() const {
        return m_textureSize;
    }

    const QSize &contentSize() const {
        return m_contentSize;
    }

    GLuint id() const {
        return m_id;
    }

    void ensureInitialized(int width, int height, int stride, int pixelSize, GLint internalFormat, int internalFormatPixelSize, int fillValue) {
        Q_ASSERT(m_renderer.data() != NULL);

        ensureAllocated();

        QSize contentSize = QSize(width, height);

        if(m_internalFormat == internalFormat && m_fillValue == fillValue && m_contentSize == contentSize)
            return;

        m_contentSize = contentSize;

        QSize textureSize = QSize(
            m_renderer->supportsNonPower2Textures ? qPower2Ceil((unsigned)stride / pixelSize, ROUND_COEFF) : minPow2(stride / pixelSize),
            m_renderer->supportsNonPower2Textures ? height                                   : minPow2(height)
        );

        if(m_textureSize.width() < textureSize.width() || m_textureSize.height() < textureSize.height() || m_internalFormat != internalFormat) {
            m_textureSize = textureSize;
            m_internalFormat = internalFormat;

            glBindTexture(GL_TEXTURE_2D, m_id);
            glTexImage2D(GL_TEXTURE_2D, 0, internalFormat, textureSize.width(), textureSize.height(), 0, internalFormat, GL_UNSIGNED_BYTE, NULL);
            glTexParameteri(GL_TEXTURE_2D, GL_TEXTURE_MAG_FILTER, GL_LINEAR);
            glTexParameteri(GL_TEXTURE_2D, GL_TEXTURE_MIN_FILTER, GL_LINEAR);
            glTexParameteri(GL_TEXTURE_2D, GL_TEXTURE_WRAP_S, m_renderer->clampConstant);
            glTexParameteri(GL_TEXTURE_2D, GL_TEXTURE_WRAP_T, m_renderer->clampConstant);
        } else {
            textureSize = m_textureSize;
        }

        int roundedWidth = qPower2Ceil((unsigned) width, ROUND_COEFF);
        m_texCoords = QVector2D(
            static_cast<float>(roundedWidth) / textureSize.width(),
            static_cast<float>(height) / textureSize.height()
        );

        if(fillValue != -1) {
            m_fillValue = fillValue;

            /* To prevent uninitialized pixels on the borders of the image from
             * leaking into the rendered quad due to linear filtering, 
             * we fill them with black. 
             * 
             * Note that this also must be done when contents size changes because
             * in this case even though the border pixels are initialized, they are
             * initialized with old contents, which is probably not what we want. */
            size_t fillSize = qMax(textureSize.height(), textureSize.width()) * ROUND_COEFF * internalFormatPixelSize * 16;
            uchar *filler = m_renderer->filler(fillValue, fillSize);

            if (roundedWidth < textureSize.width()) {
                glBindTexture(GL_TEXTURE_2D, m_id);

                GLint textureWidth = 0;
                glGetTexLevelParameteriv( GL_TEXTURE_2D, 0,  GL_TEXTURE_WIDTH, &textureWidth );
                GLint textureHeight = 0;
                glGetTexLevelParameteriv( GL_TEXTURE_2D, 0,  GL_TEXTURE_HEIGHT, &textureHeight );
                //Q_ASSERT( textureSize == QSize(textureWidth, textureHeight) );

                glTexSubImage2D(
                    GL_TEXTURE_2D, 
                    0,
                    roundedWidth,
                    0,
                    qMin(ROUND_COEFF, textureSize.width() - roundedWidth),
                    textureSize.height(),
                    internalFormat, 
                    GL_UNSIGNED_BYTE, 
                    filler );
                bitrateCalculator.bytesProcessed( qMin(ROUND_COEFF, textureSize.width() - roundedWidth)*textureSize.height()*internalFormatPixelSize );
                glCheckError("glTexSubImage2D");
            }

            if (height < textureSize.height()) {
                glBindTexture(GL_TEXTURE_2D, m_id);
                glTexSubImage2D(
                    GL_TEXTURE_2D, 
                    0,
                    0, 
                    height,
                    textureSize.width(),
                    qMin(ROUND_COEFF, textureSize.height() - height),
                    internalFormat, 
                    GL_UNSIGNED_BYTE, 
                    filler );
                bitrateCalculator.bytesProcessed( textureSize.width()*qMin(ROUND_COEFF, textureSize.height() - height)*4 );
                glCheckError("glTexSubImage2D");
            }
        }
    }

    void ensureAllocated() {
        if(m_allocated)
            return;

        glGenTextures(1, &m_id);
        glCheckError("glGenTextures");

        m_allocated = true;
    }

private:
    bool m_allocated;
    int m_internalFormat;
    QSize m_textureSize;
    QSize m_contentSize;
    QVector2D m_texCoords;
    GLubyte m_fillColor;
    GLuint m_id;
    int m_fillValue;
    QSharedPointer<DecodedPictureToOpenGLUploaderPrivate> m_renderer;
};


//////////////////////////////////////////////////////////
// DecodedPictureToOpenGLUploader::UploadedPicture
//////////////////////////////////////////////////////////
DecodedPictureToOpenGLUploader::UploadedPicture::PBOData::PBOData()
:
    id( std::numeric_limits<GLuint>::max() ),
    sizeBytes( 0 )
{
}


PixelFormat DecodedPictureToOpenGLUploader::UploadedPicture::colorFormat() const
{
    return m_colorFormat;
}

void DecodedPictureToOpenGLUploader::UploadedPicture::setColorFormat( PixelFormat newFormat )
{
    m_colorFormat = newFormat;
}

int DecodedPictureToOpenGLUploader::UploadedPicture::width() const
{
    return m_width;
}

int DecodedPictureToOpenGLUploader::UploadedPicture::height() const
{
    return m_height;
}

//const QVector2D& DecodedPictureToOpenGLUploader::UploadedPicture::texCoords() const
//{
//    //TODO/IMPL
//    return m_textures[0]->texCoords();
//}

QRectF DecodedPictureToOpenGLUploader::UploadedPicture::textureRect() const
{
#ifdef GL_COPY_AGGREGATION
    Q_ASSERT( m_surfaceRect && m_surfaceRect->surface() );
    return m_surfaceRect->texCoords();
#else
    const QVector2D& v = m_textures[0]->texCoords();
    return QRectF( 0, 0, v.x(), v.y() );
#endif
}

const std::vector<GLuint>& DecodedPictureToOpenGLUploader::UploadedPicture::glTextures() const
{
#ifdef GL_COPY_AGGREGATION
    Q_ASSERT( m_surfaceRect && m_surfaceRect->surface() );
    return m_surfaceRect->surface()->glTextures();
#else
    //TODO/IMPL
    m_picTextures.resize( MAX_TEXTURE_COUNT );
    for( size_t i = 0; i < MAX_TEXTURE_COUNT; ++i )
        m_picTextures[i] = m_textures[i]->id();
    return m_picTextures;
#endif
}

unsigned int DecodedPictureToOpenGLUploader::UploadedPicture::sequence() const
{
    return m_sequence;
}

quint64 DecodedPictureToOpenGLUploader::UploadedPicture::pts() const
{
    return m_pts;
}

QnMetaDataV1Ptr DecodedPictureToOpenGLUploader::UploadedPicture::metadata() const
{
    return m_metadata;
}

QnGlRendererTexture* DecodedPictureToOpenGLUploader::UploadedPicture::texture( int index ) const
{
    return m_textures[index].data();
}

const ImageCorrectionResult& DecodedPictureToOpenGLUploader::UploadedPicture::imageCorrectionResult() const
{
    return m_imgCorrection;
}

void DecodedPictureToOpenGLUploader::UploadedPicture::processImage( quint8* yPlane, int width, int height, int stride, const ImageCorrectionParams& data)
{
    m_imgCorrection.analizeImage(yPlane, width, height, stride, data, m_displayedRect);
}

GLuint DecodedPictureToOpenGLUploader::UploadedPicture::pboID( int index ) const
{
    return m_pbo[index].id;
}

int DecodedPictureToOpenGLUploader::UploadedPicture::flags() const
{
    return m_flags;
}

#ifdef GL_COPY_AGGREGATION
void DecodedPictureToOpenGLUploader::UploadedPicture::setAggregationSurfaceRect( const QSharedPointer<AggregationSurfaceRect>& surfaceRect )
{
    m_surfaceRect = surfaceRect;
}

const QSharedPointer<AggregationSurfaceRect>& DecodedPictureToOpenGLUploader::UploadedPicture::aggregationSurfaceRect() const
{
    return m_surfaceRect;
}
#endif


//const int DecodedPictureToOpenGLUploader::UploadedPicture::MAX_TEXTURE_COUNT;

DecodedPictureToOpenGLUploader::UploadedPicture::UploadedPicture( DecodedPictureToOpenGLUploader* const uploader )
:
    m_colorFormat( PIX_FMT_NONE ),
    m_width( 0 ),
    m_height( 0 ),
    m_sequence( 0 ),
    m_pts( 0 ),
    m_skippingForbidden( false ),
    m_flags( 0 ),
    m_glFence( uploader->d.data() ),
    m_displayedRect(0.0, 0.0, 1.0, 1.0)
{
    //TODO/IMPL allocate textures when needed, because not every format require 3 planes
    for( size_t i = 0; i < MAX_TEXTURE_COUNT; ++i )
        m_textures[i].reset( new QnGlRendererTexture(uploader->d) );
}

DecodedPictureToOpenGLUploader::UploadedPicture::~UploadedPicture()
{
    //TODO/IMPL
}


//////////////////////////////////////////////////////////
// DecodedPictureToOpenGLUploader::ScopedPictureLock
//////////////////////////////////////////////////////////
DecodedPictureToOpenGLUploader::ScopedPictureLock::ScopedPictureLock( const DecodedPictureToOpenGLUploader& uploader )
:
    m_uploader( uploader ),
    m_picture( uploader.getUploadedPicture() )
{
}

DecodedPictureToOpenGLUploader::ScopedPictureLock::~ScopedPictureLock()
{
    if( m_picture )
    {
        m_uploader.pictureDrawingFinished( m_picture );
        m_picture = NULL;
    }
}

DecodedPictureToOpenGLUploader::UploadedPicture* DecodedPictureToOpenGLUploader::ScopedPictureLock::operator->()
{
    return m_picture;
}

const DecodedPictureToOpenGLUploader::UploadedPicture* DecodedPictureToOpenGLUploader::ScopedPictureLock::operator->() const
{
    return m_picture;
}

DecodedPictureToOpenGLUploader::UploadedPicture* DecodedPictureToOpenGLUploader::ScopedPictureLock::get()
{
    return m_picture;
}

const DecodedPictureToOpenGLUploader::UploadedPicture* DecodedPictureToOpenGLUploader::ScopedPictureLock::get() const
{
    return m_picture;
}


//////////////////////////////////////////////////////////
// AsyncPicDataUploader
//////////////////////////////////////////////////////////

#ifdef _WIN32
inline void memcpy_stream_load( __m128i* dst, __m128i* src, size_t sz )
{
    const __m128i* const src_end = src + sz / sizeof(__m128i);
    while( src < src_end )
    {
         __m128i x1 = _mm_stream_load_si128( src );
         __m128i x2 = _mm_stream_load_si128( src+1 );
         __m128i x3 = _mm_stream_load_si128( src+2 );
         __m128i x4 = _mm_stream_load_si128( src+3 );

         src += 4;

         _mm_store_si128( dst, x1 );
         _mm_store_si128( dst+1, x2 );
         _mm_store_si128( dst+2, x3 );
         _mm_store_si128( dst+3, x4 );

         dst += 4;
    }
}

/*!
    \param nv12UVPlaneSize expression (\a nv12UVPlaneSize % 64) MUST be 0!
*/
inline void streamLoadAndDeinterleaveNV12UVPlane(
    __m128i* nv12UVPlane,
    size_t nv12UVPlaneSize,
    __m128i* yv12UPlane,
    __m128i* yv12VPlane )
{
    //Q_ASSERT( nv12UVPlaneSize % 64 == 0 );
    //using intermediate buffer with size equal to first-level CPU cache size

    static const size_t TMP_BUF_SIZE = 4*1024 / sizeof(__m128i);
    __m128i tmpBuf[TMP_BUF_SIZE];
    //const size_t TMP_BUF_SIZE = (std::min<size_t>(4*1024, nv12UVPlaneSize)) / sizeof(__m128i);
    //__m128i* tmpBuf = (__m128i*)alloca(TMP_BUF_SIZE*sizeof(__m128i));

    static const __m128i MASK_HI = { 0xff, 0x00, 0xff, 0x00, 0xff, 0x00, 0xff, 0x00, 0xff, 0x00, 0xff, 0x00, 0xff, 0x00, 0xff, 0x00 };
    static const __m128i AND_MASK = MASK_HI;
    static const __m128i SHIFT_8 = { 0x08, 0x00, 0x00, 0x00, 0x00, 0x00, 0x00, 0x00, 0x00, 0x00, 0x00, 0x00, 0x00, 0x00, 0x00, 0x00 };

    const __m128i* const nv12UVPlaneEnd = nv12UVPlane + nv12UVPlaneSize / sizeof(__m128i);
    while( nv12UVPlane < nv12UVPlaneEnd )
    {
        //reading to tmp buffer
        const size_t bytesToCopy = std::min<size_t>( (nv12UVPlaneEnd - nv12UVPlane)*sizeof(*nv12UVPlane), sizeof(tmpBuf) );
        //const size_t bytesToCopy = std::min<size_t>( (nv12UVPlaneEnd - nv12UVPlane)*sizeof(*nv12UVPlane), TMP_BUF_SIZE*sizeof(*tmpBuf) );
        memcpy_stream_load( tmpBuf, nv12UVPlane, bytesToCopy );
        nv12UVPlane += bytesToCopy / sizeof(*nv12UVPlane);

        //converting
        const __m128i* const tmpBufEnd = tmpBuf + bytesToCopy / sizeof(*tmpBuf);
        for( __m128i* nv12UVPlaneTmp = tmpBuf; nv12UVPlaneTmp < tmpBufEnd; )
        {
            __m128i x1 = *nv12UVPlaneTmp;
            __m128i x2 = *(nv12UVPlaneTmp+1);
            __m128i x3 = *(nv12UVPlaneTmp+2);
            __m128i x4 = *(nv12UVPlaneTmp+3);

            __m128i x5 = _mm_packus_epi16( _mm_and_si128( x1, AND_MASK ), _mm_and_si128( x2, AND_MASK ) );   //U
            __m128i x6 = _mm_packus_epi16( _mm_srl_epi16( x1, SHIFT_8 ), _mm_srl_epi16( x2, SHIFT_8 ) );   //V
            _mm_store_si128( yv12UPlane, x5 );
            _mm_store_si128( yv12VPlane, x6 );

            ++yv12UPlane;
            ++yv12VPlane;
            nv12UVPlaneTmp += 2;

            if( nv12UVPlaneTmp >= tmpBufEnd )
                break;

            x5 = _mm_packus_epi16( _mm_and_si128( x3, AND_MASK ), _mm_and_si128( x4, AND_MASK ) );   //U
            x6 = _mm_packus_epi16( _mm_srl_epi16( x3, SHIFT_8 ), _mm_srl_epi16( x4, SHIFT_8 ) );   //V
            _mm_store_si128( yv12UPlane, x5 );
            _mm_store_si128( yv12VPlane, x6 );

            ++yv12UPlane;
            ++yv12VPlane;
            nv12UVPlaneTmp += 2;
        }
    }
}
#endif

class ScopedAtomicLock
{
public:
    ScopedAtomicLock( QAtomicInt* const refCounter )
    :
        m_refCounter( refCounter )
    {
        m_refCounter->ref();
    }

    ~ScopedAtomicLock()
    {
        m_refCounter->deref();
    }

private:
    QAtomicInt* const m_refCounter;
};

/*!
    For now, it supports only DXVA textures with NV12 format
*/
class AsyncPicDataUploader
:
    public UploadFrameRunnable
{
    friend class UploadThread;

public:
    AsyncPicDataUploader( DecodedPictureToOpenGLUploader* uploader )
    :
        m_pictureBuf( NULL ),
        m_uploader( uploader ),
        m_yv12Buffer( NULL ),
        m_yv12BufferCapacity( 0 ),
        m_pts( 0 )
    {
        setAutoDelete( false );
        memset( m_planes, 0, sizeof(m_planes) );
        memset( m_lineSizes, 0, sizeof(m_lineSizes) );
    }

    ~AsyncPicDataUploader()
    {
        qFreeAligned( m_yv12Buffer );
        m_yv12Buffer = NULL;
    }

    virtual void run()
    {
        DecodedPictureToOpenGLUploader::UploadedPicture* const pictureBuf = m_pictureBuf.load();

        {
            QMutexLocker lk( &m_mutex );

            if( !m_pictureBuf.testAndSetOrdered( pictureBuf, NULL ) )
                return; //m_pictureBuf has been changed (running has been cancelled?)
            if( pictureBuf == NULL )
            {
                NX_LOG( QString::fromAscii("AsyncPicDataUploader. Picture upload has been cancelled..."), cl_logDEBUG1 );
                m_picDataRef.clear();
                m_uploader->pictureDataUploadCancelled( this );
                return; //running has been cancelled from outside
            }
        }

        QRect cropRect;
        if( !loadPicDataToMemBuffer( pictureBuf, &cropRect ) )
        {
            m_picDataRef.clear();
            m_uploader->pictureDataUploadFailed( this, pictureBuf );
            return;
        }

        ImageCorrectionParams imCor = m_uploader->getImageCorrection();
<<<<<<< HEAD
        m_pictureBuf.load()->processImage(m_planes[0], cropRect.width(), cropRect.height(), m_lineSizes[0], imCor);
=======
        pictureBuf->processImage(m_planes[0], cropRect.width(), cropRect.height(), m_lineSizes[0], imCor);
>>>>>>> 57f193bd

#ifdef GL_COPY_AGGREGATION
        if( !m_uploader->uploadDataToGlWithAggregation(
#else
        if( !m_uploader->uploadDataToGl(
#endif
                pictureBuf,
#ifdef RENDERER_SUPPORTS_NV12
                PIX_FMT_NV12,
#else
                PIX_FMT_YUV420P,
#endif
                cropRect.width(),
                cropRect.height(),
                m_planes,
                m_lineSizes,
                true ) )
        {
            NX_LOG( QString::fromAscii("AsyncPicDataUploader. Failed to move to opengl memory frame (pts %1) data. Skipping frame...").arg(pictureBuf->pts()), cl_logDEBUG1 );
            m_picDataRef.clear();
            m_uploader->pictureDataUploadFailed( this, pictureBuf );
            return;
        }

        m_picDataRef.clear();
        m_uploader->pictureDataUploadSucceeded( this, pictureBuf );
    }

    //!This method MUST NOT be called simultaneously with \a run. Synchronizing these methods is outside of this class
    void setData(
        DecodedPictureToOpenGLUploader::UploadedPicture* pictureBuf,
        const QSharedPointer<QnAbstractPictureDataRef>& picDataRef )
    {
        m_pictureBuf = pictureBuf;
        m_picDataRef = picDataRef;
        m_pts = pictureBuf->pts();
    }

    quint64 pts() const
    {
        return m_pts;
    }

    //!Cancelles uploading of picture: sets pointer to picture buffer to NULL and returns previous value
    //DecodedPictureToOpenGLUploader::UploadedPicture* cancel()
    //{
    //    return m_pictureBuf.fetchAndStoreOrdered( NULL );
    //}

    //!Returns true, if replace hjas been successfull and new picture will be uploaded. false otherwise
    bool replacePicture(
        unsigned int picSequence,
        const QSharedPointer<CLVideoDecoderOutput>& decodedPicture,
        const QSharedPointer<QnAbstractPictureDataRef>& picDataRef,
        const QRectF displayedRect,
        quint64* const prevPicPts = NULL )
    {
        QMutexLocker lk( &m_mutex );

        if( !m_pictureBuf.load() )
            return false;

        if( prevPicPts )
            *prevPicPts = m_pictureBuf.load()->m_pts;
        m_pictureBuf.load()->m_sequence = picSequence;
        m_pictureBuf.load()->m_pts = decodedPicture->pkt_dts;
        m_pictureBuf.load()->m_width = decodedPicture->width;
        m_pictureBuf.load()->m_height = decodedPicture->height;
        m_pictureBuf.load()->m_metadata = decodedPicture->metadata;
        m_pictureBuf.load()->m_displayedRect = displayedRect;
        m_picDataRef = picDataRef;

        return true;
    }

private:
    QAtomicPointer<DecodedPictureToOpenGLUploader::UploadedPicture> m_pictureBuf;
    QSharedPointer<QnAbstractPictureDataRef> m_picDataRef;
    DecodedPictureToOpenGLUploader* m_uploader;
    uint8_t* m_planes[3];
    int m_lineSizes[3];
    uint8_t* m_yv12Buffer;
    size_t m_yv12BufferCapacity;
    QMutex m_mutex;
    quint64 m_pts;

    /*!
        \return false, if method has been interrupted (m_picDataRef->isValid() returned false). true, otherwise
    */
    bool loadPicDataToMemBuffer( DecodedPictureToOpenGLUploader::UploadedPicture* const pictureBuf, QRect* const cropRect )
    {
#ifdef _WIN32
        //checking, if m_picDataRef ref has not been marked for released
        ScopedAtomicLock picUsageCounterLock( &m_picDataRef->syncCtx()->usageCounter );
        if( !m_picDataRef->isValid() )
        {
            NX_LOG( QString::fromAscii("AsyncPicDataUploader. Frame (pts %1, 0x%2) data ref has been invalidated (1). Releasing...").
                arg(pictureBuf->pts()).arg((size_t)m_picDataRef->syncCtx(), 0, 16), cl_logDEBUG1 );
            return false;
        }

        Q_ASSERT( m_picDataRef->type() == QnAbstractPictureDataRef::pstD3DSurface );
        IDirect3DSurface9* const surf = static_cast<D3DPictureData*>(m_picDataRef.data())->getSurface();
        D3DSURFACE_DESC surfDesc;
        memset( &surfDesc, 0, sizeof(surfDesc) );
        HRESULT res = surf->GetDesc( &surfDesc );
        if( res != D3D_OK )
        {
            NX_LOG( QString::fromAscii("AsyncPicDataUploader. Failed to get dxva surface info (%1). Ignoring decoded picture...").arg(res), cl_logERROR );
            return false;
        }

        if( surfDesc.Format != (D3DFORMAT)MAKEFOURCC('N','V','1','2') )
        {
            NX_LOG( QString::fromAscii("AsyncPicDataUploader. Dxva surface format %1 while only NV12 (%2) is supported. Ignoring decoded picture...").
                arg(surfDesc.Format).arg(MAKEFOURCC('N','V','1','2')), cl_logERROR );
            return false;
        }

        *cropRect = m_picDataRef->cropRect();

#ifndef DISABLE_FRAME_DOWNLOAD
        D3DLOCKED_RECT lockedRect; 
        memset( &lockedRect, 0, sizeof(lockedRect) );
        RECT rectToLock;
        memset( &rectToLock, 0, sizeof(rectToLock) );
        rectToLock.left = cropRect->left();
        rectToLock.top = cropRect->top();
        rectToLock.right = cropRect->right() + 1;
        rectToLock.bottom = cropRect->bottom() + 1;
        res = surf->LockRect( &lockedRect, &rectToLock, D3DLOCK_NOSYSLOCK | D3DLOCK_READONLY );
        if( res != D3D_OK )
        {
            NX_LOG( QString::fromAscii("AsyncPicDataUploader. Failed to map dxva surface (%1). Ignoring decoded picture...").
                arg(QString::fromWCharArray(DXGetErrorDescription(res))), cl_logERROR );
            return false;
        }
#endif

        //using crop rect of frame

        const unsigned int targetPitch = minPow2( cropRect->width() );
        const unsigned int targetHeight = cropRect->height();

        //converting to YV12
        if( m_yv12BufferCapacity < targetHeight * targetPitch * 3 / 2 )
        {
            m_yv12BufferCapacity = targetHeight * targetPitch * 3 / 2;
            qFreeAligned( m_yv12Buffer );
            m_yv12Buffer = (uint8_t*)qMallocAligned( m_yv12BufferCapacity, sizeof(__m128i) );
            if( !m_yv12Buffer )
            {
#ifndef DISABLE_FRAME_DOWNLOAD
                surf->UnlockRect();
#endif
                NX_LOG( QString::fromAscii("AsyncPicDataUploader. Frame (pts %1, 0x%2) could not be uploaded due to memory allocation error. Releasing...").
                    arg(pictureBuf->pts()).arg((size_t)m_picDataRef->syncCtx(), 0, 16), cl_logDEBUG1 );
                return false;
            }
        }
        m_planes[0] = m_yv12Buffer;               //Y-plane
        m_lineSizes[0] = targetPitch;
#ifdef RENDERER_SUPPORTS_NV12
        m_planes[1] = m_yv12Buffer + targetHeight * targetPitch;          //UV-plane
        m_lineSizes[1] = targetPitch;
#else
        m_planes[1] = m_yv12Buffer + targetHeight * targetPitch;          //U-plane
        m_lineSizes[1] = targetPitch / 2;  
        m_planes[2] = m_yv12Buffer + targetHeight * targetPitch / 4 * 5;  //V-plane
        m_lineSizes[2] = targetPitch / 2;
#endif

#ifdef DISABLE_FRAME_DOWNLOAD
        return true;
#else

        //Y-plane
        if( !copyImageRectStreamLoad(
                *m_picDataRef.data(),
                (quint8*)m_planes[0],
                cropRect->width(),
                cropRect->height(),
                targetPitch,
                (const quint8*)lockedRect.pBits,
                lockedRect.Pitch ) )
        {
            surf->UnlockRect();
            NX_LOG( QString::fromAscii("AsyncPicDataUploader. Frame (pts %1, 0x%2) data ref has been invalidated (2). Releasing...").
                arg(pictureBuf->pts()).arg((size_t)m_picDataRef->syncCtx(), 0, 16), cl_logDEBUG1 );
            return false;
        }
#ifdef RENDERER_SUPPORTS_NV12
        if( !copyImageRectStreamLoad(
                *m_picDataRef.data(),
                (quint8*)m_planes[1],
                cropRect->width(),       //X resolution is 1/2, but every pixel has 2 bytes
                cropRect->height() / 2,  //Y resolution is 1/2, so number of lines is 2 times less
                targetPitch,
                (const quint8*)lockedRect.pBits + lockedRect.Pitch * surfDesc.Height,
                lockedRect.Pitch ) )
        {
            surf->UnlockRect();
            NX_LOG( QString::fromAscii("AsyncPicDataUploader. Frame (pts %1, 0x%2) data ref has been invalidated (3). Releasing...").
                arg(pictureBuf->pts()).arg((size_t)m_picDataRef->syncCtx(), 0, 16), cl_logDEBUG1 );
            return false;
        }
#else
        if( !streamLoadAndDeinterleaveNV12UVPlaneEx(
                *m_picDataRef.data(),
                (quint8*)lockedRect.pBits + lockedRect.Pitch * surfDesc.Height,
                cropRect->width(),
                cropRect->height(),
                lockedRect.Pitch,
                (quint8*)m_planes[1],
                (quint8*)m_planes[2],
                targetPitch / 2 ) )
        {
            surf->UnlockRect();
            NX_LOG( QString::fromAscii("AsyncPicDataUploader. Frame (pts %1, 0x%2) data ref has been invalidated (4). Releasing...").
                arg(pictureBuf->pts()).arg((size_t)m_picDataRef->syncCtx(), 0, 16), cl_logDEBUG1 );
            return false;
        }
#endif

        surf->UnlockRect();

        return true;
#endif  //DISABLE_FRAME_DOWNLOAD
#else
        Q_UNUSED( pictureBuf );
        Q_UNUSED( cropRect );
        Q_ASSERT( false );
        return false;
#endif  //_WIN32
    }

#ifdef _WIN32
    inline bool copyImageRectStreamLoad(
        const QnAbstractPictureDataRef& picDataRef,
        quint8* dstMem,
        unsigned int dstWidth,
        unsigned int dstHeight,
        unsigned int dstPitch,
        const quint8* srcMem,
        unsigned int srcPitch )
    {
        static const unsigned int PIXEL_SIZE = 1;
        for( unsigned int y = 0; y < dstHeight; ++y )
        {
            memcpy_stream_load( (__m128i*)(dstMem+y*dstPitch), (__m128i*)(srcMem+y*srcPitch), dstWidth*PIXEL_SIZE );
            if( !picDataRef.isValid() )
                return false;
        }

        return true;
    }

    /*!
        Deinterleaves NV12 UV-plane rect (\a srcWidth, \a srcHeight) starting at \a srcMem to \a dstUPlane and \a dstVPlane
    */
    inline bool streamLoadAndDeinterleaveNV12UVPlaneEx(
        const QnAbstractPictureDataRef& picDataRef,
        const quint8* srcMem,
        unsigned int /*srcWidth*/,
        unsigned int srcHeight,
        size_t srcPitch,
        quint8* dstUPlane,
        quint8* dstVPlane,
        size_t dstPitch )
    {
        for( unsigned int y = 0; y < srcHeight / 2; ++y )
        {
            streamLoadAndDeinterleaveNV12UVPlane(
                (__m128i*)(srcMem + y*srcPitch),
                dstPitch * 2,   //not using srcPitch here because we deinterleave only one not full line
                (__m128i*)(dstUPlane + y*dstPitch),
                (__m128i*)(dstVPlane + y*dstPitch) );
            if( !picDataRef.isValid() )
                return false;
        }

        return true;
    }
#endif
};


//////////////////////////////////////////////////////////
// AVPacketUploader
//////////////////////////////////////////////////////////
class AVPacketUploader
:
    public UploadFrameRunnable
{
public:
    AVPacketUploader(
        DecodedPictureToOpenGLUploader::UploadedPicture* const dest,
        const QSharedPointer<CLVideoDecoderOutput>& src,
        DecodedPictureToOpenGLUploader* uploader )
    :
        m_dest( dest ),
        m_src( src ),
        m_uploader( uploader ),
        m_isRunning( false ),
        m_done( false ),
        m_success( false )
    {
        setAutoDelete( false );
#ifdef UPLOAD_SYSMEM_FRAMES_IN_GUI_THREAD
        //m_src->setDisplaying( true );
#endif
    }

    ~AVPacketUploader()
    {
#ifdef UPLOAD_SYSMEM_FRAMES_IN_GUI_THREAD
        //m_src->setDisplaying( false );
#endif
    }

    virtual void run()
    {
        m_isRunning = true;

        m_success = 
#ifdef GL_COPY_AGGREGATION
            m_uploader->uploadDataToGlWithAggregation(
#else
            m_uploader->uploadDataToGl(
#endif
                m_dest,
                (PixelFormat)m_src->format,
                m_src->width,
                m_src->height,
                m_src->data,
                m_src->linesize,
                false );
        m_done = true;
        if( m_success )
            m_uploader->pictureDataUploadSucceeded( NULL, m_dest );
        else
            m_uploader->pictureDataUploadFailed( NULL, m_dest );

        ImageCorrectionParams imCor = m_uploader->getImageCorrection();
        m_dest->processImage(m_src->data[0], m_src->width, m_src->height, m_src->linesize[0], imCor);

        m_isRunning = false;
    }

    bool done() const
    {
        return m_done;
    }

    bool success() const
    {
        return m_success;
    }

    const QSharedPointer<CLVideoDecoderOutput>& decodedFrame() const
    {
        return m_src;
    }

    DecodedPictureToOpenGLUploader::UploadedPicture* picture()
    {
        return m_dest;
    }

    void markAsRunning()
    {
        m_isRunning = true;
    }

    bool isRunning() const
    {
        return m_isRunning;
    }

private:
    DecodedPictureToOpenGLUploader::UploadedPicture* const m_dest;
    QSharedPointer<CLVideoDecoderOutput> m_src;
    DecodedPictureToOpenGLUploader* m_uploader;
    bool m_isRunning;
    bool m_done;
    bool m_success;
};


//////////////////////////////////////////////////////////
// DecodedPicturesDeleter
//////////////////////////////////////////////////////////
class DecodedPicturesDeleter
:
    public UploadFrameRunnable
{
public:
    DecodedPicturesDeleter( DecodedPictureToOpenGLUploader* uploader )
    :
        m_uploader( uploader )
    {
        setAutoDelete( true );
    }

    virtual void run()
    {
        m_uploader->releasePictureBuffers();
    }

private:
    DecodedPictureToOpenGLUploader* const m_uploader;
};


//////////////////////////////////////////////////////////
// DecodedPictureToOpenGLUploader
//////////////////////////////////////////////////////////

//TODO/IMPL minimize blocking in \a DecodedPictureToOpenGLUploader::uploadDataToGl method: 
    //before calling this method we can check that it would not block and take another task if it would

//TODO/IMPL use nv12->rgba shader

//we need second frame in case of using async upload to ensure renderer always gets something to draw
static const size_t MIN_GL_PIC_BUF_COUNT = 2;

#ifdef SINGLE_STREAM_UPLOAD
static DecodedPictureToOpenGLUploader* runningUploader = NULL;
#endif

DecodedPictureToOpenGLUploader::DecodedPictureToOpenGLUploader(
    const QGLContext* const mainContext,
    unsigned int asyncDepth )
:
    d( new DecodedPictureToOpenGLUploaderPrivate(mainContext) ),
    m_format( PIX_FMT_NONE ),
    m_yuv2rgbBuffer( NULL ),
    m_yuv2rgbBufferLen( 0 ),
    m_forceSoftYUV( false ),
    m_painterOpacity( 1.0 ),
    m_previousPicSequence( 1 ),
    m_terminated( false ),
    m_yv12SharedUsed( false ),
    m_nv12SharedUsed( false ),
    m_uploadThread( NULL ),
    m_rgbaBuf( NULL ),
    m_fileNumber( 0 ),
    m_hardwareDecoderUsed( false ),
    m_asyncUploadUsed( false ),
    m_initializedCtx( NULL )
{
#ifdef ASYNC_UPLOADING_USED
    const std::vector<QSharedPointer<DecodedPictureToOpenGLUploadThread> >& 
        pool = DecodedPictureToOpenGLUploaderContextPool::instance()->getPoolOfContextsSharedWith( mainContext );
    Q_ASSERT( !pool.empty() );

    m_uploadThread = pool[random(0, pool.size())];    //TODO/IMPL should take 
#endif

    for( size_t i = 0; i < asyncDepth+MIN_GL_PIC_BUF_COUNT; ++i )
        m_emptyBuffers.push_back( new UploadedPicture( this ) );

#ifdef SINGLE_STREAM_UPLOAD
    if( !runningUploader )
        runningUploader = this;
#endif
}

DecodedPictureToOpenGLUploader::~DecodedPictureToOpenGLUploader()
{
    //ensure there is no pointer to the object in the async uploader queue
    discardAllFramesPostedToDisplay();

    pleaseStop();

    for( std::deque<AsyncPicDataUploader*>::iterator
        it = m_unusedAsyncUploaders.begin();
        it != m_unusedAsyncUploaders.end();
        ++it )
    {
        delete *it;
    }
    m_unusedAsyncUploaders.clear();

    {
        //have to remove buffers in uploading thread, since it holds gl context current
        QMutexLocker lk( &m_mutex );
#ifdef UPLOAD_SYSMEM_FRAMES_IN_GUI_THREAD
        if( !m_asyncUploadUsed )
        {
        }
        else
#endif
#ifdef ASYNC_UPLOADING_USED
        m_uploadThread->push( new DecodedPicturesDeleter( this ) );
#else
            {}
#endif
        while( !(m_emptyBuffers.empty() && m_renderedPictures.empty() && m_picturesWaitingRendering.empty() && m_picturesBeingRendered.empty()) )
        {
            m_cond.wait( lk.mutex() );
        }
    }

#ifdef SINGLE_STREAM_UPLOAD
    if( runningUploader == this )
        runningUploader = NULL;
#endif

#ifdef ASYNC_UPLOADING_USED
    //unbinding uploading thread
    m_uploadThread.clear();
#endif

    delete[] m_rgbaBuf;
}

void DecodedPictureToOpenGLUploader::pleaseStop()
{
    QMutexLocker lk( &m_mutex );

    if( m_terminated )
        return;

    m_terminated = true;

#ifdef UPLOAD_SYSMEM_FRAMES_IN_GUI_THREAD
    if( !m_asyncUploadUsed )
    {
        cancelUploadingInGUIThread();   //NOTE this method cannot block if called from GUI thread, so we will never hang GUI thread if called in it

        //TODO/IMPL have to remove gl textures now, while QGLContext surely alive
        while( !m_picturesBeingRendered.empty() )
            m_cond.wait( lk.mutex() );

        const QGLContext* curCtx = QGLContext::currentContext();
        if( curCtx != m_initializedCtx && m_initializedCtx )
            m_initializedCtx->makeCurrent();
        releasePictureBuffersNonSafe();
        if( curCtx != m_initializedCtx && m_initializedCtx )
        {
            m_initializedCtx->doneCurrent();
            if( curCtx )
                const_cast<QGLContext*>(curCtx)->makeCurrent();
        }
    }
#endif

    m_cond.wakeAll();
}

void DecodedPictureToOpenGLUploader::uploadDecodedPicture( const QSharedPointer<CLVideoDecoderOutput>& decodedPicture, const QRectF displayedRect )
{
    NX_LOG( QString::fromAscii( "Uploading decoded picture to gl textures. dts %1" ).arg(decodedPicture->pkt_dts), cl_logDEBUG2 );

    m_hardwareDecoderUsed = decodedPicture->flags & QnAbstractMediaData::MediaFlags_HWDecodingUsed;

#ifdef UPLOAD_SYSMEM_FRAMES_ASYNC
    m_asyncUploadUsed = !decodedPicture->picData.data() || (decodedPicture->picData->type() != QnAbstractPictureDataRef::pstOpenGL);
#else
    m_asyncUploadUsed = decodedPicture->picData.data() && (decodedPicture->picData->type() == QnAbstractPictureDataRef::pstD3DSurface);
#endif
    m_format = decodedPicture->format;
    UploadedPicture* emptyPictureBuf = NULL;

    QMutexLocker lk( &m_mutex );

    if( m_terminated )
        return;

    {
        //searching for a non-used picture buffer
        for( ;; )
        {
            if( m_terminated )
                return;

#if defined(UPLOAD_SYSMEM_FRAMES_IN_GUI_THREAD) && defined(USE_MIN_GL_TEXTURES)
            if( !m_asyncUploadUsed && !m_hardwareDecoderUsed && !m_renderedPictures.empty() )
            {
                //this condition allows to use single PictureBuffer for rendering
                emptyPictureBuf = m_renderedPictures.front();
                m_renderedPictures.pop_front();
                NX_LOG( QString::fromAscii( "Taking (1) rendered picture (pts %1) buffer for upload (pts %2). (%3, %4)" ).
                    arg(emptyPictureBuf->pts()).arg(decodedPicture->pkt_dts).arg(m_renderedPictures.size()).arg(m_picturesWaitingRendering.size()), cl_logDEBUG2 );
            }
            else
#endif
            if( !m_emptyBuffers.empty() )
            {
                emptyPictureBuf = m_emptyBuffers.front();
                m_emptyBuffers.pop_front();
                NX_LOG( QString::fromAscii( "Found empty buffer" ), cl_logDEBUG2 );
            }
            else if( (!m_asyncUploadUsed && !m_renderedPictures.empty())
                  || (m_asyncUploadUsed && (m_renderedPictures.size() > (m_picturesWaitingRendering.empty() ? 1U : 0U))) )  //reserving one uploaded picture (preferring picture 
                                                                                                                       //which has not been shown yet) so that renderer always 
                                                                                                                       //gets something to draw...
            {
                //selecting oldest rendered picture
                emptyPictureBuf = m_renderedPictures.front();
                m_renderedPictures.pop_front();
                NX_LOG( QString::fromAscii( "Taking (2) rendered picture (pts %1) buffer for upload (pts %2). (%3, %4)" ).
                    arg(emptyPictureBuf->pts()).arg(decodedPicture->pkt_dts).arg(m_renderedPictures.size()).arg(m_picturesWaitingRendering.size()), cl_logDEBUG2 );
            }
            else if( ((!m_asyncUploadUsed && !m_picturesWaitingRendering.empty())
                       || (m_asyncUploadUsed && (m_picturesWaitingRendering.size() > (m_renderedPictures.empty() ? 1U : 0U))))
                      && !m_picturesWaitingRendering.front()->m_skippingForbidden )
            {
                //looks like rendering does not catch up with decoding. Ignoring oldest decoded frame...
                emptyPictureBuf = m_picturesWaitingRendering.front();
                m_picturesWaitingRendering.pop_front();
                NX_LOG( QString::fromAscii( "Ignoring uploaded frame with pts %1. Playback does not catch up with uploading. (%2, %3)..." ).
                    arg(emptyPictureBuf->pts()).arg(m_renderedPictures.size()).arg(m_picturesWaitingRendering.size()), cl_logDEBUG1 );
            }
#ifdef UPLOAD_SYSMEM_FRAMES_IN_GUI_THREAD
            else if( !m_asyncUploadUsed && !m_framesWaitingUploadInGUIThread.empty() )
            {
                for( std::deque<AVPacketUploader*>::iterator
                    it = m_framesWaitingUploadInGUIThread.begin();
                    it != m_framesWaitingUploadInGUIThread.end();
                    ++it )
                {
                    if( (*it)->isRunning() || (*it)->picture()->m_skippingForbidden )
                        continue;
                    NX_LOG( QString::fromAscii( "Ignoring decoded frame with timestamp %1 (%2). Playback does not catch up with decoding" ).
                        arg((*it)->picture()->m_pts).arg(QDateTime::fromMSecsSinceEpoch((*it)->picture()->m_pts/1000).toString(QLatin1String("hh:mm:ss.zzz"))), cl_logDEBUG2 );
                    emptyPictureBuf = (*it)->picture();
                    delete (*it);
                    m_framesWaitingUploadInGUIThread.erase( it );
                    break;
                }
            }
#endif

            if( emptyPictureBuf == NULL )
            {
                if( m_asyncUploadUsed )
                {
                    //replacing newest decoded frame in the queue with new one...
                    if( !m_usedAsyncUploaders.empty() )
                    {
                        quint64 prevPicPts = 0;
                        if( m_usedAsyncUploaders.back()->replacePicture( nextPicSequenceValue(), decodedPicture, decodedPicture->picData, displayedRect, &prevPicPts ) )
                        {
                            NX_LOG( QString::fromAscii( "Cancelled upload of decoded frame with pts %1 in favor of frame with pts %2" ).
                                arg(prevPicPts).arg(decodedPicture->pkt_dts), cl_logDEBUG1 );
                            decodedPicture->picData.clear();
                            return;
                        }
                    }

                    //ignoring decoded picture so that not to stop decoder
                    NX_LOG( QString::fromAscii( "Ignoring decoded frame with pts %1. Uploading does not catch up with decoding..." ).arg(decodedPicture->pkt_dts), cl_logDEBUG1 );
                    decodedPicture->picData.clear();
                    return;
                }
                NX_LOG( QString::fromAscii( "Waiting for a picture gl buffer to get free" ), cl_logDEBUG1 );
                //waiting for a picture buffer to get free
                m_cond.wait( lk.mutex() );
                continue;
            }
            break;
        }
    }

    //copying attributes of decoded picture
    emptyPictureBuf->m_sequence = nextPicSequenceValue();
    emptyPictureBuf->m_pts = decodedPicture->pkt_dts;
    emptyPictureBuf->m_width = decodedPicture->width;
    emptyPictureBuf->m_height = decodedPicture->height;
    emptyPictureBuf->m_metadata = decodedPicture->metadata;
    emptyPictureBuf->m_flags = decodedPicture->flags;
    emptyPictureBuf->m_skippingForbidden = false;
    emptyPictureBuf->m_displayedRect = displayedRect;

    if( decodedPicture->picData )
    {
#ifdef _WIN32
        if( decodedPicture->picData->type() == QnAbstractPictureDataRef::pstD3DSurface )
        {
            //posting picture to worker thread

            AsyncPicDataUploader* uploaderToUse = NULL;
            if( m_unusedAsyncUploaders.empty() )
            {
                uploaderToUse = new AsyncPicDataUploader( this );
            }
            else
            {
                uploaderToUse = m_unusedAsyncUploaders.front();
                m_unusedAsyncUploaders.pop_front();
            }

            uploaderToUse->setData( emptyPictureBuf, decodedPicture->picData );
            m_usedAsyncUploaders.push_back( uploaderToUse );
            decodedPicture->picData.clear();    //releasing no more needed reference to picture data
            m_uploadThread->push( uploaderToUse );
        }
        else
#endif
        if( decodedPicture->picData->type() == QnAbstractPictureDataRef::pstOpenGL )
        {
            //TODO/IMPL save reference to existing opengl texture
            Q_ASSERT( false );
        }
        else
        {
            Q_ASSERT( false );
        }
    }
    else    //data is stored in system memory (in AVPacket)
    {
        //have go through upload thread, since opengl uploading does not scale good on Intel HD Graphics and 
            //it does not matter on PCIe graphics card due to high video memory bandwidth

#ifdef UPLOAD_SYSMEM_FRAMES_ASYNC
        QSharedPointer<CLVideoDecoderOutput> decodedPictureCopy( new CLVideoDecoderOutput() );
        decodedPictureCopy->reallocate( decodedPicture->width, decodedPicture->height, decodedPicture->format );
        CLVideoDecoderOutput::copy( decodedPicture.data(), decodedPictureCopy.data() );
        std::auto_ptr<AVPacketUploader> avPacketUploader( new AVPacketUploader( emptyPictureBuf, decodedPictureCopy, this ) );
        avPacketUploader->setAutoDelete( true );
        m_uploadThread->push( avPacketUploader.release() );
#elif defined(UPLOAD_SYSMEM_FRAMES_IN_GUI_THREAD)
        m_framesWaitingUploadInGUIThread.push_back( new AVPacketUploader( emptyPictureBuf, decodedPicture, this ) );
#else
        //using uploading thread, blocking till upload is completed
        std::auto_ptr<AVPacketUploader> avPacketUploader( new AVPacketUploader( emptyPictureBuf, decodedPicture, this ) );
        m_uploadThread->push( avPacketUploader.get() );
        while( !avPacketUploader->done() )
        {
            m_cond.wait( lk.mutex() );
        }
#endif

        //savePicToFile( decodedPicture.data(), decodedPicture->pkt_dts );

        //if( avPacketUploader->success() )
        //    m_picturesWaitingRendering.push_back( emptyPictureBuf );
        //else
        //    m_emptyBuffers.push_back( emptyPictureBuf );        //considering picture buffer invalid
    }
}

bool DecodedPictureToOpenGLUploader::isUsingFrame( const QSharedPointer<CLVideoDecoderOutput>& image ) const
{
    QMutexLocker lk( &m_mutex );

#ifdef UPLOAD_SYSMEM_FRAMES_IN_GUI_THREAD
    foreach( AVPacketUploader* uploader, m_framesWaitingUploadInGUIThread )
    {
        if( uploader->decodedFrame() == image )
            return true;
    }
#endif

    return false;
}

DecodedPictureToOpenGLUploader::UploadedPicture* DecodedPictureToOpenGLUploader::getUploadedPicture() const
{
    QMutexLocker lk( &m_mutex );

    if( m_terminated )
        return NULL;

#ifdef UPLOAD_SYSMEM_FRAMES_IN_GUI_THREAD
    if( !m_framesWaitingUploadInGUIThread.empty() )
    {
        //uploading
        AVPacketUploader* frameUploader = m_framesWaitingUploadInGUIThread.front();
        frameUploader->markAsRunning();
        frameUploader->picture()->m_skippingForbidden = true;   //otherwise, we could come to situation that there is no data to display
        lk.unlock();
        frameUploader->run();
        lk.relock();
        m_framesWaitingUploadInGUIThread.pop_front();
        delete frameUploader;
        m_cond.wakeAll();   //notifying that upload is completed
    }
#endif

    UploadedPicture* pic = NULL;
    if( !m_picturesWaitingRendering.empty() )
    {
        pic = m_picturesWaitingRendering.front();
#ifdef SYNC_UPLOADING_WITH_GLFENCE
        if( !pic->m_glFence.trySync() )
            return NULL;
#endif
        m_picturesWaitingRendering.pop_front();
        NX_LOG( QString::fromAscii( "Taking uploaded picture (pts %1, seq %2) for first-time rendering" ).arg(pic->pts()).arg(pic->m_sequence), cl_logDEBUG2 );
    }
    else if( !m_renderedPictures.empty() )
    {
        //displaying previous displayed frame, since no new frame available...
        pic = m_renderedPictures.back();
#ifdef SYNC_UPLOADING_WITH_GLFENCE
        if( !pic->m_glFence.trySync() )
            return NULL;
#endif
        m_renderedPictures.pop_back();
        NX_LOG( QString::fromAscii( "Taking previously shown uploaded picture (pts %1, seq %2) for rendering" ).arg(pic->pts()).arg(pic->m_sequence), cl_logDEBUG2 );
    }
    else
    {
        NX_LOG( QString::fromAscii( "Failed to find picture for rendering. No data from decoder?" ), cl_logDEBUG1 );
        return NULL;
    }

    m_picturesBeingRendered.push_back( pic );
    lk.unlock();

#if defined(GL_COPY_AGGREGATION) && defined(UPLOAD_TO_GL_IN_GUI_THREAD) && !defined(DISABLE_FRAME_UPLOAD)
    //if needed, uploading aggregation surface to ogl texture(s)
    pic->aggregationSurfaceRect()->ensureUploadedToOGL( opacity() );
#endif

    //waiting for all gl operations, submitted by uploader are completed by ogl device
    return pic;
}

quint64 DecodedPictureToOpenGLUploader::nextFrameToDisplayTimestamp() const
{
    QMutexLocker lk( &m_mutex );

    if( !m_picturesBeingRendered.empty() )
        return m_picturesBeingRendered.front()->pts();
    if( !m_picturesWaitingRendering.empty() )
        return m_picturesWaitingRendering.front()->pts();
#ifdef UPLOAD_SYSMEM_FRAMES_IN_GUI_THREAD
    if( !m_framesWaitingUploadInGUIThread.empty() )
        return m_framesWaitingUploadInGUIThread.front()->picture()->pts();
#endif
    //async upload case (only when HW decoding enabled)
    if( !m_usedAsyncUploaders.empty() )
        return m_usedAsyncUploaders.front()->pts();
    if( !m_renderedPictures.empty() )
        return m_renderedPictures.back()->pts();
    return AV_NOPTS_VALUE;
}

void DecodedPictureToOpenGLUploader::waitForAllFramesDisplayed()
{
    QMutexLocker lk( &m_mutex );

    while( !m_terminated && (!m_framesWaitingUploadInGUIThread.empty() || !m_picturesWaitingRendering.empty() || !m_usedAsyncUploaders.empty() || !m_picturesBeingRendered.empty()) )
        m_cond.wait( lk.mutex() );
}

void DecodedPictureToOpenGLUploader::ensureAllFramesWillBeDisplayed()
{
    if( m_hardwareDecoderUsed )
        return; //if hardware decoder is used, waiting can result in bad playback experience

    QMutexLocker lk( &m_mutex );

#ifdef UPLOAD_SYSMEM_FRAMES_IN_GUI_THREAD
    //MUST wait till all references to frames, supplied via uploadDecodedPicture are not needed anymore
    while( !m_terminated && !m_framesWaitingUploadInGUIThread.empty() )
        m_cond.wait( lk.mutex() );

    //for( std::deque<AVPacketUploader*>::iterator
    //    it = m_framesWaitingUploadInGUIThread.begin();
    //    it != m_framesWaitingUploadInGUIThread.end();
    //    ++it )
    //{
    //    (*it)->picture()->m_skippingForbidden = true;
    //}
#endif
#ifdef UPLOAD_SYSMEM_FRAMES_ASYNC
    #error "Not implemented"
#endif

    //marking, that skipping frames currently in queue is forbidden and exiting...
    for( std::deque<UploadedPicture*>::iterator
        it = m_picturesWaitingRendering.begin();
        it != m_picturesWaitingRendering.end();
        ++it )
    {
        (*it)->m_skippingForbidden = true;
    }
}

#ifdef GL_COPY_AGGREGATION
static DecodedPictureToOpenGLUploader::UploadedPicture* resetAggregationSurfaceRect( DecodedPictureToOpenGLUploader::UploadedPicture* pic )
{
    pic->setAggregationSurfaceRect( QSharedPointer<AggregationSurfaceRect>() );
    return pic;
}
#endif

void DecodedPictureToOpenGLUploader::discardAllFramesPostedToDisplay()
{
    QMutexLocker lk( &m_mutex );

    while( !m_usedAsyncUploaders.empty() )
        m_cond.wait( lk.mutex() );  //TODO/IMPL cancel upload

#ifdef UPLOAD_SYSMEM_FRAMES_IN_GUI_THREAD
    cancelUploadingInGUIThread();
#endif

	for( std::deque<UploadedPicture*>::iterator
		it = m_picturesWaitingRendering.begin();
		it != m_picturesWaitingRendering.end() && !m_picturesWaitingRendering.empty();
         )
    {
        m_emptyBuffers.push_back( *it );
        it = m_picturesWaitingRendering.erase( it );
    }

    m_cond.wakeAll();
}

void DecodedPictureToOpenGLUploader::cancelUploadingInGUIThread()
{
    //NOTE m_mutex MUST be locked!

    while( !m_framesWaitingUploadInGUIThread.empty() )
    {
        for( std::deque<AVPacketUploader*>::iterator
            it = m_framesWaitingUploadInGUIThread.begin();
            it != m_framesWaitingUploadInGUIThread.end();
            )
        {
            if( (*it)->isRunning() )
            {
                //NOTE this CANNOT occur, if in GUI thread now...
                ++it;
                continue;
            }
            m_emptyBuffers.push_back( (*it)->picture() );
            delete *it;
            it = m_framesWaitingUploadInGUIThread.erase( it );
        }

        if( m_framesWaitingUploadInGUIThread.empty() )
            break;
        m_cond.wait( &m_mutex );    //NOTE this CANNOT occur, if in GUI thread now...
    }
}

void DecodedPictureToOpenGLUploader::waitForCurrentFrameDisplayed()
{
    QMutexLocker lk( &m_mutex );

    while( !m_terminated && (!m_picturesBeingRendered.empty()) )
        m_cond.wait( lk.mutex() );
}

void DecodedPictureToOpenGLUploader::pictureDrawingFinished( UploadedPicture* const picture ) const
{
#ifdef UPLOAD_SYSMEM_FRAMES_IN_GUI_THREAD
    if( m_hardwareDecoderUsed )
#endif
    picture->m_glFence.placeFence();

    QMutexLocker lk( &m_mutex );

    NX_LOG( QString::fromAscii( "Finished rendering of picture (pts %1)" ).arg(picture->pts()), cl_logDEBUG2 );

    //m_picturesBeingRendered holds only one picture
    std::deque<UploadedPicture*>::iterator it = std::find( m_picturesBeingRendered.begin(), m_picturesBeingRendered.end(), picture );
    Q_ASSERT( it != m_picturesBeingRendered.end() );

#ifdef GL_COPY_AGGREGATION
    //clearing all rendered pictures. Only one rendered picture is required (so that there is always anything to show)
    std::transform(
        m_renderedPictures.begin(),
        m_renderedPictures.end(),
        std::back_inserter(m_emptyBuffers),
        resetAggregationSurfaceRect );
    m_renderedPictures.clear();
#endif
    m_renderedPictures.push_back( *it );
    m_picturesBeingRendered.erase( it );
    m_cond.wakeAll();
}

void DecodedPictureToOpenGLUploader::setForceSoftYUV( bool value )
{
    m_forceSoftYUV = value;
}

bool DecodedPictureToOpenGLUploader::isForcedSoftYUV() const
{
    return m_forceSoftYUV;
}

qreal DecodedPictureToOpenGLUploader::opacity() const
{
    return m_painterOpacity;
}

void DecodedPictureToOpenGLUploader::setOpacity( qreal opacity )
{
    m_painterOpacity = opacity;
}

void DecodedPictureToOpenGLUploader::beforeDestroy()
{
    pleaseStop();
}

void DecodedPictureToOpenGLUploader::setYV12ToRgbShaderUsed( bool yv12SharedUsed )
{
    m_yv12SharedUsed = yv12SharedUsed;
}

void DecodedPictureToOpenGLUploader::setNV12ToRgbShaderUsed( bool nv12SharedUsed )
{
    m_nv12SharedUsed = nv12SharedUsed;
}

void DecodedPictureToOpenGLUploader::pictureDataUploadSucceeded( AsyncPicDataUploader* const uploader, UploadedPicture* const picture )
{
    QMutexLocker lk( &m_mutex );
    m_picturesWaitingRendering.push_back( picture );

    if( uploader )
    {
        m_usedAsyncUploaders.erase( std::find( m_usedAsyncUploaders.begin(), m_usedAsyncUploaders.end(), uploader ) );
        m_unusedAsyncUploaders.push_back( uploader );
    }
    m_cond.wakeAll();   //notifying that uploading finished
}

void DecodedPictureToOpenGLUploader::pictureDataUploadFailed( AsyncPicDataUploader* const uploader, UploadedPicture* const picture )
{
    QMutexLocker lk( &m_mutex );
    //considering picture buffer invalid
    if( picture )
    {
#ifdef GL_COPY_AGGREGATION
        picture->setAggregationSurfaceRect( QSharedPointer<AggregationSurfaceRect>() );
#endif
        m_emptyBuffers.push_back( picture );
    }

    if( uploader )
    {
        m_usedAsyncUploaders.erase( std::find( m_usedAsyncUploaders.begin(), m_usedAsyncUploaders.end(), uploader ) );
        m_unusedAsyncUploaders.push_back( uploader );
    }
    m_cond.wakeAll();   //notifying that uploading finished
}

void DecodedPictureToOpenGLUploader::pictureDataUploadCancelled( AsyncPicDataUploader* const uploader )
{
    QMutexLocker lk( &m_mutex );
    if( uploader )
    {
        m_usedAsyncUploaders.erase( std::find( m_usedAsyncUploaders.begin(), m_usedAsyncUploaders.end(), uploader ) );
        m_unusedAsyncUploaders.push_back( uploader );
    }
    m_cond.wakeAll();   //notifying that uploading finished
}

static bool isYuvFormat( PixelFormat format )
{
    return format == PIX_FMT_YUV422P || format == PIX_FMT_YUV420P || format == PIX_FMT_YUV444P;
}

static int glRGBFormat( PixelFormat format )
{
    if( !isYuvFormat( format ) )
    {
        switch( format )
        {
            case PIX_FMT_RGBA:
                return GL_RGBA;
            case PIX_FMT_BGRA:
                return GL_BGRA_EXT;
            case PIX_FMT_RGB24:
                return GL_RGB;
            case PIX_FMT_BGR24:
                return GL_BGR_EXT;
            default:
                break;
        }
    }
    return GL_RGBA;
}

#ifdef USE_PBO
inline void memcpy_sse4_stream_stream( __m128i* dst, __m128i* src, size_t sz )
{
    const __m128i* const src_end = src + sz / sizeof(__m128i);
    while( src < src_end )
    {
         __m128i x1 = _mm_stream_load_si128( src );
         __m128i x2 = _mm_stream_load_si128( src+1 );
         __m128i x3 = _mm_stream_load_si128( src+2 );
         __m128i x4 = _mm_stream_load_si128( src+3 );

         src += 4;

         _mm_stream_si128( dst, x1 );
         _mm_stream_si128( dst+1, x2 );
         _mm_stream_si128( dst+2, x3 );
         _mm_stream_si128( dst+3, x4 );

         dst += 4;
    }
}
inline void memcpy_sse4_stream_store( __m128i* dst, __m128i* src, size_t sz )
{
    const __m128i* const src_end = src + sz / sizeof(__m128i);
    while( src < src_end )
    {
         __m128i x1 = _mm_load_si128( src );
         __m128i x2 = _mm_load_si128( src+1 );
         __m128i x3 = _mm_load_si128( src+2 );
         __m128i x4 = _mm_load_si128( src+3 );

         src += 4;

         _mm_stream_si128( dst, x1 );
         _mm_stream_si128( dst+1, x2 );
         _mm_stream_si128( dst+2, x3 );
         _mm_stream_si128( dst+3, x4 );

         dst += 4;
    }
}
#endif

//void DecodedPictureToOpenGLUploader::setImageCorrection( bool enabled, float blackLevel, float whiteLevel, float gamma)
void DecodedPictureToOpenGLUploader::setImageCorrection(const ImageCorrectionParams& value)
{
    m_imageCorrection = value;
}

ImageCorrectionParams DecodedPictureToOpenGLUploader::getImageCorrection() const {
    return m_imageCorrection;
}


bool DecodedPictureToOpenGLUploader::uploadDataToGl(
    DecodedPictureToOpenGLUploader::UploadedPicture* const emptyPictureBuf,
    const PixelFormat format,
    const unsigned int width,
    const unsigned int height,
    uint8_t* planes[],
    int lineSizes[],
    bool /*isVideoMemory*/ )
{
#ifdef UPLOAD_SYSMEM_FRAMES_IN_GUI_THREAD
    if( !m_initializedCtx && !m_asyncUploadUsed )
        m_initializedCtx = const_cast<QGLContext*>(QGLContext::currentContext());
#endif

    //NX_LOG( QString::fromLatin1("DecodedPictureToOpenGLUploader::uploadDataToGl. %1").arg((size_t)this), cl_logINFO );

    //waiting for all operations with textures (submitted by renderer) are finished
    //emptyPictureBuf->m_glFence.sync();

#ifdef DISABLE_FRAME_UPLOAD
    emptyPictureBuf->setColorFormat( PIX_FMT_YUV420P );
    return true;
#endif

#ifdef SINGLE_STREAM_UPLOAD
    if( this != runningUploader )
    {
        emptyPictureBuf->setColorFormat( PIX_FMT_YUV420P );
        return true;
    }
#endif

    static const int MAX_PLANE_COUNT = 4;
    static const int Y_PLANE_INDEX = 0;
    static const int A_PLANE_INDEX = 3;

    const int planeCount = format == PIX_FMT_YUVA420P ? 4 : 3;

    unsigned int r_w[MAX_PLANE_COUNT];
    r_w[0] = width;
    r_w[1] = width / 2;
    r_w[2] = width / 2;
    r_w[3] = width; //alpha plane
    unsigned int h[MAX_PLANE_COUNT];
    h[0] = height;
    h[1] = height / 2;
    h[2] = height / 2;
    h[3] = height; //alpha plane

    switch( format )
    {
        case PIX_FMT_YUV444P:
            r_w[1] = r_w[2] = width;
        // fall through
        case PIX_FMT_YUV422P:
            h[1] = h[2] = height;
            break;
        default:
            break;
    }

    if( (format == PIX_FMT_YUV420P || format == PIX_FMT_YUV422P || format == PIX_FMT_YUV444P || format == PIX_FMT_YUVA420P) && usingShaderYuvToRgb() )
    {
        //using pixel shader for yuv->rgb conversion
        for( int i = 0; i < planeCount; ++i )
        {
            QnGlRendererTexture* texture = emptyPictureBuf->texture(i);
            texture->ensureInitialized( r_w[i], h[i], lineSizes[i], 1, GL_LUMINANCE, 1, /*-1*/ i == Y_PLANE_INDEX ? 0x10 : (i == A_PLANE_INDEX ? 0x00 : 0x80) );

#ifdef USE_PBO
#ifdef USE_SINGLE_PBO_PER_FRAME
            const unsigned int pboIndex = 0;
#else
            const unsigned int pboIndex = i;
#endif
            ensurePBOInitialized( emptyPictureBuf, pboIndex, lineSizes[i]*h[i] );
            d->glBindBuffer( GL_PIXEL_UNPACK_BUFFER_ARB, emptyPictureBuf->pboID(pboIndex) );
#ifdef DIRECT_COPY
            GLvoid* pboData = d->glMapBuffer( GL_PIXEL_UNPACK_BUFFER_ARB, GL_WRITE_ONLY_ARB );
            Q_ASSERT( pboData );
            memcpy( pboData, planes[i], lineSizes[i]*h[i] );
            Q_ASSERT( (size_t)planes[i] % 16 == 0 );
            Q_ASSERT( (lineSizes[i]*h[i]) % 16 == 0 );
            //memcpy_sse4_stream_store( (__m128i*)pboData, (__m128i*)planes[i], lineSizes[i]*h[i] );
            d->glUnmapBuffer( GL_PIXEL_UNPACK_BUFFER_ARB );

            //glFlush();
            //glFinish();
#else
            d->glBufferSubData(
                GL_PIXEL_UNPACK_BUFFER_ARB,
                0,
                lineSizes[i]*h[i],
                planes[i] );
#endif
#endif

            NX_LOG( QString::fromLatin1("uploading to gl texture. id = %1, i = %2, lineSizes[i] = %3, r_w[i] = %4, "
                "qPower2Ceil(r_w[i],ROUND_COEFF) = %5, h[i] = %6, planes[i] = %7").
                arg(texture->id()).arg(i).arg(lineSizes[i]).arg(r_w[i]).arg(qPower2Ceil(r_w[i],ROUND_COEFF)).arg(h[i]).arg((size_t)planes[i]), cl_logDEBUG2 );
            glBindTexture( GL_TEXTURE_2D, texture->id() );
            glCheckError("glBindTexture");

            const quint64 lineSizes_i = lineSizes[i];
            const quint64 r_w_i = r_w[i];
            glPixelStorei(GL_UNPACK_ROW_LENGTH, lineSizes_i);
            glCheckError("glPixelStorei");
            Q_ASSERT( lineSizes_i >= qPower2Ceil(r_w_i,ROUND_COEFF) );
            glTexSubImage2D(GL_TEXTURE_2D, 0,
                            0, 0,
                            qPower2Ceil(r_w_i,ROUND_COEFF),
#ifdef PARTIAL_FRAME_UPLOAD
                            1,
#else
                            h[i],
#endif
                            GL_LUMINANCE, GL_UNSIGNED_BYTE,
#ifndef USE_PBO
                            planes[i]
#else
                            NULL
#endif
                            );
            glCheckError("glTexSubImage2D");

            bitrateCalculator.bytesProcessed( qPower2Ceil(r_w[i],ROUND_COEFF)*h[i] );
            glPixelStorei(GL_UNPACK_ROW_LENGTH, 0);
            glCheckError("glPixelStorei");

#ifdef USE_PBO
            d->glBindBuffer( GL_PIXEL_UNPACK_BUFFER_ARB, 0 );
#ifdef USE_SINGLE_PBO_PER_FRAME
            //have to synchronize every time, since single PBO buffer used
            glFlush();
            glFinish();
#endif
#endif
        }

        glBindTexture( GL_TEXTURE_2D, 0 );

        emptyPictureBuf->setColorFormat( PIX_FMT_YUV420P );
    }
    else if( format == PIX_FMT_NV12 && usingShaderNV12ToRgb() )
    {
        for( int i = 0; i < 2; ++i )
        {
            QnGlRendererTexture* texture = emptyPictureBuf->texture(i);
            //void ensureInitialized(int width, int height, int stride, int pixelSize, GLint internalFormat, int internalFormatPixelSize, int fillValue) {
            if( i == 0 )    //Y-plane
                texture->ensureInitialized( width, height, lineSizes[i], 1, GL_LUMINANCE, 1, -1 );
            else
                texture->ensureInitialized( width / 2, height / 2, lineSizes[i], 2, GL_LUMINANCE_ALPHA, 2, -1 );
            glBindTexture( GL_TEXTURE_2D, texture->id() );
            const uchar* pixels = planes[i];
            glPixelStorei( GL_UNPACK_ROW_LENGTH, i == 0 ? lineSizes[0] : (lineSizes[1]/2) );
            glTexSubImage2D(GL_TEXTURE_2D, 0,
                            0, 0,
                            i == 0 ? qPower2Ceil(width,ROUND_COEFF) : width / 2,
                            i == 0 ? height : height / 2,
                            i == 0 ? GL_LUMINANCE : GL_LUMINANCE_ALPHA,
                            GL_UNSIGNED_BYTE, pixels );
            glCheckError("glTexSubImage2D");
            glBindTexture( GL_TEXTURE_2D, 0 );
            bitrateCalculator.bytesProcessed( (i == 0 ? qPower2Ceil(width,ROUND_COEFF) : width / 2)*(i == 0 ? height : height / 2) );
            //glPixelStorei(GL_UNPACK_ROW_LENGTH, 0);
            //glCheckError("glPixelStorei");
        }

        emptyPictureBuf->setColorFormat( PIX_FMT_NV12 );
    }
    else
    {
        QMutexLocker lk( &m_uploadMutex );

        //software conversion data to rgb
        QnGlRendererTexture* texture = emptyPictureBuf->texture(0);

        int bytesPerPixel = 1;
        if( !isYuvFormat(format) )
        {
            if( format == PIX_FMT_RGB24 || format == PIX_FMT_BGR24 )
                bytesPerPixel = 3;
            else
                bytesPerPixel = 4;
        }

        texture->ensureInitialized(r_w[0], h[0], lineSizes[0], bytesPerPixel, GL_RGBA, 4, 0);
        glBindTexture(GL_TEXTURE_2D, texture->id());

        uchar* pixels = planes[0];
        if (isYuvFormat(format))
        {
            int size = 4 * lineSizes[0] * h[0];
            if (m_yuv2rgbBufferLen < size)
            {
                m_yuv2rgbBufferLen = size;
                qFreeAligned(m_yuv2rgbBuffer);
                m_yuv2rgbBuffer = (uchar*)qMallocAligned(size, CL_MEDIA_ALIGNMENT);
            }
            pixels = m_yuv2rgbBuffer;
        }

        int lineInPixelsSize = lineSizes[0];
        switch (format)
        {
            case PIX_FMT_YUV420P:
                if (useSSE2())
                {
                    yuv420_argb32_sse2_intr(pixels, planes[0], planes[2], planes[1],
                        qPower2Ceil(r_w[0],ROUND_COEFF),
                        h[0],
                        4 * lineSizes[0],
                        lineSizes[0], lineSizes[1], opacity()*255);
                }
                else {
                    NX_LOG("CPU does not contain SSE2 module. Color space convert is not implemented", cl_logWARNING);
                }
                break;

            case PIX_FMT_YUV422P:
                if (useSSE2())
                {
                    yuv422_argb32_sse2_intr(pixels, planes[0], planes[2], planes[1],
                        qPower2Ceil(r_w[0],ROUND_COEFF),
                        h[0],
                        4 * lineSizes[0],
                        lineSizes[0], lineSizes[1], opacity()*255);
                }
                else {
                    NX_LOG("CPU does not contain SSE2 module. Color space convert is not implemented", cl_logWARNING);
                }
                break;

            case PIX_FMT_YUV444P:
                if (useSSE2())
                {
                    yuv444_argb32_sse2_intr(pixels, planes[0], planes[2], planes[1],
                        qPower2Ceil(r_w[0],ROUND_COEFF),
                        h[0],
                        4 * lineSizes[0],
                        lineSizes[0], lineSizes[1], opacity()*255);
                }
                else {
                    NX_LOG("CPU does not contain SSE2 module. Color space convert is not implemented", cl_logWARNING);
                }
                break;

            case PIX_FMT_RGB24:
            case PIX_FMT_BGR24:
                lineInPixelsSize /= 3;
                break;

            default:
                lineInPixelsSize /= 4; // RGBA, BGRA
                break;
        }

        glPixelStorei(GL_UNPACK_ROW_LENGTH, lineInPixelsSize);
        glCheckError("glPixelStorei");

        glTexSubImage2D(GL_TEXTURE_2D, 0,
            0, 0,
            qPower2Ceil(r_w[0],ROUND_COEFF),
            h[0],
            glRGBFormat(format), GL_UNSIGNED_BYTE, pixels);
        bitrateCalculator.bytesProcessed( qPower2Ceil(r_w[0],ROUND_COEFF)*h[0]*4 );
        glCheckError("glTexSubImage2D");

        glPixelStorei(GL_UNPACK_ROW_LENGTH, 0);
        glCheckError("glPixelStorei");

        glBindTexture( GL_TEXTURE_2D, 0 );

        emptyPictureBuf->setColorFormat( PIX_FMT_RGBA );

        //TODO: #ak free memory immediately for still images
    }

    //TODO/IMPL should place fence here and in getUploadedPicture should take only that picture, whose m_glFence is signaled
#ifdef SYNC_UPLOADING_WITH_GLFENCE
    emptyPictureBuf->m_glFence.placeFence();
#else
#ifdef UPLOAD_SYSMEM_FRAMES_IN_GUI_THREAD
    if( m_hardwareDecoderUsed )
#endif
    {
        glFlush();
        glFinish();
    }
#endif

    return true;
}

#ifdef GL_COPY_AGGREGATION
bool DecodedPictureToOpenGLUploader::uploadDataToGlWithAggregation(
    DecodedPictureToOpenGLUploader::UploadedPicture* const emptyPictureBuf,
    const PixelFormat format,
    const unsigned int width,
    const unsigned int height,
    uint8_t* planes[],
    int lineSizes[],
    bool /*isVideoMemory*/ )
{
    //taking aggregation surface having enough free space
    const QSharedPointer<AggregationSurfaceRect>& surfaceRect = AggregationSurfacePool::instance()->takeSurfaceRect(
        m_uploadThread->glContext(),
        format,
        QSize(width, height) );
    if( !surfaceRect )
        return false;

    //copying data to aggregation surface
#ifndef DISABLE_FRAME_UPLOAD
#ifdef SINGLE_STREAM_UPLOAD
    if( this == runningUploader )
#endif  //SINGLE_STREAM_UPLOAD
    surfaceRect->uploadData( planes, lineSizes, 3 ); //TODO/IMPL exact plane count
#endif  //DISABLE_FRAME_UPLOAD

    //filling emptyPictureBuf
    emptyPictureBuf->setColorFormat( format );
    emptyPictureBuf->setAggregationSurfaceRect( surfaceRect );

#ifndef UPLOAD_TO_GL_IN_GUI_THREAD
    if( GetTickCount() - surfaceRect->surface()->prevGLUploadClock > 300 )
    {
        surfaceRect->ensureUploadedToOGL( opacity() );
        surfaceRect->surface()->prevGLUploadClock = GetTickCount();
    }
#endif

    return true;
}
#endif

bool DecodedPictureToOpenGLUploader::usingShaderYuvToRgb() const
{
    return (d->features() & QnGlFunctions::ArbPrograms)
        && (d->features() & QnGlFunctions::OpenGL1_3)
        && !(d->features() & QnGlFunctions::ShadersBroken)
        && m_yv12SharedUsed
        && !m_forceSoftYUV;
}

bool DecodedPictureToOpenGLUploader::usingShaderNV12ToRgb() const
{
    return (d->features() & QnGlFunctions::ArbPrograms)
        && (d->features() & QnGlFunctions::OpenGL1_3)
        && !(d->features() & QnGlFunctions::ShadersBroken)
        && m_nv12SharedUsed
        && !m_forceSoftYUV;
}

void DecodedPictureToOpenGLUploader::releaseDecodedPicturePool( std::deque<UploadedPicture*>* const pool )
{
    foreach( UploadedPicture* pic, *pool )
    {
        for( size_t i = 0; i < pic->m_pbo.size(); ++i )
        {
            if( pic->m_pbo[i].id == std::numeric_limits<GLuint>::max() )
                continue;
            d->glDeleteBuffers( 1, &pic->m_pbo[i].id );
            pic->m_pbo[i].id = std::numeric_limits<GLuint>::max();
        }
        delete pic;
    }
    pool->clear();
}

unsigned int DecodedPictureToOpenGLUploader::nextPicSequenceValue()
{
    unsigned int seq = m_previousPicSequence++;
    if( m_previousPicSequence == 0 )    //0 is a reserved value
        ++m_previousPicSequence;
    return seq;
}

void DecodedPictureToOpenGLUploader::ensurePBOInitialized(
    DecodedPictureToOpenGLUploader::UploadedPicture* const picBuf,
    unsigned int pboIndex,
    size_t sizeInBytes )
{
    if( picBuf->m_pbo.size() <= pboIndex )
        picBuf->m_pbo.resize( pboIndex+1 );

    if( picBuf->m_pbo[pboIndex].id == std::numeric_limits<GLuint>::max() )
    {
        d->glGenBuffers( 1, &picBuf->m_pbo[pboIndex].id );
        glCheckError("glGenBuffers");
        picBuf->m_pbo[pboIndex].sizeBytes = 0;
    }

    if( picBuf->m_pbo[pboIndex].sizeBytes < sizeInBytes )
    {
        d->glBindBuffer( GL_PIXEL_UNPACK_BUFFER_ARB, picBuf->m_pbo[pboIndex].id );
        glCheckError("glBindBuffer");
//GL_STREAM_DRAW_ARB 
//GL_STREAM_READ_ARB 
//GL_STREAM_COPY_ARB 
//GL_STATIC_DRAW_ARB 
//GL_STATIC_READ_ARB 
//GL_STATIC_COPY_ARB 
//GL_DYNAMIC_DRAW_ARB
//GL_DYNAMIC_READ_ARB
//GL_DYNAMIC_COPY_ARB
        d->glBufferData( GL_PIXEL_UNPACK_BUFFER_ARB, sizeInBytes, NULL, GL_STREAM_DRAW_ARB/*GL_STATIC_DRAW_ARB*/ );
        glCheckError("glBufferData");
        d->glBindBuffer( GL_PIXEL_UNPACK_BUFFER_ARB, 0 );
        glCheckError("glBindBuffer");
        picBuf->m_pbo[pboIndex].sizeBytes = sizeInBytes;
    }
}

void DecodedPictureToOpenGLUploader::releasePictureBuffers()
{
    QMutexLocker lk( &m_mutex );
    releasePictureBuffersNonSafe();
    m_cond.wakeAll();
}

void DecodedPictureToOpenGLUploader::releasePictureBuffersNonSafe()
{
    releaseDecodedPicturePool( &m_emptyBuffers );
    releaseDecodedPicturePool( &m_renderedPictures );
    releaseDecodedPicturePool( &m_picturesWaitingRendering );
    releaseDecodedPicturePool( &m_picturesBeingRendered );
}

static void yv12ToRgba(
    int width, int height,
    quint8* yp, size_t y_stride,
    quint8* up, size_t u_stride,
    quint8* vp, size_t v_stride,
    quint8* const rgbaBuf )
{
    static const int PIXEL_SIZE = 4;

    for( int y = 0; y < height; ++y )
    {
        for( int x = 0; x < width; ++x )
        {
            const int Y = *((quint8*)yp + y*y_stride + x);
            const int U = *((quint8*)up + (y>>1)*u_stride + (x>>1));
            const int V = *((quint8*)vp + (y>>1)*v_stride + (x>>1));

            int r = 1.164*(Y-16) + 1.596*(V-128);
            int g = 1.164*(Y-16) - 0.813*(V-128) - 0.391*(U-128);
            int b = 1.164*(Y-16)                 + 2.018*(U-128);

            r = std::min<>( 255, std::max<>( r, 0 ) );
            g = std::min<>( 255, std::max<>( g, 0 ) );
            b = std::min<>( 255, std::max<>( b, 0 ) );

            (rgbaBuf + (y*width + x)*PIXEL_SIZE)[0] = r;
            (rgbaBuf + (y*width + x)*PIXEL_SIZE)[1] = g;
            (rgbaBuf + (y*width + x)*PIXEL_SIZE)[2] = b;
            (rgbaBuf + (y*width + x)*PIXEL_SIZE)[3] = 255; //a
        }
    }
}

void DecodedPictureToOpenGLUploader::savePicToFile( AVFrame* const pic, int pts )
{
    if( !m_rgbaBuf )
        m_rgbaBuf = new uint8_t[pic->width*pic->height*4];

    yv12ToRgba(
        pic->width, pic->height,
        pic->data[0], pic->linesize[0],
        pic->data[1], pic->linesize[1],
        pic->data[2], pic->linesize[2],
        m_rgbaBuf );

	QImage img(
		m_rgbaBuf,
		pic->width,
		pic->height,
        QImage::Format_ARGB32_Premultiplied );	//QImage::Format_ARGB4444_Premultiplied );
    const QString& fileName = QString::fromAscii("C:\\temp\\%1_%2.bmp").arg(m_fileNumber++, 3, 10, QLatin1Char('0')).arg(pts);
    img.save(fileName, "bmp");
    /*if( !img.save( fileName, "bmp" ) )
        int x = 0;*/
}
<|MERGE_RESOLUTION|>--- conflicted
+++ resolved
@@ -731,11 +731,7 @@
         }
 
         ImageCorrectionParams imCor = m_uploader->getImageCorrection();
-<<<<<<< HEAD
-        m_pictureBuf.load()->processImage(m_planes[0], cropRect.width(), cropRect.height(), m_lineSizes[0], imCor);
-=======
-        pictureBuf->processImage(m_planes[0], cropRect.width(), cropRect.height(), m_lineSizes[0], imCor);
->>>>>>> 57f193bd
+        pictureBuf.load()->processImage(m_planes[0], cropRect.width(), cropRect.height(), m_lineSizes[0], imCor);
 
 #ifdef GL_COPY_AGGREGATION
         if( !m_uploader->uploadDataToGlWithAggregation(
