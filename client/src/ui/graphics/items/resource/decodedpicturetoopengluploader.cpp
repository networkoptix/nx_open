/**********************************************************
* 08 oct 2012
* a.kolesnikov
***********************************************************/

#include "decodedpicturetoopengluploader.h"

#include <algorithm>

#include <QMutexLocker>

#ifdef _WIN32
#include <D3D9.h>
#include <DXerr.h>
#endif
#define GL_GLEXT_PROTOTYPES 1
#include <GL/glext.h>

extern "C"
{
    #include <libavcodec/avcodec.h>
}

#include <utils/color_space/yuvconvert.h>
#include <ui/graphics/opengl/gl_shortcuts.h>
#include <ui/graphics/opengl/gl_functions.h>
#include <ui/graphics/opengl/gl_context_data.h>

#include "decodedpicturetoopengluploadercontextpool.h"

//#define RENDERER_SUPPORTS_NV12
#ifdef _WIN32
//#define USE_PBO
#endif

#ifdef USE_PBO
#include <smmintrin.h>
//#define DIRECT_COPY
#ifdef DIRECT_COPY
//#define USE_SINGLE_PBO_PER_FRAME
#endif
//#define USE_SINGLE_PBO_PER_FRAME
#endif

//#define UPLOAD_SYSMEM_FRAMES_ASYNC
#define UPLOAD_SYSMEM_FRAMES_IN_GUI_THREAD
//#define USE_MIN_GL_TEXTURES

#if defined(UPLOAD_SYSMEM_FRAMES_ASYNC) && defined(UPLOAD_SYSMEM_FRAMES_IN_GUI_THREAD)
#error "UPLOAD_SYSMEM_FRAMES_ASYNC and UPLOAD_SYSMEM_FRAMES_IN_GUI_THREAD cannot be defined simultaneously"
#endif

#define ASYNC_UPLOADING_USED
#if defined(UPLOAD_SYSMEM_FRAMES_IN_GUI_THREAD) && !defined(UPLOAD_SYSMEM_FRAMES_ASYNC) && !defined(_WIN32)
#undef ASYNC_UPLOADING_USED
#endif

#define PERFORMANCE_TEST
#ifdef PERFORMANCE_TEST
//#define DISABLE_FRAME_DOWNLOAD
//#define DISABLE_FRAME_UPLOAD
//#define PARTIAL_FRAME_UPLOAD
//#define SINGLE_STREAM_UPLOAD
#endif

//#define SYNC_UPLOADING_WITH_GLFENCE

//preceding bunch of macro will be removed after this functionality has been tested and works as expected


namespace
{
    const int ROUND_COEFF = 8;

    int minPow2(int value)
    {
        int result = 1;
        while (value > result)
            result <<= 1;

        return result;
    }
} // anonymous namespace

#ifdef _WIN32
#elif __APPLE__
unsigned int GetTickCount()
{
    return QDateTime::currentMSecsSinceEpoch();
}
#else
unsigned int GetTickCount()
{
    struct timespec tp;
    memset( &tp, 0, sizeof(tp) );
    clock_gettime( CLOCK_MONOTONIC, &tp );
    return tp.tv_sec*1000 + tp.tv_nsec / 1000000;
}
#endif

class BitrateCalculator
{
public:
    BitrateCalculator()
    :
        m_startCalcTick( 0 ),
        m_bytes( 0 )
    {
    }

    void bytesProcessed( unsigned int byteCount )
    {
        m_mtx.lock();

        const unsigned int currentTick = GetTickCount();
        if( currentTick - m_startCalcTick > 5000 )
        {
            NX_LOG( QString::fromAscii("In previous %1 ms to video mem moved %2 Mb. Transfer rate %3 Mb/second").
                arg(currentTick - m_startCalcTick).arg(m_bytes/1000000.0).arg(m_bytes /1000.0 / (currentTick - m_startCalcTick)), cl_logDEBUG1 );
            m_startCalcTick = currentTick;
            m_bytes = 0;
        }
        m_bytes += byteCount;

        m_mtx.unlock();
    }

private:
    unsigned int m_startCalcTick;
    quint64 m_bytes;
    QMutex m_mtx;
};

static BitrateCalculator bitrateCalculator;


// -------------------------------------------------------------------------- //
// DecodedPictureToOpenGLUploaderPrivate
// -------------------------------------------------------------------------- //
class DecodedPictureToOpenGLUploaderPrivate
:
    public QnGlFunctions
{
    Q_DECLARE_TR_FUNCTIONS(DecodedPictureToOpenGLUploaderPrivate);

public:
    DecodedPictureToOpenGLUploaderPrivate(const QGLContext *context):
        QnGlFunctions(context),
        supportsNonPower2Textures(false)
    {
        QByteArray extensions = reinterpret_cast<const char *>(glGetString(GL_EXTENSIONS));
        QByteArray version = reinterpret_cast<const char *>(glGetString(GL_VERSION));
        QByteArray renderer = reinterpret_cast<const char *>(glGetString(GL_RENDERER));
        QByteArray vendor = reinterpret_cast<const char *>(glGetString(GL_VENDOR));

        /* Maximal texture size. */
        int maxTextureSize = QnGlFunctions::estimatedInteger(GL_MAX_TEXTURE_SIZE);
        NX_LOG(QString(QLatin1String("OpenGL max texture size: %1.")).arg(maxTextureSize), cl_logINFO);

        /* Clamp constant. */
        clampConstant = GL_CLAMP;
        if (extensions.contains("GL_EXT_texture_edge_clamp") || extensions.contains("GL_SGIS_texture_edge_clamp") || version >= QByteArray("1.2.0"))
            clampConstant = GL_CLAMP_TO_EDGE;

        /* Check for non-power of 2 textures. */
        supportsNonPower2Textures = extensions.contains("GL_ARB_texture_non_power_of_two");
    }

    ~DecodedPictureToOpenGLUploaderPrivate()
    {
        for( int i = 0; i < FILLER_COUNT; ++i )
        {
            if( m_fillers[i].size > 0 )
            {
                qFreeAligned( m_fillers[i].data );
                m_fillers[i].data = NULL;
                m_fillers[i].size = 0;
            }
        }
    }

    unsigned char* filler( unsigned char value, size_t size )
    {
        QMutexLocker lk( &m_fillerMutex );

        Filler& filler = m_fillers[value];
        if( filler.size < size )
        {
            filler.size = size;
            if( filler.data )
                qFreeAligned( filler.data );
            filler.data = (unsigned char*)qMallocAligned( filler.size, FILLER_BUF_ALIGNMENT );
            memset( filler.data, value, size );
        }

        return filler.data;
    }

public:
    GLint clampConstant;
    bool supportsNonPower2Textures;
private:
    struct Filler
    {
        unsigned char* data;
        size_t size;

        Filler()
        :
            data( NULL ),
            size( 0 )
        {
        }
    };

    static const int FILLER_COUNT = 256;
    static const int FILLER_BUF_ALIGNMENT = 32;

    QMutex m_fillerMutex;
    Filler m_fillers[FILLER_COUNT];
};

// -------------------------------------------------------------------------- //
// QnGlRendererTexture
// -------------------------------------------------------------------------- //
class QnGlRendererTexture {
public:
    QnGlRendererTexture( const QSharedPointer<DecodedPictureToOpenGLUploaderPrivate>& renderer )
    : 
        m_allocated(false),
        m_internalFormat(-1),
        m_textureSize(QSize(0, 0)),
        m_contentSize(QSize(0, 0)),
        m_id(std::numeric_limits<GLuint>::max()),
        m_fillValue(-1),
        m_renderer(renderer)
    {}

    ~QnGlRendererTexture() {
        //NOTE we do not delete texture here because it belongs to auxiliary gl context which will be removed when these textures are not needed anymore
        if( m_id != std::numeric_limits<GLuint>::max() )
        {
            glDeleteTextures(1, &m_id);
            m_id = std::numeric_limits<GLuint>::max();
        }
    }

    const QVector2D &texCoords() const {
        return m_texCoords;
    }

    const QSize &textureSize() const {
        return m_textureSize;
    }

    const QSize &contentSize() const {
        return m_contentSize;
    }

    GLuint id() const {
        return m_id;
    }

    void ensureInitialized(int width, int height, int stride, int pixelSize, GLint internalFormat, int internalFormatPixelSize, int fillValue) {
        Q_ASSERT(m_renderer.data() != NULL);

        ensureAllocated();

        QSize contentSize = QSize(width, height);

        if(m_internalFormat == internalFormat && m_fillValue == fillValue && m_contentSize == contentSize)
            return;

        m_contentSize = contentSize;

        QSize textureSize = QSize(
            m_renderer->supportsNonPower2Textures ? qPower2Ceil((unsigned)stride / pixelSize, ROUND_COEFF) : minPow2(stride / pixelSize),
            m_renderer->supportsNonPower2Textures ? height                                   : minPow2(height)
        );

        if(m_textureSize.width() < textureSize.width() || m_textureSize.height() < textureSize.height() || m_internalFormat != internalFormat) {
            m_textureSize = textureSize;
            m_internalFormat = internalFormat;

            glBindTexture(GL_TEXTURE_2D, m_id);
            glTexImage2D(GL_TEXTURE_2D, 0, internalFormat, textureSize.width(), textureSize.height(), 0, internalFormat, GL_UNSIGNED_BYTE, NULL);
            glTexParameteri(GL_TEXTURE_2D, GL_TEXTURE_MAG_FILTER, GL_LINEAR);
            glTexParameteri(GL_TEXTURE_2D, GL_TEXTURE_MIN_FILTER, GL_LINEAR);
            glTexParameteri(GL_TEXTURE_2D, GL_TEXTURE_WRAP_S, m_renderer->clampConstant);
            glTexParameteri(GL_TEXTURE_2D, GL_TEXTURE_WRAP_T, m_renderer->clampConstant);
        } else {
            textureSize = m_textureSize;
        }

        int roundedWidth = qPower2Ceil((unsigned) width, ROUND_COEFF);
        m_texCoords = QVector2D(
            static_cast<float>(roundedWidth) / textureSize.width(),
            static_cast<float>(height) / textureSize.height()
        );

        if(fillValue != -1) {
            m_fillValue = fillValue;

            /* To prevent uninitialized pixels on the borders of the image from
             * leaking into the rendered quad due to linear filtering, 
             * we fill them with black. 
             * 
             * Note that this also must be done when contents size changes because
             * in this case even though the border pixels are initialized, they are
             * initialized with old contents, which is probably not what we want. */
            size_t fillSize = qMax(textureSize.height(), textureSize.width()) * ROUND_COEFF * internalFormatPixelSize * 16;
            uchar *filler = m_renderer->filler(fillValue, fillSize);

            if (roundedWidth < textureSize.width()) {
                glBindTexture(GL_TEXTURE_2D, m_id);

                GLint textureWidth = 0;
                glGetTexLevelParameteriv( GL_TEXTURE_2D, 0,  GL_TEXTURE_WIDTH, &textureWidth );
                GLint textureHeight = 0;
                glGetTexLevelParameteriv( GL_TEXTURE_2D, 0,  GL_TEXTURE_HEIGHT, &textureHeight );
                //Q_ASSERT( textureSize == QSize(textureWidth, textureHeight) );

                glTexSubImage2D(
                    GL_TEXTURE_2D, 
                    0,
                    roundedWidth,
                    0,
                    qMin(ROUND_COEFF, textureSize.width() - roundedWidth),
                    textureSize.height(),
                    internalFormat, 
                    GL_UNSIGNED_BYTE, 
                    filler );
                bitrateCalculator.bytesProcessed( qMin(ROUND_COEFF, textureSize.width() - roundedWidth)*textureSize.height()*internalFormatPixelSize );
                DEBUG_CODE(glCheckError("glTexSubImage2D"));
            }

            if (height < textureSize.height()) {
                glBindTexture(GL_TEXTURE_2D, m_id);
                glTexSubImage2D(
                    GL_TEXTURE_2D, 
                    0,
                    0, 
                    height,
                    textureSize.width(),
                    qMin(ROUND_COEFF, textureSize.height() - height),
                    internalFormat, 
                    GL_UNSIGNED_BYTE, 
                    filler );
                bitrateCalculator.bytesProcessed( textureSize.width()*qMin(ROUND_COEFF, textureSize.height() - height)*4 );
                DEBUG_CODE(glCheckError("glTexSubImage2D"));
            }
        }
    }

    void ensureAllocated() {
        if(m_allocated)
            return;

        glGenTextures(1, &m_id);
        DEBUG_CODE(glCheckError("glGenTextures"));

        m_allocated = true;
    }

private:
    bool m_allocated;
    int m_internalFormat;
    QSize m_textureSize;
    QSize m_contentSize;
    QVector2D m_texCoords;
    GLubyte m_fillColor;
    GLuint m_id;
    int m_fillValue;
    QSharedPointer<DecodedPictureToOpenGLUploaderPrivate> m_renderer;
};


//////////////////////////////////////////////////////////
// DecodedPictureToOpenGLUploader::UploadedPicture
//////////////////////////////////////////////////////////
DecodedPictureToOpenGLUploader::UploadedPicture::PBOData::PBOData()
:
    id( std::numeric_limits<GLuint>::max() ),
    sizeBytes( 0 )
{
}


PixelFormat DecodedPictureToOpenGLUploader::UploadedPicture::colorFormat() const
{
    return m_colorFormat;
}

void DecodedPictureToOpenGLUploader::UploadedPicture::setColorFormat( PixelFormat newFormat )
{
    m_colorFormat = newFormat;
}

int DecodedPictureToOpenGLUploader::UploadedPicture::width() const
{
    return m_width;
}

int DecodedPictureToOpenGLUploader::UploadedPicture::height() const
{
    return m_height;
}

//const QVector2D& DecodedPictureToOpenGLUploader::UploadedPicture::texCoords() const
//{
//    //TODO/IMPL
//    return m_textures[0]->texCoords();
//}

QRectF DecodedPictureToOpenGLUploader::UploadedPicture::textureRect() const
{
#ifdef GL_COPY_AGGREGATION
    Q_ASSERT( m_surfaceRect && m_surfaceRect->surface() );
    return m_surfaceRect->texCoords();
#else
    const QVector2D& v = m_textures[0]->texCoords();
    return QRectF( 0, 0, v.x(), v.y() );
#endif
}

const std::vector<GLuint>& DecodedPictureToOpenGLUploader::UploadedPicture::glTextures() const
{
#ifdef GL_COPY_AGGREGATION
    Q_ASSERT( m_surfaceRect && m_surfaceRect->surface() );
    return m_surfaceRect->surface()->glTextures();
#else
    //TODO/IMPL
    m_picTextures.resize( MAX_TEXTURE_COUNT );
    for( size_t i = 0; i < MAX_TEXTURE_COUNT; ++i )
        m_picTextures[i] = m_textures[i]->id();
    return m_picTextures;
#endif
}

unsigned int DecodedPictureToOpenGLUploader::UploadedPicture::sequence() const
{
    return m_sequence;
}

quint64 DecodedPictureToOpenGLUploader::UploadedPicture::pts() const
{
    return m_pts;
}

QnMetaDataV1Ptr DecodedPictureToOpenGLUploader::UploadedPicture::metadata() const
{
    return m_metadata;
}

QnGlRendererTexture* DecodedPictureToOpenGLUploader::UploadedPicture::texture( int index ) const
{
    return m_textures[index].data();
}

const ImageCorrectionResult& DecodedPictureToOpenGLUploader::UploadedPicture::imageCorrectionResult() const
{
    return m_imgCorrection;
}

void DecodedPictureToOpenGLUploader::UploadedPicture::processImage( quint8* yPlane, int width, int height, int stride, const ImageCorrectionParams& data)
{
    m_imgCorrection.processImage(yPlane, width, height, stride, data, m_displayedRect);
}

void DecodedPictureToOpenGLUploader::UploadedPicture::resetImageInfo()
{
    m_imgCorrection.reset();
}

GLuint DecodedPictureToOpenGLUploader::UploadedPicture::pboID( int index ) const
{
    return m_pbo[index].id;
}

int DecodedPictureToOpenGLUploader::UploadedPicture::flags() const
{
    return m_flags;
}

#ifdef GL_COPY_AGGREGATION
void DecodedPictureToOpenGLUploader::UploadedPicture::setAggregationSurfaceRect( const QSharedPointer<AggregationSurfaceRect>& surfaceRect )
{
    m_surfaceRect = surfaceRect;
}

const QSharedPointer<AggregationSurfaceRect>& DecodedPictureToOpenGLUploader::UploadedPicture::aggregationSurfaceRect() const
{
    return m_surfaceRect;
}
#endif


//const int DecodedPictureToOpenGLUploader::UploadedPicture::MAX_TEXTURE_COUNT;

DecodedPictureToOpenGLUploader::UploadedPicture::UploadedPicture( DecodedPictureToOpenGLUploader* const uploader )
:
    m_colorFormat( PIX_FMT_NONE ),
    m_width( 0 ),
    m_height( 0 ),
    m_sequence( 0 ),
    m_pts( 0 ),
    m_skippingForbidden( false ),
    m_flags( 0 ),
    m_glFence( uploader->d.data() ),
    m_displayedRect(0.0, 0.0, 1.0, 1.0)
{
    //TODO/IMPL allocate textures when needed, because not every format require 3 planes
    for( size_t i = 0; i < MAX_TEXTURE_COUNT; ++i )
        m_textures[i].reset( new QnGlRendererTexture(uploader->d) );
}

DecodedPictureToOpenGLUploader::UploadedPicture::~UploadedPicture()
{
    //TODO/IMPL
}


//////////////////////////////////////////////////////////
// DecodedPictureToOpenGLUploader::ScopedPictureLock
//////////////////////////////////////////////////////////
DecodedPictureToOpenGLUploader::ScopedPictureLock::ScopedPictureLock( const DecodedPictureToOpenGLUploader& uploader )
:
    m_uploader( uploader ),
    m_picture( uploader.getUploadedPicture() )
{
}

DecodedPictureToOpenGLUploader::ScopedPictureLock::~ScopedPictureLock()
{
    if( m_picture )
    {
        m_uploader.pictureDrawingFinished( m_picture );
        m_picture = NULL;
    }
}

DecodedPictureToOpenGLUploader::UploadedPicture* DecodedPictureToOpenGLUploader::ScopedPictureLock::operator->()
{
    return m_picture;
}

const DecodedPictureToOpenGLUploader::UploadedPicture* DecodedPictureToOpenGLUploader::ScopedPictureLock::operator->() const
{
    return m_picture;
}

DecodedPictureToOpenGLUploader::UploadedPicture* DecodedPictureToOpenGLUploader::ScopedPictureLock::get()
{
    return m_picture;
}

const DecodedPictureToOpenGLUploader::UploadedPicture* DecodedPictureToOpenGLUploader::ScopedPictureLock::get() const
{
    return m_picture;
}


//////////////////////////////////////////////////////////
// AsyncPicDataUploader
//////////////////////////////////////////////////////////

#ifdef _WIN32
inline void memcpy_stream_load( __m128i* dst, __m128i* src, size_t sz )
{
    const __m128i* const src_end = src + sz / sizeof(__m128i);
    while( src < src_end )
    {
         __m128i x1 = _mm_stream_load_si128( src );
         __m128i x2 = _mm_stream_load_si128( src+1 );
         __m128i x3 = _mm_stream_load_si128( src+2 );
         __m128i x4 = _mm_stream_load_si128( src+3 );

         src += 4;

         _mm_store_si128( dst, x1 );
         _mm_store_si128( dst+1, x2 );
         _mm_store_si128( dst+2, x3 );
         _mm_store_si128( dst+3, x4 );

         dst += 4;
    }
}

/*!
    \param nv12UVPlaneSize expression (\a nv12UVPlaneSize % 64) MUST be 0!
*/
inline void streamLoadAndDeinterleaveNV12UVPlane(
    __m128i* nv12UVPlane,
    size_t nv12UVPlaneSize,
    __m128i* yv12UPlane,
    __m128i* yv12VPlane )
{
    //Q_ASSERT( nv12UVPlaneSize % 64 == 0 );
    //using intermediate buffer with size equal to first-level CPU cache size

    static const size_t TMP_BUF_SIZE = 4*1024 / sizeof(__m128i);
    __m128i tmpBuf[TMP_BUF_SIZE];
    //const size_t TMP_BUF_SIZE = (std::min<size_t>(4*1024, nv12UVPlaneSize)) / sizeof(__m128i);
    //__m128i* tmpBuf = (__m128i*)alloca(TMP_BUF_SIZE*sizeof(__m128i));

    static const __m128i MASK_HI = { 0xff, 0x00, 0xff, 0x00, 0xff, 0x00, 0xff, 0x00, 0xff, 0x00, 0xff, 0x00, 0xff, 0x00, 0xff, 0x00 };
    static const __m128i AND_MASK = MASK_HI;
    static const __m128i SHIFT_8 = { 0x08, 0x00, 0x00, 0x00, 0x00, 0x00, 0x00, 0x00, 0x00, 0x00, 0x00, 0x00, 0x00, 0x00, 0x00, 0x00 };

    const __m128i* const nv12UVPlaneEnd = nv12UVPlane + nv12UVPlaneSize / sizeof(__m128i);
    while( nv12UVPlane < nv12UVPlaneEnd )
    {
        //reading to tmp buffer
        const size_t bytesToCopy = std::min<size_t>( (nv12UVPlaneEnd - nv12UVPlane)*sizeof(*nv12UVPlane), sizeof(tmpBuf) );
        //const size_t bytesToCopy = std::min<size_t>( (nv12UVPlaneEnd - nv12UVPlane)*sizeof(*nv12UVPlane), TMP_BUF_SIZE*sizeof(*tmpBuf) );
        memcpy_stream_load( tmpBuf, nv12UVPlane, bytesToCopy );
        nv12UVPlane += bytesToCopy / sizeof(*nv12UVPlane);

        //converting
        const __m128i* const tmpBufEnd = tmpBuf + bytesToCopy / sizeof(*tmpBuf);
        for( __m128i* nv12UVPlaneTmp = tmpBuf; nv12UVPlaneTmp < tmpBufEnd; )
        {
            __m128i x1 = *nv12UVPlaneTmp;
            __m128i x2 = *(nv12UVPlaneTmp+1);
            __m128i x3 = *(nv12UVPlaneTmp+2);
            __m128i x4 = *(nv12UVPlaneTmp+3);

            __m128i x5 = _mm_packus_epi16( _mm_and_si128( x1, AND_MASK ), _mm_and_si128( x2, AND_MASK ) );   //U
            __m128i x6 = _mm_packus_epi16( _mm_srl_epi16( x1, SHIFT_8 ), _mm_srl_epi16( x2, SHIFT_8 ) );   //V
            _mm_store_si128( yv12UPlane, x5 );
            _mm_store_si128( yv12VPlane, x6 );

            ++yv12UPlane;
            ++yv12VPlane;
            nv12UVPlaneTmp += 2;

            if( nv12UVPlaneTmp >= tmpBufEnd )
                break;

            x5 = _mm_packus_epi16( _mm_and_si128( x3, AND_MASK ), _mm_and_si128( x4, AND_MASK ) );   //U
            x6 = _mm_packus_epi16( _mm_srl_epi16( x3, SHIFT_8 ), _mm_srl_epi16( x4, SHIFT_8 ) );   //V
            _mm_store_si128( yv12UPlane, x5 );
            _mm_store_si128( yv12VPlane, x6 );

            ++yv12UPlane;
            ++yv12VPlane;
            nv12UVPlaneTmp += 2;
        }
    }
}
#endif

class ScopedAtomicLock
{
public:
    ScopedAtomicLock( QAtomicInt* const refCounter )
    :
        m_refCounter( refCounter )
    {
        m_refCounter->ref();
    }

    ~ScopedAtomicLock()
    {
        m_refCounter->deref();
    }

private:
    QAtomicInt* const m_refCounter;
};

/*!
    For now, it supports only DXVA textures with NV12 format
*/
class AsyncPicDataUploader
:
    public UploadFrameRunnable
{
    friend class UploadThread;

public:
    AsyncPicDataUploader( DecodedPictureToOpenGLUploader* uploader )
    :
        m_pictureBuf( NULL ),
        m_uploader( uploader ),
        m_yv12Buffer( NULL ),
        m_yv12BufferCapacity( 0 ),
        m_pts( 0 )
    {
        setAutoDelete( false );
        memset( m_planes, 0, sizeof(m_planes) );
        memset( m_lineSizes, 0, sizeof(m_lineSizes) );
    }

    ~AsyncPicDataUploader()
    {
        qFreeAligned( m_yv12Buffer );
        m_yv12Buffer = NULL;
    }

    virtual void run()
    {
        DecodedPictureToOpenGLUploader::UploadedPicture* const pictureBuf = m_pictureBuf;

        {
            QMutexLocker lk( &m_mutex );

            if( !m_pictureBuf.testAndSetOrdered( pictureBuf, NULL ) )
                return; //m_pictureBuf has been changed (running has been cancelled?)
            if( pictureBuf == NULL )
            {
                NX_LOG( QString::fromAscii("AsyncPicDataUploader. Picture upload has been cancelled..."), cl_logDEBUG1 );
                m_picDataRef.clear();
                m_uploader->pictureDataUploadCancelled( this );
                return; //running has been cancelled from outside
            }
        }

        QRect cropRect;
        if( !loadPicDataToMemBuffer( pictureBuf, &cropRect ) )
        {
            m_picDataRef.clear();
            m_uploader->pictureDataUploadFailed( this, pictureBuf );
            return;
        }

        ImageCorrectionParams imCor = m_uploader->getImageCorrection();
        if (imCor.enabled) {
            m_pictureBuf->processImage(m_planes[0], cropRect.width(), cropRect.height(), m_lineSizes[0], imCor);
        }
        else {
            m_pictureBuf->resetImageInfo();
        }

#ifdef GL_COPY_AGGREGATION
        if( !m_uploader->uploadDataToGlWithAggregation(
#else
        if( !m_uploader->uploadDataToGl(
#endif
                pictureBuf,
#ifdef RENDERER_SUPPORTS_NV12
                PIX_FMT_NV12,
#else
                PIX_FMT_YUV420P,
#endif
                cropRect.width(),
                cropRect.height(),
                m_planes,
                m_lineSizes,
                true ) )
        {
            NX_LOG( QString::fromAscii("AsyncPicDataUploader. Failed to move to opengl memory frame (pts %1) data. Skipping frame...").arg(pictureBuf->pts()), cl_logDEBUG1 );
            m_picDataRef.clear();
            m_uploader->pictureDataUploadFailed( this, pictureBuf );
            return;
        }

        m_picDataRef.clear();
        m_uploader->pictureDataUploadSucceeded( this, pictureBuf );
    }

    //!This method MUST NOT be called simultaneously with \a run. Synchronizing these methods is outside of this class
    void setData(
        DecodedPictureToOpenGLUploader::UploadedPicture* pictureBuf,
        const QSharedPointer<QnAbstractPictureDataRef>& picDataRef )
    {
        m_pictureBuf = pictureBuf;
        m_picDataRef = picDataRef;
        m_pts = pictureBuf->pts();
    }

    quint64 pts() const
    {
        return m_pts;
    }

    //!Cancelles uploading of picture: sets pointer to picture buffer to NULL and returns previous value
    //DecodedPictureToOpenGLUploader::UploadedPicture* cancel()
    //{
    //    return m_pictureBuf.fetchAndStoreOrdered( NULL );
    //}

    //!Returns true, if replace hjas been successfull and new picture will be uploaded. false otherwise
    bool replacePicture(
        unsigned int picSequence,
        const QSharedPointer<CLVideoDecoderOutput>& decodedPicture,
        const QSharedPointer<QnAbstractPictureDataRef>& picDataRef,
        const QRectF displayedRect,
        quint64* const prevPicPts = NULL )
    {
        QMutexLocker lk( &m_mutex );

        if( !m_pictureBuf )
            return false;

        if( prevPicPts )
            *prevPicPts = m_pictureBuf->m_pts;
        m_pictureBuf->m_sequence = picSequence;
        m_pictureBuf->m_pts = decodedPicture->pkt_dts;
        m_pictureBuf->m_width = decodedPicture->width;
        m_pictureBuf->m_height = decodedPicture->height;
        m_pictureBuf->m_metadata = decodedPicture->metadata;
        m_pictureBuf->m_displayedRect = displayedRect;
        m_picDataRef = picDataRef;

        return true;
    }

private:
    QAtomicPointer<DecodedPictureToOpenGLUploader::UploadedPicture> m_pictureBuf;
    QSharedPointer<QnAbstractPictureDataRef> m_picDataRef;
    DecodedPictureToOpenGLUploader* m_uploader;
    uint8_t* m_planes[3];
    int m_lineSizes[3];
    uint8_t* m_yv12Buffer;
    size_t m_yv12BufferCapacity;
    QMutex m_mutex;
    quint64 m_pts;

    /*!
        \return false, if method has been interrupted (m_picDataRef->isValid() returned false). true, otherwise
    */
    bool loadPicDataToMemBuffer( DecodedPictureToOpenGLUploader::UploadedPicture* const pictureBuf, QRect* const cropRect )
    {
#ifdef _WIN32
        //checking, if m_picDataRef ref has not been marked for released
        ScopedAtomicLock picUsageCounterLock( &m_picDataRef->syncCtx()->usageCounter );
        if( !m_picDataRef->isValid() )
        {
            NX_LOG( QString::fromAscii("AsyncPicDataUploader. Frame (pts %1, 0x%2) data ref has been invalidated (1). Releasing...").
                arg(pictureBuf->pts()).arg((size_t)m_picDataRef->syncCtx(), 0, 16), cl_logDEBUG1 );
            return false;
        }

        Q_ASSERT( m_picDataRef->type() == QnAbstractPictureDataRef::pstD3DSurface );
        IDirect3DSurface9* const surf = static_cast<D3DPictureData*>(m_picDataRef.data())->getSurface();
        D3DSURFACE_DESC surfDesc;
        memset( &surfDesc, 0, sizeof(surfDesc) );
        HRESULT res = surf->GetDesc( &surfDesc );
        if( res != D3D_OK )
        {
            NX_LOG( QString::fromAscii("AsyncPicDataUploader. Failed to get dxva surface info (%1). Ignoring decoded picture...").arg(res), cl_logERROR );
            return false;
        }

        if( surfDesc.Format != (D3DFORMAT)MAKEFOURCC('N','V','1','2') )
        {
            NX_LOG( QString::fromAscii("AsyncPicDataUploader. Dxva surface format %1 while only NV12 (%2) is supported. Ignoring decoded picture...").
                arg(surfDesc.Format).arg(MAKEFOURCC('N','V','1','2')), cl_logERROR );
            return false;
        }

        *cropRect = m_picDataRef->cropRect();

#ifndef DISABLE_FRAME_DOWNLOAD
        D3DLOCKED_RECT lockedRect; 
        memset( &lockedRect, 0, sizeof(lockedRect) );
        RECT rectToLock;
        memset( &rectToLock, 0, sizeof(rectToLock) );
        rectToLock.left = cropRect->left();
        rectToLock.top = cropRect->top();
        rectToLock.right = cropRect->right() + 1;
        rectToLock.bottom = cropRect->bottom() + 1;
        res = surf->LockRect( &lockedRect, &rectToLock, D3DLOCK_NOSYSLOCK | D3DLOCK_READONLY );
        if( res != D3D_OK )
        {
            NX_LOG( QString::fromAscii("AsyncPicDataUploader. Failed to map dxva surface (%1). Ignoring decoded picture...").
                arg(QString::fromWCharArray(DXGetErrorDescription(res))), cl_logERROR );
            return false;
        }
#endif

        //using crop rect of frame

        const unsigned int targetPitch = minPow2( cropRect->width() );
        const unsigned int targetHeight = cropRect->height();

        //converting to YV12
        if( m_yv12BufferCapacity < targetHeight * targetPitch * 3 / 2 )
        {
            m_yv12BufferCapacity = targetHeight * targetPitch * 3 / 2;
            qFreeAligned( m_yv12Buffer );
            m_yv12Buffer = (uint8_t*)qMallocAligned( m_yv12BufferCapacity, sizeof(__m128i) );
            if( !m_yv12Buffer )
            {
#ifndef DISABLE_FRAME_DOWNLOAD
                surf->UnlockRect();
#endif
                NX_LOG( QString::fromAscii("AsyncPicDataUploader. Frame (pts %1, 0x%2) could not be uploaded due to memory allocation error. Releasing...").
                    arg(pictureBuf->pts()).arg((size_t)m_picDataRef->syncCtx(), 0, 16), cl_logDEBUG1 );
                return false;
            }
        }
        m_planes[0] = m_yv12Buffer;               //Y-plane
        m_lineSizes[0] = targetPitch;
#ifdef RENDERER_SUPPORTS_NV12
        m_planes[1] = m_yv12Buffer + targetHeight * targetPitch;          //UV-plane
        m_lineSizes[1] = targetPitch;
#else
        m_planes[1] = m_yv12Buffer + targetHeight * targetPitch;          //U-plane
        m_lineSizes[1] = targetPitch / 2;  
        m_planes[2] = m_yv12Buffer + targetHeight * targetPitch / 4 * 5;  //V-plane
        m_lineSizes[2] = targetPitch / 2;
#endif

#ifdef DISABLE_FRAME_DOWNLOAD
        return true;
#else

        //Y-plane
        if( !copyImageRectStreamLoad(
                *m_picDataRef.data(),
                (quint8*)m_planes[0],
                cropRect->width(),
                cropRect->height(),
                targetPitch,
                (const quint8*)lockedRect.pBits,
                lockedRect.Pitch ) )
        {
            surf->UnlockRect();
            NX_LOG( QString::fromAscii("AsyncPicDataUploader. Frame (pts %1, 0x%2) data ref has been invalidated (2). Releasing...").
                arg(pictureBuf->pts()).arg((size_t)m_picDataRef->syncCtx(), 0, 16), cl_logDEBUG1 );
            return false;
        }
#ifdef RENDERER_SUPPORTS_NV12
        if( !copyImageRectStreamLoad(
                *m_picDataRef.data(),
                (quint8*)m_planes[1],
                cropRect->width(),       //X resolution is 1/2, but every pixel has 2 bytes
                cropRect->height() / 2,  //Y resolution is 1/2, so number of lines is 2 times less
                targetPitch,
                (const quint8*)lockedRect.pBits + lockedRect.Pitch * surfDesc.Height,
                lockedRect.Pitch ) )
        {
            surf->UnlockRect();
            NX_LOG( QString::fromAscii("AsyncPicDataUploader. Frame (pts %1, 0x%2) data ref has been invalidated (3). Releasing...").
                arg(pictureBuf->pts()).arg((size_t)m_picDataRef->syncCtx(), 0, 16), cl_logDEBUG1 );
            return false;
        }
#else
        if( !streamLoadAndDeinterleaveNV12UVPlaneEx(
                *m_picDataRef.data(),
                (quint8*)lockedRect.pBits + lockedRect.Pitch * surfDesc.Height,
                cropRect->width(),
                cropRect->height(),
                lockedRect.Pitch,
                (quint8*)m_planes[1],
                (quint8*)m_planes[2],
                targetPitch / 2 ) )
        {
            surf->UnlockRect();
            NX_LOG( QString::fromAscii("AsyncPicDataUploader. Frame (pts %1, 0x%2) data ref has been invalidated (4). Releasing...").
                arg(pictureBuf->pts()).arg((size_t)m_picDataRef->syncCtx(), 0, 16), cl_logDEBUG1 );
            return false;
        }
#endif

        surf->UnlockRect();

        return true;
#endif  //DISABLE_FRAME_DOWNLOAD
#else
        Q_UNUSED( pictureBuf );
        Q_UNUSED( cropRect );
        Q_ASSERT( false );
        return false;
#endif  //_WIN32
    }

#ifdef _WIN32
    inline bool copyImageRectStreamLoad(
        const QnAbstractPictureDataRef& picDataRef,
        quint8* dstMem,
        unsigned int dstWidth,
        unsigned int dstHeight,
        unsigned int dstPitch,
        const quint8* srcMem,
        unsigned int srcPitch )
    {
        static const unsigned int PIXEL_SIZE = 1;
        for( unsigned int y = 0; y < dstHeight; ++y )
        {
            memcpy_stream_load( (__m128i*)(dstMem+y*dstPitch), (__m128i*)(srcMem+y*srcPitch), dstWidth*PIXEL_SIZE );
            if( !picDataRef.isValid() )
                return false;
        }

        return true;
    }

    /*!
        Deinterleaves NV12 UV-plane rect (\a srcWidth, \a srcHeight) starting at \a srcMem to \a dstUPlane and \a dstVPlane
    */
    inline bool streamLoadAndDeinterleaveNV12UVPlaneEx(
        const QnAbstractPictureDataRef& picDataRef,
        const quint8* srcMem,
        unsigned int /*srcWidth*/,
        unsigned int srcHeight,
        size_t srcPitch,
        quint8* dstUPlane,
        quint8* dstVPlane,
        size_t dstPitch )
    {
        for( unsigned int y = 0; y < srcHeight / 2; ++y )
        {
            streamLoadAndDeinterleaveNV12UVPlane(
                (__m128i*)(srcMem + y*srcPitch),
                dstPitch * 2,   //not using srcPitch here because we deinterleave only one not full line
                (__m128i*)(dstUPlane + y*dstPitch),
                (__m128i*)(dstVPlane + y*dstPitch) );
            if( !picDataRef.isValid() )
                return false;
        }

        return true;
    }
#endif
};


//////////////////////////////////////////////////////////
// AVPacketUploader
//////////////////////////////////////////////////////////
class AVPacketUploader
:
    public UploadFrameRunnable
{
public:
    AVPacketUploader(
        DecodedPictureToOpenGLUploader::UploadedPicture* const dest,
        const QSharedPointer<CLVideoDecoderOutput>& src,
        DecodedPictureToOpenGLUploader* uploader )
    :
        m_dest( dest ),
        m_src( src ),
        m_uploader( uploader ),
        m_isRunning( false ),
        m_done( false ),
        m_success( false )
    {
        setAutoDelete( false );
#ifdef UPLOAD_SYSMEM_FRAMES_IN_GUI_THREAD
        //m_src->setDisplaying( true );
#endif
    }

    ~AVPacketUploader()
    {
#ifdef UPLOAD_SYSMEM_FRAMES_IN_GUI_THREAD
        //m_src->setDisplaying( false );
#endif
    }

    virtual void run()
    {
        m_isRunning = true;

        m_success = 
#ifdef GL_COPY_AGGREGATION
            m_uploader->uploadDataToGlWithAggregation(
#else
            m_uploader->uploadDataToGl(
#endif
                m_dest,
                (PixelFormat)m_src->format,
                m_src->width,
                m_src->height,
                m_src->data,
                m_src->linesize,
                false );
        m_done = true;
        if( m_success )
            m_uploader->pictureDataUploadSucceeded( NULL, m_dest );
        else
            m_uploader->pictureDataUploadFailed( NULL, m_dest );

        ImageCorrectionParams imCor = m_uploader->getImageCorrection();
        if (imCor.enabled)
            m_dest->processImage(m_src->data[0], m_src->width, m_src->height, m_src->linesize[0], imCor);
        else
            m_dest->resetImageInfo();


        m_isRunning = false;
    }

    bool done() const
    {
        return m_done;
    }

    bool success() const
    {
        return m_success;
    }

    const QSharedPointer<CLVideoDecoderOutput>& decodedFrame() const
    {
        return m_src;
    }

    DecodedPictureToOpenGLUploader::UploadedPicture* picture()
    {
        return m_dest;
    }

    void markAsRunning()
    {
        m_isRunning = true;
    }

    bool isRunning() const
    {
        return m_isRunning;
    }

private:
    DecodedPictureToOpenGLUploader::UploadedPicture* const m_dest;
    QSharedPointer<CLVideoDecoderOutput> m_src;
    DecodedPictureToOpenGLUploader* m_uploader;
    bool m_isRunning;
    bool m_done;
    bool m_success;
};


//////////////////////////////////////////////////////////
// DecodedPicturesDeleter
//////////////////////////////////////////////////////////
class DecodedPicturesDeleter
:
    public UploadFrameRunnable
{
public:
    DecodedPicturesDeleter( DecodedPictureToOpenGLUploader* uploader )
    :
        m_uploader( uploader )
    {
        setAutoDelete( true );
    }

    virtual void run()
    {
        m_uploader->releasePictureBuffers();
    }

private:
    DecodedPictureToOpenGLUploader* const m_uploader;
};


//////////////////////////////////////////////////////////
// DecodedPictureToOpenGLUploader
//////////////////////////////////////////////////////////

//TODO/IMPL minimize blocking in \a DecodedPictureToOpenGLUploader::uploadDataToGl method: 
    //before calling this method we can check that it would not block and take another task if it would

//TODO/IMPL use nv12->rgba shader

//we need second frame in case of using async upload to ensure renderer always gets something to draw
static const size_t MIN_GL_PIC_BUF_COUNT = 2;

#ifdef SINGLE_STREAM_UPLOAD
static DecodedPictureToOpenGLUploader* runningUploader = NULL;
#endif

DecodedPictureToOpenGLUploader::DecodedPictureToOpenGLUploader(
    const QGLContext* const mainContext,
    unsigned int asyncDepth )
:
    d( new DecodedPictureToOpenGLUploaderPrivate(mainContext) ),
    m_format( PIX_FMT_NONE ),
    m_yuv2rgbBuffer( NULL ),
    m_yuv2rgbBufferLen( 0 ),
    m_forceSoftYUV( false ),
    m_painterOpacity( 1.0 ),
    m_previousPicSequence( 1 ),
    m_terminated( false ),
    m_yv12SharedUsed( false ),
    m_nv12SharedUsed( false ),
    m_uploadThread( NULL ),
    m_rgbaBuf( NULL ),
    m_fileNumber( 0 ),
    m_hardwareDecoderUsed( false ),
    m_asyncUploadUsed( false ),
    m_initializedCtx( NULL )
{
#ifdef ASYNC_UPLOADING_USED
    const std::vector<QSharedPointer<DecodedPictureToOpenGLUploadThread> >& 
        pool = DecodedPictureToOpenGLUploaderContextPool::instance()->getPoolOfContextsSharedWith( mainContext );
    Q_ASSERT( !pool.empty() );

    m_uploadThread = pool[random(0, pool.size())];    //TODO/IMPL should take 
#endif

    for( size_t i = 0; i < asyncDepth+MIN_GL_PIC_BUF_COUNT; ++i )
        m_emptyBuffers.push_back( new UploadedPicture( this ) );

#ifdef SINGLE_STREAM_UPLOAD
    if( !runningUploader )
        runningUploader = this;
#endif
}

DecodedPictureToOpenGLUploader::~DecodedPictureToOpenGLUploader()
{
    //ensure there is no pointer to the object in the async uploader queue
    discardAllFramesPostedToDisplay();

    pleaseStop();

    for( std::deque<AsyncPicDataUploader*>::iterator
        it = m_unusedAsyncUploaders.begin();
        it != m_unusedAsyncUploaders.end();
        ++it )
    {
        delete *it;
    }
    m_unusedAsyncUploaders.clear();

    {
        //have to remove buffers in uploading thread, since it holds gl context current
        QMutexLocker lk( &m_mutex );
#ifdef UPLOAD_SYSMEM_FRAMES_IN_GUI_THREAD
        if( !m_asyncUploadUsed )
        {
        }
        else
#endif
#ifdef ASYNC_UPLOADING_USED
        m_uploadThread->push( new DecodedPicturesDeleter( this ) );
#else
            {}
#endif
        while( !(m_emptyBuffers.empty() && m_renderedPictures.empty() && m_picturesWaitingRendering.empty() && m_picturesBeingRendered.empty()) )
        {
            m_cond.wait( lk.mutex() );
        }
    }

#ifdef SINGLE_STREAM_UPLOAD
    if( runningUploader == this )
        runningUploader = NULL;
#endif

#ifdef ASYNC_UPLOADING_USED
    //unbinding uploading thread
    m_uploadThread.clear();
#endif

    delete[] m_rgbaBuf;
}

void DecodedPictureToOpenGLUploader::pleaseStop()
{
    QMutexLocker lk( &m_mutex );

    if( m_terminated )
        return;

    m_terminated = true;

#ifdef UPLOAD_SYSMEM_FRAMES_IN_GUI_THREAD
    if( !m_asyncUploadUsed )
    {
        cancelUploadingInGUIThread();   //NOTE this method cannot block if called from GUI thread, so we will never hang GUI thread if called in it

        //TODO/IMPL have to remove gl textures now, while QGLContext surely alive
        while( !m_picturesBeingRendered.empty() )
            m_cond.wait( lk.mutex() );

        const QGLContext* curCtx = QGLContext::currentContext();
        if( curCtx != m_initializedCtx && m_initializedCtx )
            m_initializedCtx->makeCurrent();
        releasePictureBuffersNonSafe();
        if( curCtx != m_initializedCtx && m_initializedCtx )
        {
            m_initializedCtx->doneCurrent();
            if( curCtx )
                const_cast<QGLContext*>(curCtx)->makeCurrent();
        }
    }
#endif

    m_cond.wakeAll();
}

void DecodedPictureToOpenGLUploader::uploadDecodedPicture( const QSharedPointer<CLVideoDecoderOutput>& decodedPicture, const QRectF displayedRect )
{
    NX_LOG( QString::fromAscii( "Uploading decoded picture to gl textures. dts %1" ).arg(decodedPicture->pkt_dts), cl_logDEBUG2 );

    m_hardwareDecoderUsed = decodedPicture->flags & QnAbstractMediaData::MediaFlags_HWDecodingUsed;

#ifdef UPLOAD_SYSMEM_FRAMES_ASYNC
    m_asyncUploadUsed = !decodedPicture->picData.data() || (decodedPicture->picData->type() != QnAbstractPictureDataRef::pstOpenGL);
#else
    m_asyncUploadUsed = decodedPicture->picData.data() && (decodedPicture->picData->type() == QnAbstractPictureDataRef::pstD3DSurface);
#endif
    m_format = decodedPicture->format;
    UploadedPicture* emptyPictureBuf = NULL;

    QMutexLocker lk( &m_mutex );

    if( m_terminated )
        return;

    {
        //searching for a non-used picture buffer
        for( ;; )
        {
            if( m_terminated )
                return;

#if defined(UPLOAD_SYSMEM_FRAMES_IN_GUI_THREAD) && defined(USE_MIN_GL_TEXTURES)
            if( !m_asyncUploadUsed && !m_hardwareDecoderUsed && !m_renderedPictures.empty() )
            {
                //this condition allows to use single PictureBuffer for rendering
                emptyPictureBuf = m_renderedPictures.front();
                m_renderedPictures.pop_front();
                NX_LOG( QString::fromAscii( "Taking (1) rendered picture (pts %1) buffer for upload (pts %2). (%3, %4)" ).
                    arg(emptyPictureBuf->pts()).arg(decodedPicture->pkt_dts).arg(m_renderedPictures.size()).arg(m_picturesWaitingRendering.size()), cl_logDEBUG2 );
            }
            else
#endif
            if( !m_emptyBuffers.empty() )
            {
                emptyPictureBuf = m_emptyBuffers.front();
                m_emptyBuffers.pop_front();
                NX_LOG( QString::fromAscii( "Found empty buffer" ), cl_logDEBUG2 );
            }
            else if( (!m_asyncUploadUsed && !m_renderedPictures.empty())
                  || (m_asyncUploadUsed && (m_renderedPictures.size() > (m_picturesWaitingRendering.empty() ? 1U : 0U))) )  //reserving one uploaded picture (preferring picture 
                                                                                                                       //which has not been shown yet) so that renderer always 
                                                                                                                       //gets something to draw...
            {
                //selecting oldest rendered picture
                emptyPictureBuf = m_renderedPictures.front();
                m_renderedPictures.pop_front();
                NX_LOG( QString::fromAscii( "Taking (2) rendered picture (pts %1) buffer for upload (pts %2). (%3, %4)" ).
                    arg(emptyPictureBuf->pts()).arg(decodedPicture->pkt_dts).arg(m_renderedPictures.size()).arg(m_picturesWaitingRendering.size()), cl_logDEBUG2 );
            }
            else if( ((!m_asyncUploadUsed && !m_picturesWaitingRendering.empty())
                       || (m_asyncUploadUsed && (m_picturesWaitingRendering.size() > (m_renderedPictures.empty() ? 1U : 0U))))
                      && !m_picturesWaitingRendering.front()->m_skippingForbidden )
            {
                //looks like rendering does not catch up with decoding. Ignoring oldest decoded frame...
                emptyPictureBuf = m_picturesWaitingRendering.front();
                m_picturesWaitingRendering.pop_front();
                NX_LOG( QString::fromAscii( "Ignoring uploaded frame with pts %1. Playback does not catch up with uploading. (%2, %3)..." ).
                    arg(emptyPictureBuf->pts()).arg(m_renderedPictures.size()).arg(m_picturesWaitingRendering.size()), cl_logDEBUG1 );
            }
#ifdef UPLOAD_SYSMEM_FRAMES_IN_GUI_THREAD
            else if( !m_asyncUploadUsed && !m_framesWaitingUploadInGUIThread.empty() )
            {
                for( std::deque<AVPacketUploader*>::iterator
                    it = m_framesWaitingUploadInGUIThread.begin();
                    it != m_framesWaitingUploadInGUIThread.end();
                    ++it )
                {
                    if( (*it)->isRunning() || (*it)->picture()->m_skippingForbidden )
                        continue;
                    NX_LOG( QString::fromAscii( "Ignoring decoded frame with timestamp %1 (%2). Playback does not catch up with decoding" ).
                        arg((*it)->picture()->m_pts).arg(QDateTime::fromMSecsSinceEpoch((*it)->picture()->m_pts/1000).toString(QLatin1String("hh:mm:ss.zzz"))), cl_logDEBUG2 );
                    emptyPictureBuf = (*it)->picture();
                    delete (*it);
                    m_framesWaitingUploadInGUIThread.erase( it );
                    break;
                }
            }
#endif

            if( emptyPictureBuf == NULL )
            {
                if( m_asyncUploadUsed )
                {
                    //replacing newest decoded frame in the queue with new one...
                    if( !m_usedAsyncUploaders.empty() )
                    {
                        quint64 prevPicPts = 0;
<<<<<<< HEAD
                        if( m_usedUploaders.back()->replacePicture( nextPicSequenceValue(), decodedPicture, decodedPicture->picData, displayedRect, &prevPicPts ) )
=======
                        if( m_usedAsyncUploaders.back()->replacePicture( nextPicSequenceValue(), decodedPicture, decodedPicture->picData, &prevPicPts ) )
>>>>>>> b9b43583
                        {
                            NX_LOG( QString::fromAscii( "Cancelled upload of decoded frame with pts %1 in favor of frame with pts %2" ).
                                arg(prevPicPts).arg(decodedPicture->pkt_dts), cl_logDEBUG1 );
                            decodedPicture->picData.clear();
                            return;
                        }
                    }

                    //ignoring decoded picture so that not to stop decoder
                    NX_LOG( QString::fromAscii( "Ignoring decoded frame with pts %1. Uploading does not catch up with decoding..." ).arg(decodedPicture->pkt_dts), cl_logDEBUG1 );
                    decodedPicture->picData.clear();
                    return;
                }
                NX_LOG( QString::fromAscii( "Waiting for a picture gl buffer to get free" ), cl_logDEBUG1 );
                //waiting for a picture buffer to get free
                m_cond.wait( lk.mutex() );
                continue;
            }
            break;
        }
    }

    //copying attributes of decoded picture
    emptyPictureBuf->m_sequence = nextPicSequenceValue();
    emptyPictureBuf->m_pts = decodedPicture->pkt_dts;
    emptyPictureBuf->m_width = decodedPicture->width;
    emptyPictureBuf->m_height = decodedPicture->height;
    emptyPictureBuf->m_metadata = decodedPicture->metadata;
    emptyPictureBuf->m_flags = decodedPicture->flags;
    emptyPictureBuf->m_skippingForbidden = false;
    emptyPictureBuf->m_displayedRect = displayedRect;

    if( decodedPicture->picData )
    {
#ifdef _WIN32
        if( decodedPicture->picData->type() == QnAbstractPictureDataRef::pstD3DSurface )
        {
            //posting picture to worker thread

            AsyncPicDataUploader* uploaderToUse = NULL;
            if( m_unusedAsyncUploaders.empty() )
            {
                uploaderToUse = new AsyncPicDataUploader( this );
            }
            else
            {
                uploaderToUse = m_unusedAsyncUploaders.front();
                m_unusedAsyncUploaders.pop_front();
            }

            uploaderToUse->setData( emptyPictureBuf, decodedPicture->picData );
            m_usedAsyncUploaders.push_back( uploaderToUse );
            decodedPicture->picData.clear();    //releasing no more needed reference to picture data
            m_uploadThread->push( uploaderToUse );
        }
        else
#endif
        if( decodedPicture->picData->type() == QnAbstractPictureDataRef::pstOpenGL )
        {
            //TODO/IMPL save reference to existing opengl texture
            Q_ASSERT( false );
        }
        else
        {
            Q_ASSERT( false );
        }
    }
    else    //data is stored in system memory (in AVPacket)
    {
        //have go through upload thread, since opengl uploading does not scale good on Intel HD Graphics and 
            //it does not matter on PCIe graphics card due to high video memory bandwidth

#ifdef UPLOAD_SYSMEM_FRAMES_ASYNC
        QSharedPointer<CLVideoDecoderOutput> decodedPictureCopy( new CLVideoDecoderOutput() );
        decodedPictureCopy->reallocate( decodedPicture->width, decodedPicture->height, decodedPicture->format );
        CLVideoDecoderOutput::copy( decodedPicture.data(), decodedPictureCopy.data() );
        std::auto_ptr<AVPacketUploader> avPacketUploader( new AVPacketUploader( emptyPictureBuf, decodedPictureCopy, this ) );
        avPacketUploader->setAutoDelete( true );
        m_uploadThread->push( avPacketUploader.release() );
#elif defined(UPLOAD_SYSMEM_FRAMES_IN_GUI_THREAD)
        m_framesWaitingUploadInGUIThread.push_back( new AVPacketUploader( emptyPictureBuf, decodedPicture, this ) );
#else
        //using uploading thread, blocking till upload is completed
        std::auto_ptr<AVPacketUploader> avPacketUploader( new AVPacketUploader( emptyPictureBuf, decodedPicture, this ) );
        m_uploadThread->push( avPacketUploader.get() );
        while( !avPacketUploader->done() )
        {
            m_cond.wait( lk.mutex() );
        }
#endif

        //savePicToFile( decodedPicture.data(), decodedPicture->pkt_dts );

        //if( avPacketUploader->success() )
        //    m_picturesWaitingRendering.push_back( emptyPictureBuf );
        //else
        //    m_emptyBuffers.push_back( emptyPictureBuf );        //considering picture buffer invalid
    }
}

bool DecodedPictureToOpenGLUploader::isUsingFrame( const QSharedPointer<CLVideoDecoderOutput>& image ) const
{
    QMutexLocker lk( &m_mutex );

#ifdef UPLOAD_SYSMEM_FRAMES_IN_GUI_THREAD
    foreach( AVPacketUploader* uploader, m_framesWaitingUploadInGUIThread )
    {
        if( uploader->decodedFrame() == image )
            return true;
    }
#endif

    return false;
}

DecodedPictureToOpenGLUploader::UploadedPicture* DecodedPictureToOpenGLUploader::getUploadedPicture() const
{
    QMutexLocker lk( &m_mutex );

    if( m_terminated )
        return NULL;

#ifdef UPLOAD_SYSMEM_FRAMES_IN_GUI_THREAD
    if( !m_framesWaitingUploadInGUIThread.empty() )
    {
        //uploading
        AVPacketUploader* frameUploader = m_framesWaitingUploadInGUIThread.front();
        frameUploader->markAsRunning();
        frameUploader->picture()->m_skippingForbidden = true;   //otherwise, we could come to situation that there is no data to display
        lk.unlock();
        frameUploader->run();
        lk.relock();
        m_framesWaitingUploadInGUIThread.pop_front();
        delete frameUploader;
        m_cond.wakeAll();   //notifying that upload is completed
    }
#endif

    UploadedPicture* pic = NULL;
    if( !m_picturesWaitingRendering.empty() )
    {
        pic = m_picturesWaitingRendering.front();
#ifdef SYNC_UPLOADING_WITH_GLFENCE
        if( !pic->m_glFence.trySync() )
            return NULL;
#endif
        m_picturesWaitingRendering.pop_front();
        NX_LOG( QString::fromAscii( "Taking uploaded picture (pts %1, seq %2) for first-time rendering" ).arg(pic->pts()).arg(pic->m_sequence), cl_logDEBUG2 );
    }
    else if( !m_renderedPictures.empty() )
    {
        //displaying previous displayed frame, since no new frame available...
        pic = m_renderedPictures.back();
#ifdef SYNC_UPLOADING_WITH_GLFENCE
        if( !pic->m_glFence.trySync() )
            return NULL;
#endif
        m_renderedPictures.pop_back();
        NX_LOG( QString::fromAscii( "Taking previously shown uploaded picture (pts %1, seq %2) for rendering" ).arg(pic->pts()).arg(pic->m_sequence), cl_logDEBUG2 );
    }
    else
    {
        NX_LOG( QString::fromAscii( "Failed to find picture for rendering. No data from decoder?" ), cl_logDEBUG1 );
        return NULL;
    }

    m_picturesBeingRendered.push_back( pic );
    lk.unlock();

#if defined(GL_COPY_AGGREGATION) && defined(UPLOAD_TO_GL_IN_GUI_THREAD) && !defined(DISABLE_FRAME_UPLOAD)
    //if needed, uploading aggregation surface to ogl texture(s)
    pic->aggregationSurfaceRect()->ensureUploadedToOGL( opacity() );
#endif

    //waiting for all gl operations, submitted by uploader are completed by ogl device
    return pic;
}

quint64 DecodedPictureToOpenGLUploader::nextFrameToDisplayTimestamp() const
{
    QMutexLocker lk( &m_mutex );

    if( !m_picturesBeingRendered.empty() )
        return m_picturesBeingRendered.front()->pts();
    if( !m_picturesWaitingRendering.empty() )
        return m_picturesWaitingRendering.front()->pts();
#ifdef UPLOAD_SYSMEM_FRAMES_IN_GUI_THREAD
    if( !m_framesWaitingUploadInGUIThread.empty() )
        return m_framesWaitingUploadInGUIThread.front()->picture()->pts();
#endif
    //async upload case (only when HW decoding enabled)
    if( !m_usedAsyncUploaders.empty() )
        return m_usedAsyncUploaders.front()->pts();
    if( !m_renderedPictures.empty() )
        return m_renderedPictures.back()->pts();
    return AV_NOPTS_VALUE;
}

void DecodedPictureToOpenGLUploader::waitForAllFramesDisplayed()
{
    QMutexLocker lk( &m_mutex );

    while( !m_terminated && (!m_framesWaitingUploadInGUIThread.empty() || !m_picturesWaitingRendering.empty() || !m_usedAsyncUploaders.empty() || !m_picturesBeingRendered.empty()) )
        m_cond.wait( lk.mutex() );
}

void DecodedPictureToOpenGLUploader::ensureAllFramesWillBeDisplayed()
{
    if( m_hardwareDecoderUsed )
        return; //if hardware decoder is used, waiting can result in bad playback experience

    QMutexLocker lk( &m_mutex );

#ifdef UPLOAD_SYSMEM_FRAMES_IN_GUI_THREAD
    //MUST wait till all references to frames, supplied via uploadDecodedPicture are not needed anymore
    while( !m_terminated && !m_framesWaitingUploadInGUIThread.empty() )
        m_cond.wait( lk.mutex() );

    //for( std::deque<AVPacketUploader*>::iterator
    //    it = m_framesWaitingUploadInGUIThread.begin();
    //    it != m_framesWaitingUploadInGUIThread.end();
    //    ++it )
    //{
    //    (*it)->picture()->m_skippingForbidden = true;
    //}
#endif
#ifdef UPLOAD_SYSMEM_FRAMES_ASYNC
    #error "Not implemented"
#endif

    //marking, that skipping frames currently in queue is forbidden and exiting...
    for( std::deque<UploadedPicture*>::iterator
        it = m_picturesWaitingRendering.begin();
        it != m_picturesWaitingRendering.end();
        ++it )
    {
        (*it)->m_skippingForbidden = true;
    }
}

#ifdef GL_COPY_AGGREGATION
static DecodedPictureToOpenGLUploader::UploadedPicture* resetAggregationSurfaceRect( DecodedPictureToOpenGLUploader::UploadedPicture* pic )
{
    pic->setAggregationSurfaceRect( QSharedPointer<AggregationSurfaceRect>() );
    return pic;
}
#endif

void DecodedPictureToOpenGLUploader::discardAllFramesPostedToDisplay()
{
    QMutexLocker lk( &m_mutex );

    while( !m_usedAsyncUploaders.empty() )
        m_cond.wait( lk.mutex() );  //TODO/IMPL cancel upload

#ifdef UPLOAD_SYSMEM_FRAMES_IN_GUI_THREAD
    cancelUploadingInGUIThread();
#endif

	for( std::deque<UploadedPicture*>::iterator
		it = m_picturesWaitingRendering.begin();
		it != m_picturesWaitingRendering.end() && !m_picturesWaitingRendering.empty();
         )
    {
        m_emptyBuffers.push_back( *it );
        it = m_picturesWaitingRendering.erase( it );
    }

    m_cond.wakeAll();
}

void DecodedPictureToOpenGLUploader::cancelUploadingInGUIThread()
{
    //NOTE m_mutex MUST be locked!

    while( !m_framesWaitingUploadInGUIThread.empty() )
    {
        for( std::deque<AVPacketUploader*>::iterator
            it = m_framesWaitingUploadInGUIThread.begin();
            it != m_framesWaitingUploadInGUIThread.end();
            )
        {
            if( (*it)->isRunning() )
            {
                //NOTE this CANNOT occur, if in GUI thread now...
                ++it;
                continue;
            }
            m_emptyBuffers.push_back( (*it)->picture() );
            delete *it;
            it = m_framesWaitingUploadInGUIThread.erase( it );
        }

        if( m_framesWaitingUploadInGUIThread.empty() )
            break;
        m_cond.wait( &m_mutex );    //NOTE this CANNOT occur, if in GUI thread now...
    }
}

void DecodedPictureToOpenGLUploader::waitForCurrentFrameDisplayed()
{
    QMutexLocker lk( &m_mutex );

    while( !m_terminated && (!m_picturesBeingRendered.empty()) )
        m_cond.wait( lk.mutex() );
}

void DecodedPictureToOpenGLUploader::pictureDrawingFinished( UploadedPicture* const picture ) const
{
#ifdef UPLOAD_SYSMEM_FRAMES_IN_GUI_THREAD
    if( m_hardwareDecoderUsed )
#endif
    picture->m_glFence.placeFence();

    QMutexLocker lk( &m_mutex );

    NX_LOG( QString::fromAscii( "Finished rendering of picture (pts %1)" ).arg(picture->pts()), cl_logDEBUG2 );

    //m_picturesBeingRendered holds only one picture
    std::deque<UploadedPicture*>::iterator it = std::find( m_picturesBeingRendered.begin(), m_picturesBeingRendered.end(), picture );
    Q_ASSERT( it != m_picturesBeingRendered.end() );

#ifdef GL_COPY_AGGREGATION
    //clearing all rendered pictures. Only one rendered picture is required (so that there is always anything to show)
    std::transform(
        m_renderedPictures.begin(),
        m_renderedPictures.end(),
        std::back_inserter(m_emptyBuffers),
        resetAggregationSurfaceRect );
    m_renderedPictures.clear();
#endif
    m_renderedPictures.push_back( *it );
    m_picturesBeingRendered.erase( it );
    m_cond.wakeAll();
}

void DecodedPictureToOpenGLUploader::setForceSoftYUV( bool value )
{
    m_forceSoftYUV = value;
}

bool DecodedPictureToOpenGLUploader::isForcedSoftYUV() const
{
    return m_forceSoftYUV;
}

qreal DecodedPictureToOpenGLUploader::opacity() const
{
    return m_painterOpacity;
}

void DecodedPictureToOpenGLUploader::setOpacity( qreal opacity )
{
    m_painterOpacity = opacity;
}

void DecodedPictureToOpenGLUploader::beforeDestroy()
{
    pleaseStop();
}

void DecodedPictureToOpenGLUploader::setYV12ToRgbShaderUsed( bool yv12SharedUsed )
{
    m_yv12SharedUsed = yv12SharedUsed;
}

void DecodedPictureToOpenGLUploader::setNV12ToRgbShaderUsed( bool nv12SharedUsed )
{
    m_nv12SharedUsed = nv12SharedUsed;
}

void DecodedPictureToOpenGLUploader::pictureDataUploadSucceeded( AsyncPicDataUploader* const uploader, UploadedPicture* const picture )
{
    QMutexLocker lk( &m_mutex );
    m_picturesWaitingRendering.push_back( picture );

    if( uploader )
    {
        m_usedAsyncUploaders.erase( std::find( m_usedAsyncUploaders.begin(), m_usedAsyncUploaders.end(), uploader ) );
        m_unusedAsyncUploaders.push_back( uploader );
    }
    m_cond.wakeAll();   //notifying that uploading finished
}

void DecodedPictureToOpenGLUploader::pictureDataUploadFailed( AsyncPicDataUploader* const uploader, UploadedPicture* const picture )
{
    QMutexLocker lk( &m_mutex );
    //considering picture buffer invalid
    if( picture )
    {
#ifdef GL_COPY_AGGREGATION
        picture->setAggregationSurfaceRect( QSharedPointer<AggregationSurfaceRect>() );
#endif
        m_emptyBuffers.push_back( picture );
    }

    if( uploader )
    {
        m_usedAsyncUploaders.erase( std::find( m_usedAsyncUploaders.begin(), m_usedAsyncUploaders.end(), uploader ) );
        m_unusedAsyncUploaders.push_back( uploader );
    }
    m_cond.wakeAll();   //notifying that uploading finished
}

void DecodedPictureToOpenGLUploader::pictureDataUploadCancelled( AsyncPicDataUploader* const uploader )
{
    QMutexLocker lk( &m_mutex );
    if( uploader )
    {
        m_usedAsyncUploaders.erase( std::find( m_usedAsyncUploaders.begin(), m_usedAsyncUploaders.end(), uploader ) );
        m_unusedAsyncUploaders.push_back( uploader );
    }
    m_cond.wakeAll();   //notifying that uploading finished
}

static bool isYuvFormat( PixelFormat format )
{
    return format == PIX_FMT_YUV422P || format == PIX_FMT_YUV420P || format == PIX_FMT_YUV444P;
}

static int glRGBFormat( PixelFormat format )
{
    if( !isYuvFormat( format ) )
    {
        switch( format )
        {
            case PIX_FMT_RGBA:
                return GL_RGBA;
            case PIX_FMT_BGRA:
                return GL_BGRA_EXT;
            case PIX_FMT_RGB24:
                return GL_RGB;
            case PIX_FMT_BGR24:
                return GL_BGR_EXT;
            default:
                break;
        }
    }
    return GL_RGBA;
}

#ifdef USE_PBO
inline void memcpy_sse4_stream_stream( __m128i* dst, __m128i* src, size_t sz )
{
    const __m128i* const src_end = src + sz / sizeof(__m128i);
    while( src < src_end )
    {
         __m128i x1 = _mm_stream_load_si128( src );
         __m128i x2 = _mm_stream_load_si128( src+1 );
         __m128i x3 = _mm_stream_load_si128( src+2 );
         __m128i x4 = _mm_stream_load_si128( src+3 );

         src += 4;

         _mm_stream_si128( dst, x1 );
         _mm_stream_si128( dst+1, x2 );
         _mm_stream_si128( dst+2, x3 );
         _mm_stream_si128( dst+3, x4 );

         dst += 4;
    }
}
inline void memcpy_sse4_stream_store( __m128i* dst, __m128i* src, size_t sz )
{
    const __m128i* const src_end = src + sz / sizeof(__m128i);
    while( src < src_end )
    {
         __m128i x1 = _mm_load_si128( src );
         __m128i x2 = _mm_load_si128( src+1 );
         __m128i x3 = _mm_load_si128( src+2 );
         __m128i x4 = _mm_load_si128( src+3 );

         src += 4;

         _mm_stream_si128( dst, x1 );
         _mm_stream_si128( dst+1, x2 );
         _mm_stream_si128( dst+2, x3 );
         _mm_stream_si128( dst+3, x4 );

         dst += 4;
    }
}
#endif

//void DecodedPictureToOpenGLUploader::setImageCorrection( bool enabled, float blackLevel, float whiteLevel, float gamma)
void DecodedPictureToOpenGLUploader::setImageCorrection(const ImageCorrectionParams& value)
{
    m_imageCorrection = value;
}

ImageCorrectionParams DecodedPictureToOpenGLUploader::getImageCorrection() const {
    return m_imageCorrection;
}


bool DecodedPictureToOpenGLUploader::uploadDataToGl(
    DecodedPictureToOpenGLUploader::UploadedPicture* const emptyPictureBuf,
    const PixelFormat format,
    const unsigned int width,
    const unsigned int height,
    uint8_t* planes[],
    int lineSizes[],
    bool /*isVideoMemory*/ )
{
#ifdef UPLOAD_SYSMEM_FRAMES_IN_GUI_THREAD
    if( !m_initializedCtx && !m_asyncUploadUsed )
        m_initializedCtx = const_cast<QGLContext*>(QGLContext::currentContext());
#endif

    //NX_LOG( QString::fromLatin1("DecodedPictureToOpenGLUploader::uploadDataToGl. %1").arg((size_t)this), cl_logINFO );

    //waiting for all operations with textures (submitted by renderer) are finished
    //emptyPictureBuf->m_glFence.sync();

#ifdef DISABLE_FRAME_UPLOAD
    emptyPictureBuf->setColorFormat( PIX_FMT_YUV420P );
    return true;
#endif

#ifdef SINGLE_STREAM_UPLOAD
    if( this != runningUploader )
    {
        emptyPictureBuf->setColorFormat( PIX_FMT_YUV420P );
        return true;
    }
#endif

    static const int MAX_PLANE_COUNT = 4;
    static const int Y_PLANE_INDEX = 0;
    static const int A_PLANE_INDEX = 3;

    const int planeCount = format == PIX_FMT_YUVA420P ? 4 : 3;

    unsigned int r_w[MAX_PLANE_COUNT];
    r_w[0] = width;
    r_w[1] = width / 2;
    r_w[2] = width / 2;
    r_w[3] = width; //alpha plane
    unsigned int h[MAX_PLANE_COUNT];
    h[0] = height;
    h[1] = height / 2;
    h[2] = height / 2;
    h[3] = height; //alpha plane

    switch( format )
    {
        case PIX_FMT_YUV444P:
            r_w[1] = r_w[2] = width;
        // fall through
        case PIX_FMT_YUV422P:
            h[1] = h[2] = height;
            break;
        default:
            break;
    }

    if( (format == PIX_FMT_YUV420P || format == PIX_FMT_YUV422P || format == PIX_FMT_YUV444P || format == PIX_FMT_YUVA420P) && usingShaderYuvToRgb() )
    {
        //using pixel shader for yuv->rgb conversion
        for( int i = 0; i < planeCount; ++i )
        {
            QnGlRendererTexture* texture = emptyPictureBuf->texture(i);
            texture->ensureInitialized( r_w[i], h[i], lineSizes[i], 1, GL_LUMINANCE, 1, /*-1*/ i == Y_PLANE_INDEX ? 0x10 : (i == A_PLANE_INDEX ? 0x00 : 0x80) );

#ifdef USE_PBO
#ifdef USE_SINGLE_PBO_PER_FRAME
            const unsigned int pboIndex = 0;
#else
            const unsigned int pboIndex = i;
#endif
            ensurePBOInitialized( emptyPictureBuf, pboIndex, lineSizes[i]*h[i] );
            d->glBindBuffer( GL_PIXEL_UNPACK_BUFFER_ARB, emptyPictureBuf->pboID(pboIndex) );
#ifdef DIRECT_COPY
            GLvoid* pboData = d->glMapBuffer( GL_PIXEL_UNPACK_BUFFER_ARB, GL_WRITE_ONLY_ARB );
            Q_ASSERT( pboData );
            memcpy( pboData, planes[i], lineSizes[i]*h[i] );
            Q_ASSERT( (size_t)planes[i] % 16 == 0 );
            Q_ASSERT( (lineSizes[i]*h[i]) % 16 == 0 );
            //memcpy_sse4_stream_store( (__m128i*)pboData, (__m128i*)planes[i], lineSizes[i]*h[i] );
            d->glUnmapBuffer( GL_PIXEL_UNPACK_BUFFER_ARB );

            //glFlush();
            //glFinish();
#else
            d->glBufferSubData(
                GL_PIXEL_UNPACK_BUFFER_ARB,
                0,
                lineSizes[i]*h[i],
                planes[i] );
#endif
#endif

            NX_LOG( QString::fromLatin1("uploading to gl texture. id = %1, i = %2, lineSizes[i] = %3, r_w[i] = %4, "
                "qPower2Ceil(r_w[i],ROUND_COEFF) = %5, h[i] = %6, planes[i] = %7").
                arg(texture->id()).arg(i).arg(lineSizes[i]).arg(r_w[i]).arg(qPower2Ceil(r_w[i],ROUND_COEFF)).arg(h[i]).arg((size_t)planes[i]), cl_logDEBUG2 );
            glBindTexture( GL_TEXTURE_2D, texture->id() );
            DEBUG_CODE(glCheckError("glBindTexture"));

            const quint64 lineSizes_i = lineSizes[i];
            const quint64 r_w_i = r_w[i];
            glPixelStorei(GL_UNPACK_ROW_LENGTH, lineSizes_i);
            DEBUG_CODE(glCheckError("glPixelStorei"));
            Q_ASSERT( lineSizes_i >= qPower2Ceil(r_w_i,ROUND_COEFF) );
            glTexSubImage2D(GL_TEXTURE_2D, 0,
                            0, 0,
                            qPower2Ceil(r_w_i,ROUND_COEFF),
#ifdef PARTIAL_FRAME_UPLOAD
                            1,
#else
                            h[i],
#endif
                            GL_LUMINANCE, GL_UNSIGNED_BYTE,
#ifndef USE_PBO
                            planes[i]
#else
                            NULL
#endif
                            );
            DEBUG_CODE(glCheckError("glTexSubImage2D"));

            bitrateCalculator.bytesProcessed( qPower2Ceil(r_w[i],ROUND_COEFF)*h[i] );
            glPixelStorei(GL_UNPACK_ROW_LENGTH, 0);
            DEBUG_CODE(glCheckError("glPixelStorei"));

#ifdef USE_PBO
            d->glBindBuffer( GL_PIXEL_UNPACK_BUFFER_ARB, 0 );
#ifdef USE_SINGLE_PBO_PER_FRAME
            //have to synchronize every time, since single PBO buffer used
            glFlush();
            glFinish();
#endif
#endif
        }

        glBindTexture( GL_TEXTURE_2D, 0 );

        emptyPictureBuf->setColorFormat( PIX_FMT_YUV420P );
    }
    else if( format == PIX_FMT_NV12 && usingShaderNV12ToRgb() )
    {
        for( int i = 0; i < 2; ++i )
        {
            QnGlRendererTexture* texture = emptyPictureBuf->texture(i);
            //void ensureInitialized(int width, int height, int stride, int pixelSize, GLint internalFormat, int internalFormatPixelSize, int fillValue) {
            if( i == 0 )    //Y-plane
                texture->ensureInitialized( width, height, lineSizes[i], 1, GL_LUMINANCE, 1, -1 );
            else
                texture->ensureInitialized( width / 2, height / 2, lineSizes[i], 2, GL_LUMINANCE_ALPHA, 2, -1 );
            glBindTexture( GL_TEXTURE_2D, texture->id() );
            const uchar* pixels = planes[i];
            glPixelStorei( GL_UNPACK_ROW_LENGTH, i == 0 ? lineSizes[0] : (lineSizes[1]/2) );
            glTexSubImage2D(GL_TEXTURE_2D, 0,
                            0, 0,
                            i == 0 ? qPower2Ceil(width,ROUND_COEFF) : width / 2,
                            i == 0 ? height : height / 2,
                            i == 0 ? GL_LUMINANCE : GL_LUMINANCE_ALPHA,
                            GL_UNSIGNED_BYTE, pixels );
            DEBUG_CODE(glCheckError("glTexSubImage2D"));
            glBindTexture( GL_TEXTURE_2D, 0 );
            bitrateCalculator.bytesProcessed( (i == 0 ? qPower2Ceil(width,ROUND_COEFF) : width / 2)*(i == 0 ? height : height / 2) );
            //glPixelStorei(GL_UNPACK_ROW_LENGTH, 0);
            //DEBUG_CODE(glCheckError("glPixelStorei"));
        }

        emptyPictureBuf->setColorFormat( PIX_FMT_NV12 );
    }
    else
    {
        QMutexLocker lk( &m_uploadMutex );

        //software conversion data to rgb
        QnGlRendererTexture* texture = emptyPictureBuf->texture(0);

        int bytesPerPixel = 1;
        if( !isYuvFormat(format) )
        {
            if( format == PIX_FMT_RGB24 || format == PIX_FMT_BGR24 )
                bytesPerPixel = 3;
            else
                bytesPerPixel = 4;
        }

        texture->ensureInitialized(r_w[0], h[0], lineSizes[0], bytesPerPixel, GL_RGBA, 4, 0);
        glBindTexture(GL_TEXTURE_2D, texture->id());

        uchar* pixels = planes[0];
        if (isYuvFormat(format))
        {
            int size = 4 * lineSizes[0] * h[0];
            if (m_yuv2rgbBufferLen < size)
            {
                m_yuv2rgbBufferLen = size;
                qFreeAligned(m_yuv2rgbBuffer);
                m_yuv2rgbBuffer = (uchar*)qMallocAligned(size, CL_MEDIA_ALIGNMENT);
            }
            pixels = m_yuv2rgbBuffer;
        }

        int lineInPixelsSize = lineSizes[0];
        switch (format)
        {
            case PIX_FMT_YUV420P:
                if (useSSE2())
                {
                    yuv420_argb32_sse2_intr(pixels, planes[0], planes[2], planes[1],
                        qPower2Ceil(r_w[0],ROUND_COEFF),
                        h[0],
                        4 * lineSizes[0],
                        lineSizes[0], lineSizes[1], opacity()*255);
                }
                else {
                    NX_LOG("CPU does not contain SSE2 module. Color space convert is not implemented", cl_logWARNING);
                }
                break;

            case PIX_FMT_YUV422P:
                if (useSSE2())
                {
                    yuv422_argb32_sse2_intr(pixels, planes[0], planes[2], planes[1],
                        qPower2Ceil(r_w[0],ROUND_COEFF),
                        h[0],
                        4 * lineSizes[0],
                        lineSizes[0], lineSizes[1], opacity()*255);
                }
                else {
                    NX_LOG("CPU does not contain SSE2 module. Color space convert is not implemented", cl_logWARNING);
                }
                break;

            case PIX_FMT_YUV444P:
                if (useSSE2())
                {
                    yuv444_argb32_sse2_intr(pixels, planes[0], planes[2], planes[1],
                        qPower2Ceil(r_w[0],ROUND_COEFF),
                        h[0],
                        4 * lineSizes[0],
                        lineSizes[0], lineSizes[1], opacity()*255);
                }
                else {
                    NX_LOG("CPU does not contain SSE2 module. Color space convert is not implemented", cl_logWARNING);
                }
                break;

            case PIX_FMT_RGB24:
            case PIX_FMT_BGR24:
                lineInPixelsSize /= 3;
                break;

            default:
                lineInPixelsSize /= 4; // RGBA, BGRA
                break;
        }

        glPixelStorei(GL_UNPACK_ROW_LENGTH, lineInPixelsSize);
        DEBUG_CODE(glCheckError("glPixelStorei"));

        glTexSubImage2D(GL_TEXTURE_2D, 0,
            0, 0,
            qPower2Ceil(r_w[0],ROUND_COEFF),
            h[0],
            glRGBFormat(format), GL_UNSIGNED_BYTE, pixels);
        bitrateCalculator.bytesProcessed( qPower2Ceil(r_w[0],ROUND_COEFF)*h[0]*4 );
        DEBUG_CODE(glCheckError("glTexSubImage2D"));

        glPixelStorei(GL_UNPACK_ROW_LENGTH, 0);
        DEBUG_CODE(glCheckError("glPixelStorei"));

        glBindTexture( GL_TEXTURE_2D, 0 );

        emptyPictureBuf->setColorFormat( PIX_FMT_RGBA );

        //TODO: #ak free memory immediately for still images
    }

    //TODO/IMPL should place fence here and in getUploadedPicture should take only that picture, whose m_glFence is signaled
#ifdef SYNC_UPLOADING_WITH_GLFENCE
    emptyPictureBuf->m_glFence.placeFence();
#else
#ifdef UPLOAD_SYSMEM_FRAMES_IN_GUI_THREAD
    if( m_hardwareDecoderUsed )
#endif
    {
        glFlush();
        glFinish();
    }
#endif

    return true;
}

#ifdef GL_COPY_AGGREGATION
bool DecodedPictureToOpenGLUploader::uploadDataToGlWithAggregation(
    DecodedPictureToOpenGLUploader::UploadedPicture* const emptyPictureBuf,
    const PixelFormat format,
    const unsigned int width,
    const unsigned int height,
    uint8_t* planes[],
    int lineSizes[],
    bool /*isVideoMemory*/ )
{
    //taking aggregation surface having enough free space
    const QSharedPointer<AggregationSurfaceRect>& surfaceRect = AggregationSurfacePool::instance()->takeSurfaceRect(
        m_uploadThread->glContext(),
        format,
        QSize(width, height) );
    if( !surfaceRect )
        return false;

    //copying data to aggregation surface
#ifndef DISABLE_FRAME_UPLOAD
#ifdef SINGLE_STREAM_UPLOAD
    if( this == runningUploader )
#endif  //SINGLE_STREAM_UPLOAD
    surfaceRect->uploadData( planes, lineSizes, 3 ); //TODO/IMPL exact plane count
#endif  //DISABLE_FRAME_UPLOAD

    //filling emptyPictureBuf
    emptyPictureBuf->setColorFormat( format );
    emptyPictureBuf->setAggregationSurfaceRect( surfaceRect );

#ifndef UPLOAD_TO_GL_IN_GUI_THREAD
    if( GetTickCount() - surfaceRect->surface()->prevGLUploadClock > 300 )
    {
        surfaceRect->ensureUploadedToOGL( opacity() );
        surfaceRect->surface()->prevGLUploadClock = GetTickCount();
    }
#endif

    return true;
}
#endif

bool DecodedPictureToOpenGLUploader::usingShaderYuvToRgb() const
{
    return (d->features() & QnGlFunctions::ArbPrograms)
        && (d->features() & QnGlFunctions::OpenGL1_3)
        && !(d->features() & QnGlFunctions::ShadersBroken)
        && m_yv12SharedUsed
        && !m_forceSoftYUV;
}

bool DecodedPictureToOpenGLUploader::usingShaderNV12ToRgb() const
{
    return (d->features() & QnGlFunctions::ArbPrograms)
        && (d->features() & QnGlFunctions::OpenGL1_3)
        && !(d->features() & QnGlFunctions::ShadersBroken)
        && m_nv12SharedUsed
        && !m_forceSoftYUV;
}

void DecodedPictureToOpenGLUploader::releaseDecodedPicturePool( std::deque<UploadedPicture*>* const pool )
{
    foreach( UploadedPicture* pic, *pool )
    {
        for( size_t i = 0; i < pic->m_pbo.size(); ++i )
        {
            if( pic->m_pbo[i].id == std::numeric_limits<GLuint>::max() )
                continue;
            d->glDeleteBuffers( 1, &pic->m_pbo[i].id );
            pic->m_pbo[i].id = std::numeric_limits<GLuint>::max();
        }
        delete pic;
    }
    pool->clear();
}

unsigned int DecodedPictureToOpenGLUploader::nextPicSequenceValue()
{
    unsigned int seq = m_previousPicSequence++;
    if( m_previousPicSequence == 0 )    //0 is a reserved value
        ++m_previousPicSequence;
    return seq;
}

void DecodedPictureToOpenGLUploader::ensurePBOInitialized(
    DecodedPictureToOpenGLUploader::UploadedPicture* const picBuf,
    unsigned int pboIndex,
    size_t sizeInBytes )
{
    if( picBuf->m_pbo.size() <= pboIndex )
        picBuf->m_pbo.resize( pboIndex+1 );

    if( picBuf->m_pbo[pboIndex].id == std::numeric_limits<GLuint>::max() )
    {
        d->glGenBuffers( 1, &picBuf->m_pbo[pboIndex].id );
        DEBUG_CODE(glCheckError("glGenBuffers"));
        picBuf->m_pbo[pboIndex].sizeBytes = 0;
    }

    if( picBuf->m_pbo[pboIndex].sizeBytes < sizeInBytes )
    {
        d->glBindBuffer( GL_PIXEL_UNPACK_BUFFER_ARB, picBuf->m_pbo[pboIndex].id );
        DEBUG_CODE(glCheckError("glBindBuffer"));
//GL_STREAM_DRAW_ARB 
//GL_STREAM_READ_ARB 
//GL_STREAM_COPY_ARB 
//GL_STATIC_DRAW_ARB 
//GL_STATIC_READ_ARB 
//GL_STATIC_COPY_ARB 
//GL_DYNAMIC_DRAW_ARB
//GL_DYNAMIC_READ_ARB
//GL_DYNAMIC_COPY_ARB
        d->glBufferData( GL_PIXEL_UNPACK_BUFFER_ARB, sizeInBytes, NULL, GL_STREAM_DRAW_ARB/*GL_STATIC_DRAW_ARB*/ );
        DEBUG_CODE(glCheckError("glBufferData"));
        d->glBindBuffer( GL_PIXEL_UNPACK_BUFFER_ARB, 0 );
        DEBUG_CODE(glCheckError("glBindBuffer"));
        picBuf->m_pbo[pboIndex].sizeBytes = sizeInBytes;
    }
}

void DecodedPictureToOpenGLUploader::releasePictureBuffers()
{
    QMutexLocker lk( &m_mutex );
    releasePictureBuffersNonSafe();
    m_cond.wakeAll();
}

void DecodedPictureToOpenGLUploader::releasePictureBuffersNonSafe()
{
    releaseDecodedPicturePool( &m_emptyBuffers );
    releaseDecodedPicturePool( &m_renderedPictures );
    releaseDecodedPicturePool( &m_picturesWaitingRendering );
    releaseDecodedPicturePool( &m_picturesBeingRendered );
}

static void yv12ToRgba(
    int width, int height,
    quint8* yp, size_t y_stride,
    quint8* up, size_t u_stride,
    quint8* vp, size_t v_stride,
    quint8* const rgbaBuf )
{
    static const int PIXEL_SIZE = 4;

    for( int y = 0; y < height; ++y )
    {
        for( int x = 0; x < width; ++x )
        {
            const int Y = *((quint8*)yp + y*y_stride + x);
            const int U = *((quint8*)up + (y>>1)*u_stride + (x>>1));
            const int V = *((quint8*)vp + (y>>1)*v_stride + (x>>1));

            int r = 1.164*(Y-16) + 1.596*(V-128);
            int g = 1.164*(Y-16) - 0.813*(V-128) - 0.391*(U-128);
            int b = 1.164*(Y-16)                 + 2.018*(U-128);

            r = std::min<>( 255, std::max<>( r, 0 ) );
            g = std::min<>( 255, std::max<>( g, 0 ) );
            b = std::min<>( 255, std::max<>( b, 0 ) );

            (rgbaBuf + (y*width + x)*PIXEL_SIZE)[0] = r;
            (rgbaBuf + (y*width + x)*PIXEL_SIZE)[1] = g;
            (rgbaBuf + (y*width + x)*PIXEL_SIZE)[2] = b;
            (rgbaBuf + (y*width + x)*PIXEL_SIZE)[3] = 255; //a
        }
    }
}

void DecodedPictureToOpenGLUploader::savePicToFile( AVFrame* const pic, int pts )
{
    if( !m_rgbaBuf )
        m_rgbaBuf = new uint8_t[pic->width*pic->height*4];

    yv12ToRgba(
        pic->width, pic->height,
        pic->data[0], pic->linesize[0],
        pic->data[1], pic->linesize[1],
        pic->data[2], pic->linesize[2],
        m_rgbaBuf );

	QImage img(
		m_rgbaBuf,
		pic->width,
		pic->height,
        QImage::Format_ARGB32_Premultiplied );	//QImage::Format_ARGB4444_Premultiplied );
    const QString& fileName = QString::fromAscii("C:\\temp\\%1_%2.bmp").arg(m_fileNumber++, 3, 10, QLatin1Char('0')).arg(pts);
    img.save(fileName, "bmp");
    /*if( !img.save( fileName, "bmp" ) )
        int x = 0;*/
}
<|MERGE_RESOLUTION|>--- conflicted
+++ resolved
@@ -1378,11 +1378,7 @@
                     if( !m_usedAsyncUploaders.empty() )
                     {
                         quint64 prevPicPts = 0;
-<<<<<<< HEAD
                         if( m_usedUploaders.back()->replacePicture( nextPicSequenceValue(), decodedPicture, decodedPicture->picData, displayedRect, &prevPicPts ) )
-=======
-                        if( m_usedAsyncUploaders.back()->replacePicture( nextPicSequenceValue(), decodedPicture, decodedPicture->picData, &prevPicPts ) )
->>>>>>> b9b43583
                         {
                             NX_LOG( QString::fromAscii( "Cancelled upload of decoded frame with pts %1 in favor of frame with pts %2" ).
                                 arg(prevPicPts).arg(decodedPicture->pkt_dts), cl_logDEBUG1 );
