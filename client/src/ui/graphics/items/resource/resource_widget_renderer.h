#ifndef QN_DISPLAY_WIDGET_RENDERER_H
#define QN_DISPLAY_WIDGET_RENDERER_H

#include <vector>

#include <QtCore/QObject>
#include <QtCore/QMutex>

#include <camera/abstract_renderer.h>
#include <camera/render_status.h>
#include "utils/color_space/image_correction.h"
#include "core/resource/resource_media_layout.h"


class QThread;
class QGLContext;
class DecodedPictureToOpenGLUploader;
class QnGLRenderer;

class QnResourceWidgetRenderer
:
    public QnAbstractRenderer
{
    Q_OBJECT;

public:
    /*!
        \param context MUST not be NULL
    */
    QnResourceWidgetRenderer(QObject* parent, const QGLContext* context );
    void setChannelCount(int channelCount);


    virtual ~QnResourceWidgetRenderer();

    //!Implementation of QnStoppable::pleaseStop()
    virtual void pleaseStop() override;

    void update();
    /*!
        \note This method is not thread-safe and must be called from decoder thread only
        \note Renderer is not required to draw \a image immediately. It is allowed to add frame to some internal render queue and draw when appropriate
    */
    virtual void draw( const QSharedPointer<CLVideoDecoderOutput>& image ) override;
    //!Ignore frames currently in render queue
    virtual void discardAllFramesPostedToDisplay(int channel) override;
    //!Blocks till last frame passed to \a draw method is displayed on screen
    virtual void waitForFrameDisplayed(int channel) override;
    //!Implementation of finishPostedFramesRender QnAbstractRenderer::finishPostedFramesRender
    virtual void finishPostedFramesRender(int channel) override;

    virtual void destroyAsync() override;

    virtual QSize sizeOnScreen(unsigned int channel) const override;

    virtual bool constantDownscaleFactor() const override;

    void setChannelScreenSize(const QSize &screenSize);

    Qn::RenderStatus paint(int channel, const QRectF &sourceRect, const QRectF &targetRect, qreal opacity);
    void skip(int channel); // TODO: #Elric replace with setEnabled

    virtual qint64 getTimestampOfNextFrameToRender(int channel) const override;
    virtual void blockTimeValue(int channelNumber, qint64  timestamp ) const  override;
    virtual void unblockTimeValue(int channelNumber) const  override;
    virtual bool isTimeBlocked(int channelNumber) const override;


    qint64 isLowQualityImage(int channel) const;
    bool isHardwareDecoderUsed(int channel) const;

    QnMetaDataV1Ptr lastFrameMetadata(int channel) const;

    QSize sourceSize() const;

    const QGLContext* glContext() const;

    bool isDisplaying( const QSharedPointer<CLVideoDecoderOutput>& image ) const;

    void setImageCorrection(const ImageCorrectionParams& value);

    void setDisplayedRect(int channel, const QRectF& rect);

    //!Implementation of QnAbstractRenderer::isEnabled
    virtual bool isEnabled(int channelNumber) const override;
    //!Implementation of QnAbstractRenderer::setEnabled
    virtual void setEnabled(int channelNumber, bool enabled) override;

signals:
    /**
     * This signal is emitted whenever the source geometry is changed.
     * 
     * \param newSourceSize             New source size.
     */
    void sourceSizeChanged();
private:
    struct RenderingTools
    {
        QnGLRenderer* renderer;
        DecodedPictureToOpenGLUploader* uploader;
        bool timestampBlocked;
        qint64 forcedTimestampValue;
        int framesSinceJump;

        RenderingTools()
        :
            renderer( NULL ),
            uploader( NULL ),
            timestampBlocked( false ),
            forcedTimestampValue( AV_NOPTS_VALUE ),
            framesSinceJump( 0 )
        {
        }
    };

    /** Renderers that are used to render the channels. */
    mutable std::vector<RenderingTools> m_channelRenderers;

    /** Current source size, in square pixels. */
    QSize m_sourceSize;

    /** Mutex that is used for synchronization. */
    mutable QMutex m_mutex;

    /** Current screen size of a single channel, in pixels. */
    QSize m_channelScreenSize;

    const QGLContext* m_glContext;
    
<<<<<<< HEAD
    QRectF m_displayRect[CL_MAX_CHANNELS];
=======
    QRectF m_displayRect;

    std::vector<bool> m_renderingEnabled;
>>>>>>> badfcc99
};

#endif // QN_DISPLAY_WIDGET_RENDERER_H<|MERGE_RESOLUTION|>--- conflicted
+++ resolved
@@ -127,13 +127,9 @@
 
     const QGLContext* m_glContext;
     
-<<<<<<< HEAD
     QRectF m_displayRect[CL_MAX_CHANNELS];
-=======
-    QRectF m_displayRect;
 
     std::vector<bool> m_renderingEnabled;
->>>>>>> badfcc99
 };
 
 #endif // QN_DISPLAY_WIDGET_RENDERER_H