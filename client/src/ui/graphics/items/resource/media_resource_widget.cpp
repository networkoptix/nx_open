--- conflicted
+++ resolved
@@ -131,7 +131,6 @@
 } // anonymous namespace
 
 
-<<<<<<< HEAD
 QnMediaResourceWidget::QnMediaResourceWidget(QnWorkbenchContext *context, QnWorkbenchItem *item, QGraphicsItem *parent)
     : QnResourceWidget(context, item, parent)
     , m_resource(base_type::resource().dynamicCast<QnMediaResource>())
@@ -149,22 +148,13 @@
     , m_sensStaticText()
     , m_ptzController(nullptr)
     , m_homePtzController(nullptr)
+    , m_ioModuleOverlayWidget(nullptr)
     , m_dewarpingParams()
 
     , m_currentTime(kInvalidTime)
     , m_bookmarks()
     , m_bookmarksBeginPosition(m_bookmarks.cbegin())
     , m_dataLoader(context->instance<QnCameraDataManager>()->loader(m_resource))
-=======
-QnMediaResourceWidget::QnMediaResourceWidget(QnWorkbenchContext *context, QnWorkbenchItem *item, QGraphicsItem *parent):
-    QnResourceWidget(context, item, parent),
-    m_display(NULL),
-    m_renderer(NULL),
-    m_motionSensitivityValid(false),
-    m_binaryMotionMaskValid(false),
-    m_homePtzController(NULL),
-    m_ioModuleOverlayWidget(nullptr)
->>>>>>> 56421a8a
 {
     updateBookmarks();
 /*
@@ -282,12 +272,14 @@
         connect(timer,              &QTimer::timeout,                                   this,   &QnMediaResourceWidget::updateIconButton);
         connect(context->instance<QnWorkbenchServerTimeWatcher>(), &QnWorkbenchServerTimeWatcher::offsetsChanged, this, &QnMediaResourceWidget::updateIconButton);
         connect(m_camera.data(),    &QnResource::statusChanged,                         this,   &QnMediaResourceWidget::updateIconButton);
+        connect(m_camera.data(),    &QnResource::statusChanged,                         this,   &QnMediaResourceWidget::updateOverlayButton);
         connect(m_camera.data(),    &QnSecurityCamResource::scheduleTasksChanged,       this,   &QnMediaResourceWidget::updateIconButton);
         timer->start(1000 * 60); /* Update icon button every minute. */
 
         connect(statusOverlayWidget(), &QnStatusOverlayWidget::diagnosticsRequested,    this,   &QnMediaResourceWidget::at_statusOverlayWidget_diagnosticsRequested);
-        bool diagnosticsAllowed = menu()->canTrigger(Qn::CameraDiagnosticsAction, m_camera);
-        statusOverlayWidget()->setDiagnosticsVisible(diagnosticsAllowed);
+        connect(statusOverlayWidget(), &QnStatusOverlayWidget::ioEnableRequested,       this,   &QnMediaResourceWidget::at_statusOverlayWidget_ioEnableRequested);
+        connect(statusOverlayWidget(), &QnStatusOverlayWidget::moreLicensesRequested,   this,   &QnMediaResourceWidget::at_statusOverlayWidget_moreLicensesRequested);
+        updateOverlayButton();
     }
 
     connect(resource()->toResource(), &QnResource::resourceChanged, this, &QnMediaResourceWidget::updateButtonsVisibility); //TODO: #GDM #Common get rid of resourceChanged
@@ -401,28 +393,7 @@
         buttonBar()->addButton(DbgScreenshotButton, debugScreenshotButton);
     }
 
-<<<<<<< HEAD
   
-=======
-    if(m_camera) {
-        QTimer *timer = new QTimer(this);
-
-        connect(timer,              &QTimer::timeout,                                   this,   &QnMediaResourceWidget::updateIconButton);
-        connect(context->instance<QnWorkbenchServerTimeWatcher>(), &QnWorkbenchServerTimeWatcher::offsetsChanged, this, &QnMediaResourceWidget::updateIconButton);
-        connect(m_camera.data(),    &QnResource::statusChanged,                         this,   &QnMediaResourceWidget::updateIconButton);
-        connect(m_camera.data(),    &QnResource::statusChanged,                         this,   &QnMediaResourceWidget::updateOverlayButton);
-        connect(m_camera.data(),    &QnSecurityCamResource::scheduleTasksChanged,       this,   &QnMediaResourceWidget::updateIconButton);
-        timer->start(1000 * 60); /* Update icon button every minute. */
-
-        connect(statusOverlayWidget(), &QnStatusOverlayWidget::diagnosticsRequested,    this,   &QnMediaResourceWidget::at_statusOverlayWidget_diagnosticsRequested);
-        connect(statusOverlayWidget(), &QnStatusOverlayWidget::ioEnableRequested,       this,   &QnMediaResourceWidget::at_statusOverlayWidget_ioEnableRequested);
-        connect(statusOverlayWidget(), &QnStatusOverlayWidget::moreLicensesRequested,   this,   &QnMediaResourceWidget::at_statusOverlayWidget_moreLicensesRequested);
-
-        updateOverlayButton();
-    }
-
-    connect(resource()->toResource(), &QnResource::resourceChanged, this, &QnMediaResourceWidget::updateButtonsVisibility); //TODO: #GDM #Common get rid of resourceChanged
->>>>>>> 56421a8a
 
 }
 
