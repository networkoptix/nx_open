#include "media_resource_widget.h"

#include <QtCore/QTimer>
#include <QtGui/QPainter>
#include <QtWidgets/QAction>
#include <QtWidgets/QApplication>

#include <api/app_server_connection.h>

#include <camera/resource_display.h>
#include <camera/cam_display.h>
#include <camera/camera_data_manager.h>
#include <camera/loaders/caching_camera_data_loader.h>  //TODO: #GDM remove this dependency
#include <camera/camera_bookmarks_manager.h>
#include <camera/camera_bookmarks_query.h>

#include <client/client_settings.h>
#include <client/client_globals.h>
#include <client/client_runtime_settings.h>

#include <core/resource/media_resource.h>
#include <core/resource/user_resource.h>
#include <core/resource/camera_resource.h>
#include <core/resource/camera_history.h>
#include <core/resource/layout_resource.h>
#include <core/resource_management/resources_changes_manager.h>

#include <core/ptz/ptz_controller_pool.h>
#include <core/ptz/preset_ptz_controller.h>
#include <core/ptz/tour_ptz_controller.h>
#include <core/ptz/fallback_ptz_controller.h>
#include <core/ptz/activity_ptz_controller.h>
#include <core/ptz/home_ptz_controller.h>
#include <core/ptz/viewport_ptz_controller.h>
#include <core/ptz/fisheye_home_ptz_controller.h>
#include <core/resource/camera_bookmark.h>

#include <plugins/resource/archive/abstract_archive_stream_reader.h>

#include <ui/actions/action_manager.h>
#include <ui/common/recording_status_helper.h>
#include <ui/fisheye/fisheye_ptz_controller.h>
#include <ui/graphics/instruments/motion_selection_instrument.h>
#include <ui/graphics/items/generic/proxy_label.h>
#include <ui/graphics/items/generic/image_button_widget.h>
#include <ui/graphics/items/generic/image_button_bar.h>
#include <ui/graphics/items/resource/resource_widget_renderer.h>
#include <ui/graphics/items/overlays/io_module_overlay_widget.h>
#include <ui/graphics/items/overlays/resource_status_overlay_widget.h>
#include <ui/help/help_topics.h>
#include <ui/help/help_topic_accessor.h>
#include <ui/style/globals.h>
#include <ui/style/skin.h>
#include <ui/workaround/gl_native_painting.h>
#include <ui/workbench/workbench_context.h>
#include <ui/workbench/workbench_access_controller.h>
#include <ui/workbench/workbench_display.h>
#include <ui/workbench/workbench_navigator.h>
#include <ui/workbench/workbench_item.h>
#include <ui/workbench/workbench_layout.h>
#include <ui/workbench/workbench_layout_snapshot_manager.h>
#include <ui/workbench/watchers/workbench_server_time_watcher.h>
#include <ui/workbench/watchers/workbench_render_watcher.h>
#include "ui/workbench/workbench_item.h"

#include <utils/aspect_ratio.h>
#include <utils/common/warnings.h>
#include <utils/common/scoped_painter_rollback.h>
#include <utils/common/synctime.h>
#include <utils/common/collection.h>
#include <utils/license_usage_helper.h>
#include <utils/math/color_transformations.h>

#define QN_MEDIA_RESOURCE_WIDGET_SHOW_HI_LO_RES

namespace 
{
    bool getPtzObjectName(const QnPtzControllerPtr &controller, const QnPtzObject &object, QString *name) {
        switch(object.type) {
        case Qn::PresetPtzObject: {
            QnPtzPresetList presets;
            if(!controller->getPresets(&presets))
                return false;

            foreach(const QnPtzPreset &preset, presets) {
                if(preset.id == object.id) {
                    *name = preset.name;
                    return true;
                }
            }

            return false;
        }
        case Qn::TourPtzObject: {
            QnPtzTourList tours;
            if(!controller->getTours(&tours))
                return false;

            foreach(const QnPtzTour &tour, tours) {
                if(tour.id == object.id) {
                    *name = tour.name;
                    return true;
                }
            }

            return false;
        }
        default:
            return false;
        }
    }

    enum CameraLicenseStatus {
        LicenseNotUsed,
        LicenseOverflow,
        LicenseUsed
    };

    CameraLicenseStatus cameraLicenseStatus(const QnVirtualCameraResourcePtr &camera) {
        bool licenseUsed = camera->isLicenseUsed();
        bool overflow = QnCamLicenseUsageHelper(camera, true).isOverflowForCamera(camera);

        /* We are returning overflow even if now all is OK, so user will not be suggested to enable camera. */
        return overflow ? LicenseOverflow
                        : (licenseUsed ? LicenseUsed : LicenseNotUsed);
    }


    const qint64 bookmarksFilterPrecisionMs = 5 * 60 * 1000;

    QnCameraBookmarkSearchFilter constructBookmarksFilter(qint64 positionMs) {
        /* Round the current time to reload bookmarks only once a time. */
        qint64 mid = positionMs - (positionMs % bookmarksFilterPrecisionMs);

        QnCameraBookmarkSearchFilter result;
        result.startTimeMs = mid - bookmarksFilterPrecisionMs;

        /* Seek forward twice as long so when the mid point changes, next period will be preloaded. */
        result.endTimeMs = mid + bookmarksFilterPrecisionMs * 2;

        return result;
    }

    //TODO: #GDM #Bookmarks #duplicate code
    QnCameraBookmarkList getBookmarksAtPosition(const QnCameraBookmarkList &bookmarks, qint64 position) {
        QnCameraBookmarkList result;
        std::copy_if(bookmarks.cbegin(), bookmarks.cend(), std::back_inserter(result), [position](const QnCameraBookmark &bookmark) {
            return bookmark.startTimeMs <= position && position < bookmark.endTimeMs();
        });
        return result;
    }

} // anonymous namespace


QnMediaResourceWidget::QnMediaResourceWidget(QnWorkbenchContext *context, QnWorkbenchItem *item, QGraphicsItem *parent)
    : QnResourceWidget(context, item, parent)
    , m_resource(base_type::resource().dynamicCast<QnMediaResource>())
    , m_camera(base_type::resource().dynamicCast<QnVirtualCameraResource>())
    , m_display(nullptr)
    , m_renderer(nullptr)
    , m_motionSelection()
    , m_motionSelectionPathCache()
    , m_paintedChannels()
    , m_motionSensitivity()
    , m_motionSensitivityValid(false)
    , m_binaryMotionMask()
    , m_binaryMotionMaskValid(false)
    , m_motionSelectionCacheValid(false)
    , m_sensStaticText()
    , m_ptzController(nullptr)
    , m_homePtzController(nullptr)
    , m_dewarpingParams()
    , m_bookmarks()
<<<<<<< HEAD
    , m_bookmarksBeginPosition(m_bookmarks.cbegin())
    , m_dataLoader(context->instance<QnCameraDataManager>()->loader(m_resource))
=======
>>>>>>> 673433b4
    , m_ioModuleOverlayWidget(nullptr)
    , m_ioCouldBeShown(false)
{
    if(!m_resource)
        qnCritical("Media resource widget was created with a non-media resource.");

    // TODO: #Elric
    // Strictly speaking, this is a hack.
    // We shouldn't be using OpenGL context in class constructor.
    QGraphicsView *view = QnWorkbenchContextAware::display()->view();
    const QGLWidget *viewport = qobject_cast<const QGLWidget *>(view ? view->viewport() : NULL);
    m_renderer = new QnResourceWidgetRenderer(NULL, viewport ? viewport->context() : NULL);
    connect(m_renderer,                 &QnResourceWidgetRenderer::sourceSizeChanged,   this, &QnMediaResourceWidget::updateAspectRatio);
    connect(base_type::resource(),      &QnResource::propertyChanged,                   this, &QnMediaResourceWidget::at_resource_propertyChanged);
    connect(base_type::resource(),      &QnResource::mediaDewarpingParamsChanged,       this, &QnMediaResourceWidget::updateDewarpingParams);
    connect(this,                       &QnResourceWidget::zoomTargetWidgetChanged,     this, &QnMediaResourceWidget::updateDisplay);
    connect(item,                       &QnWorkbenchItem::dewarpingParamsChanged,       this, &QnMediaResourceWidget::updateFisheye);
    connect(item,                       &QnWorkbenchItem::imageEnhancementChanged,      this, &QnMediaResourceWidget::at_item_imageEnhancementChanged);
    connect(this,                       &QnMediaResourceWidget::dewarpingParamsChanged, this, &QnMediaResourceWidget::updateFisheye);
    connect(this,                       &QnResourceWidget::zoomRectChanged,             this, &QnMediaResourceWidget::updateFisheye);
    connect(this,                       &QnMediaResourceWidget::dewarpingParamsChanged, this, &QnMediaResourceWidget::updateButtonsVisibility);
    if (m_camera)
        connect(m_camera,               &QnVirtualCameraResource::motionRegionChanged,  this, &QnMediaResourceWidget::invalidateMotionSensitivity);
    connect(navigator(),        &QnWorkbenchNavigator::bookmarksModeEnabledChanged,     this, &QnMediaResourceWidget::updateBookmarksMode);
    connect(navigator(),                &QnWorkbenchNavigator::positionChanged,         this, &QnMediaResourceWidget::updateBookmarksFilter);

    {
        /* Update bookmarks by timer to preload new bookmarks smoothly when playing archive. */
        QTimer* timer = new QTimer(this);
        timer->setInterval(bookmarksFilterPrecisionMs / 2);
        connect(timer, &QTimer::timeout, this, &QnMediaResourceWidget::updateBookmarksFilter);
        timer->start();
    }
    {
        /* Update bookmarks text by timer. */
        QTimer* timer = new QTimer(this);
        timer->setInterval(1000);
        connect(timer, &QTimer::timeout, this, &QnMediaResourceWidget::updateBookmarks);
        timer->start();
    }



    updateDisplay();
    updateDewarpingParams();

    /* Set up static text. */
    for (int i = 0; i < 10; ++i) {
        m_sensStaticText[i].setText(QString::number(i));
        m_sensStaticText[i].setPerformanceHint(QStaticText::AggressiveCaching);
    }

    updateAspectRatio();

    /* Set up PTZ controller. */
    QnPtzControllerPtr fisheyeController;
    fisheyeController.reset(new QnFisheyePtzController(this), &QObject::deleteLater);
    fisheyeController.reset(new QnViewportPtzController(fisheyeController));
    fisheyeController.reset(new QnPresetPtzController(fisheyeController));
    fisheyeController.reset(new QnTourPtzController(fisheyeController));
    fisheyeController.reset(new QnActivityPtzController(QnActivityPtzController::Local, fisheyeController));

    // Small hack because widget's zoomRect is set only in Synchronize method, not instantly --gdm
    if (item && item->zoomRect().isNull()) { // zoom items are not allowed to return home
        m_homePtzController = new QnFisheyeHomePtzController(fisheyeController);
        fisheyeController.reset(m_homePtzController);
    }

    if (m_camera) {
        if (QnPtzControllerPtr serverController = qnPtzPool->controller(m_camera)) {
            serverController.reset(new QnActivityPtzController(QnActivityPtzController::Client, serverController));
            m_ptzController.reset(new QnFallbackPtzController(fisheyeController, serverController));
        } else {
            m_ptzController = fisheyeController; 
        }
    } 
    else {
        m_ptzController = fisheyeController;
    }

    connect(m_ptzController, &QnAbstractPtzController::changed, this, &QnMediaResourceWidget::at_ptzController_changed);

    /* Set up info updates. */
    connect(this, &QnMediaResourceWidget::updateInfoTextLater, this, &QnMediaResourceWidget::updateInfoText, Qt::QueuedConnection);



    /* Set up overlays */
    if (m_camera && m_camera->hasFlags(Qn::io_module)) 
    {
        m_ioModuleOverlayWidget = new QnIoModuleOverlayWidget();
        m_ioModuleOverlayWidget->setCamera(m_camera);
        m_ioModuleOverlayWidget->setAcceptedMouseButtons(0);
        addOverlayWidget(m_ioModuleOverlayWidget, Visible, true, true);

        QnCamLicenseUsageWatcher *watcher = new QnCamLicenseUsageWatcher(m_camera, this);
        connect(watcher, &QnCamLicenseUsageWatcher::licenseUsageChanged, this, 
            [this]() { updateIoModuleVisibility(true); });

        updateButtonsVisibility();
        updateIoModuleVisibility(false);
    }

    /* Set up buttons. */
    createButtons();

    if(m_camera) {
        QTimer *timer = new QTimer(this);

        connect(timer,              &QTimer::timeout,                                   this,   &QnMediaResourceWidget::updateIconButton);
        connect(context->instance<QnWorkbenchServerTimeWatcher>(), &QnWorkbenchServerTimeWatcher::offsetsChanged, this, &QnMediaResourceWidget::updateIconButton);
        connect(m_camera.data(),    &QnResource::statusChanged,                         this,   &QnMediaResourceWidget::updateIconButton);
        connect(m_camera.data(),    &QnResource::statusChanged,                         this,   [this](){ updateIoModuleVisibility(true); });
        connect(m_camera.data(),    &QnSecurityCamResource::scheduleTasksChanged,       this,   &QnMediaResourceWidget::updateIconButton);
        timer->start(1000 * 60); /* Update icon button every minute. */

        connect(statusOverlayWidget(), &QnStatusOverlayWidget::diagnosticsRequested,    this,   &QnMediaResourceWidget::at_statusOverlayWidget_diagnosticsRequested);
        connect(statusOverlayWidget(), &QnStatusOverlayWidget::ioEnableRequested,       this,   &QnMediaResourceWidget::at_statusOverlayWidget_ioEnableRequested);
        connect(statusOverlayWidget(), &QnStatusOverlayWidget::moreLicensesRequested,   this,   &QnMediaResourceWidget::at_statusOverlayWidget_moreLicensesRequested);
        updateOverlayButton();
    }

    connect(resource()->toResource(), &QnResource::resourceChanged, this, &QnMediaResourceWidget::updateButtonsVisibility); //TODO: #GDM #Common get rid of resourceChanged

    connect(this, &QnResourceWidget::zoomRectChanged, this, &QnMediaResourceWidget::at_zoomRectChanged);
    connect(context->instance<QnWorkbenchRenderWatcher>(), &QnWorkbenchRenderWatcher::widgetChanged, this, &QnMediaResourceWidget::at_renderWatcher_widgetChanged);

    at_camDisplay_liveChanged();
    at_ptzButton_toggled(false);
    at_histogramButton_toggled(item->imageEnhancement().enabled);
    updateButtonsVisibility();
    updateIconButton();

    updateTitleText();
    updateInfoText();
    updateBookmarksMode();
    updateCursor();
    updateFisheye();
    setImageEnhancement(item->imageEnhancement());
}

QnMediaResourceWidget::~QnMediaResourceWidget() {
    ensureAboutToBeDestroyedEmitted();

    if (m_display)
        m_display->removeRenderer(m_renderer);

    m_renderer->destroyAsync();

    foreach(__m128i *data, m_binaryMotionMask)
        qFreeAligned(data);
    m_binaryMotionMask.clear();
}

void QnMediaResourceWidget::createButtons() {
    {
        QnImageButtonWidget *screenshotButton = new QnImageButtonWidget();
        screenshotButton->setIcon(qnSkin->icon("item/screenshot.png"));
        screenshotButton->setCheckable(false);
        screenshotButton->setProperty(Qn::NoBlockMotionSelection, true);
        screenshotButton->setToolTip(tr("Screenshot"));
        setHelpTopic(screenshotButton, Qn::MainWindow_MediaItem_Screenshot_Help);
        connect(screenshotButton, &QnImageButtonWidget::clicked, this, &QnMediaResourceWidget::at_screenshotButton_clicked);
        buttonBar()->addButton(ScreenshotButton, screenshotButton);
    }

    {
        QnImageButtonWidget *searchButton = new QnImageButtonWidget();
        searchButton->setIcon(qnSkin->icon("item/search.png"));
        searchButton->setCheckable(true);
        searchButton->setProperty(Qn::NoBlockMotionSelection, true);
        searchButton->setToolTip(tr("Smart Search"));
        setHelpTopic(searchButton, Qn::MainWindow_MediaItem_SmartSearch_Help);
        connect(searchButton, &QnImageButtonWidget::toggled, this, &QnMediaResourceWidget::at_searchButton_toggled);
        buttonBar()->addButton(MotionSearchButton, searchButton);
    }

    {
        QnImageButtonWidget *ptzButton = new QnImageButtonWidget();
        ptzButton->setIcon(qnSkin->icon("item/ptz.png"));
        ptzButton->setCheckable(true);
        ptzButton->setProperty(Qn::NoBlockMotionSelection, true);
        ptzButton->setToolTip(tr("PTZ"));
        setHelpTopic(ptzButton, Qn::MainWindow_MediaItem_Ptz_Help);
        connect(ptzButton, &QnImageButtonWidget::toggled, this, &QnMediaResourceWidget::at_ptzButton_toggled);
        buttonBar()->addButton(PtzButton, ptzButton);
    }

    {
        QnImageButtonWidget *fishEyeButton = new QnImageButtonWidget();
        fishEyeButton->setIcon(qnSkin->icon("item/fisheye.png"));
        fishEyeButton->setCheckable(true);
        fishEyeButton->setProperty(Qn::NoBlockMotionSelection, true);
        fishEyeButton->setToolTip(tr("Dewarping"));
        fishEyeButton->setChecked(item()->dewarpingParams().enabled);
        setHelpTopic(fishEyeButton, Qn::MainWindow_MediaItem_Dewarping_Help);
        connect(fishEyeButton, &QnImageButtonWidget::toggled, this, &QnMediaResourceWidget::at_fishEyeButton_toggled);
        buttonBar()->addButton(FishEyeButton, fishEyeButton);
    }

    {
        QnImageButtonWidget *zoomWindowButton = new QnImageButtonWidget();
        zoomWindowButton->setIcon(qnSkin->icon("item/zoom_window.png"));
        zoomWindowButton->setCheckable(true);
        zoomWindowButton->setProperty(Qn::NoBlockMotionSelection, true);
        zoomWindowButton->setToolTip(tr("Create Zoom Window"));
        setHelpTopic(zoomWindowButton, Qn::MainWindow_MediaItem_ZoomWindows_Help);
        connect(zoomWindowButton, &QnImageButtonWidget::toggled, this, &QnMediaResourceWidget::at_zoomWindowButton_toggled);
        buttonBar()->addButton(ZoomWindowButton, zoomWindowButton);
    }

    {
        QnImageButtonWidget *enhancementButton = new QnImageButtonWidget();
        enhancementButton->setIcon(qnSkin->icon("item/image_enhancement.png"));
        enhancementButton->setCheckable(true);
        enhancementButton->setProperty(Qn::NoBlockMotionSelection, true);
        enhancementButton->setToolTip(tr("Image Enhancement"));
        enhancementButton->setChecked(item()->imageEnhancement().enabled);
        setHelpTopic(enhancementButton, Qn::MainWindow_MediaItem_ImageEnhancement_Help);
        connect(enhancementButton, &QnImageButtonWidget::toggled, this, &QnMediaResourceWidget::at_histogramButton_toggled);
        buttonBar()->addButton(EnhancementButton, enhancementButton);
    }

    {
        QnImageButtonWidget *ioModuleButton = new QnImageButtonWidget();
        ioModuleButton->setIcon(qnSkin->icon("item/io.png"));
        ioModuleButton->setCheckable(true);
        ioModuleButton->setChecked(false);
        ioModuleButton->setProperty(Qn::NoBlockMotionSelection, true);
        ioModuleButton->setToolTip(tr("IO Module"));
        connect(ioModuleButton, &QnImageButtonWidget::toggled, this, &QnMediaResourceWidget::at_ioModuleButton_toggled);
        buttonBar()->addButton(IoModuleButton, ioModuleButton);
    }

    if (qnRuntime->isDevMode()) {
        QnImageButtonWidget *debugScreenshotButton = new QnImageButtonWidget();
        debugScreenshotButton->setIcon(qnSkin->icon("item/screenshot.png"));
        debugScreenshotButton->setCheckable(false);
        debugScreenshotButton->setProperty(Qn::NoBlockMotionSelection, true);
        debugScreenshotButton->setToolTip(lit("Debug set of screenshots"));
        connect(debugScreenshotButton, &QnImageButtonWidget::clicked, this, [this] {
            menu()->trigger(Qn::TakeScreenshotAction, QnActionParameters(this).withArgument<QString>(Qn::FileNameRole, lit("_DEBUG_SCREENSHOT_KEY_")));
        });
        buttonBar()->addButton(DbgScreenshotButton, debugScreenshotButton);
    }

}

const QnMediaResourcePtr &QnMediaResourceWidget::resource() const {
    return m_resource;
}

QPoint QnMediaResourceWidget::mapToMotionGrid(const QPointF &itemPos) {
    QPointF gridPosF(cwiseDiv(itemPos, cwiseDiv(size(), motionGridSize())));
    QPoint gridPos(qFuzzyFloor(gridPosF.x()), qFuzzyFloor(gridPosF.y()));

    return bounded(gridPos, QRect(QPoint(0, 0), motionGridSize()));
}

QPointF QnMediaResourceWidget::mapFromMotionGrid(const QPoint &gridPos) {
    return cwiseMul(gridPos, cwiseDiv(size(), motionGridSize()));
}

QSize QnMediaResourceWidget::motionGridSize() const {
    return cwiseMul(channelLayout()->size(), QSize(MD_WIDTH, MD_HEIGHT));
}

QPoint QnMediaResourceWidget::channelGridOffset(int channel) const {
    return cwiseMul(channelLayout()->position(channel), QSize(MD_WIDTH, MD_HEIGHT));
}

void QnMediaResourceWidget::suspendHomePtzController() {
    if (m_homePtzController)
        m_homePtzController->suspend();
}

void QnMediaResourceWidget::resumeHomePtzController() {
    if (m_homePtzController && options().testFlag(DisplayDewarped) && display()->camDisplay()->isRealTimeSource())
        m_homePtzController->resume();
}

const QList<QRegion> &QnMediaResourceWidget::motionSelection() const {
    return m_motionSelection;
}

bool QnMediaResourceWidget::isMotionSelectionEmpty() const {
    foreach(const QRegion &region, m_motionSelection)
        if(!region.isEmpty())
            return false;
    return true;
}

void QnMediaResourceWidget::addToMotionSelection(const QRect &gridRect) {
    ensureMotionSensitivity();

    bool changed = false;

    for (int i = 0; i < channelCount(); ++i) {
        QRect rect = gridRect.translated(-channelGridOffset(i)).intersected(QRect(0, 0, MD_WIDTH, MD_HEIGHT));
        if (rect.isEmpty())
            continue;

        QRegion selection;
        selection += rect;
        selection -= m_motionSensitivity[i].getMotionMask();

        if(!selection.isEmpty()) {
            if(changed) {
                /* In this case we don't need to bother comparing old & new selection regions. */
                m_motionSelection[i] += selection;
            } else {
                QRegion oldSelection = m_motionSelection[i];
                m_motionSelection[i] += selection;
                changed |= (oldSelection != m_motionSelection[i]);
            }
        }
    }

    if(changed){
        invalidateMotionSelectionCache();
        emit motionSelectionChanged();
    }
}

void QnMediaResourceWidget::clearMotionSelection() {
    if(isMotionSelectionEmpty())
        return;

    for (int i = 0; i < m_motionSelection.size(); ++i)
        m_motionSelection[i] = QRegion();

    invalidateMotionSelectionCache();
    emit motionSelectionChanged();
}

void QnMediaResourceWidget::setMotionSelection(const QList<QRegion> &regions) {
    if (regions.size() != m_motionSelection.size()) {
        qWarning() << "invalid motion selection list";
        return;
    }

    m_motionSelection = regions;
    invalidateMotionSelectionCache();
    emit motionSelectionChanged();
}

void QnMediaResourceWidget::invalidateMotionSensitivity() {
    m_motionSensitivityValid = false;
}

void QnMediaResourceWidget::ensureMotionSensitivity() const {
    if(m_motionSensitivityValid)
        return;

    if (m_camera) {
        m_motionSensitivity = m_camera->getMotionRegionList();

        if(m_motionSensitivity.size() != channelCount()) {
            qnWarning("Camera '%1' returned a motion sensitivity list of invalid size.", m_camera->getName());
            qnResizeList(m_motionSensitivity, channelCount());
        }
    } else if(m_resource->toResource()->hasFlags(Qn::motion)) {
        for(int i = 0, count = channelCount(); i < count; i++)
            m_motionSensitivity.push_back(QnMotionRegion());
    } else {
        m_motionSensitivity.clear();
    }

    m_motionSensitivityValid = true;
}

bool QnMediaResourceWidget::addToMotionSensitivity(const QRect &gridRect, int sensitivity) {
    ensureMotionSensitivity();

    bool changed = false;
    if (m_camera) {
        QnConstResourceVideoLayoutPtr layout = m_camera->getVideoLayout();

        for (int i = 0; i < layout->channelCount(); ++i) {
            QRect r(0, 0, MD_WIDTH, MD_HEIGHT);
            r.translate(channelGridOffset(i));
            r = gridRect.intersected(r);
            r.translate(-channelGridOffset(i));
            if (!r.isEmpty()) {
                m_motionSensitivity[i].addRect(sensitivity, r);
                changed = true;
            }
        }
    }

    if(sensitivity == 0)
        invalidateBinaryMotionMask();

    return changed;
}

bool QnMediaResourceWidget::setMotionSensitivityFilled(const QPoint &gridPos, int sensitivity) {
    ensureMotionSensitivity();

    int channel =0;
    QPoint channelPos = gridPos;
    if (m_camera) {
        QnConstResourceVideoLayoutPtr layout = m_camera->getVideoLayout();

        for (int i = 0; i < layout->channelCount(); ++i) {
            QRect r(channelGridOffset(i), QSize(MD_WIDTH, MD_HEIGHT));
            if (r.contains(channelPos)) {
                channelPos -= r.topLeft();
                channel = i;
                break;
            }
        }
    }
    return m_motionSensitivity[channel].updateSensitivityAt(channelPos, sensitivity);
}

void QnMediaResourceWidget::clearMotionSensitivity() {
    for(int i = 0; i < channelCount(); i++)
        m_motionSensitivity[i] = QnMotionRegion();
    m_motionSensitivityValid = true;

    invalidateBinaryMotionMask();
}

const QList<QnMotionRegion> &QnMediaResourceWidget::motionSensitivity() const {
    ensureMotionSensitivity();

    return m_motionSensitivity;
}

void QnMediaResourceWidget::ensureBinaryMotionMask() const {
    if(m_binaryMotionMaskValid)
        return;

    ensureMotionSensitivity();
    for (int i = 0; i < channelCount(); ++i)
        QnMetaDataV1::createMask(m_motionSensitivity[i].getMotionMask(), reinterpret_cast<char *>(m_binaryMotionMask[i]));
}

void QnMediaResourceWidget::invalidateBinaryMotionMask() {
    m_binaryMotionMaskValid = false;
}

void QnMediaResourceWidget::ensureMotionSelectionCache() {
    if (m_motionSelectionCacheValid)
        return;

    for (int i = 0; i < channelCount(); ++i){
        QPainterPath path;
        path.addRegion(m_motionSelection[i]);
        m_motionSelectionPathCache[i] = path.simplified();
    }
}

void QnMediaResourceWidget::invalidateMotionSelectionCache() {
    m_motionSelectionCacheValid = false;
}

void QnMediaResourceWidget::setDisplay(const QnResourceDisplayPtr &display) {
    if(display == m_display)
        return;

    if(m_display) {
        m_display->removeRenderer(m_renderer);
        disconnect(m_display->camDisplay(), NULL, this, NULL);
    }

    m_display = display;

    if(m_display) {
        connect(m_display->camDisplay(), SIGNAL(stillImageChanged()), this, SLOT(updateButtonsVisibility()));
        connect(m_display->camDisplay(), SIGNAL(liveMode(bool)), this, SLOT(at_camDisplay_liveChanged()));
        connect(m_resource->toResource(),SIGNAL(videoLayoutChanged(const QnResourcePtr &)), this, SLOT(at_videoLayoutChanged()));

        connect(m_display->camDisplay(), &QnCamDisplay::liveMode, this, [this](bool /* live */)
        {
            updateIoModuleVisibility(true);
        });

        setChannelLayout(m_display->videoLayout());
        m_display->addRenderer(m_renderer);
        m_renderer->setChannelCount(m_display->videoLayout()->channelCount());
        updateCustomAspectRatio();
    } else {
        setChannelLayout(QnConstResourceVideoLayoutPtr(new QnDefaultResourceVideoLayout()));
        m_renderer->setChannelCount(0);
    }

    bool hasVideo = m_resource->hasVideo(m_display ? m_display->mediaProvider() : nullptr);
    setOption(QnResourceWidget::WindowRotationForbidden, !hasVideo);

    emit displayChanged();
}

void QnMediaResourceWidget::at_videoLayoutChanged()
{
    setChannelLayout(m_display->videoLayout());
}

void QnMediaResourceWidget::updateDisplay() {
    QnMediaResourceWidget *zoomTargetWidget = dynamic_cast<QnMediaResourceWidget *>(this->zoomTargetWidget());

    QnResourceDisplayPtr display;
    if (zoomTargetWidget) {
        display = zoomTargetWidget->display();
    } else {
        display = QnResourceDisplayPtr(new QnResourceDisplay(m_resource->toResourcePtr(), this));
    }

    setDisplay(display);
}

void QnMediaResourceWidget::updateIconButton() {
    if (!zoomRect().isNull()) {
        iconButton()->setVisible(true);
        iconButton()->setIcon(qnSkin->icon("item/zoom_window_hovered.png"));
        iconButton()->setToolTip(tr("Zoom Window"));
        return;
    }

    if(!m_camera) {
        iconButton()->setVisible(false);
        return;
    }

    int recordingMode = QnRecordingStatusHelper::currentRecordingMode(context(), m_camera);
    QIcon recIcon = QnRecordingStatusHelper::icon(recordingMode);
    iconButton()->setVisible(!recIcon.isNull());
    iconButton()->setIcon(recIcon);
    iconButton()->setToolTip(QnRecordingStatusHelper::tooltip(recordingMode));
}

void QnMediaResourceWidget::updateRendererEnabled() {
    if(m_resource->toResourcePtr()->flags() & Qn::still_image)
        return;

    for(int channel = 0; channel < channelCount(); channel++)
        m_renderer->setEnabled(channel, !exposedRect(channel, true, true, false).isEmpty());
}

ImageCorrectionParams QnMediaResourceWidget::imageEnhancement() const {
    return item()->imageEnhancement();
}

void QnMediaResourceWidget::setImageEnhancement(const ImageCorrectionParams &imageEnhancement) {
    buttonBar()->button(EnhancementButton)->setChecked(imageEnhancement.enabled);
    item()->setImageEnhancement(imageEnhancement);
    m_renderer->setImageCorrection(imageEnhancement);
}

// -------------------------------------------------------------------------- //
// Painting
// -------------------------------------------------------------------------- //
void QnMediaResourceWidget::paint(QPainter *painter, const QStyleOptionGraphicsItem *option, QWidget *widget) {
    base_type::paint(painter, option, widget);

    updateRendererEnabled();

    for(int channel = 0; channel < channelCount(); channel++)
        m_renderer->setDisplayedRect(channel, exposedRect(channel, true, true, true));

	updateInfoTextLater();
}

Qn::RenderStatus QnMediaResourceWidget::paintChannelBackground(QPainter *painter, int channel, const QRectF &channelRect, const QRectF &paintRect) {
    QnGlNativePainting::begin(m_renderer->glContext(),painter);

    qreal opacity = effectiveOpacity();
    bool opaque = qFuzzyCompare(opacity, 1.0);
    // always use blending for images --gdm
    if(!opaque || (resource()->toResource()->flags() & Qn::still_image)) {
        glEnable(GL_BLEND);
        glBlendFunc(GL_SRC_ALPHA, GL_ONE_MINUS_SRC_ALPHA);
    }

    QRectF sourceRect = toSubRect(channelRect, paintRect);
    Qn::RenderStatus result = m_renderer->paint(channel, sourceRect, paintRect, effectiveOpacity());
    m_paintedChannels[channel] = true;

    /* There is no need to restore blending state before invoking endNativePainting. */
    QnGlNativePainting::end(painter);

    if(result != Qn::NewFrameRendered && result != Qn::OldFrameRendered)
        painter->fillRect(paintRect, palette().color(QPalette::Window));

    return result;
}

void QnMediaResourceWidget::paintChannelForeground(QPainter *painter, int channel, const QRectF &rect) {
    if (options() & DisplayMotion) {
        ensureMotionSelectionCache();

        paintMotionGrid(painter, channel, rect, m_renderer->lastFrameMetadata(channel));
        paintMotionSensitivity(painter, channel, rect);

        /* Motion selection. */
        if(!m_motionSelection[channel].isEmpty()) {
            QColor color = toTransparent(qnGlobals->mrsColor(), 0.2);
            paintFilledRegionPath(painter, rect, m_motionSelectionPathCache[channel], color, color);
        }
    }
}

void QnMediaResourceWidget::paintMotionGrid(QPainter *painter, int channel, const QRectF &rect, const QnMetaDataV1Ptr &motion) {
    // 5-7 fps

    ensureMotionSensitivity();

    qreal xStep = rect.width() / MD_WIDTH;
    qreal yStep = rect.height() / MD_HEIGHT;

    QVector<QPointF> gridLines[2];

    if (motion && motion->channelNumber == (quint32)channel) {
        // 2-3 fps

        ensureBinaryMotionMask();
        motion->removeMotion(m_binaryMotionMask[channel]);

        /* Horizontal lines. */
        for (int y = 1; y < MD_HEIGHT; ++y) {
            bool isMotion = motion->isMotionAt(0, y - 1) || motion->isMotionAt(0, y);
            gridLines[isMotion] << QPointF(0, y * yStep);
            int x = 1;
            while(x < MD_WIDTH){
                while (x < MD_WIDTH && isMotion == (motion->isMotionAt(x, y - 1) || motion->isMotionAt(x, y)) )
                    x++;
                gridLines[isMotion] << QPointF(x * xStep, y * yStep);
                if (x < MD_WIDTH){
                    isMotion = !isMotion;
                    gridLines[isMotion] << QPointF(x * xStep, y * yStep);
                }
            }
        }

        /* Vertical lines. */
        for (int x = 1; x < MD_WIDTH; ++x) {
            bool isMotion = motion->isMotionAt(x - 1, 0) || motion->isMotionAt(x, 0);
            gridLines[isMotion] << QPointF(x * xStep, 0);
            int y = 1;
            while(y < MD_HEIGHT){
                while (y < MD_HEIGHT && isMotion == (motion->isMotionAt(x - 1, y) || motion->isMotionAt(x, y)) )
                    y++;
                gridLines[isMotion] << QPointF(x * xStep, y * yStep);
                if (y < MD_HEIGHT){
                    isMotion = !isMotion;
                    gridLines[isMotion] << QPointF(x * xStep, y * yStep);
                }
            }
        }
    } else {
        for (int x = 1; x < MD_WIDTH; ++x)
            gridLines[0] << QPointF(x * xStep, 0.0) << QPointF(x * xStep, rect.height());
        for (int y = 1; y < MD_HEIGHT; ++y)
            gridLines[0] << QPointF(0.0, y * yStep) << QPointF(rect.width(), y * yStep);
    }


    QnScopedPainterTransformRollback transformRollback(painter);
    painter->translate(rect.topLeft());

    QnScopedPainterPenRollback penRollback(painter);
    painter->setPen(QPen(QColor(255, 255, 255, 16), 0.0));
    painter->drawLines(gridLines[0]);

    painter->setPen(QPen(QColor(255, 0, 0, 128), 0.0));
    painter->drawLines(gridLines[1]);
}

void QnMediaResourceWidget::paintFilledRegionPath(QPainter *painter, const QRectF &rect, const QPainterPath &path, const QColor &color, const QColor &penColor) {
    // 4-6 fps

    QnScopedPainterTransformRollback transformRollback(painter); Q_UNUSED(transformRollback);
    QnScopedPainterBrushRollback brushRollback(painter, color); Q_UNUSED(brushRollback);
    QnScopedPainterPenRollback penRollback(painter); Q_UNUSED(penRollback);

    painter->translate(rect.topLeft());
    painter->scale(rect.width() / MD_WIDTH, rect.height() / MD_HEIGHT);
    painter->setPen(QPen(penColor, 0.0));
    painter->drawPath(path);
}

void QnMediaResourceWidget::paintMotionSensitivityIndicators(QPainter *painter, int channel, const QRectF &rect, const QnMotionRegion &region) {
    Q_UNUSED(channel)
    qreal xStep = rect.width() / MD_WIDTH;
    qreal yStep = rect.height() / MD_HEIGHT;
    qreal offset = xStep * 0.1;
    qreal fontIncrement = 1.2;

    painter->setPen(Qt::black);
    QFont font;
    font.setPointSizeF(yStep * fontIncrement);
    font.setBold(true);
    painter->setFont(font);

    for (int sensitivity = QnMotionRegion::MIN_SENSITIVITY + 1; sensitivity <= QnMotionRegion::MAX_SENSITIVITY; ++sensitivity) {
        auto rects = region.getRectsBySens(sensitivity);
        if (rects.isEmpty())
            continue;

        m_sensStaticText[sensitivity].prepare(painter->transform(), font);
        foreach(const QRect &rect, rects) {
            if (rect.width() < 2 || rect.height() < 2)
                continue;

            int x = rect.left(), y = rect.top();
            painter->drawStaticText(x * xStep + offset, y * yStep, m_sensStaticText[sensitivity]);
        }
    }
}

void QnMediaResourceWidget::paintMotionSensitivity(QPainter *painter, int channel, const QRectF &rect) {
    ensureMotionSensitivity();

    if (options() & DisplayMotionSensitivity) {
        for (int i = QnMotionRegion::MIN_SENSITIVITY; i <= QnMotionRegion::MAX_SENSITIVITY; ++i) {
            QColor color = i > 0 ? QColor(100 +  i * 3, 16 * (10 - i), 0, 96 + i * 2) : qnGlobals->motionMaskColor();
            QPainterPath path = m_motionSensitivity[channel].getRegionBySensPath(i);
            paintFilledRegionPath(painter, rect, path, color, Qt::black);
        }

        paintMotionSensitivityIndicators(painter, channel, rect, m_motionSensitivity[channel]);
    } else {
        paintFilledRegionPath(painter, rect, m_motionSensitivity[channel].getMotionMaskPath(), qnGlobals->motionMaskColor(), qnGlobals->motionMaskColor());
    }
}

QnPtzControllerPtr QnMediaResourceWidget::ptzController() const {
    return m_ptzController;
}

QnMediaDewarpingParams QnMediaResourceWidget::dewarpingParams() const {
    return m_dewarpingParams;
}

void QnMediaResourceWidget::setDewarpingParams(const QnMediaDewarpingParams &params) {
    if (m_dewarpingParams == params)
        return;
    m_dewarpingParams = params;

    emit dewarpingParamsChanged();
}

float QnMediaResourceWidget::visualAspectRatio() const {
    if (!resource())
        return base_type::visualAspectRatio();

    qreal customAspectRatio = resource()->customAspectRatio();
    if (qFuzzyIsNull(customAspectRatio))
        return base_type::visualAspectRatio();

    qreal aspectRatio = customAspectRatio;
    if (zoomRect().isNull())
        aspectRatio *= QnGeometry::aspectRatio(channelLayout()->size());

    return QnAspectRatio::isRotated90(rotation()) ? 1 / aspectRatio : aspectRatio;
}

float QnMediaResourceWidget::defaultVisualAspectRatio() const {
    if (!item())
        return base_type::defaultVisualAspectRatio();

    if (item()->layout() && item()->layout()->hasCellAspectRatio())
        return item()->layout()->cellAspectRatio();

    return qnGlobals->defaultLayoutCellAspectRatio();
}


// -------------------------------------------------------------------------- //
// Handlers
// -------------------------------------------------------------------------- //
int QnMediaResourceWidget::helpTopicAt(const QPointF &) const {

    auto isIoModule = [this]() {
        if (!m_resource->toResource()->flags().testFlag(Qn::io_module))
            return false;
         
        if (m_camera 
            && m_display 
            && !m_camera->hasVideo(m_display->mediaProvider()))
                return true;

        return (m_ioModuleOverlayWidget && overlayWidgetVisibility(m_ioModuleOverlayWidget) == OverlayVisibility::Visible);
    };

    if (action(Qn::ToggleTourModeAction)->isChecked())
        return Qn::MainWindow_Scene_TourInProgress_Help;

    Qn::ResourceStatusOverlay statusOverlay = statusOverlayWidget()->statusOverlay();

    if (statusOverlay == Qn::AnalogWithoutLicenseOverlay) {
        return Qn::MainWindow_MediaItem_AnalogLicense_Help;
    } else if (statusOverlay == Qn::OfflineOverlay) {
        return Qn::MainWindow_MediaItem_Diagnostics_Help;
    } else if(statusOverlay == Qn::UnauthorizedOverlay) {
        return Qn::MainWindow_MediaItem_Unauthorized_Help;
    } else if (statusOverlay == Qn::IoModuleDisabledOverlay) {
        return Qn::IOModules_Help;
    } else if(options() & ControlPtz) {
        if(m_dewarpingParams.enabled) {
            return Qn::MainWindow_MediaItem_Dewarping_Help;
        } else {
            return Qn::MainWindow_MediaItem_Ptz_Help;
        }
        return Qn::MainWindow_MediaItem_Ptz_Help;
    } else if(!zoomRect().isNull()) {
        return Qn::MainWindow_MediaItem_ZoomWindows_Help;
    } else if(options() & DisplayMotionSensitivity) {
        return Qn::CameraSettings_Motion_Help;
    } else if(options() & DisplayMotion) {
        return Qn::MainWindow_MediaItem_SmartSearch_Help;
    } else if (isIoModule()){
        return Qn::IOModules_Help;
    } else if(m_resource->toResource()->flags() & Qn::local) {
        return Qn::MainWindow_MediaItem_Local_Help;
    } else if (m_camera && m_camera->isDtsBased()) {
        return Qn::MainWindow_MediaItem_AnalogCamera_Help;
    }
    else {
        return Qn::MainWindow_MediaItem_Help;
    }
}

void QnMediaResourceWidget::channelLayoutChangedNotify() {
    base_type::channelLayoutChangedNotify();

    qnResizeList(m_motionSelection, channelCount());
    qnResizeList(m_motionSelectionPathCache, channelCount());
    qnResizeList(m_motionSensitivity, channelCount());
    qnResizeList(m_paintedChannels, channelCount());

    while(m_binaryMotionMask.size() > channelCount()) {
        qFreeAligned(m_binaryMotionMask.back());
        m_binaryMotionMask.pop_back();
    }
    while(m_binaryMotionMask.size() < channelCount()) {
        m_binaryMotionMask.push_back(static_cast<__m128i *>(qMallocAligned(MD_WIDTH * MD_HEIGHT / 8, 32)));
        memset(m_binaryMotionMask.back(), 0, MD_WIDTH * MD_HEIGHT / 8);
    }

    updateAspectRatio();
}

void QnMediaResourceWidget::channelScreenSizeChangedNotify() {
    base_type::channelScreenSizeChangedNotify();

    m_renderer->setChannelScreenSize(channelScreenSize());
}

void QnMediaResourceWidget::optionsChangedNotify(Options changedFlags) {
    if(changedFlags & DisplayMotion) {
        if (QnAbstractArchiveReader *reader = m_display->archiveReader())
            reader->setSendMotion(options() & DisplayMotion);

        buttonBar()->setButtonsChecked(MotionSearchButton, options() & DisplayMotion);

        if(options() & DisplayMotion) {
            setProperty(Qn::MotionSelectionModifiers, 0);
        } else {
            setProperty(Qn::MotionSelectionModifiers, QVariant()); /* Use defaults. */
        }
    }

    if(changedFlags & (DisplayMotion | DisplayMotionSensitivity | ControlZoomWindow))
        updateCursor();

    base_type::optionsChangedNotify(changedFlags);
}

QString QnMediaResourceWidget::calculateInfoText() const {
    qreal fps = 0.0;
    qreal mbps = 0.0;

    for(int i = 0; i < channelCount(); i++) {
        const QnStatistics *statistics = m_display->mediaProvider()->getStatistics(i);
        if (statistics->isConnectionLost()) //TODO: #GDM check does not work, case #3993
            continue;
        fps = qMax(fps, static_cast<qreal>(statistics->getFrameRate()));
        mbps += statistics->getBitrateMbps();
    }

    QSize size = m_display->camDisplay()->getRawDataSize();
    size.setWidth(size.width() * m_display->camDisplay()->channelsCount());

    QString codecString;
    if(QnMediaContextPtr codecContext = m_display->mediaProvider()->getCodecContext()) {
        codecString = codecContext->codecName();
        if(!codecString.isEmpty())
            codecString = lit(" (%1)").arg(codecString);
    }

    QString hqLqString;
#ifdef QN_MEDIA_RESOURCE_WIDGET_SHOW_HI_LO_RES
    if (m_resource->hasVideo(m_display->mediaProvider()) && !(m_resource->toResource()->flags() & Qn::local))
        hqLqString = (m_renderer->isLowQualityImage(0)) ? tr("Low-Res") : tr("Hi-Res");
#endif

    QString timeString;
    if (m_resource->toResource()->flags() & Qn::utc)
    { 
        /* Do not show time for regular media files. */
        timeString = m_display->camDisplay()->isRealTimeSource() 
            ? tr("LIVE") 
            : QDateTime::fromMSecsSinceEpoch(getDisplayTimeMs()).toString(lit("yyyy-MM-dd hh:mm:ss"));
        
    }
    if (m_resource->hasVideo(m_display->mediaProvider()))
    {
        return lit(" %1x%2 %3fps @ %4Mbps%5 %6\t%7")
            .arg(size.width())
            .arg(size.height())
            .arg(fps, 0, 'f', 2)
            .arg(mbps, 0, 'f', 2)
            .arg(codecString)
            .arg(hqLqString)
            .arg(timeString);
    }
    else
    {
        return lit(" %1Mbps%2 %3\t%4")
            .arg(mbps, 0, 'f', 2)
            .arg(codecString)
            .arg(hqLqString)
            .arg(timeString);
    }
}

QString QnMediaResourceWidget::calculateTitleText() const {
    QnPtzObject activeObject;
    QString activeObjectName;
    if(m_ptzController->getActiveObject(&activeObject) && activeObject.type == Qn::TourPtzObject && getPtzObjectName(m_ptzController, activeObject, &activeObjectName)) {
        return tr("%1 (Tour \"%2\" is active)").arg(m_resource->toResourcePtr()->getName()).arg(activeObjectName);
    } else {
        return m_resource->toResourcePtr()->getName();
    }
}

QnResourceWidget::Buttons QnMediaResourceWidget::calculateButtonsVisibility() const {
    Buttons result = base_type::calculateButtonsVisibility();
    bool hasVideo = m_resource->hasVideo(m_display->mediaProvider());

    if (qnRuntime->isDevMode())
        result |= DbgScreenshotButton;

    if(hasVideo && !(resource()->toResource()->flags() & Qn::still_image))
        result |= ScreenshotButton;

    bool rgbImage = false;
    QString url = resource()->toResource()->getUrl().toLower();

    // TODO: #Elric totally evil. Button availability should be based on actual 
    // colorspace value, better via some function in enhancement implementation,
    // and not on file extension checks!
    if(((resource()->toResource()->flags() & Qn::still_image)) && !url.endsWith(lit(".jpg")) && !url.endsWith(lit(".jpeg"))) 
        rgbImage = true;
    if (!rgbImage && hasVideo)
        result |= EnhancementButton;

    if (!zoomRect().isNull())
        return result;

    if (hasVideo && resource()->toResource()->hasFlags(Qn::motion))
        result |= MotionSearchButton;

    bool isExportedLayout = item() 
        && item()->layout() 
        && snapshotManager()->isFile(item()->layout()->resource());

    bool isPreviewSearchLayout = item() 
        && item()->layout() 
        && item()->layout()->data().contains(Qn::LayoutSearchStateRole);

    if(m_camera
        && m_camera->hasPtzCapabilities(Qn::ContinuousPtzCapabilities)
        && !m_camera->hasPtzCapabilities(Qn::VirtualPtzCapability)
        && accessController()->hasPermissions(m_resource->toResourcePtr(), Qn::WritePtzPermission)
        && !isExportedLayout
        && !isPreviewSearchLayout
    ) {
        result |= PtzButton;
    }
    
    if (m_dewarpingParams.enabled) {
        result |= FishEyeButton;
        result &= ~PtzButton;
    }

    if ((resource()->toResource()->hasFlags(Qn::io_module)))
    {
        if (hasVideo)
            result |= IoModuleButton;
    }

    if (!(qnSettings->lightMode() & Qn::LightModeNoZoomWindows) && hasVideo) {
        if(item()
                && item()->layout()
                && accessController()->hasPermissions(item()->layout()->resource(), Qn::WritePermission | Qn::AddRemoveItemsPermission)
                )
            result |= ZoomWindowButton;
    }

    return result;
}

QCursor QnMediaResourceWidget::calculateCursor() const {
    if((options() & (DisplayMotion | DisplayMotionSensitivity | ControlZoomWindow)) || (QApplication::keyboardModifiers() & Qt::ShiftModifier)) {
        return Qt::CrossCursor;
    } else {
        return base_type::calculateCursor();
    }
}

Qn::ResourceStatusOverlay QnMediaResourceWidget::calculateStatusOverlay() const {
    if (qnRuntime->isVideoWallMode() && !QnVideoWallLicenseUsageHelper().isValid()) 
        return Qn::VideowallWithoutLicenseOverlay;

    QnResourcePtr resource = m_display->resource();

    /// TODO: #ynikitenkov It needs to refactor error\status overlays totally!
    const ResourceStates states = getResourceStates();

    if (m_camera && m_camera->hasFlags(Qn::io_module))
    {
        if (states.isOffline)
            return Qn::OfflineOverlay;

        if (states.isUnauthorized)
            return Qn::UnauthorizedOverlay;

        if (!states.isRealTimeSource)
            return Qn::NoVideoDataOverlay;
            
        if (m_ioCouldBeShown) /// If vidget could be shown then licences Ok
            return Qn::EmptyOverlay;


        const bool buttonIsVisible = (buttonBar()->visibleButtons() & IoModuleButton);
        const QnImageButtonWidget * const button = buttonBar()->button(IoModuleButton);
        const bool licenceError = (!button || button->isChecked() || !buttonIsVisible); /// Io is invisble in this case if licence error
        const bool isNotZoomWindow = zoomRect().isNull();

        if (licenceError && isNotZoomWindow)
            return Qn::IoModuleDisabledOverlay;
    } 

    if (resource->hasFlags(Qn::SINGLE_SHOT)) {
        if (resource->getStatus() == Qn::Offline)
            return Qn::NoDataOverlay;
        if (m_display->camDisplay()->isStillImage() && m_display->camDisplay()->isEOFReached())
            return Qn::NoDataOverlay;
        return Qn::EmptyOverlay;
    } else if (resource->hasFlags(Qn::ARCHIVE) && resource->getStatus() == Qn::Offline) {
        return Qn::NoDataOverlay;

        
    } else if (states.isOffline) {
        return Qn::OfflineOverlay;
    } else if (states.isUnauthorized) {
        return Qn::UnauthorizedOverlay;
    } else if (m_camera && m_camera->isDtsBased() && !m_camera->isLicenseUsed()) {
        return Qn::AnalogWithoutLicenseOverlay;
    } else if (m_display->isPaused() && (options() & DisplayActivity)) {
        if (!qnRuntime->isVideoWallMode())
            return Qn::PausedOverlay;
        return Qn::EmptyOverlay;
    } else if (m_display->camDisplay()->isLongWaiting()) {
        if (m_display->camDisplay()->isEOFReached())
            return Qn::NoDataOverlay;
        QnCachingCameraDataLoader *loader = context()->instance<QnCameraDataManager>()->loader(m_resource, false);
        if (loader && loader->periods(Qn::RecordingContent).containTime(m_display->camDisplay()->getExternalTime() / 1000))
            return base_type::calculateStatusOverlay(Qn::Online, states.hasVideo);
        else
            return Qn::NoDataOverlay;
    } else if (m_display->isPaused()) {
        if (m_display->camDisplay()->isEOFReached())
            return Qn::NoDataOverlay;
        else if (!states.hasVideo)
            return Qn::NoVideoDataOverlay;
        else
            return Qn::EmptyOverlay;
    } else {
        return base_type::calculateStatusOverlay(Qn::Online, states.hasVideo);
    }
}

void QnMediaResourceWidget::at_resource_resourceChanged() {
    invalidateMotionSensitivity();
}

void QnMediaResourceWidget::at_resource_propertyChanged(const QnResourcePtr &resource, const QString &key) {
    Q_UNUSED(resource);
    if (key == QnMediaResource::customAspectRatioKey())
        updateCustomAspectRatio();
}

void QnMediaResourceWidget::updateAspectRatio() {
    if(!m_renderer)
        return; /* Not yet initialized. */

    QSize sourceSize = m_renderer->sourceSize();

    qreal dewarpingRatio = item() && item()->dewarpingParams().enabled && m_dewarpingParams.enabled
            ? item()->dewarpingParams().panoFactor
            : 1.0;

    QString resourceId;
    if (const QnNetworkResource *networkResource = dynamic_cast<const QnNetworkResource*>(resource()->toResource()))
        resourceId = networkResource->getPhysicalId();

    if(sourceSize.isEmpty()) {
        qreal aspectRatio = resourceId.isEmpty()
                            ? defaultAspectRatio()
                            : qnSettings->resourceAspectRatios().value(resourceId, defaultAspectRatio());
        if (dewarpingRatio > 1)
            setAspectRatio(dewarpingRatio);
        else
            setAspectRatio(aspectRatio);
    } else {
        qreal aspectRatio = QnGeometry::aspectRatio(sourceSize) *
                            QnGeometry::aspectRatio(channelLayout()->size()) *
                            (zoomRect().isNull() ? 1.0 : QnGeometry::aspectRatio(zoomRect()));


        if (dewarpingRatio > 1)
            setAspectRatio(dewarpingRatio);
        else
            setAspectRatio(aspectRatio);

        if (!resourceId.isEmpty()) {
            QnAspectRatioHash aspectRatios = qnSettings->resourceAspectRatios();
            aspectRatios.insert(resourceId, aspectRatio);
            qnSettings->setResourceAspectRatios(aspectRatios);
        }
    }
}

void QnMediaResourceWidget::at_camDisplay_liveChanged() {
    bool isLive = m_display->camDisplay()->isRealTimeSource();

    if (!isLive) {
        buttonBar()->setButtonsChecked(PtzButton, false);
        suspendHomePtzController();
    } else {
        resumeHomePtzController();
    }
}

void QnMediaResourceWidget::at_screenshotButton_clicked() {
    menu()->trigger(Qn::TakeScreenshotAction, this);
}

void QnMediaResourceWidget::at_searchButton_toggled(bool checked) {
    setOption(DisplayMotion, checked);

    if(checked)
        buttonBar()->setButtonsChecked(PtzButton | FishEyeButton | ZoomWindowButton, false);
}

void QnMediaResourceWidget::at_ptzButton_toggled(bool checked) {
    bool ptzEnabled = 
        checked && (m_camera && (m_camera->getPtzCapabilities() & Qn::ContinuousPtzCapabilities));

    setOption(ControlPtz, ptzEnabled);
    setOption(DisplayCrosshair, ptzEnabled);
    if(checked) {
        buttonBar()->setButtonsChecked(MotionSearchButton | ZoomWindowButton, false);
        action(Qn::JumpToLiveAction)->trigger(); // TODO: #Elric evil hack! Won't work if SYNC is off and this item is not selected?
    }
}

void QnMediaResourceWidget::at_fishEyeButton_toggled(bool checked) {
    QnItemDewarpingParams params = item()->dewarpingParams();
    params.enabled = checked;
    item()->setDewarpingParams(params); // TODO: #Elric #PTZ move to instrument

    setOption(DisplayDewarped, checked);
    if (checked) {
        setOption(DisplayMotion, false);
        resumeHomePtzController();
    } else {
        /* Stop all ptz activity. */
        ptzController()->continuousMove(QVector3D(0, 0, 0));
        suspendHomePtzController();
    }

    updateButtonsVisibility();
}

void QnMediaResourceWidget::at_zoomWindowButton_toggled(bool checked) {
    setOption(ControlZoomWindow, checked);

    if(checked)
        buttonBar()->setButtonsChecked(PtzButton | FishEyeButton | MotionSearchButton, false);
}

void QnMediaResourceWidget::at_histogramButton_toggled(bool checked) {
    ImageCorrectionParams params = item()->imageEnhancement();
    if (params.enabled == checked)
        return;

    params.enabled = checked;
    setImageEnhancement(params);
}

void QnMediaResourceWidget::at_ioModuleButton_toggled(bool checked) {
    Q_UNUSED(checked);
    if (m_ioModuleOverlayWidget)
        updateIoModuleVisibility(true);
}

void QnMediaResourceWidget::at_renderWatcher_widgetChanged(QnResourceWidget *widget) {
    if(widget == this)
        updateRendererEnabled();
}

void QnMediaResourceWidget::at_zoomRectChanged() {
    updateButtonsVisibility();
    updateAspectRatio();
    updateIconButton();

    // TODO: #PTZ probably belongs to instrument.
    if (options() & DisplayDewarped)
        m_ptzController->absoluteMove(Qn::LogicalPtzCoordinateSpace, QnFisheyePtzController::positionFromRect(m_dewarpingParams, zoomRect()), 2.0);
}

void QnMediaResourceWidget::at_ptzController_changed(Qn::PtzDataFields fields) {
    if(fields & Qn::CapabilitiesPtzField)
        updateButtonsVisibility();
    if(fields & (Qn::ActiveObjectPtzField | Qn::ToursPtzField))
        updateTitleText();
}

void QnMediaResourceWidget::updateDewarpingParams() {
    if (m_dewarpingParams == m_resource->getDewarpingParams())
        return;

    m_dewarpingParams = m_resource->getDewarpingParams();
    emit dewarpingParamsChanged();
}

void QnMediaResourceWidget::updateFisheye() {
    QnItemDewarpingParams itemParams = item()->dewarpingParams();
    bool enabled = itemParams.enabled;

    bool fisheyeEnabled = enabled && m_dewarpingParams.enabled;

    setOption(ControlPtz, fisheyeEnabled && zoomRect().isEmpty());
    setOption(DisplayCrosshair, fisheyeEnabled && zoomRect().isEmpty());
    setOption(DisplayDewarped, fisheyeEnabled);
    if (fisheyeEnabled && buttonBar()->button(FishEyeButton))
        buttonBar()->button(FishEyeButton)->setChecked(fisheyeEnabled);
    if(enabled)
        buttonBar()->setButtonsChecked(MotionSearchButton | ZoomWindowButton, false);

    bool flip = fisheyeEnabled
            && m_dewarpingParams.viewMode == QnMediaDewarpingParams::VerticalDown;

    const QList<int> allowedPanoFactorValues = m_dewarpingParams.allowedPanoFactorValues();
    if (!allowedPanoFactorValues.contains(itemParams.panoFactor)) {
        itemParams.panoFactor = allowedPanoFactorValues.last();
        item()->setDewarpingParams(itemParams);
    }
    item()->setData(Qn::ItemFlipRole, flip);

    updateAspectRatio();
    if (display() && display()->camDisplay())
        display()->camDisplay()->setFisheyeEnabled(fisheyeEnabled);

    emit fisheyeChanged();

    if(buttonBar()->visibleButtons() & PtzButton)
        at_ptzButton_toggled(buttonBar()->checkedButtons() & PtzButton); // TODO: #Elric doesn't belong here, hack
}

void QnMediaResourceWidget::updateCustomAspectRatio() {
    if (!m_display || !m_resource)
        return;

    m_display->camDisplay()->setOverridenAspectRatio(m_resource->customAspectRatio());
}

QnMediaResourceWidget::ResourceStates QnMediaResourceWidget::getResourceStates() const
{
    const auto camDisplay = (m_display ? m_display->camDisplay() : nullptr);
    const auto resource = (m_display ? m_display->resource() : QnResourcePtr());

    ResourceStates result;
    result.isRealTimeSource = (camDisplay ? camDisplay->isRealTimeSource() : false);
    result.isOffline = (result.isRealTimeSource && (!resource || (resource->getStatus() == Qn::Offline)));
    result.isUnauthorized = (result.isRealTimeSource && (resource && (resource->getStatus() == Qn::Unauthorized)));
    result.hasVideo = (m_resource && m_resource->hasVideo(m_display->mediaProvider()));

    return result;
}

void QnMediaResourceWidget::updateIoModuleVisibility(bool animate) {
    const QnImageButtonWidget * const button = buttonBar()->button(IoModuleButton);
    const bool ioModule = m_camera && m_camera->hasFlags(Qn::io_module);
    const bool ioBtnChecked = (button && button->isChecked());
    const bool onlyIoData = (ioModule && m_camera && !m_camera->hasVideo(m_display->mediaProvider()));
    const bool correctLicenceStatus = !m_camera || (cameraLicenseStatus(m_camera) == LicenseUsed);

    const auto resource = m_display->resource();
    
    /// TODO: #ynikitenkov It needs to refactor error\status overlays totally!

    m_ioCouldBeShown = ((ioBtnChecked || onlyIoData) && correctLicenceStatus);
    const ResourceStates states = getResourceStates();
    const bool correctState = (!states.isOffline && !states.isUnauthorized && states.isRealTimeSource);
    const OverlayVisibility visibility =  (m_ioCouldBeShown && correctState ? Visible : Invisible);
    setOverlayWidgetVisibility(m_ioModuleOverlayWidget, visibility);
    updateOverlayWidgetsVisibility(animate);

    setStatusOverlay(calculateStatusOverlay());
    updateOverlayButton();
}

void QnMediaResourceWidget::updateOverlayButton() {

    if (m_camera) {
        Qn::ResourceStatusOverlay overlay = calculateStatusOverlay();    

        if (overlay == Qn::OfflineOverlay) {
            if (menu()->canTrigger(Qn::CameraDiagnosticsAction, m_camera)) {
                statusOverlayWidget()->setButtonType(QnStatusOverlayWidget::DiagnosticsButton);
                return;
            }
        } else if (overlay == Qn::IoModuleDisabledOverlay) {
            switch (cameraLicenseStatus(m_camera)) {
            case LicenseNotUsed:
                statusOverlayWidget()->setButtonType(QnStatusOverlayWidget::IoEnableButton);
                return;
            case LicenseOverflow:
                statusOverlayWidget()->setButtonType(QnStatusOverlayWidget::MoreLicensesButton);
                return;
            default:
                break;
            }
        }
    }

    statusOverlayWidget()->setButtonType(QnStatusOverlayWidget::NoButton);
}

void QnMediaResourceWidget::at_statusOverlayWidget_diagnosticsRequested() {
    if (m_camera)
        menu()->trigger(Qn::CameraDiagnosticsAction, m_camera);
}

void QnMediaResourceWidget::at_statusOverlayWidget_ioEnableRequested() {
    if (!m_camera)
        return;

    if (m_camera->isLicenseUsed())
        return;  

    if (QnCamLicenseUsageHelper(m_camera, true).isOverflowForCamera(m_camera))
        return;
        
    qnResourcesChangesManager->saveCamera(m_camera, [](const QnVirtualCameraResourcePtr &camera){
        camera->setLicenseUsed(true);
    });

    updateIoModuleVisibility(true);
}

void QnMediaResourceWidget::at_statusOverlayWidget_moreLicensesRequested() {
    menu()->trigger(Qn::PreferencesLicensesTabAction);
}

void QnMediaResourceWidget::at_item_imageEnhancementChanged() {
    setImageEnhancement(item()->imageEnhancement());
}

void QnMediaResourceWidget::updateBookmarksFilter() {
    if (!m_bookmarksQuery)
        return;

    m_bookmarksQuery->setFilter(constructBookmarksFilter(getUtcCurrentTimeMs()));
}

void QnMediaResourceWidget::updateBookmarksMode() {
    bool enable = navigator()->bookmarksModeEnabled() && !m_camera.isNull();

    if (!m_bookmarksQuery.isNull() == enable)
        return;

    if (enable) {
        m_bookmarksQuery = qnCameraBookmarksManager->createQuery();

        connect(m_bookmarksQuery, &QnCameraBookmarksQuery::bookmarksChanged, this, &QnMediaResourceWidget::updateBookmarks);
        updateBookmarksFilter();
        m_bookmarksQuery->setCamera(m_camera);
    } else {
        if (m_bookmarksQuery)
            disconnect(m_bookmarksQuery, nullptr, this, nullptr);
        m_bookmarksQuery.clear();
    }
    updateBookmarks();
}

void QnMediaResourceWidget::updateBookmarks() {
    if (!m_bookmarksQuery) {
        setBookmarksLabelText(QString());
        return;
    }

    auto dt = [](const QnCameraBookmark &b) {
        static const QString fmt(lit("mm:ss"));
        return lit("%1 - %2")
            .arg(QDateTime::fromMSecsSinceEpoch(b.startTimeMs).toString(fmt))
            .arg(QDateTime::fromMSecsSinceEpoch(b.endTimeMs()).toString(fmt));
    };

    static const QString outputTemplate = lit("<b>%1</b><br>%2<br>%3<hr color = \"lightgrey\">");

    QString text;
    for (const QnCameraBookmark &bookmark: getBookmarksAtPosition(m_bookmarksQuery->executeLocal(), getUtcCurrentTimeMs())) {
        text += outputTemplate.arg(bookmark.name, bookmark.description, dt(bookmark));
    }
    setBookmarksLabelText(text);
}

qint64 QnMediaResourceWidget::getUtcCurrentTimeMs() const {
    // get timestamp from the first channel that was painted
    int channel = std::distance(m_paintedChannels.cbegin(),
        std::find_if(m_paintedChannels.cbegin(), m_paintedChannels.cend(), [](bool value){ return value; }));
    if (channel >= channelCount())
        channel = 0;

    qint64 timestampMs = (m_resource->hasVideo(m_display->mediaProvider()))
        ? m_renderer->getTimestampOfNextFrameToRender(channel) / 1000
        : display()->camDisplay()->getCurrentTime() / 1000;

    return timestampMs;
}

qint64 QnMediaResourceWidget::getDisplayTimeMs() const {
    qint64 timestampMs = getUtcCurrentTimeMs();
    if(qnSettings->timeMode() == Qn::ServerTimeMode)
        timestampMs += context()->instance<QnWorkbenchServerTimeWatcher>()->localOffset(m_resource, 0); // TODO: #Elric do offset adjustments in one place
    return timestampMs;
}<|MERGE_RESOLUTION|>--- conflicted
+++ resolved
@@ -172,11 +172,6 @@
     , m_homePtzController(nullptr)
     , m_dewarpingParams()
     , m_bookmarks()
-<<<<<<< HEAD
-    , m_bookmarksBeginPosition(m_bookmarks.cbegin())
-    , m_dataLoader(context->instance<QnCameraDataManager>()->loader(m_resource))
-=======
->>>>>>> 673433b4
     , m_ioModuleOverlayWidget(nullptr)
     , m_ioCouldBeShown(false)
 {
