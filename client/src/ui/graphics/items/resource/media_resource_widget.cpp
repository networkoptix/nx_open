--- conflicted
+++ resolved
@@ -1084,12 +1084,8 @@
         /* Do not show time for regular media files. */
         timeString = m_display->camDisplay()->isRealTimeSource() 
             ? tr("LIVE") 
-<<<<<<< HEAD
-            : QDateTime::fromMSecsSinceEpoch(m_currentTime).toString(lit("hh:mm:ss.zzz"));
-=======
-            : QDateTime::fromMSecsSinceEpoch(utcTime).toString(lit("yyyy-MM-dd hh:mm:ss"));
+            : QDateTime::fromMSecsSinceEpoch(currentTime).toString(lit("yyyy-MM-dd hh:mm:ss"));
         
->>>>>>> b1a2c75a
     }
     if (m_resource->hasVideo(m_display->mediaProvider()))
     {
