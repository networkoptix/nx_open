#include "media_resource_widget.h"

#include <QtCore/QTimer>
#include <QtGui/QPainter>
#include <QtWidgets/QAction>
#include <QtWidgets/QApplication>

#include <plugins/resources/archive/abstract_archive_stream_reader.h>

#include <utils/common/warnings.h>
#include <utils/common/scoped_painter_rollback.h>
#include <utils/common/synctime.h>
#include <utils/common/container.h>

#include <client/client_settings.h>
#include <client/client_globals.h>

#include <core/resource/media_resource.h>
#include <core/resource/user_resource.h>
#include <core/resource/camera_resource.h>
#include <core/ptz/ptz_controller_pool.h>
#include <core/ptz/preset_ptz_controller.h>
#include <core/ptz/tour_ptz_controller.h>
#include <core/ptz/fallback_ptz_controller.h>
#include <core/ptz/activity_ptz_controller.h>
#include <core/ptz/home_ptz_controller.h>
#include <core/ptz/viewport_ptz_controller.h>

#include <camera/resource_display.h>
#include <camera/cam_display.h>

#include <ui/actions/action_manager.h>
#include <ui/common/recording_status_helper.h>
#include <ui/graphics/instruments/motion_selection_instrument.h>
#include <ui/graphics/items/generic/image_button_widget.h>
#include <ui/graphics/items/generic/image_button_bar.h>
#include <ui/help/help_topics.h>
#include <utils/math/color_transformations.h>
#include <ui/style/globals.h>
#include <ui/style/skin.h>
#include <ui/help/help_topic_accessor.h>
#include <ui/help/help_topics.h>
#include <ui/workbench/workbench_context.h>
#include <ui/workbench/workbench_access_controller.h>
#include <ui/workbench/workbench_display.h>
#include <ui/workbench/workbench_item.h>
#include <ui/workbench/workbench_layout.h>
#include <ui/workbench/watchers/workbench_server_time_watcher.h>
#include <ui/workbench/watchers/workbench_render_watcher.h>
#include <ui/workaround/gl_native_painting.h>
#include <ui/fisheye/fisheye_ptz_controller.h>

#include "resource_status_overlay_widget.h"
#include "resource_widget_renderer.h"
#include "resource_widget.h"


//TODO: #Elric remove
#include "camera/caching_time_period_loader.h"
#include "ui/workbench/workbench_navigator.h"
#include "ui/workbench/workbench_item.h"

#define QN_MEDIA_RESOURCE_WIDGET_SHOW_HI_LO_RES

namespace {
    bool getPtzObjectName(const QnPtzControllerPtr &controller, const QnPtzObject &object, QString *name) {
        switch(object.type) {
        case Qn::PresetPtzObject: {
            QnPtzPresetList presets;
            if(!controller->getPresets(&presets))
                return false;

            foreach(const QnPtzPreset &preset, presets) {
                if(preset.id == object.id) {
                    *name = preset.name;
                    return true;
                }
            }

            return false;
        }
        case Qn::TourPtzObject: {
            QnPtzTourList tours;
            if(!controller->getTours(&tours))
                return false;

            foreach(const QnPtzTour &tour, tours) {
                if(tour.id == object.id) {
                    *name = tour.name;
                    return true;
                }
            }

            return false;
        }
        default:
            return false;
        }
    }

} // anonymous namespace


QnMediaResourceWidget::QnMediaResourceWidget(QnWorkbenchContext *context, QnWorkbenchItem *item, QGraphicsItem *parent):
    QnResourceWidget(context, item, parent),
    m_display(NULL),
    m_renderer(NULL),
    m_motionSensitivityValid(false),
    m_binaryMotionMaskValid(false)
{
    m_resource = base_type::resource().dynamicCast<QnMediaResource>();
    if(!m_resource)
        qnCritical("Media resource widget was created with a non-media resource.");
    m_camera = base_type::resource().dynamicCast<QnVirtualCameraResource>();


    // TODO: #Elric
    // Strictly speaking, this is a hack.
    // We shouldn't be using OpenGL context in class constructor.
    QGraphicsView *view = QnWorkbenchContextAware::display()->view();
    const QGLWidget *viewport = qobject_cast<const QGLWidget *>(view ? view->viewport() : NULL);
    m_renderer = new QnResourceWidgetRenderer(NULL, viewport ? viewport->context() : NULL);
    connect(m_renderer,                 &QnResourceWidgetRenderer::sourceSizeChanged,   this, &QnMediaResourceWidget::updateAspectRatio);
    connect(m_resource->toResource(),   &QnResource::resourceChanged,                   this, &QnMediaResourceWidget::at_resource_resourceChanged);
    connect(m_resource->toResource(),   &QnResource::propertyChanged,                   this, &QnMediaResourceWidget::at_resource_propertyChanged);
    connect(m_resource->toResource(),   &QnResource::mediaDewarpingParamsChanged,       this, &QnMediaResourceWidget::updateDewarpingParams);
    connect(this,                       &QnResourceWidget::zoomTargetWidgetChanged,     this, &QnMediaResourceWidget::updateDisplay);
    connect(item,                       &QnWorkbenchItem::dewarpingParamsChanged,       this, &QnMediaResourceWidget::updateFisheye);
    connect(this,                       &QnMediaResourceWidget::dewarpingParamsChanged, this, &QnMediaResourceWidget::updateFisheye);
    connect(this,                       &QnResourceWidget::zoomRectChanged,             this, &QnMediaResourceWidget::updateFisheye);
    connect(this,                       &QnMediaResourceWidget::dewarpingParamsChanged, this, &QnMediaResourceWidget::updateButtonsVisibility);
    updateDewarpingParams();
    updateDisplay();

    /* Set up static text. */
    for (int i = 0; i < 10; ++i) {
        m_sensStaticText[i].setText(QString::number(i));
        m_sensStaticText[i].setPerformanceHint(QStaticText::AggressiveCaching);
    }

    updateAspectRatio();

    /* Set up PTZ controller. */
    QnPtzControllerPtr fisheyeController;
    fisheyeController.reset(new QnFisheyePtzController(this), &QObject::deleteLater);
    fisheyeController.reset(new QnViewportPtzController(fisheyeController));
    fisheyeController.reset(new QnPresetPtzController(fisheyeController));
    fisheyeController.reset(new QnTourPtzController(fisheyeController));
    fisheyeController.reset(new QnActivityPtzController(QnActivityPtzController::Local, fisheyeController));
    fisheyeController.reset(new QnHomePtzController(fisheyeController));

    if(QnPtzControllerPtr serverController = qnPtzPool->controller(m_camera)) {
        serverController.reset(new QnActivityPtzController(QnActivityPtzController::Client, serverController));
        m_ptzController.reset(new QnFallbackPtzController(fisheyeController, serverController));
    } else {
        m_ptzController = fisheyeController;
    }
    connect(m_ptzController, &QnAbstractPtzController::changed, this, &QnMediaResourceWidget::at_ptzController_changed);

    /* Set up info updates. */
    connect(this, &QnMediaResourceWidget::updateInfoTextLater, this, &QnMediaResourceWidget::updateInfoText, Qt::QueuedConnection);
    updateInfoText();

    /* Set up buttons. */

    QnImageButtonWidget *screenshotButton = new QnImageButtonWidget();
    screenshotButton->setIcon(qnSkin->icon("item/screenshot.png"));
    screenshotButton->setCheckable(false);
    screenshotButton->setProperty(Qn::NoBlockMotionSelection, true);
    screenshotButton->setToolTip(tr("Screenshot"));
    setHelpTopic(screenshotButton, Qn::MainWindow_MediaItem_Screenshot_Help);
    connect(screenshotButton, &QnImageButtonWidget::clicked, this, &QnMediaResourceWidget::at_screenshotButton_clicked);

    QnImageButtonWidget *searchButton = new QnImageButtonWidget();
    searchButton->setIcon(qnSkin->icon("item/search.png"));
    searchButton->setCheckable(true);
    searchButton->setProperty(Qn::NoBlockMotionSelection, true);
    searchButton->setToolTip(tr("Smart Search"));
    setHelpTopic(searchButton, Qn::MainWindow_MediaItem_SmartSearch_Help);
    connect(searchButton, &QnImageButtonWidget::toggled, this, &QnMediaResourceWidget::at_searchButton_toggled);

    QnImageButtonWidget *ptzButton = new QnImageButtonWidget();
    ptzButton->setIcon(qnSkin->icon("item/ptz.png"));
    ptzButton->setCheckable(true);
    ptzButton->setProperty(Qn::NoBlockMotionSelection, true);
    ptzButton->setToolTip(tr("PTZ"));
    setHelpTopic(ptzButton, Qn::MainWindow_MediaItem_Ptz_Help);
    connect(ptzButton, &QnImageButtonWidget::toggled, this, &QnMediaResourceWidget::at_ptzButton_toggled);

    QnImageButtonWidget *fishEyeButton = new QnImageButtonWidget();
    fishEyeButton->setIcon(qnSkin->icon("item/fisheye.png"));
    fishEyeButton->setCheckable(true);
    fishEyeButton->setProperty(Qn::NoBlockMotionSelection, true);
    fishEyeButton->setToolTip(tr("Dewarping"));
    fishEyeButton->setChecked(item->dewarpingParams().enabled);
    setHelpTopic(fishEyeButton, Qn::MainWindow_MediaItem_Dewarping_Help);
    connect(fishEyeButton, &QnImageButtonWidget::toggled, this, &QnMediaResourceWidget::at_fishEyeButton_toggled);

    QnImageButtonWidget *zoomWindowButton = new QnImageButtonWidget();
    zoomWindowButton->setIcon(qnSkin->icon("item/zoom_window.png"));
    zoomWindowButton->setCheckable(true);
    zoomWindowButton->setProperty(Qn::NoBlockMotionSelection, true);
    zoomWindowButton->setToolTip(tr("Create Zoom Window"));
    setHelpTopic(zoomWindowButton, Qn::MainWindow_MediaItem_ZoomWindows_Help);
    connect(zoomWindowButton, &QnImageButtonWidget::toggled, this, &QnMediaResourceWidget::at_zoomWindowButton_toggled);

    QnImageButtonWidget *enhancementButton = new QnImageButtonWidget();
    enhancementButton->setIcon(qnSkin->icon("item/image_enhancement.png"));
    enhancementButton->setCheckable(true);
    enhancementButton->setProperty(Qn::NoBlockMotionSelection, true);
    enhancementButton->setToolTip(tr("Image Enhancement"));
    enhancementButton->setChecked(item->imageEnhancement().enabled);
    setHelpTopic(enhancementButton, Qn::MainWindow_MediaItem_ImageEnhancement_Help);
    connect(enhancementButton, &QnImageButtonWidget::toggled, this, &QnMediaResourceWidget::at_histogramButton_toggled);

    buttonBar()->addButton(ScreenshotButton,    screenshotButton);
    buttonBar()->addButton(MotionSearchButton,  searchButton);
    buttonBar()->addButton(PtzButton,           ptzButton);
    buttonBar()->addButton(FishEyeButton,       fishEyeButton);
    buttonBar()->addButton(ZoomWindowButton,    zoomWindowButton);
    buttonBar()->addButton(EnhancementButton,   enhancementButton);

    if(m_camera) {
        QTimer *timer = new QTimer(this);

        connect(timer,              &QTimer::timeout,                                   this,   &QnMediaResourceWidget::updateIconButton);
        connect(context->instance<QnWorkbenchServerTimeWatcher>(), &QnWorkbenchServerTimeWatcher::offsetsChanged, this, &QnMediaResourceWidget::updateIconButton);
        connect(m_camera.data(),    &QnResource::statusChanged,                         this,   &QnMediaResourceWidget::updateIconButton);
        connect(m_camera.data(),    &QnSecurityCamResource::scheduleTasksChanged,       this,   &QnMediaResourceWidget::updateIconButton);
        timer->start(1000 * 60); /* Update icon button every minute. */

        connect(statusOverlayWidget(), &QnStatusOverlayWidget::diagnosticsRequested,    this,   &QnMediaResourceWidget::at_statusOverlayWidget_diagnosticsRequested);
        statusOverlayWidget()->setDiagnosticsVisible(true);
    }

    connect(resource()->toResource(), &QnResource::resourceChanged, this, &QnMediaResourceWidget::updateButtonsVisibility);

    connect(this, &QnResourceWidget::zoomRectChanged, this, &QnMediaResourceWidget::at_zoomRectChanged);
    connect(context->instance<QnWorkbenchRenderWatcher>(), &QnWorkbenchRenderWatcher::widgetChanged, this, &QnMediaResourceWidget::at_renderWatcher_widgetChanged);

    at_camDisplay_liveChanged();
    at_ptzButton_toggled(ptzButton->isChecked());
    at_histogramButton_toggled(enhancementButton->isChecked());
    updateButtonsVisibility();
    updateIconButton();

    updateTitleText();
    updateCursor();
    updateFisheye();
    setImageEnhancement(item->imageEnhancement());
}

QnMediaResourceWidget::~QnMediaResourceWidget() {
    ensureAboutToBeDestroyedEmitted();

    if (m_display)
        m_display->removeRenderer(m_renderer);

    m_renderer->destroyAsync();

    foreach(__m128i *data, m_binaryMotionMask)
        qFreeAligned(data);
    m_binaryMotionMask.clear();

}

QnMediaResourcePtr QnMediaResourceWidget::resource() const {
    return m_resource;
}

QPoint QnMediaResourceWidget::mapToMotionGrid(const QPointF &itemPos) {
    QPointF gridPosF(cwiseDiv(itemPos, cwiseDiv(size(), motionGridSize())));
    QPoint gridPos(qFuzzyFloor(gridPosF.x()), qFuzzyFloor(gridPosF.y()));

    return bounded(gridPos, QRect(QPoint(0, 0), motionGridSize()));
}

QPointF QnMediaResourceWidget::mapFromMotionGrid(const QPoint &gridPos) {
    return cwiseMul(gridPos, cwiseDiv(size(), motionGridSize()));
}

QSize QnMediaResourceWidget::motionGridSize() const {
    return cwiseMul(channelLayout()->size(), QSize(MD_WIDTH, MD_HEIGHT));
}

QPoint QnMediaResourceWidget::channelGridOffset(int channel) const {
    return cwiseMul(channelLayout()->position(channel), QSize(MD_WIDTH, MD_HEIGHT));
}

const QList<QRegion> &QnMediaResourceWidget::motionSelection() const {
    return m_motionSelection;
}

bool QnMediaResourceWidget::isMotionSelectionEmpty() const {
    foreach(const QRegion &region, m_motionSelection)
        if(!region.isEmpty())
            return false;
    return true;
}

void QnMediaResourceWidget::addToMotionSelection(const QRect &gridRect) {
    ensureMotionSensitivity();

    bool changed = false;

    for (int i = 0; i < channelCount(); ++i) {
        QRect rect = gridRect.translated(-channelGridOffset(i)).intersected(QRect(0, 0, MD_WIDTH, MD_HEIGHT));
        if (rect.isEmpty())
            continue;

        QRegion selection;
        selection += rect;
        selection -= m_motionSensitivity[i].getMotionMask();

        if(!selection.isEmpty()) {
            if(changed) {
                /* In this case we don't need to bother comparing old & new selection regions. */
                m_motionSelection[i] += selection;
            } else {
                QRegion oldSelection = m_motionSelection[i];
                m_motionSelection[i] += selection;
                changed |= (oldSelection != m_motionSelection[i]);
            }
        }
    }

    if(changed){
        invalidateMotionSelectionCache();
        emit motionSelectionChanged();
    }
}

void QnMediaResourceWidget::clearMotionSelection() {
    if(isMotionSelectionEmpty())
        return;

    for (int i = 0; i < m_motionSelection.size(); ++i)
        m_motionSelection[i] = QRegion();

    invalidateMotionSelectionCache();
    emit motionSelectionChanged();
}

void QnMediaResourceWidget::invalidateMotionSensitivity() {
    m_motionSensitivityValid = false;
}

void QnMediaResourceWidget::ensureMotionSensitivity() const {
    if(m_motionSensitivityValid)
        return;

    if (m_camera) {
        m_motionSensitivity = m_camera->getMotionRegionList();

        if(m_motionSensitivity.size() != channelCount()) {
            qnWarning("Camera '%1' returned a motion sensitivity list of invalid size.", m_camera->getName());
            qnResizeList(m_motionSensitivity, channelCount());
        }
    } else if(m_resource->toResource()->hasFlags(QnResource::motion)) {
        for(int i = 0, count = channelCount(); i < count; i++)
            m_motionSensitivity.push_back(QnMotionRegion());
    } else {
        m_motionSensitivity.clear();
    }

    m_motionSensitivityValid = true;
}

bool QnMediaResourceWidget::addToMotionSensitivity(const QRect &gridRect, int sensitivity) {
    ensureMotionSensitivity();

    bool changed = false;
    if (m_camera) {
        QnConstResourceVideoLayoutPtr layout = m_camera->getVideoLayout();

        for (int i = 0; i < layout->channelCount(); ++i) {
            QRect r(0, 0, MD_WIDTH, MD_HEIGHT);
            r.translate(channelGridOffset(i));
            r = gridRect.intersected(r);
            r.translate(-channelGridOffset(i));
            if (!r.isEmpty()) {
                m_motionSensitivity[i].addRect(sensitivity, r);
                changed = true;
            }
        }
    }

    if(sensitivity == 0)
        invalidateBinaryMotionMask();

    return changed;
}

bool QnMediaResourceWidget::setMotionSensitivityFilled(const QPoint &gridPos, int sensitivity) {
    ensureMotionSensitivity();

    int channel =0;
    QPoint channelPos = gridPos;
    if (m_camera) {
        QnConstResourceVideoLayoutPtr layout = m_camera->getVideoLayout();

        for (int i = 0; i < layout->channelCount(); ++i) {
            QRect r(channelGridOffset(i), QSize(MD_WIDTH, MD_HEIGHT));
            if (r.contains(channelPos)) {
                channelPos -= r.topLeft();
                channel = i;
                break;
            }
        }
    }
    return m_motionSensitivity[channel].updateSensitivityAt(channelPos, sensitivity);
}

void QnMediaResourceWidget::clearMotionSensitivity() {
    for(int i = 0; i < channelCount(); i++)
        m_motionSensitivity[i] = QnMotionRegion();
    m_motionSensitivityValid = true;

    invalidateBinaryMotionMask();
}

const QList<QnMotionRegion> &QnMediaResourceWidget::motionSensitivity() const {
    ensureMotionSensitivity();

    return m_motionSensitivity;
}

void QnMediaResourceWidget::ensureBinaryMotionMask() const {
    if(m_binaryMotionMaskValid)
        return;

    ensureMotionSensitivity();
    for (int i = 0; i < channelCount(); ++i)
        QnMetaDataV1::createMask(m_motionSensitivity[i].getMotionMask(), reinterpret_cast<char *>(m_binaryMotionMask[i]));
}

void QnMediaResourceWidget::invalidateBinaryMotionMask() {
    m_binaryMotionMaskValid = false;
}

void QnMediaResourceWidget::ensureMotionSelectionCache() {
    if (m_motionSelectionCacheValid)
        return;

    for (int i = 0; i < channelCount(); ++i){
        QPainterPath path;
        path.addRegion(m_motionSelection[i]);
        m_motionSelectionPathCache[i] = path.simplified();
    }
}

void QnMediaResourceWidget::invalidateMotionSelectionCache() {
    m_motionSelectionCacheValid = false;
}

void QnMediaResourceWidget::setDisplay(const QnResourceDisplayPtr &display) {
    if(display == m_display)
        return;

    if(m_display) {
        m_display->removeRenderer(m_renderer);
        disconnect(m_display->camDisplay(), NULL, this, NULL);
    }

    m_display = display;

    if(m_display) {
        connect(m_display->camDisplay(), SIGNAL(stillImageChanged()), this, SLOT(updateButtonsVisibility()));
        connect(m_display->camDisplay(), SIGNAL(liveMode(bool)), this, SLOT(at_camDisplay_liveChanged()));

        setChannelLayout(m_display->videoLayout());
        m_display->addRenderer(m_renderer);
        m_renderer->setChannelCount(m_display->videoLayout()->channelCount());
        updateCustomAspectRatio();
    } else {
        setChannelLayout(QnConstResourceVideoLayoutPtr(new QnDefaultResourceVideoLayout()));
        m_renderer->setChannelCount(0);
    }

    emit displayChanged();
}

void QnMediaResourceWidget::updateDisplay() {
    QnMediaResourceWidget *zoomTargetWidget = dynamic_cast<QnMediaResourceWidget *>(this->zoomTargetWidget());

    QnResourceDisplayPtr display;
    if (zoomTargetWidget) {
        display = zoomTargetWidget->display();
    } else {
        display = QnResourceDisplayPtr(new QnResourceDisplay(m_resource->toResourcePtr(), this));
    }

    setDisplay(display);
}

void QnMediaResourceWidget::updateIconButton() {
    if (!zoomRect().isNull()) {
        iconButton()->setVisible(true);
        iconButton()->setIcon(qnSkin->icon("item/zoom_window_hovered.png"));
        iconButton()->setToolTip(tr("Zoom window"));
        return;
    }

    if(!m_camera) {
        iconButton()->setVisible(false);
        return;
    }

    int recordingMode = QnRecordingStatusHelper::currentRecordingMode(context(), m_camera);
    QIcon recIcon = QnRecordingStatusHelper::icon(recordingMode);
    iconButton()->setVisible(!recIcon.isNull());
    iconButton()->setIcon(recIcon);
    iconButton()->setToolTip(QnRecordingStatusHelper::tooltip(recordingMode));
}

void QnMediaResourceWidget::updateRendererEnabled() {
    if(m_resource->toResourcePtr()->flags() & QnResource::still_image)
        return;

    for(int channel = 0; channel < channelCount(); channel++)
        m_renderer->setEnabled(channel, !exposedRect(channel, true, true, false).isEmpty());
}

ImageCorrectionParams QnMediaResourceWidget::imageEnhancement() const {
    return item()->imageEnhancement();
}

void QnMediaResourceWidget::setImageEnhancement(const ImageCorrectionParams &imageEnhancement) {
    buttonBar()->button(EnhancementButton)->setChecked(imageEnhancement.enabled);
    item()->setImageEnhancement(imageEnhancement);
    m_renderer->setImageCorrection(imageEnhancement);
}

// -------------------------------------------------------------------------- //
// Painting
// -------------------------------------------------------------------------- //
void QnMediaResourceWidget::paint(QPainter *painter, const QStyleOptionGraphicsItem *option, QWidget *widget) {
    base_type::paint(painter, option, widget);

    updateRendererEnabled();

    for(int channel = 0; channel < channelCount(); channel++)
        m_renderer->setDisplayedRect(channel, exposedRect(channel, true, true, true));

    if(isOverlayVisible() && isInfoVisible())
        updateInfoTextLater();
}

Qn::RenderStatus QnMediaResourceWidget::paintChannelBackground(QPainter *painter, int channel, const QRectF &channelRect, const QRectF &paintRect) {
<<<<<<< HEAD
    return Qn::NewFrameRendered;
    painter->beginNativePainting();
=======
    QnGlNativePainting::begin(painter);
>>>>>>> b5771aa0

    qreal opacity = effectiveOpacity();
    bool opaque = qFuzzyCompare(opacity, 1.0);
    // always use blending for images --gdm
    if(!opaque || (resource()->toResource()->flags() & QnResource::still_image)) {
        glEnable(GL_BLEND);
        glBlendFunc(GL_SRC_ALPHA, GL_ONE_MINUS_SRC_ALPHA);
    }

    QRectF sourceRect = toSubRect(channelRect, paintRect);
    Qn::RenderStatus result = m_renderer->paint(channel, sourceRect, paintRect, effectiveOpacity());
    m_paintedChannels[channel] = true;

    /* There is no need to restore blending state before invoking endNativePainting. */
    QnGlNativePainting::end(painter);

    if(result != Qn::NewFrameRendered && result != Qn::OldFrameRendered)
        painter->fillRect(paintRect, palette().color(QPalette::Window));

    return result;
}

void QnMediaResourceWidget::paintChannelForeground(QPainter *painter, int channel, const QRectF &rect) {
    if (options() & DisplayMotion) {
        ensureMotionSelectionCache();

        paintMotionGrid(painter, channel, rect, m_renderer->lastFrameMetadata(channel));
        paintMotionSensitivity(painter, channel, rect);

        /* Motion selection. */
        if(!m_motionSelection[channel].isEmpty()) {
            QColor color = toTransparent(qnGlobals->mrsColor(), 0.2);
            paintFilledRegionPath(painter, rect, m_motionSelectionPathCache[channel], color, color);
        }
    }
}

void QnMediaResourceWidget::paintMotionGrid(QPainter *painter, int channel, const QRectF &rect, const QnMetaDataV1Ptr &motion) {
    // 5-7 fps

    ensureMotionSensitivity();

    qreal xStep = rect.width() / MD_WIDTH;
    qreal yStep = rect.height() / MD_HEIGHT;

    QVector<QPointF> gridLines[2];

    if (motion && motion->channelNumber == (quint32)channel) {
        // 2-3 fps

        ensureBinaryMotionMask();
        motion->removeMotion(m_binaryMotionMask[channel]);

        /* Horizontal lines. */
        for (int y = 1; y < MD_HEIGHT; ++y) {
            bool isMotion = motion->isMotionAt(0, y - 1) || motion->isMotionAt(0, y);
            gridLines[isMotion] << QPointF(0, y * yStep);
            int x = 1;
            while(x < MD_WIDTH){
                while (x < MD_WIDTH && isMotion == (motion->isMotionAt(x, y - 1) || motion->isMotionAt(x, y)) )
                    x++;
                gridLines[isMotion] << QPointF(x * xStep, y * yStep);
                if (x < MD_WIDTH){
                    isMotion = !isMotion;
                    gridLines[isMotion] << QPointF(x * xStep, y * yStep);
                }
            }
        }

        /* Vertical lines. */
        for (int x = 1; x < MD_WIDTH; ++x) {
            bool isMotion = motion->isMotionAt(x - 1, 0) || motion->isMotionAt(x, 0);
            gridLines[isMotion] << QPointF(x * xStep, 0);
            int y = 1;
            while(y < MD_HEIGHT){
                while (y < MD_HEIGHT && isMotion == (motion->isMotionAt(x - 1, y) || motion->isMotionAt(x, y)) )
                    y++;
                gridLines[isMotion] << QPointF(x * xStep, y * yStep);
                if (y < MD_HEIGHT){
                    isMotion = !isMotion;
                    gridLines[isMotion] << QPointF(x * xStep, y * yStep);
                }
            }
        }
    } else {
        for (int x = 1; x < MD_WIDTH; ++x)
            gridLines[0] << QPointF(x * xStep, 0.0) << QPointF(x * xStep, rect.height());
        for (int y = 1; y < MD_HEIGHT; ++y)
            gridLines[0] << QPointF(0.0, y * yStep) << QPointF(rect.width(), y * yStep);
    }


    QnScopedPainterTransformRollback transformRollback(painter);
    painter->translate(rect.topLeft());

    QnScopedPainterPenRollback penRollback(painter);
    painter->setPen(QPen(QColor(255, 255, 255, 16), 0.0));
    painter->drawLines(gridLines[0]);

    painter->setPen(QPen(QColor(255, 0, 0, 128), 0.0));
    painter->drawLines(gridLines[1]);
}

void QnMediaResourceWidget::paintFilledRegionPath(QPainter *painter, const QRectF &rect, const QPainterPath &path, const QColor &color, const QColor &penColor) {
    // 4-6 fps

    QnScopedPainterTransformRollback transformRollback(painter); Q_UNUSED(transformRollback);
    QnScopedPainterBrushRollback brushRollback(painter, color); Q_UNUSED(brushRollback);
    QnScopedPainterPenRollback penRollback(painter); Q_UNUSED(penRollback);

    painter->translate(rect.topLeft());
    painter->scale(rect.width() / MD_WIDTH, rect.height() / MD_HEIGHT);
    painter->setPen(QPen(penColor, 0.0));
    painter->drawPath(path);
}

void QnMediaResourceWidget::paintMotionSensitivityIndicators(QPainter *painter, int channel, const QRectF &rect, const QnMotionRegion &region) {
    Q_UNUSED(channel)
    qreal xStep = rect.width() / MD_WIDTH;
    qreal yStep = rect.height() / MD_HEIGHT;

    painter->setPen(Qt::black);
    QFont font;
    font.setPointSizeF(0.03 * rect.width());
    painter->setFont(font);

    for (int sensitivity = QnMotionRegion::MIN_SENSITIVITY + 1; sensitivity <= QnMotionRegion::MAX_SENSITIVITY; ++sensitivity) {
        foreach(const QRect &rect, region.getRectsBySens(sensitivity)) {
            if (rect.width() < 2 || rect.height() < 2)
                continue;

            int x = rect.left(), y = rect.top();
            painter->drawStaticText(x * xStep + xStep * 0.1, y * yStep + yStep * 0.1, m_sensStaticText[sensitivity]);
        }
    }
}

void QnMediaResourceWidget::paintMotionSensitivity(QPainter *painter, int channel, const QRectF &rect) {
    ensureMotionSensitivity();

    if (options() & DisplayMotionSensitivity) {
        for (int i = QnMotionRegion::MIN_SENSITIVITY; i <= QnMotionRegion::MAX_SENSITIVITY; ++i) {
            QColor color = i > 0 ? QColor(100 +  i * 3, 16 * (10 - i), 0, 96 + i * 2) : qnGlobals->motionMaskColor();
            QPainterPath path = m_motionSensitivity[channel].getRegionBySensPath(i);
            paintFilledRegionPath(painter, rect, path, color, Qt::black);
        }

        paintMotionSensitivityIndicators(painter, channel, rect, m_motionSensitivity[channel]);
    } else {
        paintFilledRegionPath(painter, rect, m_motionSensitivity[channel].getMotionMaskPath(), qnGlobals->motionMaskColor(), qnGlobals->motionMaskColor());
    }
}

QnPtzControllerPtr QnMediaResourceWidget::ptzController() const {
    return m_ptzController;
}

QnMediaDewarpingParams QnMediaResourceWidget::dewarpingParams() const {
    return m_dewarpingParams;
}

void QnMediaResourceWidget::setDewarpingParams(const QnMediaDewarpingParams &params) {
    if (m_dewarpingParams == params)
        return;
    m_dewarpingParams = params;

    emit dewarpingParamsChanged();
}


// -------------------------------------------------------------------------- //
// Handlers
// -------------------------------------------------------------------------- //
int QnMediaResourceWidget::helpTopicAt(const QPointF &) const {
    Qn::ResourceStatusOverlay statusOverlay = statusOverlayWidget()->statusOverlay();

    if(statusOverlay == Qn::OfflineOverlay) {
        return Qn::MainWindow_MediaItem_Diagnostics_Help;
    } else if(statusOverlay == Qn::UnauthorizedOverlay) {
        return Qn::MainWindow_MediaItem_Unauthorized_Help;
    } else if(options() & ControlPtz) {
        if(m_dewarpingParams.enabled) {
            return Qn::MainWindow_MediaItem_Dewarping_Help;
        } else {
            return Qn::MainWindow_MediaItem_Ptz_Help;
        }
        return Qn::MainWindow_MediaItem_Ptz_Help;
    } else if(!zoomRect().isNull()) {
        return Qn::MainWindow_MediaItem_ZoomWindows_Help;
    } else if(options() & DisplayMotionSensitivity) {
        return Qn::CameraSettings_Motion_Help;
    } else if(options() & DisplayMotion) {
        return Qn::MainWindow_MediaItem_SmartSearch_Help;
    } else if(m_resource->toResource()->flags() & QnResource::local) {
        return Qn::MainWindow_MediaItem_Local_Help;
    } else {
        return Qn::MainWindow_MediaItem_Help;
    }
}

void QnMediaResourceWidget::channelLayoutChangedNotify() {
    base_type::channelLayoutChangedNotify();

    qnResizeList(m_motionSelection, channelCount());
    qnResizeList(m_motionSelectionPathCache, channelCount());
    qnResizeList(m_motionSensitivity, channelCount());
    qnResizeList(m_paintedChannels, channelCount());

    while(m_binaryMotionMask.size() > channelCount()) {
        qFreeAligned(m_binaryMotionMask.back());
        m_binaryMotionMask.pop_back();
    }
    while(m_binaryMotionMask.size() < channelCount()) {
        m_binaryMotionMask.push_back(static_cast<__m128i *>(qMallocAligned(MD_WIDTH * MD_HEIGHT / 8, 32)));
        memset(m_binaryMotionMask.back(), 0, MD_WIDTH * MD_HEIGHT / 8);
    }

    updateAspectRatio();
}

void QnMediaResourceWidget::channelScreenSizeChangedNotify() {
    base_type::channelScreenSizeChangedNotify();

    m_renderer->setChannelScreenSize(channelScreenSize());
}

void QnMediaResourceWidget::optionsChangedNotify(Options changedFlags) {
    if(changedFlags & DisplayMotion) {
        if (QnAbstractArchiveReader *reader = m_display->archiveReader())
            reader->setSendMotion(options() & DisplayMotion);

        buttonBar()->setButtonsChecked(MotionSearchButton, options() & DisplayMotion);

        if(options() & DisplayMotion) {
            setProperty(Qn::MotionSelectionModifiers, 0);
        } else {
            setProperty(Qn::MotionSelectionModifiers, QVariant()); /* Use defaults. */
        }
    }

    if(changedFlags & (DisplayMotion | DisplayMotionSensitivity | ControlZoomWindow))
        updateCursor();

    base_type::optionsChangedNotify(changedFlags);
}

QString QnMediaResourceWidget::calculateInfoText() const {
    qreal fps = 0.0;
    qreal mbps = 0.0;

    for(int i = 0; i < channelCount(); i++) {
        const QnStatistics *statistics = m_display->mediaProvider()->getStatistics(i);
        fps = qMax(fps, static_cast<qreal>(statistics->getFrameRate()));
        mbps += statistics->getBitrate();
    }

    QSize size = m_display->camDisplay()->getFrameSize(0);
    if(size.isEmpty())
        size = QSize(0, 0);

    QString codecString;
    if(QnMediaContextPtr codecContext = m_display->mediaProvider()->getCodecContext()) {
        codecString = codecContext->codecName();
        if(!codecString.isEmpty())
            codecString = tr(" (%1)").arg(codecString);
    }

    // TODO: #Elric no pre-spaces in translatable strings, translators mess it up.
    QString hqLqString;
#ifdef QN_MEDIA_RESOURCE_WIDGET_SHOW_HI_LO_RES
    if (!(m_resource->toResource()->flags() & QnResource::local))
        hqLqString = (m_renderer->isLowQualityImage(0)) ? tr(" Lo-Res") : tr(" Hi-Res");
#endif

    QString timeString;
    if (m_resource->toResource()->flags() & QnResource::utc) { /* Do not show time for regular media files. */
        qint64 utcTime = m_renderer->getTimestampOfNextFrameToRender(0) / 1000;
        if(qnSettings->timeMode() == Qn::ServerTimeMode)
            utcTime += context()->instance<QnWorkbenchServerTimeWatcher>()->localOffset(m_resource, 0); // TODO: #Elric do offset adjustments in one place

        timeString = tr("\t%1").arg(
            m_display->camDisplay()->isRealTimeSource() ?
            tr("LIVE") :
            QDateTime::fromMSecsSinceEpoch(utcTime).toString(lit("hh:mm:ss.zzz"))
        );
    }

    return tr("%1x%2 %3fps @ %4Mbps%5%6%7")
        .arg(size.width())
        .arg(size.height())
        .arg(fps, 0, 'f', 2)
        .arg(mbps, 0, 'f', 2)
        .arg(codecString)
        .arg(hqLqString)
        .arg(timeString);
}

QString QnMediaResourceWidget::calculateTitleText() const {
    QnPtzObject activeObject;
    QString activeObjectName;
    if(m_ptzController->getActiveObject(&activeObject) && activeObject.type == Qn::TourPtzObject && getPtzObjectName(m_ptzController, activeObject, &activeObjectName)) {
        return tr("%1 (Tour \"%2\" is active)").arg(m_resource->toResourcePtr()->getName()).arg(activeObjectName);
    } else {
        return m_resource->toResourcePtr()->getName();
    }
}

QnResourceWidget::Buttons QnMediaResourceWidget::calculateButtonsVisibility() const {
    Buttons result = base_type::calculateButtonsVisibility();

    if(!(resource()->toResource()->flags() & QnResource::still_image))
        result |= ScreenshotButton;

    bool rgbImage = false;
    QString url = resource()->toResource()->getUrl().toLower();

    // TODO: #Elric totally evil. Button availability should be based on actual 
    // colorspace value, better via some function in enhancement implementation,
    // and not on file extension checks!
    if(((resource()->toResource()->flags() & QnResource::still_image)) && !url.endsWith(lit(".jpg")) && !url.endsWith(lit(".jpeg"))) 
        rgbImage = true;
    if (!rgbImage)
        result |= EnhancementButton;

    if (!zoomRect().isNull())
        return result;

    if (resource()->toResource()->hasFlags(QnResource::motion))
        result |= MotionSearchButton;

    if(m_camera
        && m_camera->hasPtzCapabilities(Qn::ContinuousPtzCapabilities)
        && !m_camera->hasPtzCapabilities(Qn::VirtualPtzCapability)
        && accessController()->hasPermissions(m_resource->toResourcePtr(), Qn::WritePtzPermission)
    ) {
        result |= PtzButton;
    }
    
    if (m_dewarpingParams.enabled) {
        result |= FishEyeButton;
        result &= ~PtzButton;
    }

    if(item()
            && item()->layout()
            && accessController()->hasPermissions(item()->layout()->resource(), Qn::WritePermission | Qn::AddRemoveItemsPermission)
            )
        result |= ZoomWindowButton;

    return result;
}

QCursor QnMediaResourceWidget::calculateCursor() const {
    if((options() & (DisplayMotion | DisplayMotionSensitivity | ControlZoomWindow)) || (QApplication::keyboardModifiers() & Qt::ShiftModifier)) {
        return Qt::CrossCursor;
    } else {
        return base_type::calculateCursor();
    }
}

Qn::ResourceStatusOverlay QnMediaResourceWidget::calculateStatusOverlay() const {
    QnResourcePtr resource = m_display->resource();

    if (resource->hasFlags(QnResource::SINGLE_SHOT)) {
        if (resource->getStatus() == QnResource::Offline)
            return Qn::NoDataOverlay;
        if (m_display->camDisplay()->isStillImage() && m_display->camDisplay()->isEOFReached())
            return Qn::NoDataOverlay;
        return Qn::EmptyOverlay;
    } else if (resource->hasFlags(QnResource::ARCHIVE) && resource->getStatus() == QnResource::Offline) {
        return Qn::NoDataOverlay;
    } else if (m_display->isPaused() && (options() & DisplayActivity)) {
        return Qn::PausedOverlay;
    } else if (m_display->camDisplay()->isRealTimeSource() && resource->getStatus() == QnResource::Offline) {
        return Qn::OfflineOverlay;
    } else if (m_display->camDisplay()->isRealTimeSource() && resource->getStatus() == QnResource::Unauthorized) {
        return Qn::UnauthorizedOverlay;
    } else if (m_display->camDisplay()->isLongWaiting()) {
        if (m_display->camDisplay()->isEOFReached())
            return Qn::NoDataOverlay;
        QnCachingTimePeriodLoader *loader = context()->navigator()->loader(m_resource->toResourcePtr());
        if (loader && loader->periods(Qn::RecordingContent).containTime(m_display->camDisplay()->getExternalTime() / 1000))
            return base_type::calculateStatusOverlay(QnResource::Online);
        else
            return Qn::NoDataOverlay;
    } else if (m_display->isPaused()) {
        return Qn::EmptyOverlay;
    } else {
        return base_type::calculateStatusOverlay(QnResource::Online);
    }
}

void QnMediaResourceWidget::at_resource_resourceChanged() {
    invalidateMotionSensitivity();
}

void QnMediaResourceWidget::at_resource_propertyChanged(const QnResourcePtr &resource, const QString &key) {
    if (resource != m_camera ||  key != Qn::customAspectRatioKey)
        return;
    updateCustomAspectRatio();
}

void QnMediaResourceWidget::updateAspectRatio() {
    if(!m_renderer)
        return; /* Not yet initialized. */

    QSize sourceSize = m_renderer->sourceSize();

    qreal dewarpingRatio = item() && item()->dewarpingParams().enabled && m_dewarpingParams.enabled
            ? item()->dewarpingParams().panoFactor
            : 1.0;

    QString resourceId;
    if (const QnNetworkResource *networkResource = dynamic_cast<const QnNetworkResource*>(resource()->toResource()))
        resourceId = networkResource->getPhysicalId();

    if(sourceSize.isEmpty()) {
        qreal aspectRatio = resourceId.isEmpty()
                            ? -1.0
                            : qnSettings->resourceAspectRatios().value(resourceId, -1.0);

        setAspectRatio(dewarpingRatio * aspectRatio);
    } else {
        qreal aspectRatio = QnGeometry::aspectRatio(sourceSize) *
                            QnGeometry::aspectRatio(channelLayout()->size()) *
                            (zoomRect().isNull() ? 1.0 : QnGeometry::aspectRatio(zoomRect()));

        setAspectRatio(dewarpingRatio * aspectRatio);

        if (!resourceId.isEmpty()) {
            QnAspectRatioHash aspectRatios = qnSettings->resourceAspectRatios();
            aspectRatios.insert(resourceId, aspectRatio);
            qnSettings->setResourceAspectRatios(aspectRatios);
        }
    }
}

void QnMediaResourceWidget::at_camDisplay_liveChanged() {
    bool isLive = m_display->camDisplay()->isRealTimeSource();

    if(!isLive)
        buttonBar()->setButtonsChecked(PtzButton, false);
}

void QnMediaResourceWidget::at_screenshotButton_clicked() {
    menu()->trigger(Qn::TakeScreenshotAction, this);
}

void QnMediaResourceWidget::at_searchButton_toggled(bool checked) {
    setOption(DisplayMotion, checked);

    if(checked)
        buttonBar()->setButtonsChecked(PtzButton | ZoomWindowButton, false);
}

void QnMediaResourceWidget::at_ptzButton_toggled(bool checked) {
    bool ptzEnabled = 
        checked && (m_camera && (m_camera->getPtzCapabilities() & Qn::ContinuousPtzCapabilities));

    setOption(ControlPtz, ptzEnabled);
    setOption(DisplayCrosshair, ptzEnabled);
    if(checked) {
        buttonBar()->setButtonsChecked(MotionSearchButton | ZoomWindowButton, false);
        action(Qn::JumpToLiveAction)->trigger(); // TODO: #Elric evil hack! Won't work if SYNC is off and this item is not selected?
    }
}

void QnMediaResourceWidget::at_fishEyeButton_toggled(bool checked) {
    QnItemDewarpingParams params = item()->dewarpingParams();
    params.enabled = checked;
    item()->setDewarpingParams(params); // TODO: #Elric #PTZ move to instrument

    setOption(DisplayDewarped, checked);

    if(!checked) {
        /* Stop all ptz activity. */
        ptzController()->continuousMove(QVector3D(0, 0, 0));
    }
}

void QnMediaResourceWidget::at_zoomWindowButton_toggled(bool checked) {
    setOption(ControlZoomWindow, checked);

    if(checked)
        buttonBar()->setButtonsChecked(PtzButton | MotionSearchButton, false);
}

void QnMediaResourceWidget::at_histogramButton_toggled(bool checked) {
    ImageCorrectionParams params = item()->imageEnhancement();
    if (params.enabled == checked)
        return;

    params.enabled = checked;
    setImageEnhancement(params);
}

void QnMediaResourceWidget::at_renderWatcher_widgetChanged(QnResourceWidget *widget) {
    if(widget == this)
        updateRendererEnabled();
}

void QnMediaResourceWidget::at_zoomRectChanged() {
    updateButtonsVisibility();
    updateAspectRatio();
    updateIconButton();

    // TODO: #PTZ probably belongs to instrument.
    if (options() & DisplayDewarped)
        m_ptzController->absoluteMove(Qn::LogicalPtzCoordinateSpace, QnFisheyePtzController::positionFromRect(m_dewarpingParams, zoomRect()), 2.0);
}

void QnMediaResourceWidget::at_ptzController_changed(Qn::PtzDataFields fields) {
    if(fields & Qn::CapabilitiesPtzField)
        updateButtonsVisibility();
    if(fields & (Qn::ActiveObjectPtzField | Qn::ToursPtzField))
        updateTitleText();
}

void QnMediaResourceWidget::updateDewarpingParams() {
    if (m_dewarpingParams == m_resource->getDewarpingParams())
        return;

    m_dewarpingParams = m_resource->getDewarpingParams();
    emit dewarpingParamsChanged();
}

void QnMediaResourceWidget::updateFisheye() {
    QnItemDewarpingParams itemParams = item()->dewarpingParams();
    bool enabled = itemParams.enabled;

    bool fisheyeEnabled = enabled && m_dewarpingParams.enabled;

    setOption(ControlPtz, fisheyeEnabled && zoomRect().isEmpty());
    setOption(DisplayCrosshair, fisheyeEnabled && zoomRect().isEmpty());
    setOption(DisplayDewarped, fisheyeEnabled);
    if (fisheyeEnabled && buttonBar()->button(FishEyeButton))
        buttonBar()->button(FishEyeButton)->setChecked(fisheyeEnabled);
    if(enabled)
        buttonBar()->setButtonsChecked(MotionSearchButton | ZoomWindowButton, false);

    bool flip = fisheyeEnabled
            && m_dewarpingParams.viewMode == QnMediaDewarpingParams::VerticalDown;

    const QList<int> allowedPanoFactorValues = m_dewarpingParams.allowedPanoFactorValues();
    if (!allowedPanoFactorValues.contains(itemParams.panoFactor)) {
        itemParams.panoFactor = allowedPanoFactorValues.last();
        item()->setDewarpingParams(itemParams);
    }
    item()->setData(Qn::ItemFlipRole, flip);

    updateAspectRatio();

    emit fisheyeChanged();

    if(buttonBar()->visibleButtons() & PtzButton)
        at_ptzButton_toggled(buttonBar()->checkedButtons() & PtzButton); // TODO: #Elric doesn't belong here, hack
}

void QnMediaResourceWidget::updateCustomAspectRatio() {
    if (!m_camera || !m_display)
        return;

    QString customAr = m_camera->getProperty(Qn::customAspectRatioKey);
    if (!customAr.isEmpty())
        m_display->camDisplay()->setOverridenAspectRatio(customAr.toDouble());
    else
        m_display->camDisplay()->setOverridenAspectRatio(0.0);

}

void QnMediaResourceWidget::at_statusOverlayWidget_diagnosticsRequested() {
    menu()->trigger(Qn::CameraDiagnosticsAction, m_camera);
}<|MERGE_RESOLUTION|>--- conflicted
+++ resolved
@@ -547,12 +547,8 @@
 }
 
 Qn::RenderStatus QnMediaResourceWidget::paintChannelBackground(QPainter *painter, int channel, const QRectF &channelRect, const QRectF &paintRect) {
-<<<<<<< HEAD
-    return Qn::NewFrameRendered;
-    painter->beginNativePainting();
-=======
+	return Qn::NewFrameRendered;
     QnGlNativePainting::begin(painter);
->>>>>>> b5771aa0
 
     qreal opacity = effectiveOpacity();
     bool opaque = qFuzzyCompare(opacity, 1.0);
