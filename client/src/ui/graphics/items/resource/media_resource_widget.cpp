#include "media_resource_widget.h"

#include <QtCore/QTimer>
#include <QtGui/QPainter>
#include <QtWidgets/QAction>
#include <QtWidgets/QApplication>

#include <api/app_server_connection.h>

#include <camera/resource_display.h>
#include <camera/cam_display.h>
#include <camera/camera_data_manager.h>
#include <camera/loaders/caching_camera_data_loader.h>  //TODO: #GDM remove this dependency

#include <client/client_settings.h>
#include <client/client_globals.h>
#include <client/client_runtime_settings.h>

#include <core/resource/media_resource.h>
#include <core/resource/user_resource.h>
#include <core/resource/camera_resource.h>
#include <core/resource/camera_history.h>
#include <core/resource/layout_resource.h>
#include <core/resource_management/resources_changes_manager.h>

#include <core/ptz/ptz_controller_pool.h>
#include <core/ptz/preset_ptz_controller.h>
#include <core/ptz/tour_ptz_controller.h>
#include <core/ptz/fallback_ptz_controller.h>
#include <core/ptz/activity_ptz_controller.h>
#include <core/ptz/home_ptz_controller.h>
#include <core/ptz/viewport_ptz_controller.h>
#include <core/ptz/fisheye_home_ptz_controller.h>

#include <nx/streaming/media_data_packet.h>
#include <nx/streaming/abstract_archive_stream_reader.h>

#include <ui/actions/action_manager.h>
#include <ui/common/recording_status_helper.h>
#include <ui/fisheye/fisheye_ptz_controller.h>
#include <ui/graphics/instruments/motion_selection_instrument.h>
#include <ui/graphics/items/generic/proxy_label.h>
#include <ui/graphics/items/generic/image_button_widget.h>
#include <ui/graphics/items/generic/image_button_bar.h>
#include <ui/graphics/items/resource/button_ids.h>
#include <ui/graphics/items/resource/resource_widget_renderer.h>
#include <ui/graphics/items/overlays/io_module_overlay_widget.h>
#include <ui/graphics/items/overlays/resource_status_overlay_widget.h>
#include <ui/graphics/items/overlays/composite_text_overlay.h>
#include <ui/graphics/items/overlays/buttons_overlay.h>
#include <ui/help/help_topics.h>
#include <ui/help/help_topic_accessor.h>
#include <ui/style/globals.h>
#include <ui/style/skin.h>
#include <ui/workaround/gl_native_painting.h>
#include <ui/workbench/workbench_context.h>
#include <ui/workbench/workbench_access_controller.h>
#include <ui/workbench/workbench_display.h>
#include <ui/workbench/workbench_navigator.h>
#include <ui/workbench/workbench_item.h>
#include <ui/workbench/workbench_layout.h>
#include <ui/workbench/workbench_layout_snapshot_manager.h>
#include <ui/workbench/watchers/workbench_server_time_watcher.h>
#include <ui/workbench/watchers/workbench_render_watcher.h>
#include "ui/workbench/workbench_item.h"

#include <utils/aspect_ratio.h>
#include <utils/common/warnings.h>
#include <utils/common/scoped_painter_rollback.h>
#include <utils/common/synctime.h>
#include <utils/common/collection.h>
#include <utils/common/string.h>
#include <utils/license_usage_helper.h>
#include <utils/math/color_transformations.h>
#include <api/common_message_processor.h>
#include <business/actions/abstract_business_action.h>

namespace
{
    enum { kMicroInMilliSeconds = 1000 };

    bool isSpecialDateTimeValueUsec(qint64 dateTimeUsec)
    {
        return ((dateTimeUsec == DATETIME_NOW)
            || (dateTimeUsec == AV_NOPTS_VALUE)
            || (dateTimeUsec == kNoTimeValue));
    }

    bool getPtzObjectName(const QnPtzControllerPtr &controller, const QnPtzObject &object, QString *name) {
        switch(object.type) {
        case Qn::PresetPtzObject: {
            QnPtzPresetList presets;
            if(!controller->getPresets(&presets))
                return false;

            foreach(const QnPtzPreset &preset, presets) {
                if(preset.id == object.id) {
                    *name = preset.name;
                    return true;
                }
            }

            return false;
        }
        case Qn::TourPtzObject: {
            QnPtzTourList tours;
            if(!controller->getTours(&tours))
                return false;

            foreach(const QnPtzTour &tour, tours) {
                if(tour.id == object.id) {
                    *name = tour.name;
                    return true;
                }
            }

            return false;
        }
        default:
            return false;
        }
    }

} // anonymous namespace

QnMediaResourceWidget::QnMediaResourceWidget(QnWorkbenchContext *context, QnWorkbenchItem *item, QGraphicsItem *parent)
    : QnResourceWidget(context, item, parent)
    , m_resource(base_type::resource().dynamicCast<QnMediaResource>())
    , m_camera(base_type::resource().dynamicCast<QnVirtualCameraResource>())
    , m_display(nullptr)
    , m_renderer(nullptr)
    , m_motionSelection()
    , m_motionSelectionPathCache()
    , m_paintedChannels()
    , m_motionSensitivity()
    , m_motionSensitivityValid(false)
    , m_binaryMotionMask()
    , m_binaryMotionMaskValid(false)
    , m_motionSelectionCacheValid(false)
    , m_sensStaticText()
    , m_ptzController(nullptr)
    , m_homePtzController(nullptr)
    , m_dewarpingParams()
    , m_compositeTextOverlay(new QnCompositeTextOverlay(m_camera, navigator()
        , [this](){ return getUtcCurrentTimeMs(); }, this))
    , m_ioModuleOverlayWidget(nullptr)
    , m_ioCouldBeShown(false)
    , m_ioLicenceStatusHelper() /// Will be created only for I/O modules

    , m_posUtcMs(DATETIME_INVALID)
{
    if(!m_resource)
        qnCritical("Media resource widget was created with a non-media resource.");

    // TODO: #Elric
    // Strictly speaking, this is a hack.
    // We shouldn't be using OpenGL context in class constructor.
    QGraphicsView *view = QnWorkbenchContextAware::display()->view();
    const QGLWidget *viewport = qobject_cast<const QGLWidget *>(view ? view->viewport() : NULL);
    m_renderer = new QnResourceWidgetRenderer(NULL, viewport ? viewport->context() : NULL);
    connect(m_renderer,                 &QnResourceWidgetRenderer::sourceSizeChanged,   this, &QnMediaResourceWidget::updateAspectRatio);
    connect(base_type::resource(),      &QnResource::propertyChanged,                   this, &QnMediaResourceWidget::at_resource_propertyChanged);
    connect(base_type::resource(),      &QnResource::mediaDewarpingParamsChanged,       this, &QnMediaResourceWidget::updateDewarpingParams);
    connect(this,                       &QnResourceWidget::zoomTargetWidgetChanged,     this, &QnMediaResourceWidget::updateDisplay);
    connect(item,                       &QnWorkbenchItem::dewarpingParamsChanged,       this, &QnMediaResourceWidget::updateFisheye);
    connect(item,                       &QnWorkbenchItem::imageEnhancementChanged,      this, &QnMediaResourceWidget::at_item_imageEnhancementChanged);
    connect(this,                       &QnMediaResourceWidget::dewarpingParamsChanged, this, &QnMediaResourceWidget::updateFisheye);
    connect(this,                       &QnResourceWidget::zoomRectChanged,             this, &QnMediaResourceWidget::updateFisheye);
    connect(this,                       &QnMediaResourceWidget::dewarpingParamsChanged, this, &QnMediaResourceWidget::updateButtonsVisibility);
    if (m_camera)
        connect(m_camera,               &QnVirtualCameraResource::motionRegionChanged,  this, &QnMediaResourceWidget::invalidateMotionSensitivity);
    connect(navigator(),        &QnWorkbenchNavigator::bookmarksModeEnabledChanged,     this, &QnMediaResourceWidget::updateCompositeOverlayMode);

    const auto messageProcessor = QnCommonMessageProcessor::instance();
    connect(messageProcessor, &QnCommonMessageProcessor::businessActionReceived,
            this, [this](const QnAbstractBusinessActionPtr &businessAction)
    {
        if (businessAction->actionType() != QnBusiness::ExecutePtzPresetAction)
            return;
        const auto &actionParams = businessAction->getParams();
        if (actionParams.actionResourceId != m_resource->toResource()->getId())
            return;
        if (m_ptzController)
            m_ptzController->activatePreset(actionParams.presetId, QnAbstractPtzController::MaxPtzSpeed);
    });


    updateDisplay();
    updateDewarpingParams();

    /* Set up static text. */
    for (int i = 0; i < 10; ++i) {
        m_sensStaticText[i].setText(QString::number(i));
        m_sensStaticText[i].setPerformanceHint(QStaticText::AggressiveCaching);
    }

    updateAspectRatio();

    /* Set up PTZ controller. */
    QnPtzControllerPtr fisheyeController;
    fisheyeController.reset(new QnFisheyePtzController(this), &QObject::deleteLater);
    fisheyeController.reset(new QnViewportPtzController(fisheyeController));
    fisheyeController.reset(new QnPresetPtzController(fisheyeController));
    fisheyeController.reset(new QnTourPtzController(fisheyeController));
    fisheyeController.reset(new QnActivityPtzController(QnActivityPtzController::Local, fisheyeController));

    // Small hack because widget's zoomRect is set only in Synchronize method, not instantly --gdm
    if (item && item->zoomRect().isNull()) { // zoom items are not allowed to return home
        m_homePtzController = new QnFisheyeHomePtzController(fisheyeController);
        fisheyeController.reset(m_homePtzController);
    }

    if (m_camera) {
        if (QnPtzControllerPtr serverController = qnPtzPool->controller(m_camera)) {
            serverController.reset(new QnActivityPtzController(QnActivityPtzController::Client, serverController));
            m_ptzController.reset(new QnFallbackPtzController(fisheyeController, serverController));
        } else {
            m_ptzController = fisheyeController;
        }
    }
    else {
        m_ptzController = fisheyeController;
    }

    connect(m_ptzController, &QnAbstractPtzController::changed, this, &QnMediaResourceWidget::at_ptzController_changed);

    /* Set up info updates. */
    connect(this, &QnMediaResourceWidget::updateInfoTextLater, this, &QnMediaResourceWidget::updateInfoText, Qt::QueuedConnection);


    m_compositeTextOverlay->setMaxFillCoeff(QSizeF(0.7, 0.8));
    addOverlayWidget(m_compositeTextOverlay
        , detail::OverlayParams(UserVisible, true, true));

    /* Set up overlays */
    if (m_camera && m_camera->hasFlags(Qn::io_module))
    {
        m_ioLicenceStatusHelper.reset(new QnSingleCamLicenceStatusHelper(m_camera));
        m_ioModuleOverlayWidget = new QnIoModuleOverlayWidget();
        m_ioModuleOverlayWidget->setCamera(m_camera);
        m_ioModuleOverlayWidget->setAcceptedMouseButtons(0);
        addOverlayWidget(m_ioModuleOverlayWidget
            , detail::OverlayParams(Visible, true, true));

        connect(m_ioLicenceStatusHelper, &QnSingleCamLicenceStatusHelper::licenceStatusChanged, this
            , [this]() { updateIoModuleVisibility(true); });

        updateButtonsVisibility();
        updateIoModuleVisibility(false);
    }

    /* Set up buttons. */
    createButtons();

    if(m_camera) {
        QTimer *timer = new QTimer(this);

        connect(timer,              &QTimer::timeout,                                   this,   &QnMediaResourceWidget::updateIconButton);
        connect(context->instance<QnWorkbenchServerTimeWatcher>(), &QnWorkbenchServerTimeWatcher::displayOffsetsChanged, this, &QnMediaResourceWidget::updateIconButton);
        connect(m_camera,           &QnResource::statusChanged,                         this,   &QnMediaResourceWidget::updateIconButton);

        if (m_camera->hasFlags(Qn::io_module))
            connect(m_camera, &QnResource::statusChanged, this, [this](){ updateIoModuleVisibility(true); }); /// updateOverlayButton is called by updateIoModuleVisibility
        else
            connect(m_camera, &QnResource::statusChanged, this, &QnMediaResourceWidget::updateOverlayButton);

        connect(m_camera,           &QnSecurityCamResource::scheduleTasksChanged,       this,   &QnMediaResourceWidget::updateIconButton);
        timer->start(1000 * 60); /* Update icon button every minute. */

        connect(statusOverlayWidget(), &QnStatusOverlayWidget::diagnosticsRequested,    this,   &QnMediaResourceWidget::at_statusOverlayWidget_diagnosticsRequested);
        connect(statusOverlayWidget(), &QnStatusOverlayWidget::ioEnableRequested,       this,   &QnMediaResourceWidget::at_statusOverlayWidget_ioEnableRequested);
        connect(statusOverlayWidget(), &QnStatusOverlayWidget::moreLicensesRequested,   this,   &QnMediaResourceWidget::at_statusOverlayWidget_moreLicensesRequested);
        updateOverlayButton();
    }

    connect(resource()->toResource(), &QnResource::resourceChanged, this, &QnMediaResourceWidget::updateButtonsVisibility); //TODO: #GDM #Common get rid of resourceChanged

    connect(this, &QnResourceWidget::zoomRectChanged, this, &QnMediaResourceWidget::at_zoomRectChanged);
    connect(context->instance<QnWorkbenchRenderWatcher>(), &QnWorkbenchRenderWatcher::widgetChanged, this, &QnMediaResourceWidget::at_renderWatcher_widgetChanged);

    at_camDisplay_liveChanged();
    at_ptzButton_toggled(false);
    at_histogramButton_toggled(item->imageEnhancement().enabled);
    updateButtonsVisibility();
    updateIconButton();

    updateTitleText();
    updateInfoText();
    updateDetailsText();
    updatePositionText();
    updateCompositeOverlayMode();
    updateCursor();
    updateFisheye();
    setImageEnhancement(item->imageEnhancement());

    connect(this, &QnMediaResourceWidget::updateInfoTextLater
        , this, &QnMediaResourceWidget::updateCurrentUtcPosMs);
}

QnMediaResourceWidget::~QnMediaResourceWidget() {
    ensureAboutToBeDestroyedEmitted();

    if (m_display)
        m_display->removeRenderer(m_renderer);

    m_renderer->destroyAsync();

    foreach(__m128i *data, m_binaryMotionMask)
        qFreeAligned(data);
    m_binaryMotionMask.clear();
}

void QnMediaResourceWidget::createButtons() {
    {
        QnImageButtonWidget *screenshotButton = new QnImageButtonWidget();
        screenshotButton->setIcon(qnSkin->icon("item/screenshot.png"));
        screenshotButton->setCheckable(false);
        screenshotButton->setProperty(Qn::NoBlockMotionSelection, true);
        screenshotButton->setToolTip(tr("Screenshot"));
        setHelpTopic(screenshotButton, Qn::MainWindow_MediaItem_Screenshot_Help);
        connect(screenshotButton, &QnImageButtonWidget::clicked, this, &QnMediaResourceWidget::at_screenshotButton_clicked);
        buttonsOverlay()->rightButtonsBar()->addButton(Qn::ScreenshotButton, screenshotButton);
    }

    {
        QnImageButtonWidget *searchButton = new QnImageButtonWidget();
        searchButton->setIcon(qnSkin->icon("item/search.png"));
        searchButton->setCheckable(true);
        searchButton->setProperty(Qn::NoBlockMotionSelection, true);
        searchButton->setToolTip(tr("Smart Search"));
        setHelpTopic(searchButton, Qn::MainWindow_MediaItem_SmartSearch_Help);
        connect(searchButton, &QnImageButtonWidget::toggled, this, &QnMediaResourceWidget::at_searchButton_toggled);
        buttonsOverlay()->rightButtonsBar()->addButton(Qn::MotionSearchButton, searchButton);
    }

    {
        QnImageButtonWidget *ptzButton = new QnImageButtonWidget();
        ptzButton->setIcon(qnSkin->icon("item/ptz.png"));
        ptzButton->setCheckable(true);
        ptzButton->setProperty(Qn::NoBlockMotionSelection, true);
        ptzButton->setToolTip(tr("PTZ"));
        setHelpTopic(ptzButton, Qn::MainWindow_MediaItem_Ptz_Help);
        connect(ptzButton, &QnImageButtonWidget::toggled, this, &QnMediaResourceWidget::at_ptzButton_toggled);
        buttonsOverlay()->rightButtonsBar()->addButton(Qn::PtzButton, ptzButton);
    }

    {
        QnImageButtonWidget *fishEyeButton = new QnImageButtonWidget();
        fishEyeButton->setIcon(qnSkin->icon("item/fisheye.png"));
        fishEyeButton->setCheckable(true);
        fishEyeButton->setProperty(Qn::NoBlockMotionSelection, true);
        fishEyeButton->setToolTip(tr("Dewarping"));
        fishEyeButton->setChecked(item()->dewarpingParams().enabled);
        setHelpTopic(fishEyeButton, Qn::MainWindow_MediaItem_Dewarping_Help);
        connect(fishEyeButton, &QnImageButtonWidget::toggled, this, &QnMediaResourceWidget::at_fishEyeButton_toggled);
        buttonsOverlay()->rightButtonsBar()->addButton(Qn::FishEyeButton, fishEyeButton);
    }

    {
        QnImageButtonWidget *zoomWindowButton = new QnImageButtonWidget();
        zoomWindowButton->setIcon(qnSkin->icon("item/zoom_window.png"));
        zoomWindowButton->setCheckable(true);
        zoomWindowButton->setProperty(Qn::NoBlockMotionSelection, true);
        zoomWindowButton->setToolTip(tr("Create Zoom Window"));
        setHelpTopic(zoomWindowButton, Qn::MainWindow_MediaItem_ZoomWindows_Help);
        connect(zoomWindowButton, &QnImageButtonWidget::toggled, this, &QnMediaResourceWidget::at_zoomWindowButton_toggled);
        buttonsOverlay()->rightButtonsBar()->addButton(Qn::ZoomWindowButton, zoomWindowButton);
    }

    {
        QnImageButtonWidget *enhancementButton = new QnImageButtonWidget();
        enhancementButton->setIcon(qnSkin->icon("item/image_enhancement.png"));
        enhancementButton->setCheckable(true);
        enhancementButton->setProperty(Qn::NoBlockMotionSelection, true);
        enhancementButton->setToolTip(tr("Image Enhancement"));
        enhancementButton->setChecked(item()->imageEnhancement().enabled);
        setHelpTopic(enhancementButton, Qn::MainWindow_MediaItem_ImageEnhancement_Help);
        connect(enhancementButton, &QnImageButtonWidget::toggled, this, &QnMediaResourceWidget::at_histogramButton_toggled);
        buttonsOverlay()->rightButtonsBar()->addButton(Qn::EnhancementButton, enhancementButton);
    }

    {
        QnImageButtonWidget *ioModuleButton = new QnImageButtonWidget();
        ioModuleButton->setIcon(qnSkin->icon("item/io.png"));
        ioModuleButton->setCheckable(true);
        ioModuleButton->setChecked(false);
        ioModuleButton->setProperty(Qn::NoBlockMotionSelection, true);
        ioModuleButton->setToolTip(tr("I/O Module"));
        connect(ioModuleButton, &QnImageButtonWidget::toggled, this, &QnMediaResourceWidget::at_ioModuleButton_toggled);
        buttonsOverlay()->rightButtonsBar()->addButton(Qn::IoModuleButton, ioModuleButton);
    }

    if (qnRuntime->isDevMode()) {
        QnImageButtonWidget *debugScreenshotButton = new QnImageButtonWidget();
        debugScreenshotButton->setIcon(qnSkin->icon("item/screenshot.png"));
        debugScreenshotButton->setCheckable(false);
        debugScreenshotButton->setProperty(Qn::NoBlockMotionSelection, true);
        debugScreenshotButton->setToolTip(lit("Debug set of screenshots"));
        connect(debugScreenshotButton, &QnImageButtonWidget::clicked, this, [this] {
            menu()->trigger(QnActions::TakeScreenshotAction, QnActionParameters(this).withArgument<QString>(Qn::FileNameRole, lit("_DEBUG_SCREENSHOT_KEY_")));
        });
        buttonsOverlay()->rightButtonsBar()->addButton(Qn::DbgScreenshotButton, debugScreenshotButton);
    }

}

const QnMediaResourcePtr &QnMediaResourceWidget::resource() const {
    return m_resource;
}

bool QnMediaResourceWidget::hasVideo() const
{
    return m_resource
        && m_resource->hasVideo(m_display ? m_display->mediaProvider() : nullptr);
}


QPoint QnMediaResourceWidget::mapToMotionGrid(const QPointF &itemPos) {
    QPointF gridPosF(cwiseDiv(itemPos, cwiseDiv(size(), motionGridSize())));
    QPoint gridPos(qFuzzyFloor(gridPosF.x()), qFuzzyFloor(gridPosF.y()));

    return bounded(gridPos, QRect(QPoint(0, 0), motionGridSize()));
}

QPointF QnMediaResourceWidget::mapFromMotionGrid(const QPoint &gridPos) {
    return cwiseMul(gridPos, cwiseDiv(size(), motionGridSize()));
}

QSize QnMediaResourceWidget::motionGridSize() const {
    return cwiseMul(channelLayout()->size(), QSize(MD_WIDTH, MD_HEIGHT));
}

QPoint QnMediaResourceWidget::channelGridOffset(int channel) const {
    return cwiseMul(channelLayout()->position(channel), QSize(MD_WIDTH, MD_HEIGHT));
}

void QnMediaResourceWidget::suspendHomePtzController() {
    if (m_homePtzController)
        m_homePtzController->suspend();
}

void QnMediaResourceWidget::updateHud(bool animate)
{
    const auto compositeOverlayCouldBeVisible
        = !options().testFlag(QnResourceWidget::InfoOverlaysForbidden);

    setOverlayWidgetVisible(m_compositeTextOverlay, compositeOverlayCouldBeVisible, animate);

    QnResourceWidget::updateHud(animate);
}

void QnMediaResourceWidget::resumeHomePtzController() {
    if (m_homePtzController && options().testFlag(DisplayDewarped) && display()->camDisplay()->isRealTimeSource())
        m_homePtzController->resume();
}

const QList<QRegion> &QnMediaResourceWidget::motionSelection() const {
    return m_motionSelection;
}

bool QnMediaResourceWidget::isMotionSelectionEmpty() const {
    foreach(const QRegion &region, m_motionSelection)
        if(!region.isEmpty())
            return false;
    return true;
}

void QnMediaResourceWidget::addToMotionSelection(const QRect &gridRect) {
    ensureMotionSensitivity();

    bool changed = false;

    for (int i = 0; i < channelCount(); ++i) {
        QRect rect = gridRect.translated(-channelGridOffset(i)).intersected(QRect(0, 0, MD_WIDTH, MD_HEIGHT));
        if (rect.isEmpty())
            continue;

        QRegion selection;
        selection += rect;
        selection -= m_motionSensitivity[i].getMotionMask();

        if(!selection.isEmpty()) {
            if(changed) {
                /* In this case we don't need to bother comparing old & new selection regions. */
                m_motionSelection[i] += selection;
            } else {
                QRegion oldSelection = m_motionSelection[i];
                m_motionSelection[i] += selection;
                changed |= (oldSelection != m_motionSelection[i]);
            }
        }
    }

    if(changed){
        invalidateMotionSelectionCache();
        emit motionSelectionChanged();
    }
}

void QnMediaResourceWidget::clearMotionSelection() {
    if(isMotionSelectionEmpty())
        return;

    for (int i = 0; i < m_motionSelection.size(); ++i)
        m_motionSelection[i] = QRegion();

    invalidateMotionSelectionCache();
    emit motionSelectionChanged();
}

void QnMediaResourceWidget::setMotionSelection(const QList<QRegion> &regions) {
    if (regions.size() != m_motionSelection.size()) {
        qWarning() << "invalid motion selection list";
        return;
    }

    m_motionSelection = regions;
    invalidateMotionSelectionCache();
    emit motionSelectionChanged();
}

void QnMediaResourceWidget::invalidateMotionSensitivity() {
    m_motionSensitivityValid = false;
}

void QnMediaResourceWidget::ensureMotionSensitivity() const {
    if(m_motionSensitivityValid)
        return;

    if (m_camera) {
        m_motionSensitivity = m_camera->getMotionRegionList();

        if(m_motionSensitivity.size() != channelCount()) {
            qnWarning("Camera '%1' returned a motion sensitivity list of invalid size.", m_camera->getName());
            qnResizeList(m_motionSensitivity, channelCount());
        }
    } else if(m_resource->toResource()->hasFlags(Qn::motion)) {
        for(int i = 0, count = channelCount(); i < count; i++)
            m_motionSensitivity.push_back(QnMotionRegion());
    } else {
        m_motionSensitivity.clear();
    }

    m_motionSensitivityValid = true;
}

bool QnMediaResourceWidget::addToMotionSensitivity(const QRect &gridRect, int sensitivity) {
    ensureMotionSensitivity();

    bool changed = false;
    if (m_camera) {
        QnConstResourceVideoLayoutPtr layout = m_camera->getVideoLayout();

        for (int i = 0; i < layout->channelCount(); ++i) {
            QRect r(0, 0, MD_WIDTH, MD_HEIGHT);
            r.translate(channelGridOffset(i));
            r = gridRect.intersected(r);
            r.translate(-channelGridOffset(i));
            if (!r.isEmpty()) {
                m_motionSensitivity[i].addRect(sensitivity, r);
                changed = true;
            }
        }
    }

    if(sensitivity == 0)
        invalidateBinaryMotionMask();

    return changed;
}

bool QnMediaResourceWidget::setMotionSensitivityFilled(const QPoint &gridPos, int sensitivity) {
    ensureMotionSensitivity();

    int channel =0;
    QPoint channelPos = gridPos;
    if (m_camera) {
        QnConstResourceVideoLayoutPtr layout = m_camera->getVideoLayout();

        for (int i = 0; i < layout->channelCount(); ++i) {
            QRect r(channelGridOffset(i), QSize(MD_WIDTH, MD_HEIGHT));
            if (r.contains(channelPos)) {
                channelPos -= r.topLeft();
                channel = i;
                break;
            }
        }
    }
    return m_motionSensitivity[channel].updateSensitivityAt(channelPos, sensitivity);
}

void QnMediaResourceWidget::clearMotionSensitivity() {
    for(int i = 0; i < channelCount(); i++)
        m_motionSensitivity[i] = QnMotionRegion();
    m_motionSensitivityValid = true;

    invalidateBinaryMotionMask();
}

const QList<QnMotionRegion> &QnMediaResourceWidget::motionSensitivity() const {
    ensureMotionSensitivity();

    return m_motionSensitivity;
}

void QnMediaResourceWidget::ensureBinaryMotionMask() const {
    if(m_binaryMotionMaskValid)
        return;

    ensureMotionSensitivity();
    for (int i = 0; i < channelCount(); ++i)
        QnMetaDataV1::createMask(m_motionSensitivity[i].getMotionMask(), reinterpret_cast<char *>(m_binaryMotionMask[i]));
}

void QnMediaResourceWidget::invalidateBinaryMotionMask() {
    m_binaryMotionMaskValid = false;
}

void QnMediaResourceWidget::ensureMotionSelectionCache() {
    if (m_motionSelectionCacheValid)
        return;

    for (int i = 0; i < channelCount(); ++i){
        QPainterPath path;
        path.addRegion(m_motionSelection[i]);
        m_motionSelectionPathCache[i] = path.simplified();
    }
}

void QnMediaResourceWidget::invalidateMotionSelectionCache() {
    m_motionSelectionCacheValid = false;
}

void QnMediaResourceWidget::setDisplay(const QnResourceDisplayPtr &display) {
    if(display == m_display)
        return;

    if(m_display) {
        m_display->removeRenderer(m_renderer);
        disconnect(m_display->camDisplay(), NULL, this, NULL);
    }

    m_display = display;

    if(m_display) {
        connect(m_display->camDisplay(), SIGNAL(stillImageChanged()), this, SLOT(updateButtonsVisibility()));
        connect(m_display->camDisplay(), SIGNAL(liveMode(bool)), this, SLOT(at_camDisplay_liveChanged()));
        connect(m_resource->toResource(),SIGNAL(videoLayoutChanged(const QnResourcePtr &)), this, SLOT(at_videoLayoutChanged()));

        connect(m_display->camDisplay(), &QnCamDisplay::liveMode, this, [this](bool /* live */)
        {
            if (m_camera && m_camera->hasFlags(Qn::io_module))
                updateIoModuleVisibility(true);
        });

        setChannelLayout(m_display->videoLayout());
        m_display->addRenderer(m_renderer);
        m_renderer->setChannelCount(m_display->videoLayout()->channelCount());
        updateCustomAspectRatio();
    } else {
        setChannelLayout(QnConstResourceVideoLayoutPtr(new QnDefaultResourceVideoLayout()));
        m_renderer->setChannelCount(0);
    }

    setOption(QnResourceWidget::WindowRotationForbidden, !hasVideo());

    emit displayChanged();
}

void QnMediaResourceWidget::at_videoLayoutChanged()
{
    setChannelLayout(m_display->videoLayout());
}

void QnMediaResourceWidget::updateDisplay() {
    QnMediaResourceWidget *zoomTargetWidget = dynamic_cast<QnMediaResourceWidget *>(this->zoomTargetWidget());

    QnResourceDisplayPtr display;
    if (zoomTargetWidget) {
        display = zoomTargetWidget->display();
    } else {
        display = QnResourceDisplayPtr(new QnResourceDisplay(m_resource->toResourcePtr(), this));
    }

    setDisplay(display);
}

void QnMediaResourceWidget::updateIconButton()
{
    auto buttonsBar = buttonsOverlay()->leftButtonsBar();
    if (!zoomRect().isNull())
    {
        auto iconButton = buttonsBar->button(Qn::RecordingStatusIconButton);
        iconButton->setIcon(qnSkin->icon("item/zoom_window_hovered.png"));
        iconButton->setToolTip(tr("Zoom Window"));

        buttonsBar->setButtonsVisible(Qn::RecordingStatusIconButton, true);
        return;
    }

    if(!m_camera)
    {
        buttonsBar->setButtonsVisible(Qn::RecordingStatusIconButton, false);
        return;
    }

    int recordingMode = QnRecordingStatusHelper::currentRecordingMode(m_camera);
    QIcon recIcon = QnRecordingStatusHelper::icon(recordingMode);

    buttonsBar->setButtonsVisible(Qn::RecordingStatusIconButton, !recIcon.isNull());

    auto iconButton = buttonsBar->button(Qn::RecordingStatusIconButton);
    iconButton->setIcon(recIcon);
    iconButton->setToolTip(QnRecordingStatusHelper::tooltip(recordingMode));
}

void QnMediaResourceWidget::updateRendererEnabled() {
    if(m_resource->toResourcePtr()->flags() & Qn::still_image)
        return;

    for(int channel = 0; channel < channelCount(); channel++)
        m_renderer->setEnabled(channel, !exposedRect(channel, true, true, false).isEmpty());
}

ImageCorrectionParams QnMediaResourceWidget::imageEnhancement() const {
    return item()->imageEnhancement();
}

void QnMediaResourceWidget::setImageEnhancement(const ImageCorrectionParams &imageEnhancement) {
    buttonsOverlay()->rightButtonsBar()->button(Qn::EnhancementButton)->setChecked(imageEnhancement.enabled);
    item()->setImageEnhancement(imageEnhancement);
    m_renderer->setImageCorrection(imageEnhancement);
}

// -------------------------------------------------------------------------- //
// Painting
// -------------------------------------------------------------------------- //
void QnMediaResourceWidget::paint(QPainter *painter, const QStyleOptionGraphicsItem *option, QWidget *widget) {
    base_type::paint(painter, option, widget);

    updateRendererEnabled();

    for(int channel = 0; channel < channelCount(); channel++)
        m_renderer->setDisplayedRect(channel, exposedRect(channel, true, true, true));

    updateInfoTextLater();
}

Qn::RenderStatus QnMediaResourceWidget::paintChannelBackground(QPainter *painter, int channel, const QRectF &channelRect, const QRectF &paintRect) {
    QnGlNativePainting::begin(m_renderer->glContext(),painter);

    qreal opacity = effectiveOpacity();
    bool opaque = qFuzzyCompare(opacity, 1.0);
    // always use blending for images --gdm
    if(!opaque || (resource()->toResource()->flags() & Qn::still_image)) {
        glEnable(GL_BLEND);
        glBlendFunc(GL_SRC_ALPHA, GL_ONE_MINUS_SRC_ALPHA);
    }

    QRectF sourceRect = toSubRect(channelRect, paintRect);
    Qn::RenderStatus result = m_renderer->paint(channel, sourceRect, paintRect, effectiveOpacity());
    m_paintedChannels[channel] = true;

    /* There is no need to restore blending state before invoking endNativePainting. */
    QnGlNativePainting::end(painter);

    if(result != Qn::NewFrameRendered && result != Qn::OldFrameRendered)
        painter->fillRect(paintRect, palette().color(QPalette::Window));

    return result;
}

void QnMediaResourceWidget::paintChannelForeground(QPainter *painter, int channel, const QRectF &rect) {
    if (options() & DisplayMotion) {
        ensureMotionSelectionCache();

        paintMotionGrid(painter, channel, rect, m_renderer->lastFrameMetadata(channel));
        paintMotionSensitivity(painter, channel, rect);

        /* Motion selection. */
        if(!m_motionSelection[channel].isEmpty()) {
            QColor color = toTransparent(qnGlobals->mrsColor(), 0.2);
            paintFilledRegionPath(painter, rect, m_motionSelectionPathCache[channel], color, color);
        }
    }
}

void QnMediaResourceWidget::paintMotionGrid(QPainter *painter, int channel, const QRectF &rect, const QnMetaDataV1Ptr &motion) {
    // 5-7 fps

    ensureMotionSensitivity();

    qreal xStep = rect.width() / MD_WIDTH;
    qreal yStep = rect.height() / MD_HEIGHT;

    QVector<QPointF> gridLines[2];

    if (motion && motion->channelNumber == (quint32)channel) {
        // 2-3 fps

        ensureBinaryMotionMask();
        motion->removeMotion(m_binaryMotionMask[channel]);

        /* Horizontal lines. */
        for (int y = 1; y < MD_HEIGHT; ++y) {
            bool isMotion = motion->isMotionAt(0, y - 1) || motion->isMotionAt(0, y);
            gridLines[isMotion] << QPointF(0, y * yStep);
            int x = 1;
            while(x < MD_WIDTH){
                while (x < MD_WIDTH && isMotion == (motion->isMotionAt(x, y - 1) || motion->isMotionAt(x, y)) )
                    x++;
                gridLines[isMotion] << QPointF(x * xStep, y * yStep);
                if (x < MD_WIDTH){
                    isMotion = !isMotion;
                    gridLines[isMotion] << QPointF(x * xStep, y * yStep);
                }
            }
        }

        /* Vertical lines. */
        for (int x = 1; x < MD_WIDTH; ++x) {
            bool isMotion = motion->isMotionAt(x - 1, 0) || motion->isMotionAt(x, 0);
            gridLines[isMotion] << QPointF(x * xStep, 0);
            int y = 1;
            while(y < MD_HEIGHT){
                while (y < MD_HEIGHT && isMotion == (motion->isMotionAt(x - 1, y) || motion->isMotionAt(x, y)) )
                    y++;
                gridLines[isMotion] << QPointF(x * xStep, y * yStep);
                if (y < MD_HEIGHT){
                    isMotion = !isMotion;
                    gridLines[isMotion] << QPointF(x * xStep, y * yStep);
                }
            }
        }
    } else {
        for (int x = 1; x < MD_WIDTH; ++x)
            gridLines[0] << QPointF(x * xStep, 0.0) << QPointF(x * xStep, rect.height());
        for (int y = 1; y < MD_HEIGHT; ++y)
            gridLines[0] << QPointF(0.0, y * yStep) << QPointF(rect.width(), y * yStep);
    }


    QnScopedPainterTransformRollback transformRollback(painter);
    painter->translate(rect.topLeft());

    QnScopedPainterPenRollback penRollback(painter);
    painter->setPen(QPen(QColor(255, 255, 255, 16), 0.0));
    painter->drawLines(gridLines[0]);

    painter->setPen(QPen(QColor(255, 0, 0, 128), 0.0));
    painter->drawLines(gridLines[1]);
}

void QnMediaResourceWidget::paintFilledRegionPath(QPainter *painter, const QRectF &rect, const QPainterPath &path, const QColor &color, const QColor &penColor) {
    // 4-6 fps

    QnScopedPainterTransformRollback transformRollback(painter); Q_UNUSED(transformRollback);
    QnScopedPainterBrushRollback brushRollback(painter, color); Q_UNUSED(brushRollback);
    QnScopedPainterPenRollback penRollback(painter); Q_UNUSED(penRollback);

    painter->translate(rect.topLeft());
    painter->scale(rect.width() / MD_WIDTH, rect.height() / MD_HEIGHT);
    painter->setPen(QPen(penColor, 0.0));
    painter->drawPath(path);
}

void QnMediaResourceWidget::paintMotionSensitivityIndicators(QPainter *painter, int channel, const QRectF &rect, const QnMotionRegion &region) {
    QPoint channelOffset = channelGridOffset(channel);

    qreal xStep = rect.width() / MD_WIDTH;
    qreal yStep = rect.height() / MD_HEIGHT;
    qreal xOffset = channelOffset.x() + 0.1;
    qreal yOffset = channelOffset.y();
    qreal fontIncrement = 1.2;

    painter->setPen(Qt::black);
    QFont font;
    font.setPointSizeF(yStep * fontIncrement);
    font.setBold(true);
    painter->setFont(font);

    /* Zero sensitivity is skipped as there should not be painted zeros */
    for (int sensitivity = QnMotionRegion::MIN_SENSITIVITY + 1; sensitivity <= QnMotionRegion::MAX_SENSITIVITY; ++sensitivity) {
        auto rects = region.getRectsBySens(sensitivity);
        if (rects.isEmpty())
            continue;

        m_sensStaticText[sensitivity].prepare(painter->transform(), font);
        foreach(const QRect &rect, rects) {
            if (rect.width() < 2 || rect.height() < 2)
                continue;

            qreal x = rect.left(), y = rect.top();
            painter->drawStaticText((x + xOffset) * xStep , (y + yOffset) * yStep , m_sensStaticText[sensitivity]);
        }
    }
}

void QnMediaResourceWidget::paintMotionSensitivity(QPainter *painter, int channel, const QRectF &rect) {
    ensureMotionSensitivity();

    if (options() & DisplayMotionSensitivity) {
        for (int i = QnMotionRegion::MIN_SENSITIVITY; i <= QnMotionRegion::MAX_SENSITIVITY; ++i) {
            QColor color = i > 0 ? QColor(100 +  i * 3, 16 * (10 - i), 0, 96 + i * 2) : qnGlobals->motionMaskColor();
            QPainterPath path = m_motionSensitivity[channel].getRegionBySensPath(i);
            paintFilledRegionPath(painter, rect, path, color, Qt::black);
        }

        paintMotionSensitivityIndicators(painter, channel, rect, m_motionSensitivity[channel]);
    } else {
        paintFilledRegionPath(painter, rect, m_motionSensitivity[channel].getMotionMaskPath(), qnGlobals->motionMaskColor(), qnGlobals->motionMaskColor());
    }
}

QnPtzControllerPtr QnMediaResourceWidget::ptzController() const {
    return m_ptzController;
}

QnMediaDewarpingParams QnMediaResourceWidget::dewarpingParams() const {
    return m_dewarpingParams;
}

void QnMediaResourceWidget::setDewarpingParams(const QnMediaDewarpingParams &params) {
    if (m_dewarpingParams == params)
        return;
    m_dewarpingParams = params;

    emit dewarpingParamsChanged();
}

float QnMediaResourceWidget::visualAspectRatio() const {
    if (!resource())
        return base_type::visualAspectRatio();

    qreal customAspectRatio = resource()->customAspectRatio();
    if (qFuzzyIsNull(customAspectRatio))
        return base_type::visualAspectRatio();

    qreal aspectRatio = customAspectRatio;
    if (zoomRect().isNull())
        aspectRatio *= QnGeometry::aspectRatio(channelLayout()->size());

    return QnAspectRatio::isRotated90(rotation()) ? 1 / aspectRatio : aspectRatio;
}

float QnMediaResourceWidget::defaultVisualAspectRatio() const {
    if (!item())
        return base_type::defaultVisualAspectRatio();

    if (item()->layout() && item()->layout()->hasCellAspectRatio())
        return item()->layout()->cellAspectRatio();

    return qnGlobals->defaultLayoutCellAspectRatio();
}


// -------------------------------------------------------------------------- //
// Handlers
// -------------------------------------------------------------------------- //
int QnMediaResourceWidget::helpTopicAt(const QPointF &) const {

    auto isIoModule = [this]() {
        if (!m_resource->toResource()->flags().testFlag(Qn::io_module))
            return false;

        if (m_camera
            && m_display
            && !m_camera->hasVideo(m_display->mediaProvider()))
                return true;

        return (m_ioModuleOverlayWidget && overlayWidgetVisibility(m_ioModuleOverlayWidget) == OverlayVisibility::Visible);
    };

    if (action(QnActions::ToggleTourModeAction)->isChecked())
        return Qn::MainWindow_Scene_TourInProgress_Help;

    Qn::ResourceStatusOverlay statusOverlay = statusOverlayWidget()->statusOverlay();

    if (statusOverlay == Qn::AnalogWithoutLicenseOverlay) {
        return Qn::MainWindow_MediaItem_AnalogLicense_Help;
    } else if (statusOverlay == Qn::OfflineOverlay) {
        return Qn::MainWindow_MediaItem_Diagnostics_Help;
    } else if(statusOverlay == Qn::UnauthorizedOverlay) {
        return Qn::MainWindow_MediaItem_Unauthorized_Help;
    } else if (statusOverlay == Qn::IoModuleDisabledOverlay) {
        return Qn::IOModules_Help;
    } else if(options() & ControlPtz) {
        if(m_dewarpingParams.enabled) {
            return Qn::MainWindow_MediaItem_Dewarping_Help;
        } else {
            return Qn::MainWindow_MediaItem_Ptz_Help;
        }
        return Qn::MainWindow_MediaItem_Ptz_Help;
    } else if(!zoomRect().isNull()) {
        return Qn::MainWindow_MediaItem_ZoomWindows_Help;
    } else if(options() & DisplayMotionSensitivity) {
        return Qn::CameraSettings_Motion_Help;
    } else if(options() & DisplayMotion) {
        return Qn::MainWindow_MediaItem_SmartSearch_Help;
    } else if (isIoModule()){
        return Qn::IOModules_Help;
    } else if(m_resource->toResource()->flags() & Qn::local) {
        return Qn::MainWindow_MediaItem_Local_Help;
    } else if (m_camera && m_camera->isDtsBased()) {
        return Qn::MainWindow_MediaItem_AnalogCamera_Help;
    }
    else {
        return Qn::MainWindow_MediaItem_Help;
    }
}

void QnMediaResourceWidget::channelLayoutChangedNotify() {
    base_type::channelLayoutChangedNotify();

    qnResizeList(m_motionSelection, channelCount());
    qnResizeList(m_motionSelectionPathCache, channelCount());
    qnResizeList(m_motionSensitivity, channelCount());
    qnResizeList(m_paintedChannels, channelCount());

    while(m_binaryMotionMask.size() > channelCount()) {
        qFreeAligned(m_binaryMotionMask.back());
        m_binaryMotionMask.pop_back();
    }
    while(m_binaryMotionMask.size() < channelCount()) {
        m_binaryMotionMask.push_back(static_cast<__m128i *>(qMallocAligned(MD_WIDTH * MD_HEIGHT / 8, 32)));
        memset(m_binaryMotionMask.back(), 0, MD_WIDTH * MD_HEIGHT / 8);
    }

    updateAspectRatio();
}

void QnMediaResourceWidget::channelScreenSizeChangedNotify() {
    base_type::channelScreenSizeChangedNotify();

    m_renderer->setChannelScreenSize(channelScreenSize());
}

void QnMediaResourceWidget::optionsChangedNotify(Options changedFlags) {
    if(changedFlags & DisplayMotion) {
        if (QnAbstractArchiveStreamReader *reader = m_display->archiveReader())
            reader->setSendMotion(options() & DisplayMotion);

        buttonsOverlay()->rightButtonsBar()->setButtonsChecked(Qn::MotionSearchButton, options() & DisplayMotion);

        if(options() & DisplayMotion) {
            setProperty(Qn::MotionSelectionModifiers, 0);
        } else {
            setProperty(Qn::MotionSelectionModifiers, QVariant()); /* Use defaults. */
        }
    }

    if(changedFlags & (DisplayMotion | DisplayMotionSensitivity | ControlZoomWindow))
        updateCursor();

    base_type::optionsChangedNotify(changedFlags);
}

QString QnMediaResourceWidget::calculateDetailsText() const {
    qreal fps = 0.0;
    qreal mbps = 0.0;

    for(int i = 0; i < channelCount(); i++) {
        const QnMediaStreamStatistics *statistics = m_display->mediaProvider()->getStatistics(i);
        if (statistics->isConnectionLost()) //TODO: #GDM check does not work, case #3993
            continue;
        fps = qMax(fps, static_cast<qreal>(statistics->getFrameRate()));
        mbps += statistics->getBitrateMbps();
    }

    QSize size = m_display->camDisplay()->getRawDataSize();
    size.setWidth(size.width() * m_display->camDisplay()->channelsCount());

    QString codecString;
    if(QnConstMediaContextPtr codecContext = m_display->mediaProvider()->getCodecContext())
        codecString = codecContext->getCodecName();


    QString hqLqString;
    if (hasVideo() && !m_resource->toResource()->hasFlags(Qn::local))
        hqLqString = (m_renderer->isLowQualityImage(0)) ? tr("Low-Res") : tr("Hi-Res");

    enum {
        kDetailsTextPixelSize = 11
    };

    QString result;
    if (hasVideo()) {
        result.append(htmlFormattedParagraph(lit("%1x%2").arg(size.width()).arg(size.height()), kDetailsTextPixelSize, true));
        result.append(htmlFormattedParagraph(lit("%1fps").arg(fps, 0, 'f', 2), kDetailsTextPixelSize, true));
    }
    result.append(htmlFormattedParagraph(lit("%1Mbps").arg(mbps, 0, 'f', 2), kDetailsTextPixelSize, true));
    result.append(htmlFormattedParagraph(codecString, kDetailsTextPixelSize, true));
    result.append(htmlFormattedParagraph(hqLqString, kDetailsTextPixelSize, true));

    return result;
}

void QnMediaResourceWidget::updateCurrentUtcPosMs()
{
    const qint64 usec = getUtcCurrentTimeUsec();
    qint64 newPos = DATETIME_INVALID;
    if (!isSpecialDateTimeValueUsec(usec))
        newPos = usec / kMicroInMilliSeconds;

    if (newPos == m_posUtcMs)
        return;

    m_posUtcMs = newPos;
    emit positionChanged(m_posUtcMs);
}

QString QnMediaResourceWidget::calculatePositionText() const
{
    /* Do not show time for regular media files. */
    if (!m_resource->toResourcePtr()->flags().testFlag(Qn::utc))
        return QString();

    static const auto extractTime = [](qint64 dateTimeUsec)
    {
        if (isSpecialDateTimeValueUsec(dateTimeUsec))
            return QString();

        static const auto kOutputFormat = lit("yyyy-MM-dd hh:mm:ss");

        const auto dateTimeMs = dateTimeUsec / kMicroInMilliSeconds;
        return QDateTime::fromMSecsSinceEpoch(dateTimeMs).toString(kOutputFormat);
    };

    const QString timeString = (m_display->camDisplay()->isRealTimeSource()
        ? tr("LIVE") : extractTime(getDisplayTimeUsec()));

    enum { kPositionTextPixelSize = 14 };
    return htmlFormattedParagraph(timeString, kPositionTextPixelSize, true);
}


QString QnMediaResourceWidget::calculateTitleText() const {

    QString resourceName = base_type::calculateTitleText();

    QnPtzObject activeObject;
    QString activeObjectName;
    if(m_ptzController->getActiveObject(&activeObject) && activeObject.type == Qn::TourPtzObject && getPtzObjectName(m_ptzController, activeObject, &activeObjectName)) {
        return tr("%1 (Tour \"%2\" is active)").arg(resourceName).arg(activeObjectName);
    } else {
        return resourceName;
    }
}

int QnMediaResourceWidget::calculateButtonsVisibility() const
{
    int result = base_type::calculateButtonsVisibility();
    bool hasVideo = this->hasVideo(); //m_resource->hasVideo(m_display->mediaProvider()); //TODO: #GDM #high check merge correctness

    if (qnRuntime->isDevMode())
        result |= Qn::DbgScreenshotButton;

    if(hasVideo && !(resource()->toResource()->flags() & Qn::still_image))
        result |= Qn::ScreenshotButton;

    bool rgbImage = false;
    QString url = resource()->toResource()->getUrl().toLower();

    // TODO: #Elric totally evil. Button availability should be based on actual
    // colorspace value, better via some function in enhancement implementation,
    // and not on file extension checks!
    if(((resource()->toResource()->flags() & Qn::still_image)) && !url.endsWith(lit(".jpg")) && !url.endsWith(lit(".jpeg")))
        rgbImage = true;
    if (!rgbImage && hasVideo)
        result |= Qn::EnhancementButton;

    if (!zoomRect().isNull())
        return result;

    if (hasVideo && resource()->toResource()->hasFlags(Qn::motion))
        result |= Qn::MotionSearchButton;

    bool isExportedLayout = item()
        && item()->layout()
        && snapshotManager()->isFile(item()->layout()->resource());

    bool isPreviewSearchLayout = item()
        && item()->layout()
        && item()->layout()->isSearchLayout();

    if(m_camera
        && m_camera->hasPtzCapabilities(Qn::ContinuousPtzCapabilities)
        && !m_camera->hasPtzCapabilities(Qn::VirtualPtzCapability)
        && accessController()->hasPermissions(m_resource->toResourcePtr(), Qn::WritePtzPermission)
        && !isExportedLayout
        && !isPreviewSearchLayout
    ) {
        result |= Qn::PtzButton;
    }

    if (m_dewarpingParams.enabled) {
        result |= Qn::FishEyeButton;
        result &= ~Qn::PtzButton;
    }

    if ((resource()->toResource()->hasFlags(Qn::io_module)))
    {
        if (hasVideo)
            result |= Qn::IoModuleButton;
    }

    if (!(qnSettings->lightMode() & Qn::LightModeNoZoomWindows) && hasVideo) {
        if(item()
                && item()->layout()
                && accessController()->hasPermissions(item()->layout()->resource(), Qn::WritePermission | Qn::AddRemoveItemsPermission)
                )
            result |= Qn::ZoomWindowButton;
    }

    return result;
}

QCursor QnMediaResourceWidget::calculateCursor() const {
    if((options() & (DisplayMotion | DisplayMotionSensitivity | ControlZoomWindow)) || (QApplication::keyboardModifiers() & Qt::ShiftModifier)) {
        return Qt::CrossCursor;
    } else {
        return base_type::calculateCursor();
    }
}

Qn::ResourceStatusOverlay QnMediaResourceWidget::calculateStatusOverlay() const {
    if (qnRuntime->isVideoWallMode() && !QnVideoWallLicenseUsageHelper().isValid())
        return Qn::VideowallWithoutLicenseOverlay;

    QnResourcePtr resource = m_display->resource();

    /// TODO: #ynikitenkov It needs to refactor error\status overlays totally!
    const ResourceStates states = getResourceStates();

    if (m_camera && m_camera->hasFlags(Qn::io_module))
    {
        if (states.isOffline)
            return Qn::OfflineOverlay;

        if (states.isUnauthorized)
            return Qn::UnauthorizedOverlay;

        if (!states.isRealTimeSource)
            return Qn::NoVideoDataOverlay;

        if (m_ioCouldBeShown) /// If vidget could be shown then licences Ok
            return Qn::EmptyOverlay;


        const bool buttonIsVisible = (buttonsOverlay()->rightButtonsBar()->visibleButtons() & Qn::IoModuleButton);
        const QnImageButtonWidget * const button = buttonsOverlay()->rightButtonsBar()->button(Qn::IoModuleButton);
        const bool licenceError = (!button || button->isChecked() || !buttonIsVisible); /// Io is invisble in this case if licence error
        const bool isNotZoomWindow = zoomRect().isNull();

        if (licenceError && isNotZoomWindow)
            return Qn::IoModuleDisabledOverlay;
    }

    if (resource->hasFlags(Qn::local_image)) {
        if (resource->getStatus() == Qn::Offline)
            return Qn::NoDataOverlay;
        if (m_display->camDisplay()->isStillImage() && m_display->camDisplay()->isEOFReached())
            return Qn::NoDataOverlay;
        return Qn::EmptyOverlay;
    } else if (resource->hasFlags(Qn::local_video) && resource->getStatus() == Qn::Offline) {
        return Qn::NoDataOverlay;


    } else if (states.isOffline) {
        return Qn::OfflineOverlay;
    } else if (states.isUnauthorized) {
        return Qn::UnauthorizedOverlay;
    } else if (m_camera && m_camera->isDtsBased() && !m_camera->isLicenseUsed()) {
        return Qn::AnalogWithoutLicenseOverlay;
    } else if (m_display->isPaused() && (options() & DisplayActivity)) {
        if (!qnRuntime->isVideoWallMode())
            return Qn::PausedOverlay;
        return Qn::EmptyOverlay;
    } else if (m_display->camDisplay()->isLongWaiting()) {
        if (m_display->camDisplay()->isEOFReached())
            return Qn::NoDataOverlay;
        QnCachingCameraDataLoader *loader = context()->instance<QnCameraDataManager>()->loader(m_resource, false);
        if (loader && loader->periods(Qn::RecordingContent).containTime(m_display->camDisplay()->getExternalTime() / 1000))
            return base_type::calculateStatusOverlay(Qn::Online, states.hasVideo);
        else
            return Qn::NoDataOverlay;
    } else if (m_display->isPaused()) {
        if (m_display->camDisplay()->isEOFReached())
            return Qn::NoDataOverlay;
        else if (!states.hasVideo)
            return Qn::NoVideoDataOverlay;
        else
            return Qn::EmptyOverlay;
    } else {
        return base_type::calculateStatusOverlay(Qn::Online, states.hasVideo);
    }
}

void QnMediaResourceWidget::at_resource_resourceChanged() {
    invalidateMotionSensitivity();
}

void QnMediaResourceWidget::at_resource_propertyChanged(const QnResourcePtr &resource, const QString &key) {
    Q_UNUSED(resource);
    if (key == QnMediaResource::customAspectRatioKey())
        updateCustomAspectRatio();
}

void QnMediaResourceWidget::updateAspectRatio() {
    if(!m_renderer)
        return; /* Not yet initialized. */

    QSize sourceSize = m_renderer->sourceSize();

    qreal dewarpingRatio = item() && item()->dewarpingParams().enabled && m_dewarpingParams.enabled
            ? item()->dewarpingParams().panoFactor
            : 1.0;

    QString resourceId;
    if (const QnNetworkResource *networkResource = dynamic_cast<const QnNetworkResource*>(resource()->toResource()))
        resourceId = networkResource->getPhysicalId();

    if(sourceSize.isEmpty()) {
        qreal aspectRatio = resourceId.isEmpty()
                            ? defaultAspectRatio()
                            : qnSettings->resourceAspectRatios().value(resourceId, defaultAspectRatio());
        if (dewarpingRatio > 1)
            setAspectRatio(dewarpingRatio);
        else
            setAspectRatio(aspectRatio);
    } else {
        qreal aspectRatio = QnGeometry::aspectRatio(sourceSize) *
                            QnGeometry::aspectRatio(channelLayout()->size()) *
                            (zoomRect().isNull() ? 1.0 : QnGeometry::aspectRatio(zoomRect()));


        if (dewarpingRatio > 1)
            setAspectRatio(dewarpingRatio);
        else
            setAspectRatio(aspectRatio);

        if (!resourceId.isEmpty()) {
            QnAspectRatioHash aspectRatios = qnSettings->resourceAspectRatios();
            aspectRatios.insert(resourceId, aspectRatio);
            qnSettings->setResourceAspectRatios(aspectRatios);
        }
    }
}

void QnMediaResourceWidget::at_camDisplay_liveChanged() {
    bool isLive = m_display->camDisplay()->isRealTimeSource();

    if (!isLive) {
        buttonsOverlay()->rightButtonsBar()->setButtonsChecked(Qn::PtzButton, false);
        suspendHomePtzController();
    } else {
        resumeHomePtzController();
    }

    updateCompositeOverlayMode();
}

void QnMediaResourceWidget::at_screenshotButton_clicked() {
    menu()->trigger(QnActions::TakeScreenshotAction, this);
}

void QnMediaResourceWidget::at_searchButton_toggled(bool checked) {
    setOption(DisplayMotion, checked);

    if(checked)
        buttonsOverlay()->rightButtonsBar()->setButtonsChecked(Qn::PtzButton | Qn::FishEyeButton | Qn::ZoomWindowButton, false);
}

void QnMediaResourceWidget::at_ptzButton_toggled(bool checked) {
    bool ptzEnabled =
        checked && (m_camera && (m_camera->getPtzCapabilities() & Qn::ContinuousPtzCapabilities));

    setOption(ControlPtz, ptzEnabled);
    setOption(DisplayCrosshair, ptzEnabled);
    if(checked) {
<<<<<<< HEAD
        buttonsOverlay()->rightButtonsBar()->setButtonsChecked(Qn::MotionSearchButton | Qn::ZoomWindowButton, false);
        action(Qn::JumpToLiveAction)->trigger(); // TODO: #Elric evil hack! Won't work if SYNC is off and this item is not selected?
=======
        buttonBar()->setButtonsChecked(MotionSearchButton | ZoomWindowButton, false);
        action(QnActions::JumpToLiveAction)->trigger(); // TODO: #Elric evil hack! Won't work if SYNC is off and this item is not selected?
>>>>>>> ff5e2a22
    }
}

void QnMediaResourceWidget::at_fishEyeButton_toggled(bool checked) {
    QnItemDewarpingParams params = item()->dewarpingParams();
    params.enabled = checked;
    item()->setDewarpingParams(params); // TODO: #Elric #PTZ move to instrument

    setOption(DisplayDewarped, checked);
    if (checked) {
        setOption(DisplayMotion, false);
        resumeHomePtzController();
    } else {
        /* Stop all ptz activity. */
        ptzController()->continuousMove(QVector3D(0, 0, 0));
        suspendHomePtzController();
    }

    updateButtonsVisibility();
}

void QnMediaResourceWidget::at_zoomWindowButton_toggled(bool checked) {
    setOption(ControlZoomWindow, checked);

    if(checked)
    {
        buttonsOverlay()->rightButtonsBar()->setButtonsChecked(
        Qn::PtzButton | Qn::FishEyeButton | Qn::MotionSearchButton, false);
    }
}

void QnMediaResourceWidget::at_histogramButton_toggled(bool checked) {
    ImageCorrectionParams params = item()->imageEnhancement();
    if (params.enabled == checked)
        return;

    params.enabled = checked;
    setImageEnhancement(params);
}

void QnMediaResourceWidget::at_ioModuleButton_toggled(bool checked) {
    Q_UNUSED(checked);
    if (m_ioModuleOverlayWidget)
        updateIoModuleVisibility(true);
}

void QnMediaResourceWidget::at_renderWatcher_widgetChanged(QnResourceWidget *widget) {
    if(widget == this)
        updateRendererEnabled();
}

void QnMediaResourceWidget::at_zoomRectChanged() {
    updateButtonsVisibility();
    updateAspectRatio();
    updateIconButton();

    // TODO: #PTZ probably belongs to instrument.
    if (options() & DisplayDewarped)
        m_ptzController->absoluteMove(Qn::LogicalPtzCoordinateSpace, QnFisheyePtzController::positionFromRect(m_dewarpingParams, zoomRect()), 2.0);
}

void QnMediaResourceWidget::at_ptzController_changed(Qn::PtzDataFields fields) {
    if(fields & Qn::CapabilitiesPtzField)
        updateButtonsVisibility();
    if(fields & (Qn::ActiveObjectPtzField | Qn::ToursPtzField))
        updateTitleText();
}

void QnMediaResourceWidget::updateDewarpingParams() {
    if (m_dewarpingParams == m_resource->getDewarpingParams())
        return;

    m_dewarpingParams = m_resource->getDewarpingParams();
    emit dewarpingParamsChanged();
}

void QnMediaResourceWidget::updateFisheye() {
    QnItemDewarpingParams itemParams = item()->dewarpingParams();
    bool enabled = itemParams.enabled;

    bool fisheyeEnabled = enabled && m_dewarpingParams.enabled;

    setOption(ControlPtz, fisheyeEnabled && zoomRect().isEmpty());
    setOption(DisplayCrosshair, fisheyeEnabled && zoomRect().isEmpty());
    setOption(DisplayDewarped, fisheyeEnabled);
    if (fisheyeEnabled && buttonsOverlay()->rightButtonsBar()->button(Qn::FishEyeButton))
        buttonsOverlay()->rightButtonsBar()->button(Qn::FishEyeButton)->setChecked(fisheyeEnabled);
    if(enabled)
        buttonsOverlay()->rightButtonsBar()->setButtonsChecked(Qn::MotionSearchButton | Qn::ZoomWindowButton, false);

    bool flip = fisheyeEnabled
            && m_dewarpingParams.viewMode == QnMediaDewarpingParams::VerticalDown;

    const QList<int> allowedPanoFactorValues = m_dewarpingParams.allowedPanoFactorValues();
    if (!allowedPanoFactorValues.contains(itemParams.panoFactor)) {
        itemParams.panoFactor = allowedPanoFactorValues.last();
        item()->setDewarpingParams(itemParams);
    }
    item()->setData(Qn::ItemFlipRole, flip);

    updateAspectRatio();
    if (display() && display()->camDisplay())
        display()->camDisplay()->setFisheyeEnabled(fisheyeEnabled);

    emit fisheyeChanged();

    if(buttonsOverlay()->rightButtonsBar()->visibleButtons() & Qn::PtzButton)
        at_ptzButton_toggled(buttonsOverlay()->rightButtonsBar()->checkedButtons() & Qn::PtzButton); // TODO: #Elric doesn't belong here, hack
}

void QnMediaResourceWidget::updateCustomAspectRatio() {
    if (!m_display || !m_resource)
        return;

    m_display->camDisplay()->setOverridenAspectRatio(m_resource->customAspectRatio());
}

QnMediaResourceWidget::ResourceStates QnMediaResourceWidget::getResourceStates() const
{
    const auto camDisplay = (m_display ? m_display->camDisplay() : nullptr);
    const auto resource = (m_display ? m_display->resource() : QnResourcePtr());

    ResourceStates result;
    result.isRealTimeSource = (camDisplay ? camDisplay->isRealTimeSource() : false);
    result.isOffline = (result.isRealTimeSource && (!resource || (resource->getStatus() == Qn::Offline)));
    result.isUnauthorized = (result.isRealTimeSource && (resource && (resource->getStatus() == Qn::Unauthorized)));
    result.hasVideo = hasVideo();

    return result;
}

void QnMediaResourceWidget::updateIoModuleVisibility(bool animate) {
    Q_ASSERT_X(m_camera && m_camera->hasFlags(Qn::io_module) && m_ioLicenceStatusHelper
        , Q_FUNC_INFO, "updateIoModuleVisibility should be called only for I/O modules");

    if (!m_camera || !m_camera->hasFlags(Qn::io_module) || !m_ioLicenceStatusHelper)
        return;

    const QnImageButtonWidget * const button = buttonsOverlay()->rightButtonsBar()->button(Qn::IoModuleButton);
    const bool ioBtnChecked = (button && button->isChecked());
    const bool onlyIoData = !hasVideo();
    const bool correctLicenceStatus = (m_ioLicenceStatusHelper->status() == QnSingleCamLicenceStatusHelper::LicenseUsed);

    const auto resource = m_display->resource();

    /// TODO: #ynikitenkov It needs to refactor error\status overlays totally!

    m_ioCouldBeShown = ((ioBtnChecked || onlyIoData) && correctLicenceStatus);
    const ResourceStates states = getResourceStates();
    const bool correctState = (!states.isOffline && !states.isUnauthorized && states.isRealTimeSource);
    const OverlayVisibility visibility =  (m_ioCouldBeShown && correctState ? Visible : Invisible);
    setOverlayWidgetVisibility(m_ioModuleOverlayWidget, visibility);
    updateOverlayWidgetsVisibility(animate);

    setStatusOverlay(calculateStatusOverlay());
    updateOverlayButton();
}

void QnMediaResourceWidget::updateOverlayButton() {

    if (m_camera) {
        Qn::ResourceStatusOverlay overlay = calculateStatusOverlay();

        if (overlay == Qn::OfflineOverlay) {
            if (menu()->canTrigger(QnActions::CameraDiagnosticsAction, m_camera)) {
                statusOverlayWidget()->setButtonType(QnStatusOverlayWidget::DiagnosticsButton);
                return;
            }
        } else if (overlay == Qn::IoModuleDisabledOverlay) {

            Q_ASSERT_X(m_ioLicenceStatusHelper, Q_FUNC_INFO, "Query I/O status overlay for resource widget which is not containing I/O module");

            if (!m_ioLicenceStatusHelper)
                return;

            switch (m_ioLicenceStatusHelper->status()) {
            case QnSingleCamLicenceStatusHelper::LicenseNotUsed:
                statusOverlayWidget()->setButtonType(QnStatusOverlayWidget::IoEnableButton);
                return;
            case QnSingleCamLicenceStatusHelper::LicenseOverflow:
                statusOverlayWidget()->setButtonType(QnStatusOverlayWidget::MoreLicensesButton);
                return;
            default:
                break;
            }
        }
    }

    statusOverlayWidget()->setButtonType(QnStatusOverlayWidget::NoButton);
}

void QnMediaResourceWidget::at_statusOverlayWidget_diagnosticsRequested() {
    if (m_camera)
        menu()->trigger(QnActions::CameraDiagnosticsAction, m_camera);
}

void QnMediaResourceWidget::at_statusOverlayWidget_ioEnableRequested() {
    Q_ASSERT_X(m_ioLicenceStatusHelper, Q_FUNC_INFO
        , "at_statusOverlayWidget_ioEnableRequested could not be processed for non-I/O modules");

    if (!m_ioLicenceStatusHelper)
        return;

    const auto licenceStatus = m_ioLicenceStatusHelper->status();
    if (licenceStatus != QnSingleCamLicenceStatusHelper::LicenseNotUsed)
        return;

    qnResourcesChangesManager->saveCamera(m_camera, [](const QnVirtualCameraResourcePtr &camera){
        camera->setLicenseUsed(true);
    });

    updateIoModuleVisibility(true);
}

void QnMediaResourceWidget::at_statusOverlayWidget_moreLicensesRequested() {
    menu()->trigger(QnActions::PreferencesLicensesTabAction);
}

void QnMediaResourceWidget::at_item_imageEnhancementChanged() {
    setImageEnhancement(item()->imageEnhancement());
}

void QnMediaResourceWidget::updateCompositeOverlayMode()
{
    const bool isLive = (m_display && m_display->camDisplay()
        ? m_display->camDisplay()->isRealTimeSource() : false);

    const bool bookmarksEnabled = (!isLive && navigator()->bookmarksModeEnabled() && !m_camera.isNull());
    const auto mode = (bookmarksEnabled ? QnCompositeTextOverlay::kBookmarksMode
        : (isLive ? QnCompositeTextOverlay::kTextOutputMode : QnCompositeTextOverlay::kUndefinedMode));
    m_compositeTextOverlay->setMode(mode);
}

qint64 QnMediaResourceWidget::getUtcCurrentTimeUsec() const {
    // get timestamp from the first channel that was painted
    int channel = std::distance(m_paintedChannels.cbegin(),
        std::find_if(m_paintedChannels.cbegin(), m_paintedChannels.cend(), [](bool value){ return value; }));
    if (channel >= channelCount())
        channel = 0;

    qint64 timestampUsec = hasVideo()
        ? m_renderer->getTimestampOfNextFrameToRender(channel)
        : display()->camDisplay()->getCurrentTime();

    return timestampUsec;
}

qint64 QnMediaResourceWidget::getUtcCurrentTimeMs() const
{
    qint64 datetimeUsec = getUtcCurrentTimeUsec();
    if (datetimeUsec == DATETIME_NOW)
        return qnSyncTime->currentMSecsSinceEpoch();
    else if (datetimeUsec == AV_NOPTS_VALUE)
        return 0;
    else
        return datetimeUsec/1000;
}

qint64 QnMediaResourceWidget::getDisplayTimeUsec() const
{
    qint64 result = getUtcCurrentTimeUsec();
    if (!isSpecialDateTimeValueUsec(result))
        result += context()->instance<QnWorkbenchServerTimeWatcher>()->displayOffset(m_resource) * 1000ll;
    return result;
}

QnCompositeTextOverlay *QnMediaResourceWidget::compositeTextOverlay()
{
    return m_compositeTextOverlay;
}
<|MERGE_RESOLUTION|>--- conflicted
+++ resolved
@@ -1378,13 +1378,8 @@
     setOption(ControlPtz, ptzEnabled);
     setOption(DisplayCrosshair, ptzEnabled);
     if(checked) {
-<<<<<<< HEAD
         buttonsOverlay()->rightButtonsBar()->setButtonsChecked(Qn::MotionSearchButton | Qn::ZoomWindowButton, false);
-        action(Qn::JumpToLiveAction)->trigger(); // TODO: #Elric evil hack! Won't work if SYNC is off and this item is not selected?
-=======
-        buttonBar()->setButtonsChecked(MotionSearchButton | ZoomWindowButton, false);
         action(QnActions::JumpToLiveAction)->trigger(); // TODO: #Elric evil hack! Won't work if SYNC is off and this item is not selected?
->>>>>>> ff5e2a22
     }
 }
 
