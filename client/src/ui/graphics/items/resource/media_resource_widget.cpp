--- conflicted
+++ resolved
@@ -39,10 +39,7 @@
 
 #include <ui/actions/action_manager.h>
 #include <ui/common/recording_status_helper.h>
-<<<<<<< HEAD
-=======
 #include <ui/common/search_query_strategy.h>
->>>>>>> 2a51c29c
 #include <ui/fisheye/fisheye_ptz_controller.h>
 #include <ui/graphics/instruments/motion_selection_instrument.h>
 #include <ui/graphics/items/generic/proxy_label.h>
@@ -133,11 +130,7 @@
 
     const qint64 bookmarksFilterPrecisionMs = 5 * 60 * 1000;
 
-<<<<<<< HEAD
-    QnCameraBookmarkSearchFilter constructBookmarksFilter(qint64 positionMs) {
-=======
     QnCameraBookmarkSearchFilter constructBookmarksFilter(qint64 positionMs, const QString &text = QString()) {
->>>>>>> 2a51c29c
         /* Round the current time to reload bookmarks only once a time. */
         qint64 mid = positionMs - (positionMs % bookmarksFilterPrecisionMs);
 
@@ -147,11 +140,8 @@
         /* Seek forward twice as long so when the mid point changes, next period will be preloaded. */
         result.endTimeMs = mid + bookmarksFilterPrecisionMs * 2;
 
-<<<<<<< HEAD
-=======
         result.text = text;
 
->>>>>>> 2a51c29c
         return result;
     }
 
@@ -186,10 +176,7 @@
     , m_homePtzController(nullptr)
     , m_dewarpingParams()
     , m_bookmarks()
-<<<<<<< HEAD
-=======
     , m_bookmarksOverlayWidget(nullptr)
->>>>>>> 2a51c29c
     , m_ioModuleOverlayWidget(nullptr)
     , m_ioCouldBeShown(false)
 {
@@ -216,8 +203,6 @@
     connect(navigator(),        &QnWorkbenchNavigator::bookmarksModeEnabledChanged,     this, &QnMediaResourceWidget::updateBookmarksMode);
     connect(navigator(),                &QnWorkbenchNavigator::positionChanged,         this, &QnMediaResourceWidget::updateBookmarksFilter);
 
-<<<<<<< HEAD
-=======
     connect(navigator()->bookmarksSearchStrategy(), &QnSearchQueryStrategy::queryUpdated, this, [this](const QString &text){
         if (!m_bookmarksQuery)
             return;
@@ -227,7 +212,6 @@
         m_bookmarksQuery->setFilter(filter);
     });
 
->>>>>>> 2a51c29c
     {
         /* Update bookmarks by timer to preload new bookmarks smoothly when playing archive. */
         QTimer* timer = new QTimer(this);
@@ -288,14 +272,11 @@
     connect(this, &QnMediaResourceWidget::updateInfoTextLater, this, &QnMediaResourceWidget::updateInfoText, Qt::QueuedConnection);
 
 
-<<<<<<< HEAD
-=======
     if (m_camera) {
         m_bookmarksOverlayWidget = new QnBookmarksOverlayWidget();
         addOverlayWidget(m_bookmarksOverlayWidget, Invisible, true, true);
         updateBookmarksVisibility();
     }
->>>>>>> 2a51c29c
 
     /* Set up overlays */
     if (m_camera && m_camera->hasFlags(Qn::io_module)) 
@@ -353,21 +334,12 @@
 
 QnMediaResourceWidget::~QnMediaResourceWidget() {
     ensureAboutToBeDestroyedEmitted();
-<<<<<<< HEAD
 
     if (m_display)
         m_display->removeRenderer(m_renderer);
 
     m_renderer->destroyAsync();
 
-=======
-
-    if (m_display)
-        m_display->removeRenderer(m_renderer);
-
-    m_renderer->destroyAsync();
-
->>>>>>> 2a51c29c
     foreach(__m128i *data, m_binaryMotionMask)
         qFreeAligned(data);
     m_binaryMotionMask.clear();
@@ -1601,11 +1573,7 @@
     if (!m_bookmarksQuery)
         return;
 
-<<<<<<< HEAD
-    m_bookmarksQuery->setFilter(constructBookmarksFilter(getUtcCurrentTimeMs()));
-=======
     m_bookmarksQuery->setFilter(constructBookmarksFilter(getUtcCurrentTimeMs(), navigator()->bookmarksSearchStrategy()->query()));
->>>>>>> 2a51c29c
 }
 
 void QnMediaResourceWidget::updateBookmarksMode() {
@@ -1626,34 +1594,11 @@
         m_bookmarksQuery.clear();
     }
     updateBookmarks();
-<<<<<<< HEAD
-=======
     updateBookmarksVisibility();
->>>>>>> 2a51c29c
 }
 
 void QnMediaResourceWidget::updateBookmarks() {
     if (!m_bookmarksQuery) {
-<<<<<<< HEAD
-        setBookmarksLabelText(QString());
-        return;
-    }
-
-    auto dt = [](const QnCameraBookmark &b) {
-        static const QString fmt(lit("mm:ss"));
-        return lit("%1 - %2")
-            .arg(QDateTime::fromMSecsSinceEpoch(b.startTimeMs).toString(fmt))
-            .arg(QDateTime::fromMSecsSinceEpoch(b.endTimeMs()).toString(fmt));
-    };
-
-    static const QString outputTemplate = lit("<b>%1</b><br>%2<br>%3<hr color = \"lightgrey\">");
-
-    QString text;
-    for (const QnCameraBookmark &bookmark: getBookmarksAtPosition(m_bookmarksQuery->executeLocal(), getUtcCurrentTimeMs())) {
-        text += outputTemplate.arg(bookmark.name, bookmark.description, dt(bookmark));
-    }
-    setBookmarksLabelText(text);
-=======
         m_bookmarksOverlayWidget->setBookmarks(QnCameraBookmarkList());
         return;
     }
@@ -1670,7 +1615,6 @@
             visibility = AutoVisible;
     }
     setOverlayWidgetVisibility(m_bookmarksOverlayWidget, visibility);
->>>>>>> 2a51c29c
 }
 
 qint64 QnMediaResourceWidget::getUtcCurrentTimeMs() const {
