#include "media_resource_widget.h"

#include <QtCore/QTimer>
#include <QtGui/QPainter>
#include <QtWidgets/QAction>
#include <QtWidgets/QApplication>

#include <plugins/resource/archive/abstract_archive_stream_reader.h>

#include <utils/common/warnings.h>
#include <utils/common/scoped_painter_rollback.h>
#include <utils/common/synctime.h>
#include <utils/common/collection.h>

#include <client/client_settings.h>
#include <client/client_globals.h>

#include <core/resource/media_resource.h>
#include <core/resource/user_resource.h>
#include <core/resource/camera_resource.h>
#include <core/resource/layout_resource.h>

#include <core/ptz/ptz_controller_pool.h>
#include <core/ptz/preset_ptz_controller.h>
#include <core/ptz/tour_ptz_controller.h>
#include <core/ptz/fallback_ptz_controller.h>
#include <core/ptz/activity_ptz_controller.h>
#include <core/ptz/home_ptz_controller.h>
#include <core/ptz/viewport_ptz_controller.h>
#include <core/ptz/fisheye_home_ptz_controller.h>
#include <core/resource/camera_bookmark.h>

#include <camera/resource_display.h>
#include <camera/cam_display.h>
#include <camera/camera_data_manager.h>

#include <ui/actions/action_manager.h>
#include <ui/common/recording_status_helper.h>
#include <ui/graphics/instruments/motion_selection_instrument.h>
#include <ui/graphics/items/generic/proxy_label.h>
#include <ui/graphics/items/generic/image_button_widget.h>
#include <ui/graphics/items/generic/image_button_bar.h>
#include <ui/graphics/items/overlays/resource_status_overlay_widget.h>
#include <ui/help/help_topics.h>
#include <utils/math/color_transformations.h>
#include <ui/style/globals.h>
#include <ui/style/skin.h>
#include <ui/help/help_topic_accessor.h>
#include <ui/help/help_topics.h>
#include <ui/workbench/workbench_context.h>
#include <ui/workbench/workbench_access_controller.h>
#include <ui/workbench/workbench_display.h>
#include <ui/workbench/workbench_item.h>
#include <ui/workbench/workbench_layout.h>
#include <ui/workbench/workbench_layout_snapshot_manager.h>
#include <ui/workbench/watchers/workbench_server_time_watcher.h>
#include <ui/workbench/watchers/workbench_render_watcher.h>
#include <ui/workaround/gl_native_painting.h>
#include <ui/fisheye/fisheye_ptz_controller.h>
#include <utils/aspect_ratio.h>

#include "resource_widget_renderer.h"
#include "resource_widget.h"

#include <core/resource/camera_history.h>

//TODO: #Elric remove
#include <camera/loaders/caching_camera_data_loader.h>
#include "ui/workbench/workbench_item.h"

#include <utils/license_usage_helper.h>

#define QN_MEDIA_RESOURCE_WIDGET_SHOW_HI_LO_RES

namespace 
{
    enum { kInvalidTime = 0 };

    bool getPtzObjectName(const QnPtzControllerPtr &controller, const QnPtzObject &object, QString *name) {
        switch(object.type) {
        case Qn::PresetPtzObject: {
            QnPtzPresetList presets;
            if(!controller->getPresets(&presets))
                return false;

            foreach(const QnPtzPreset &preset, presets) {
                if(preset.id == object.id) {
                    *name = preset.name;
                    return true;
                }
            }

            return false;
        }
        case Qn::TourPtzObject: {
            QnPtzTourList tours;
            if(!controller->getTours(&tours))
                return false;

            foreach(const QnPtzTour &tour, tours) {
                if(tour.id == object.id) {
                    *name = tour.name;
                    return true;
                }
            }

            return false;
        }
        default:
            return false;
        }
    }

} // anonymous namespace


QnMediaResourceWidget::QnMediaResourceWidget(QnWorkbenchContext *context, QnWorkbenchItem *item, QGraphicsItem *parent)
    : QnResourceWidget(context, item, parent)
    , m_resource(base_type::resource().dynamicCast<QnMediaResource>())
    , m_camera(base_type::resource().dynamicCast<QnVirtualCameraResource>())
    , m_display(nullptr)
    , m_renderer(nullptr)
    , m_motionSelection()
    , m_motionSelectionPathCache()
    , m_paintedChannels()
    , m_motionSensitivity()
    , m_motionSensitivityValid(false)
    , m_binaryMotionMask()
    , m_binaryMotionMaskValid(false)
    , m_motionSelectionCacheValid(false)
    , m_sensStaticText()
    , m_ptzController(nullptr)
    , m_homePtzController(nullptr)
    , m_dewarpingParams()

    , m_currentTime(kInvalidTime)
    , m_bookmarks()
    , m_bookmarksBeginPosition(m_bookmarks.cbegin())
    , m_dataLoader(context->instance<QnCameraDataManager>()->loader(m_resource->toResourcePtr()))
{
    updateBookmarks();
    connect(m_dataLoader, &QnCachingCameraDataLoader::bookmarksChanged, this, &QnMediaResourceWidget::updateBookmarks);
    connect(m_dataLoader, &QnCachingCameraDataLoader::loadingFailed, this, [this]()
    {
        m_bookmarks = QnCameraBookmarkList();
        m_bookmarksBeginPosition = m_bookmarks.cbegin();
    });
    connect(m_dataLoader, &QnCachingCameraDataLoader::periodsChanged, this, [this](Qn::TimePeriodContent type)
    {
        if (type == Qn::BookmarksContent)
        {
            updateBookmarks();
        }
    });

    if(!m_resource)
        qnCritical("Media resource widget was created with a non-media resource.");
<<<<<<< HEAD
    m_camera = base_type::resource().dynamicCast<QnVirtualCameraResource>();
=======
>>>>>>> 55bc426a

    // TODO: #Elric
    // Strictly speaking, this is a hack.
    // We shouldn't be using OpenGL context in class constructor.
    QGraphicsView *view = QnWorkbenchContextAware::display()->view();
    const QGLWidget *viewport = qobject_cast<const QGLWidget *>(view ? view->viewport() : NULL);
    m_renderer = new QnResourceWidgetRenderer(NULL, viewport ? viewport->context() : NULL);
    connect(m_renderer,                 &QnResourceWidgetRenderer::sourceSizeChanged,   this, &QnMediaResourceWidget::updateAspectRatio);
    connect(base_type::resource(),      &QnResource::propertyChanged,                   this, &QnMediaResourceWidget::at_resource_propertyChanged);
    connect(base_type::resource(),      &QnResource::mediaDewarpingParamsChanged,       this, &QnMediaResourceWidget::updateDewarpingParams);
    connect(this,                       &QnResourceWidget::zoomTargetWidgetChanged,     this, &QnMediaResourceWidget::updateDisplay);
    connect(item,                       &QnWorkbenchItem::dewarpingParamsChanged,       this, &QnMediaResourceWidget::updateFisheye);
    connect(item,                       &QnWorkbenchItem::imageEnhancementChanged,      this, &QnMediaResourceWidget::at_item_imageEnhancementChanged);
    connect(this,                       &QnMediaResourceWidget::dewarpingParamsChanged, this, &QnMediaResourceWidget::updateFisheye);
    connect(this,                       &QnResourceWidget::zoomRectChanged,             this, &QnMediaResourceWidget::updateFisheye);
    connect(this,                       &QnMediaResourceWidget::dewarpingParamsChanged, this, &QnMediaResourceWidget::updateButtonsVisibility);
    if (m_camera)
        connect(m_camera,               &QnVirtualCameraResource::motionRegionChanged,  this, &QnMediaResourceWidget::invalidateMotionSensitivity);

    updateDewarpingParams();
    updateDisplay();

    /* Set up static text. */
    for (int i = 0; i < 10; ++i) {
        m_sensStaticText[i].setText(QString::number(i));
        m_sensStaticText[i].setPerformanceHint(QStaticText::AggressiveCaching);
    }

    updateAspectRatio();

    /* Set up PTZ controller. */
    QnPtzControllerPtr fisheyeController;
    fisheyeController.reset(new QnFisheyePtzController(this), &QObject::deleteLater);
    fisheyeController.reset(new QnViewportPtzController(fisheyeController));
    fisheyeController.reset(new QnPresetPtzController(fisheyeController));
    fisheyeController.reset(new QnTourPtzController(fisheyeController));
    fisheyeController.reset(new QnActivityPtzController(QnActivityPtzController::Local, fisheyeController));

    // Small hack because widget's zoomRect is set only in Synchronize method, not instantly --gdm
    if (item && item->zoomRect().isNull()) { // zoom items are not allowed to return home
        m_homePtzController = new QnFisheyeHomePtzController(fisheyeController);
        fisheyeController.reset(m_homePtzController);
    }

    if(QnPtzControllerPtr serverController = qnPtzPool->controller(m_camera)) {
        serverController.reset(new QnActivityPtzController(QnActivityPtzController::Client, serverController));
        m_ptzController.reset(new QnFallbackPtzController(fisheyeController, serverController));
    } else {
        m_ptzController = fisheyeController;
    }
    connect(m_ptzController, &QnAbstractPtzController::changed, this, &QnMediaResourceWidget::at_ptzController_changed);

    /* Set up info updates. */
    connect(this, &QnMediaResourceWidget::updateInfoTextLater, this, &QnMediaResourceWidget::updateInfoText, Qt::QueuedConnection);
    updateInfoText();

    /* Set up buttons. */
    createButtons();

    if(m_camera) {
        QTimer *timer = new QTimer(this);

        connect(timer,              &QTimer::timeout,                                   this,   &QnMediaResourceWidget::updateIconButton);
        connect(context->instance<QnWorkbenchServerTimeWatcher>(), &QnWorkbenchServerTimeWatcher::offsetsChanged, this, &QnMediaResourceWidget::updateIconButton);
        connect(m_camera.data(),    &QnResource::statusChanged,                         this,   &QnMediaResourceWidget::updateIconButton);
        connect(m_camera.data(),    &QnSecurityCamResource::scheduleTasksChanged,       this,   &QnMediaResourceWidget::updateIconButton);
        timer->start(1000 * 60); /* Update icon button every minute. */

        connect(statusOverlayWidget(), &QnStatusOverlayWidget::diagnosticsRequested,    this,   &QnMediaResourceWidget::at_statusOverlayWidget_diagnosticsRequested);
        statusOverlayWidget()->setDiagnosticsVisible(true);
    }

    connect(resource()->toResource(), &QnResource::resourceChanged, this, &QnMediaResourceWidget::updateButtonsVisibility); //TODO: #GDM #Common get rid of resourceChanged

    connect(this, &QnResourceWidget::zoomRectChanged, this, &QnMediaResourceWidget::at_zoomRectChanged);
    connect(context->instance<QnWorkbenchRenderWatcher>(), &QnWorkbenchRenderWatcher::widgetChanged, this, &QnMediaResourceWidget::at_renderWatcher_widgetChanged);

    at_camDisplay_liveChanged();
    at_ptzButton_toggled(false);
    at_histogramButton_toggled(item->imageEnhancement().enabled);
    updateButtonsVisibility();
    updateIconButton();

    updateTitleText();
    updateCursor();
    updateFisheye();
    setImageEnhancement(item->imageEnhancement());
}

QnMediaResourceWidget::~QnMediaResourceWidget() {
    ensureAboutToBeDestroyedEmitted();

    if (m_display)
        m_display->removeRenderer(m_renderer);

    m_renderer->destroyAsync();

    foreach(__m128i *data, m_binaryMotionMask)
        qFreeAligned(data);
    m_binaryMotionMask.clear();
}

void QnMediaResourceWidget::createButtons() {
    {
        QnImageButtonWidget *screenshotButton = new QnImageButtonWidget();
        screenshotButton->setIcon(qnSkin->icon("item/screenshot.png"));
        screenshotButton->setCheckable(false);
        screenshotButton->setProperty(Qn::NoBlockMotionSelection, true);
        screenshotButton->setToolTip(tr("Screenshot"));
        setHelpTopic(screenshotButton, Qn::MainWindow_MediaItem_Screenshot_Help);
        connect(screenshotButton, &QnImageButtonWidget::clicked, this, &QnMediaResourceWidget::at_screenshotButton_clicked);
        buttonBar()->addButton(ScreenshotButton, screenshotButton);
    }

    {
        QnImageButtonWidget *searchButton = new QnImageButtonWidget();
        searchButton->setIcon(qnSkin->icon("item/search.png"));
        searchButton->setCheckable(true);
        searchButton->setProperty(Qn::NoBlockMotionSelection, true);
        searchButton->setToolTip(tr("Smart Search"));
        setHelpTopic(searchButton, Qn::MainWindow_MediaItem_SmartSearch_Help);
        connect(searchButton, &QnImageButtonWidget::toggled, this, &QnMediaResourceWidget::at_searchButton_toggled);
        buttonBar()->addButton(MotionSearchButton, searchButton);
    }

    {
        QnImageButtonWidget *ptzButton = new QnImageButtonWidget();
        ptzButton->setIcon(qnSkin->icon("item/ptz.png"));
        ptzButton->setCheckable(true);
        ptzButton->setProperty(Qn::NoBlockMotionSelection, true);
        ptzButton->setToolTip(tr("PTZ"));
        setHelpTopic(ptzButton, Qn::MainWindow_MediaItem_Ptz_Help);
        connect(ptzButton, &QnImageButtonWidget::toggled, this, &QnMediaResourceWidget::at_ptzButton_toggled);
        buttonBar()->addButton(PtzButton, ptzButton);
    }

    {
        QnImageButtonWidget *fishEyeButton = new QnImageButtonWidget();
        fishEyeButton->setIcon(qnSkin->icon("item/fisheye.png"));
        fishEyeButton->setCheckable(true);
        fishEyeButton->setProperty(Qn::NoBlockMotionSelection, true);
        fishEyeButton->setToolTip(tr("Dewarping"));
        fishEyeButton->setChecked(item()->dewarpingParams().enabled);
        setHelpTopic(fishEyeButton, Qn::MainWindow_MediaItem_Dewarping_Help);
        connect(fishEyeButton, &QnImageButtonWidget::toggled, this, &QnMediaResourceWidget::at_fishEyeButton_toggled);
        buttonBar()->addButton(FishEyeButton, fishEyeButton);
    }

    {
        QnImageButtonWidget *zoomWindowButton = new QnImageButtonWidget();
        zoomWindowButton->setIcon(qnSkin->icon("item/zoom_window.png"));
        zoomWindowButton->setCheckable(true);
        zoomWindowButton->setProperty(Qn::NoBlockMotionSelection, true);
        zoomWindowButton->setToolTip(tr("Create Zoom Window"));
        setHelpTopic(zoomWindowButton, Qn::MainWindow_MediaItem_ZoomWindows_Help);
        connect(zoomWindowButton, &QnImageButtonWidget::toggled, this, &QnMediaResourceWidget::at_zoomWindowButton_toggled);
        buttonBar()->addButton(ZoomWindowButton, zoomWindowButton);
    }

    {
        QnImageButtonWidget *enhancementButton = new QnImageButtonWidget();
        enhancementButton->setIcon(qnSkin->icon("item/image_enhancement.png"));
        enhancementButton->setCheckable(true);
        enhancementButton->setProperty(Qn::NoBlockMotionSelection, true);
        enhancementButton->setToolTip(tr("Image Enhancement"));
        enhancementButton->setChecked(item()->imageEnhancement().enabled);
        setHelpTopic(enhancementButton, Qn::MainWindow_MediaItem_ImageEnhancement_Help);
        connect(enhancementButton, &QnImageButtonWidget::toggled, this, &QnMediaResourceWidget::at_histogramButton_toggled);
        buttonBar()->addButton(EnhancementButton, enhancementButton);
    }

    if (qnSettings->isDevMode()) {
        QnImageButtonWidget *debugScreenshotButton = new QnImageButtonWidget();
        debugScreenshotButton->setIcon(qnSkin->icon("item/screenshot.png"));
        debugScreenshotButton->setCheckable(false);
        debugScreenshotButton->setProperty(Qn::NoBlockMotionSelection, true);
        debugScreenshotButton->setToolTip(lit("Debug set of screenshots"));
        connect(debugScreenshotButton, &QnImageButtonWidget::clicked, this, [this] {
            menu()->trigger(Qn::TakeScreenshotAction, QnActionParameters(this).withArgument<QString>(Qn::FileNameRole, lit("_DEBUG_SCREENSHOT_KEY_")));
        });
        buttonBar()->addButton(DbgScreenshotButton, debugScreenshotButton);
    }
}

void QnMediaResourceWidget::createCustomOverlays() {
    /* Bookmarks text overlay. */ 
}

const QnMediaResourcePtr &QnMediaResourceWidget::resource() const {
    return m_resource;
}

QPoint QnMediaResourceWidget::mapToMotionGrid(const QPointF &itemPos) {
    QPointF gridPosF(cwiseDiv(itemPos, cwiseDiv(size(), motionGridSize())));
    QPoint gridPos(qFuzzyFloor(gridPosF.x()), qFuzzyFloor(gridPosF.y()));

    return bounded(gridPos, QRect(QPoint(0, 0), motionGridSize()));
}

QPointF QnMediaResourceWidget::mapFromMotionGrid(const QPoint &gridPos) {
    return cwiseMul(gridPos, cwiseDiv(size(), motionGridSize()));
}

QSize QnMediaResourceWidget::motionGridSize() const {
    return cwiseMul(channelLayout()->size(), QSize(MD_WIDTH, MD_HEIGHT));
}

QPoint QnMediaResourceWidget::channelGridOffset(int channel) const {
    return cwiseMul(channelLayout()->position(channel), QSize(MD_WIDTH, MD_HEIGHT));
}

void QnMediaResourceWidget::suspendHomePtzController() {
    if (m_homePtzController)
        m_homePtzController->suspend();
}

void QnMediaResourceWidget::resumeHomePtzController() {
    if (m_homePtzController && options().testFlag(DisplayDewarped) && display()->camDisplay()->isRealTimeSource())
        m_homePtzController->resume();
}

const QList<QRegion> &QnMediaResourceWidget::motionSelection() const {
    return m_motionSelection;
}

bool QnMediaResourceWidget::isMotionSelectionEmpty() const {
    foreach(const QRegion &region, m_motionSelection)
        if(!region.isEmpty())
            return false;
    return true;
}

void QnMediaResourceWidget::addToMotionSelection(const QRect &gridRect) {
    ensureMotionSensitivity();

    bool changed = false;

    for (int i = 0; i < channelCount(); ++i) {
        QRect rect = gridRect.translated(-channelGridOffset(i)).intersected(QRect(0, 0, MD_WIDTH, MD_HEIGHT));
        if (rect.isEmpty())
            continue;

        QRegion selection;
        selection += rect;
        selection -= m_motionSensitivity[i].getMotionMask();

        if(!selection.isEmpty()) {
            if(changed) {
                /* In this case we don't need to bother comparing old & new selection regions. */
                m_motionSelection[i] += selection;
            } else {
                QRegion oldSelection = m_motionSelection[i];
                m_motionSelection[i] += selection;
                changed |= (oldSelection != m_motionSelection[i]);
            }
        }
    }

    if(changed){
        invalidateMotionSelectionCache();
        emit motionSelectionChanged();
    }
}

void QnMediaResourceWidget::clearMotionSelection() {
    if(isMotionSelectionEmpty())
        return;

    for (int i = 0; i < m_motionSelection.size(); ++i)
        m_motionSelection[i] = QRegion();

    invalidateMotionSelectionCache();
    emit motionSelectionChanged();
}

void QnMediaResourceWidget::setMotionSelection(const QList<QRegion> &regions) {
    if (regions.size() != m_motionSelection.size()) {
        qWarning() << "invalid motion selection list";
        return;
    }

    m_motionSelection = regions;
    invalidateMotionSelectionCache();
    emit motionSelectionChanged();
}

void QnMediaResourceWidget::invalidateMotionSensitivity() {
    m_motionSensitivityValid = false;
}

void QnMediaResourceWidget::ensureMotionSensitivity() const {
    if(m_motionSensitivityValid)
        return;

    if (m_camera) {
        m_motionSensitivity = m_camera->getMotionRegionList();

        if(m_motionSensitivity.size() != channelCount()) {
            qnWarning("Camera '%1' returned a motion sensitivity list of invalid size.", m_camera->getName());
            qnResizeList(m_motionSensitivity, channelCount());
        }
    } else if(m_resource->toResource()->hasFlags(Qn::motion)) {
        for(int i = 0, count = channelCount(); i < count; i++)
            m_motionSensitivity.push_back(QnMotionRegion());
    } else {
        m_motionSensitivity.clear();
    }

    m_motionSensitivityValid = true;
}

bool QnMediaResourceWidget::addToMotionSensitivity(const QRect &gridRect, int sensitivity) {
    ensureMotionSensitivity();

    bool changed = false;
    if (m_camera) {
        QnConstResourceVideoLayoutPtr layout = m_camera->getVideoLayout();

        for (int i = 0; i < layout->channelCount(); ++i) {
            QRect r(0, 0, MD_WIDTH, MD_HEIGHT);
            r.translate(channelGridOffset(i));
            r = gridRect.intersected(r);
            r.translate(-channelGridOffset(i));
            if (!r.isEmpty()) {
                m_motionSensitivity[i].addRect(sensitivity, r);
                changed = true;
            }
        }
    }

    if(sensitivity == 0)
        invalidateBinaryMotionMask();

    return changed;
}

bool QnMediaResourceWidget::setMotionSensitivityFilled(const QPoint &gridPos, int sensitivity) {
    ensureMotionSensitivity();

    int channel =0;
    QPoint channelPos = gridPos;
    if (m_camera) {
        QnConstResourceVideoLayoutPtr layout = m_camera->getVideoLayout();

        for (int i = 0; i < layout->channelCount(); ++i) {
            QRect r(channelGridOffset(i), QSize(MD_WIDTH, MD_HEIGHT));
            if (r.contains(channelPos)) {
                channelPos -= r.topLeft();
                channel = i;
                break;
            }
        }
    }
    return m_motionSensitivity[channel].updateSensitivityAt(channelPos, sensitivity);
}

void QnMediaResourceWidget::clearMotionSensitivity() {
    for(int i = 0; i < channelCount(); i++)
        m_motionSensitivity[i] = QnMotionRegion();
    m_motionSensitivityValid = true;

    invalidateBinaryMotionMask();
}

const QList<QnMotionRegion> &QnMediaResourceWidget::motionSensitivity() const {
    ensureMotionSensitivity();

    return m_motionSensitivity;
}

void QnMediaResourceWidget::ensureBinaryMotionMask() const {
    if(m_binaryMotionMaskValid)
        return;

    ensureMotionSensitivity();
    for (int i = 0; i < channelCount(); ++i)
        QnMetaDataV1::createMask(m_motionSensitivity[i].getMotionMask(), reinterpret_cast<char *>(m_binaryMotionMask[i]));
}

void QnMediaResourceWidget::invalidateBinaryMotionMask() {
    m_binaryMotionMaskValid = false;
}

void QnMediaResourceWidget::ensureMotionSelectionCache() {
    if (m_motionSelectionCacheValid)
        return;

    for (int i = 0; i < channelCount(); ++i){
        QPainterPath path;
        path.addRegion(m_motionSelection[i]);
        m_motionSelectionPathCache[i] = path.simplified();
    }
}

void QnMediaResourceWidget::invalidateMotionSelectionCache() {
    m_motionSelectionCacheValid = false;
}

void QnMediaResourceWidget::setDisplay(const QnResourceDisplayPtr &display) {
    if(display == m_display)
        return;

    if(m_display) {
        m_display->removeRenderer(m_renderer);
        disconnect(m_display->camDisplay(), NULL, this, NULL);
    }

    m_display = display;

    if(m_display) {
        connect(m_display->camDisplay(), SIGNAL(stillImageChanged()), this, SLOT(updateButtonsVisibility()));
        connect(m_display->camDisplay(), SIGNAL(liveMode(bool)), this, SLOT(at_camDisplay_liveChanged()));
        connect(m_resource->toResource(),SIGNAL(videoLayoutChanged(const QnResourcePtr &)), this, SLOT(at_videoLayoutChanged()));

        setChannelLayout(m_display->videoLayout());
        m_display->addRenderer(m_renderer);
        m_renderer->setChannelCount(m_display->videoLayout()->channelCount());
        updateCustomAspectRatio();
    } else {
        setChannelLayout(QnConstResourceVideoLayoutPtr(new QnDefaultResourceVideoLayout()));
        m_renderer->setChannelCount(0);
    }

    emit displayChanged();
}

void QnMediaResourceWidget::at_videoLayoutChanged()
{
    setChannelLayout(m_display->videoLayout());
}

void QnMediaResourceWidget::updateDisplay() {
    QnMediaResourceWidget *zoomTargetWidget = dynamic_cast<QnMediaResourceWidget *>(this->zoomTargetWidget());

    QnResourceDisplayPtr display;
    if (zoomTargetWidget) {
        display = zoomTargetWidget->display();
    } else {
        display = QnResourceDisplayPtr(new QnResourceDisplay(m_resource->toResourcePtr(), this));
    }

    setDisplay(display);
}

void QnMediaResourceWidget::updateIconButton() {
    if (!zoomRect().isNull()) {
        iconButton()->setVisible(true);
        iconButton()->setIcon(qnSkin->icon("item/zoom_window_hovered.png"));
        iconButton()->setToolTip(tr("Zoom window"));
        return;
    }

    if(!m_camera) {
        iconButton()->setVisible(false);
        return;
    }

    int recordingMode = QnRecordingStatusHelper::currentRecordingMode(context(), m_camera);
    QIcon recIcon = QnRecordingStatusHelper::icon(recordingMode);
    iconButton()->setVisible(!recIcon.isNull());
    iconButton()->setIcon(recIcon);
    iconButton()->setToolTip(QnRecordingStatusHelper::tooltip(recordingMode));
}

void QnMediaResourceWidget::updateRendererEnabled() {
    if(m_resource->toResourcePtr()->flags() & Qn::still_image)
        return;

    for(int channel = 0; channel < channelCount(); channel++)
        m_renderer->setEnabled(channel, !exposedRect(channel, true, true, false).isEmpty());
}

ImageCorrectionParams QnMediaResourceWidget::imageEnhancement() const {
    return item()->imageEnhancement();
}

void QnMediaResourceWidget::setImageEnhancement(const ImageCorrectionParams &imageEnhancement) {
    buttonBar()->button(EnhancementButton)->setChecked(imageEnhancement.enabled);
    item()->setImageEnhancement(imageEnhancement);
    m_renderer->setImageCorrection(imageEnhancement);
}

// -------------------------------------------------------------------------- //
// Painting
// -------------------------------------------------------------------------- //
void QnMediaResourceWidget::paint(QPainter *painter, const QStyleOptionGraphicsItem *option, QWidget *widget) {
    base_type::paint(painter, option, widget);

    updateRendererEnabled();

    for(int channel = 0; channel < channelCount(); channel++)
        m_renderer->setDisplayedRect(channel, exposedRect(channel, true, true, true));

    if(isOverlayVisible() && isInfoVisible())
    {
        if (m_resource->toResource()->flags() & Qn::utc)
        { 
            // get timestamp from the first channel that was painted
            int channel = std::distance(m_paintedChannels.cbegin(),
                std::find_if(m_paintedChannels.cbegin(), m_paintedChannels.cend(), [](bool value){ return value; }));
            if (channel >= channelCount())
                channel = 0;
            
            enum { kFactor = 1000 };
            updateCurrentTime(m_renderer->getTimestampOfNextFrameToRender(channel) / kFactor);
        }
        else
        {
            updateCurrentTime(kInvalidTime);
        }

        updateInfoTextLater();
    }
}

Qn::RenderStatus QnMediaResourceWidget::paintChannelBackground(QPainter *painter, int channel, const QRectF &channelRect, const QRectF &paintRect) {
//	return Qn::NewFrameRendered;

    QnGlNativePainting::begin(m_renderer->glContext(),painter);

    qreal opacity = effectiveOpacity();
    bool opaque = qFuzzyCompare(opacity, 1.0);
    // always use blending for images --gdm
    if(!opaque || (resource()->toResource()->flags() & Qn::still_image)) {
        glEnable(GL_BLEND);
        glBlendFunc(GL_SRC_ALPHA, GL_ONE_MINUS_SRC_ALPHA);
    }

    QRectF sourceRect = toSubRect(channelRect, paintRect);
    Qn::RenderStatus result = m_renderer->paint(channel, sourceRect, paintRect, effectiveOpacity());
    m_paintedChannels[channel] = true;

    /* There is no need to restore blending state before invoking endNativePainting. */
    QnGlNativePainting::end(painter);

    if(result != Qn::NewFrameRendered && result != Qn::OldFrameRendered)
        painter->fillRect(paintRect, palette().color(QPalette::Window));

    return result;
}

void QnMediaResourceWidget::paintChannelForeground(QPainter *painter, int channel, const QRectF &rect) {
    if (options() & DisplayMotion) {
        ensureMotionSelectionCache();

        paintMotionGrid(painter, channel, rect, m_renderer->lastFrameMetadata(channel));
        paintMotionSensitivity(painter, channel, rect);

        /* Motion selection. */
        if(!m_motionSelection[channel].isEmpty()) {
            QColor color = toTransparent(qnGlobals->mrsColor(), 0.2);
            paintFilledRegionPath(painter, rect, m_motionSelectionPathCache[channel], color, color);
        }
    }
}

void QnMediaResourceWidget::paintMotionGrid(QPainter *painter, int channel, const QRectF &rect, const QnMetaDataV1Ptr &motion) {
    // 5-7 fps

    ensureMotionSensitivity();

    qreal xStep = rect.width() / MD_WIDTH;
    qreal yStep = rect.height() / MD_HEIGHT;

    QVector<QPointF> gridLines[2];

    if (motion && motion->channelNumber == (quint32)channel) {
        // 2-3 fps

        ensureBinaryMotionMask();
        motion->removeMotion(m_binaryMotionMask[channel]);

        /* Horizontal lines. */
        for (int y = 1; y < MD_HEIGHT; ++y) {
            bool isMotion = motion->isMotionAt(0, y - 1) || motion->isMotionAt(0, y);
            gridLines[isMotion] << QPointF(0, y * yStep);
            int x = 1;
            while(x < MD_WIDTH){
                while (x < MD_WIDTH && isMotion == (motion->isMotionAt(x, y - 1) || motion->isMotionAt(x, y)) )
                    x++;
                gridLines[isMotion] << QPointF(x * xStep, y * yStep);
                if (x < MD_WIDTH){
                    isMotion = !isMotion;
                    gridLines[isMotion] << QPointF(x * xStep, y * yStep);
                }
            }
        }

        /* Vertical lines. */
        for (int x = 1; x < MD_WIDTH; ++x) {
            bool isMotion = motion->isMotionAt(x - 1, 0) || motion->isMotionAt(x, 0);
            gridLines[isMotion] << QPointF(x * xStep, 0);
            int y = 1;
            while(y < MD_HEIGHT){
                while (y < MD_HEIGHT && isMotion == (motion->isMotionAt(x - 1, y) || motion->isMotionAt(x, y)) )
                    y++;
                gridLines[isMotion] << QPointF(x * xStep, y * yStep);
                if (y < MD_HEIGHT){
                    isMotion = !isMotion;
                    gridLines[isMotion] << QPointF(x * xStep, y * yStep);
                }
            }
        }
    } else {
        for (int x = 1; x < MD_WIDTH; ++x)
            gridLines[0] << QPointF(x * xStep, 0.0) << QPointF(x * xStep, rect.height());
        for (int y = 1; y < MD_HEIGHT; ++y)
            gridLines[0] << QPointF(0.0, y * yStep) << QPointF(rect.width(), y * yStep);
    }


    QnScopedPainterTransformRollback transformRollback(painter);
    painter->translate(rect.topLeft());

    QnScopedPainterPenRollback penRollback(painter);
    painter->setPen(QPen(QColor(255, 255, 255, 16), 0.0));
    painter->drawLines(gridLines[0]);

    painter->setPen(QPen(QColor(255, 0, 0, 128), 0.0));
    painter->drawLines(gridLines[1]);
}

void QnMediaResourceWidget::paintFilledRegionPath(QPainter *painter, const QRectF &rect, const QPainterPath &path, const QColor &color, const QColor &penColor) {
    // 4-6 fps

    QnScopedPainterTransformRollback transformRollback(painter); Q_UNUSED(transformRollback);
    QnScopedPainterBrushRollback brushRollback(painter, color); Q_UNUSED(brushRollback);
    QnScopedPainterPenRollback penRollback(painter); Q_UNUSED(penRollback);

    painter->translate(rect.topLeft());
    painter->scale(rect.width() / MD_WIDTH, rect.height() / MD_HEIGHT);
    painter->setPen(QPen(penColor, 0.0));
    painter->drawPath(path);
}

void QnMediaResourceWidget::paintMotionSensitivityIndicators(QPainter *painter, int channel, const QRectF &rect, const QnMotionRegion &region) {
    Q_UNUSED(channel)
    qreal xStep = rect.width() / MD_WIDTH;
    qreal yStep = rect.height() / MD_HEIGHT;
    qreal offset = xStep * 0.1;
    qreal fontIncrement = 1.2;

    painter->setPen(Qt::black);
    QFont font;
    font.setPointSizeF(yStep * fontIncrement);
    font.setBold(true);
    painter->setFont(font);

    for (int sensitivity = QnMotionRegion::MIN_SENSITIVITY + 1; sensitivity <= QnMotionRegion::MAX_SENSITIVITY; ++sensitivity) {
        auto rects = region.getRectsBySens(sensitivity);
        if (rects.isEmpty())
            continue;

        m_sensStaticText[sensitivity].prepare(painter->transform(), font);
        foreach(const QRect &rect, rects) {
            if (rect.width() < 2 || rect.height() < 2)
                continue;

            int x = rect.left(), y = rect.top();
            painter->drawStaticText(x * xStep + offset, y * yStep, m_sensStaticText[sensitivity]);
        }
    }
}

void QnMediaResourceWidget::paintMotionSensitivity(QPainter *painter, int channel, const QRectF &rect) {
    ensureMotionSensitivity();

    if (options() & DisplayMotionSensitivity) {
        for (int i = QnMotionRegion::MIN_SENSITIVITY; i <= QnMotionRegion::MAX_SENSITIVITY; ++i) {
            QColor color = i > 0 ? QColor(100 +  i * 3, 16 * (10 - i), 0, 96 + i * 2) : qnGlobals->motionMaskColor();
            QPainterPath path = m_motionSensitivity[channel].getRegionBySensPath(i);
            paintFilledRegionPath(painter, rect, path, color, Qt::black);
        }

        paintMotionSensitivityIndicators(painter, channel, rect, m_motionSensitivity[channel]);
    } else {
        paintFilledRegionPath(painter, rect, m_motionSensitivity[channel].getMotionMaskPath(), qnGlobals->motionMaskColor(), qnGlobals->motionMaskColor());
    }
}

QnPtzControllerPtr QnMediaResourceWidget::ptzController() const {
    return m_ptzController;
}

QnMediaDewarpingParams QnMediaResourceWidget::dewarpingParams() const {
    return m_dewarpingParams;
}

void QnMediaResourceWidget::setDewarpingParams(const QnMediaDewarpingParams &params) {
    if (m_dewarpingParams == params)
        return;
    m_dewarpingParams = params;

    emit dewarpingParamsChanged();
}

float QnMediaResourceWidget::visualAspectRatio() const {
    if (!resource())
        return base_type::visualAspectRatio();

    qreal customAspectRatio = resource()->customAspectRatio();
    if (qFuzzyIsNull(customAspectRatio))
        return base_type::visualAspectRatio();

    qreal aspectRatio = customAspectRatio * QnGeometry::aspectRatio(channelLayout()->size());
    return QnAspectRatio::isRotated90(rotation()) ? 1 / aspectRatio : aspectRatio;
}

float QnMediaResourceWidget::defaultVisualAspectRatio() const {
    if (!item())
        return base_type::defaultVisualAspectRatio();

    if (item()->layout() && item()->layout()->hasCellAspectRatio())
        return item()->layout()->cellAspectRatio();

    return qnGlobals->defaultLayoutCellAspectRatio();
}


// -------------------------------------------------------------------------- //
// Handlers
// -------------------------------------------------------------------------- //
int QnMediaResourceWidget::helpTopicAt(const QPointF &) const {
    if (action(Qn::ToggleTourModeAction)->isChecked())
        return Qn::MainWindow_Scene_TourInProgress_Help;

    Qn::ResourceStatusOverlay statusOverlay = statusOverlayWidget()->statusOverlay();

    if (statusOverlay == Qn::AnalogWithoutLicenseOverlay) {
        return Qn::MainWindow_MediaItem_AnalogLicense_Help;
    } else if (statusOverlay == Qn::OfflineOverlay) {
        return Qn::MainWindow_MediaItem_Diagnostics_Help;
    } else if(statusOverlay == Qn::UnauthorizedOverlay) {
        return Qn::MainWindow_MediaItem_Unauthorized_Help;
    } else if(options() & ControlPtz) {
        if(m_dewarpingParams.enabled) {
            return Qn::MainWindow_MediaItem_Dewarping_Help;
        } else {
            return Qn::MainWindow_MediaItem_Ptz_Help;
        }
        return Qn::MainWindow_MediaItem_Ptz_Help;
    } else if(!zoomRect().isNull()) {
        return Qn::MainWindow_MediaItem_ZoomWindows_Help;
    } else if(options() & DisplayMotionSensitivity) {
        return Qn::CameraSettings_Motion_Help;
    } else if(options() & DisplayMotion) {
        return Qn::MainWindow_MediaItem_SmartSearch_Help;
    } else if(m_resource->toResource()->flags() & Qn::local) {
        return Qn::MainWindow_MediaItem_Local_Help;
    } else if (m_camera && m_camera->isDtsBased()) {
        return Qn::MainWindow_MediaItem_AnalogCamera_Help;
    } else {
        return Qn::MainWindow_MediaItem_Help;
    }
}

void QnMediaResourceWidget::channelLayoutChangedNotify() {
    base_type::channelLayoutChangedNotify();

    qnResizeList(m_motionSelection, channelCount());
    qnResizeList(m_motionSelectionPathCache, channelCount());
    qnResizeList(m_motionSensitivity, channelCount());
    qnResizeList(m_paintedChannels, channelCount());

    while(m_binaryMotionMask.size() > channelCount()) {
        qFreeAligned(m_binaryMotionMask.back());
        m_binaryMotionMask.pop_back();
    }
    while(m_binaryMotionMask.size() < channelCount()) {
        m_binaryMotionMask.push_back(static_cast<__m128i *>(qMallocAligned(MD_WIDTH * MD_HEIGHT / 8, 32)));
        memset(m_binaryMotionMask.back(), 0, MD_WIDTH * MD_HEIGHT / 8);
    }

    updateAspectRatio();
}

void QnMediaResourceWidget::channelScreenSizeChangedNotify() {
    base_type::channelScreenSizeChangedNotify();

    m_renderer->setChannelScreenSize(channelScreenSize());
}

void QnMediaResourceWidget::optionsChangedNotify(Options changedFlags) {
    if(changedFlags & DisplayMotion) {
        if (QnAbstractArchiveReader *reader = m_display->archiveReader())
            reader->setSendMotion(options() & DisplayMotion);

        buttonBar()->setButtonsChecked(MotionSearchButton, options() & DisplayMotion);

        if(options() & DisplayMotion) {
            setProperty(Qn::MotionSelectionModifiers, 0);
        } else {
            setProperty(Qn::MotionSelectionModifiers, QVariant()); /* Use defaults. */
        }
    }

    if(changedFlags & (DisplayMotion | DisplayMotionSensitivity | ControlZoomWindow))
        updateCursor();

    base_type::optionsChangedNotify(changedFlags);
}

QString QnMediaResourceWidget::calculateInfoText() const {
    qreal fps = 0.0;
    qreal mbps = 0.0;

    for(int i = 0; i < channelCount(); i++) {
        const QnStatistics *statistics = m_display->mediaProvider()->getStatistics(i);
        if (statistics->isConnectionLost()) //TODO: #GDM check does not work, case #3993
            continue;
        fps = qMax(fps, static_cast<qreal>(statistics->getFrameRate()));
        mbps += statistics->getBitrate();
    }

    QSize size = m_display->camDisplay()->getRawDataSize();
    size.setWidth(size.width() * m_display->camDisplay()->channelsCount());

    QString codecString;
    if(QnMediaContextPtr codecContext = m_display->mediaProvider()->getCodecContext()) {
        codecString = codecContext->codecName();
        if(!codecString.isEmpty())
            codecString = lit(" (%1)").arg(codecString);
    }

    QString hqLqString;
#ifdef QN_MEDIA_RESOURCE_WIDGET_SHOW_HI_LO_RES
    if (!(m_resource->toResource()->flags() & Qn::local))
        hqLqString = (m_renderer->isLowQualityImage(0)) ? tr("Lo-Res") : tr("Hi-Res");
#endif

    QString timeString;
    if (m_resource->toResource()->flags() & Qn::utc)
    { 
        /* Do not show time for regular media files. */
        timeString = m_display->camDisplay()->isRealTimeSource() 
            ? tr("LIVE") 
            : QDateTime::fromMSecsSinceEpoch(m_currentTime).toString(lit("hh:mm:ss.zzz"));
    }

    return lit("%1x%2 %3fps @ %4Mbps%5 %6\t%7")
        .arg(size.width())
        .arg(size.height())
        .arg(fps, 0, 'f', 2)
        .arg(mbps, 0, 'f', 2)
        .arg(codecString)
        .arg(hqLqString)
        .arg(timeString);
}

QString QnMediaResourceWidget::calculateTitleText() const {
    QnPtzObject activeObject;
    QString activeObjectName;
    if(m_ptzController->getActiveObject(&activeObject) && activeObject.type == Qn::TourPtzObject && getPtzObjectName(m_ptzController, activeObject, &activeObjectName)) {
        return tr("%1 (Tour \"%2\" is active)").arg(m_resource->toResourcePtr()->getName()).arg(activeObjectName);
    } else {
        return m_resource->toResourcePtr()->getName();
    }
}

QnResourceWidget::Buttons QnMediaResourceWidget::calculateButtonsVisibility() const {
    Buttons result = base_type::calculateButtonsVisibility();

    if (qnSettings->isDevMode())
        result |= DbgScreenshotButton;

    if(!(resource()->toResource()->flags() & Qn::still_image))
        result |= ScreenshotButton;

    bool rgbImage = false;
    QString url = resource()->toResource()->getUrl().toLower();

    // TODO: #Elric totally evil. Button availability should be based on actual 
    // colorspace value, better via some function in enhancement implementation,
    // and not on file extension checks!
    if(((resource()->toResource()->flags() & Qn::still_image)) && !url.endsWith(lit(".jpg")) && !url.endsWith(lit(".jpeg"))) 
        rgbImage = true;
    if (!rgbImage)
        result |= EnhancementButton;

    if (!zoomRect().isNull())
        return result;

    if (resource()->toResource()->hasFlags(Qn::motion))
        result |= MotionSearchButton;

    bool isExportedLayout = item() 
        && item()->layout() 
        && snapshotManager()->isFile(item()->layout()->resource());

    bool isPreviewSearchLayout = item() 
        && item()->layout() 
        && item()->layout()->data().contains(Qn::LayoutSearchStateRole);

    if(m_camera
        && m_camera->hasPtzCapabilities(Qn::ContinuousPtzCapabilities)
        && !m_camera->hasPtzCapabilities(Qn::VirtualPtzCapability)
        && accessController()->hasPermissions(m_resource->toResourcePtr(), Qn::WritePtzPermission)
        && !isExportedLayout
        && !isPreviewSearchLayout
    ) {
        result |= PtzButton;
    }
    
    if (m_dewarpingParams.enabled) {
        result |= FishEyeButton;
        result &= ~PtzButton;
    }

    if (!(qnSettings->lightMode() & Qn::LightModeNoZoomWindows)) {
        if(item()
                && item()->layout()
                && accessController()->hasPermissions(item()->layout()->resource(), Qn::WritePermission | Qn::AddRemoveItemsPermission)
                )
            result |= ZoomWindowButton;
    }

    return result;
}

QCursor QnMediaResourceWidget::calculateCursor() const {
    if((options() & (DisplayMotion | DisplayMotionSensitivity | ControlZoomWindow)) || (QApplication::keyboardModifiers() & Qt::ShiftModifier)) {
        return Qt::CrossCursor;
    } else {
        return base_type::calculateCursor();
    }
}

Qn::ResourceStatusOverlay QnMediaResourceWidget::calculateStatusOverlay() const {
    if (qnSettings->isVideoWallMode() && !QnVideoWallLicenseUsageHelper().isValid()) 
        return Qn::VideowallWithoutLicenseOverlay;

    QnResourcePtr resource = m_display->resource();

    if (resource->hasFlags(Qn::SINGLE_SHOT)) {
        if (resource->getStatus() == Qn::Offline)
            return Qn::NoDataOverlay;
        if (m_display->camDisplay()->isStillImage() && m_display->camDisplay()->isEOFReached())
            return Qn::NoDataOverlay;
        return Qn::EmptyOverlay;
    } else if (resource->hasFlags(Qn::ARCHIVE) && resource->getStatus() == Qn::Offline) {
        return Qn::NoDataOverlay;

        
    } else if (m_display->camDisplay()->isRealTimeSource() && resource->getStatus() == Qn::Offline) {
        return Qn::OfflineOverlay;
    } else if (m_display->camDisplay()->isRealTimeSource() && resource->getStatus() == Qn::Unauthorized) {
        return Qn::UnauthorizedOverlay;
    } else if (m_camera && m_camera->isDtsBased() && m_camera->isScheduleDisabled()) {
        return Qn::AnalogWithoutLicenseOverlay;
    } else if (m_display->isPaused() && (options() & DisplayActivity)) {
        if (!qnSettings->isVideoWallMode())
            return Qn::PausedOverlay;
        return Qn::EmptyOverlay;
    } else if (m_display->camDisplay()->isLongWaiting()) {
        if (m_display->camDisplay()->isEOFReached())
            return Qn::NoDataOverlay;
        QnCachingCameraDataLoader *loader = context()->instance<QnCameraDataManager>()->loader(m_resource->toResourcePtr());
        if (loader && loader->periods(Qn::RecordingContent).containTime(m_display->camDisplay()->getExternalTime() / 1000))
            return base_type::calculateStatusOverlay(Qn::Online);
        else
            return Qn::NoDataOverlay;
    } else if (m_display->isPaused()) {
        if (m_display->camDisplay()->isEOFReached())
            return Qn::NoDataOverlay;
        else
            return Qn::EmptyOverlay;
    } else {
        return base_type::calculateStatusOverlay(Qn::Online);
    }
}

void QnMediaResourceWidget::at_resource_resourceChanged() {
    invalidateMotionSensitivity();
}

void QnMediaResourceWidget::at_resource_propertyChanged(const QnResourcePtr &resource, const QString &key) {
    Q_UNUSED(resource);
    if (key == QnMediaResource::customAspectRatioKey())
        updateCustomAspectRatio();
}

void QnMediaResourceWidget::updateAspectRatio() {
    if(!m_renderer)
        return; /* Not yet initialized. */

    QSize sourceSize = m_renderer->sourceSize();

    qreal dewarpingRatio = item() && item()->dewarpingParams().enabled && m_dewarpingParams.enabled
            ? item()->dewarpingParams().panoFactor
            : 1.0;

    QString resourceId;
    if (const QnNetworkResource *networkResource = dynamic_cast<const QnNetworkResource*>(resource()->toResource()))
        resourceId = networkResource->getPhysicalId();

    if(sourceSize.isEmpty()) {
        qreal aspectRatio = resourceId.isEmpty()
                            ? defaultAspectRatio()
                            : qnSettings->resourceAspectRatios().value(resourceId, defaultAspectRatio());
        if (dewarpingRatio > 1)
            setAspectRatio(dewarpingRatio);
        else
            setAspectRatio(aspectRatio);
    } else {
        qreal aspectRatio = QnGeometry::aspectRatio(sourceSize) *
                            QnGeometry::aspectRatio(channelLayout()->size()) *
                            (zoomRect().isNull() ? 1.0 : QnGeometry::aspectRatio(zoomRect()));


        if (dewarpingRatio > 1)
            setAspectRatio(dewarpingRatio);
        else
            setAspectRatio(aspectRatio);

        if (!resourceId.isEmpty()) {
            QnAspectRatioHash aspectRatios = qnSettings->resourceAspectRatios();
            aspectRatios.insert(resourceId, aspectRatio);
            qnSettings->setResourceAspectRatios(aspectRatios);
        }
    }
}

void QnMediaResourceWidget::at_camDisplay_liveChanged() {
    bool isLive = m_display->camDisplay()->isRealTimeSource();

    if (!isLive) {
        buttonBar()->setButtonsChecked(PtzButton, false);
        suspendHomePtzController();
    } else {
        resumeHomePtzController();
    }
}

void QnMediaResourceWidget::at_screenshotButton_clicked() {
    menu()->trigger(Qn::TakeScreenshotAction, this);
}

void QnMediaResourceWidget::at_searchButton_toggled(bool checked) {
    setOption(DisplayMotion, checked);

    if(checked)
        buttonBar()->setButtonsChecked(PtzButton | FishEyeButton | ZoomWindowButton, false);
}

void QnMediaResourceWidget::at_ptzButton_toggled(bool checked) {
    bool ptzEnabled = 
        checked && (m_camera && (m_camera->getPtzCapabilities() & Qn::ContinuousPtzCapabilities));

    setOption(ControlPtz, ptzEnabled);
    setOption(DisplayCrosshair, ptzEnabled);
    if(checked) {
        buttonBar()->setButtonsChecked(MotionSearchButton | ZoomWindowButton, false);
        action(Qn::JumpToLiveAction)->trigger(); // TODO: #Elric evil hack! Won't work if SYNC is off and this item is not selected?
    }
}

void QnMediaResourceWidget::at_fishEyeButton_toggled(bool checked) {
    QnItemDewarpingParams params = item()->dewarpingParams();
    params.enabled = checked;
    item()->setDewarpingParams(params); // TODO: #Elric #PTZ move to instrument

    setOption(DisplayDewarped, checked);
    if (checked) {
        setOption(DisplayMotion, false);
        resumeHomePtzController();
    } else {
        /* Stop all ptz activity. */
        ptzController()->continuousMove(QVector3D(0, 0, 0));
        suspendHomePtzController();
    }

    updateButtonsVisibility();
}

void QnMediaResourceWidget::at_zoomWindowButton_toggled(bool checked) {
    setOption(ControlZoomWindow, checked);

    if(checked)
        buttonBar()->setButtonsChecked(PtzButton | FishEyeButton | MotionSearchButton, false);
}

void QnMediaResourceWidget::at_histogramButton_toggled(bool checked) {
    ImageCorrectionParams params = item()->imageEnhancement();
    if (params.enabled == checked)
        return;

    params.enabled = checked;
    setImageEnhancement(params);
}

void QnMediaResourceWidget::at_renderWatcher_widgetChanged(QnResourceWidget *widget) {
    if(widget == this)
        updateRendererEnabled();
}

void QnMediaResourceWidget::at_zoomRectChanged() {
    updateButtonsVisibility();
    updateAspectRatio();
    updateIconButton();

    // TODO: #PTZ probably belongs to instrument.
    if (options() & DisplayDewarped)
        m_ptzController->absoluteMove(Qn::LogicalPtzCoordinateSpace, QnFisheyePtzController::positionFromRect(m_dewarpingParams, zoomRect()), 2.0);
}

void QnMediaResourceWidget::at_ptzController_changed(Qn::PtzDataFields fields) {
    if(fields & Qn::CapabilitiesPtzField)
        updateButtonsVisibility();
    if(fields & (Qn::ActiveObjectPtzField | Qn::ToursPtzField))
        updateTitleText();
}

void QnMediaResourceWidget::updateDewarpingParams() {
    if (m_dewarpingParams == m_resource->getDewarpingParams())
        return;

    m_dewarpingParams = m_resource->getDewarpingParams();
    emit dewarpingParamsChanged();
}

void QnMediaResourceWidget::updateFisheye() {
    QnItemDewarpingParams itemParams = item()->dewarpingParams();
    bool enabled = itemParams.enabled;

    bool fisheyeEnabled = enabled && m_dewarpingParams.enabled;

    setOption(ControlPtz, fisheyeEnabled && zoomRect().isEmpty());
    setOption(DisplayCrosshair, fisheyeEnabled && zoomRect().isEmpty());
    setOption(DisplayDewarped, fisheyeEnabled);
    if (fisheyeEnabled && buttonBar()->button(FishEyeButton))
        buttonBar()->button(FishEyeButton)->setChecked(fisheyeEnabled);
    if(enabled)
        buttonBar()->setButtonsChecked(MotionSearchButton | ZoomWindowButton, false);

    bool flip = fisheyeEnabled
            && m_dewarpingParams.viewMode == QnMediaDewarpingParams::VerticalDown;

    const QList<int> allowedPanoFactorValues = m_dewarpingParams.allowedPanoFactorValues();
    if (!allowedPanoFactorValues.contains(itemParams.panoFactor)) {
        itemParams.panoFactor = allowedPanoFactorValues.last();
        item()->setDewarpingParams(itemParams);
    }
    item()->setData(Qn::ItemFlipRole, flip);

    updateAspectRatio();
    if (display() && display()->camDisplay())
        display()->camDisplay()->setFisheyeEnabled(fisheyeEnabled);

    emit fisheyeChanged();

    if(buttonBar()->visibleButtons() & PtzButton)
        at_ptzButton_toggled(buttonBar()->checkedButtons() & PtzButton); // TODO: #Elric doesn't belong here, hack
}

void QnMediaResourceWidget::updateCustomAspectRatio() {
    if (!m_display || !m_resource)
        return;

    m_display->camDisplay()->setOverridenAspectRatio(m_resource->customAspectRatio());
}

void QnMediaResourceWidget::at_statusOverlayWidget_diagnosticsRequested() {
    menu()->trigger(Qn::CameraDiagnosticsAction, m_camera);
}

void QnMediaResourceWidget::at_item_imageEnhancementChanged() {
    setImageEnhancement(item()->imageEnhancement());
}

void QnMediaResourceWidget::updateBookmarks()
{
    m_bookmarks = m_dataLoader->bookmarks();
    m_bookmarksBeginPosition = m_bookmarks.cbegin();

    if (m_currentTime != kInvalidTime)
        updateCurrentTime(m_currentTime);
}

void QnMediaResourceWidget::updateCurrentTime(qreal timeMs)
{
    if (m_bookmarks.empty())
    {
        int i = 0;
    }
    if (timeMs < m_currentTime)
        m_bookmarksBeginPosition = m_bookmarks.cbegin();

    m_bookmarksBeginPosition = std::find_if(m_bookmarksBeginPosition, m_bookmarks.cend()
        , [timeMs](const QnCameraBookmark &bookmark) -> bool
    {
        return (bookmark.endTimeMs() >= timeMs);
    });

    m_currentTime = timeMs;

    static const QString outputTemplate = lit("<b>%1</b><br>%2<hr color = \"lightgrey\">");

    QString text;
    auto itBookmark = m_bookmarksBeginPosition;
    while((itBookmark != m_bookmarks.cend()) && (itBookmark->startTimeMs <= timeMs))
    {
        text += outputTemplate.arg(itBookmark->name, itBookmark->description);
        ++itBookmark;
    }

    setBookmarksLabelText(text);
}<|MERGE_RESOLUTION|>--- conflicted
+++ resolved
@@ -155,10 +155,6 @@
 
     if(!m_resource)
         qnCritical("Media resource widget was created with a non-media resource.");
-<<<<<<< HEAD
-    m_camera = base_type::resource().dynamicCast<QnVirtualCameraResource>();
-=======
->>>>>>> 55bc426a
 
     // TODO: #Elric
     // Strictly speaking, this is a hack.
