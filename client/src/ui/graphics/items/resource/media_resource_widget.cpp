--- conflicted
+++ resolved
@@ -35,13 +35,7 @@
 #include <core/ptz/fisheye_home_ptz_controller.h>
 #include <core/resource/camera_bookmark.h>
 
-<<<<<<< HEAD
-#include <camera/resource_display.h>
-#include <camera/cam_display.h>
-#include <camera/camera_data_manager.h>
-=======
 #include <plugins/resource/archive/abstract_archive_stream_reader.h>
->>>>>>> cb0928eb
 
 #include <ui/actions/action_manager.h>
 #include <ui/common/recording_status_helper.h>
@@ -67,21 +61,6 @@
 #include <ui/workbench/workbench_layout_snapshot_manager.h>
 #include <ui/workbench/watchers/workbench_server_time_watcher.h>
 #include <ui/workbench/watchers/workbench_render_watcher.h>
-<<<<<<< HEAD
-#include <ui/workaround/gl_native_painting.h>
-#include <ui/fisheye/fisheye_ptz_controller.h>
-#include <ui/graphics/items/overlays/io_module_overlay_widget.h>
-#include <utils/aspect_ratio.h>
-
-#include "resource_widget_renderer.h"
-#include "resource_widget.h"
-
-#include <core/resource/camera_history.h>
-
-//TODO: #Elric remove
-#include <camera/loaders/caching_camera_data_loader.h>
-=======
->>>>>>> cb0928eb
 #include "ui/workbench/workbench_item.h"
 
 #include <utils/aspect_ratio.h>
@@ -96,11 +75,6 @@
 
 namespace 
 {
-<<<<<<< HEAD
-    enum { kInvalidTime = 0 };
-
-=======
->>>>>>> cb0928eb
     bool getPtzObjectName(const QnPtzControllerPtr &controller, const QnPtzObject &object, QString *name) {
         switch(object.type) {
         case Qn::PresetPtzObject: {
@@ -196,38 +170,11 @@
     , m_sensStaticText()
     , m_ptzController(nullptr)
     , m_homePtzController(nullptr)
-<<<<<<< HEAD
-    , m_ioModuleOverlayWidget(nullptr)
-    , m_ioCouldBeShown(false)
-    , m_dewarpingParams()
-    , m_currentTime(kInvalidTime)
-    , m_bookmarks()
-    , m_bookmarksBeginPosition(m_bookmarks.cbegin())
-    , m_dataLoader(context->instance<QnCameraDataManager>()->loader(m_resource))
-{
-    updateBookmarks();
-/*
-    connect(m_dataLoader, &QnCachingCameraDataLoader::bookmarksChanged, this, &QnMediaResourceWidget::updateBookmarks);
-    connect(m_dataLoader, &QnCachingCameraDataLoader::loadingFailed, this, [this]()
-    {
-        m_bookmarks = QnCameraBookmarkList();
-        m_bookmarksBeginPosition = m_bookmarks.cbegin();
-    });
-    connect(m_dataLoader, &QnCachingCameraDataLoader::periodsChanged, this, [this](Qn::TimePeriodContent type)
-    {
-        if (type == Qn::BookmarksContent)
-        {
-            updateBookmarks();
-        }
-    });
-*/
-=======
     , m_dewarpingParams()
     , m_bookmarks()
     , m_ioModuleOverlayWidget(nullptr)
     , m_ioCouldBeShown(false)
 {
->>>>>>> cb0928eb
     if(!m_resource)
         qnCritical("Media resource widget was created with a non-media resource.");
 
@@ -351,24 +298,6 @@
 
     connect(this, &QnResourceWidget::zoomRectChanged, this, &QnMediaResourceWidget::at_zoomRectChanged);
     connect(context->instance<QnWorkbenchRenderWatcher>(), &QnWorkbenchRenderWatcher::widgetChanged, this, &QnMediaResourceWidget::at_renderWatcher_widgetChanged);
-<<<<<<< HEAD
-
-    at_camDisplay_liveChanged();
-    at_ptzButton_toggled(false);
-    at_histogramButton_toggled(item->imageEnhancement().enabled);
-    updateButtonsVisibility();
-    updateIconButton();
-
-    updateTitleText();
-    updateCursor();
-    updateFisheye();
-    setImageEnhancement(item->imageEnhancement());
-}
-
-QnMediaResourceWidget::~QnMediaResourceWidget() {
-    ensureAboutToBeDestroyedEmitted();
-
-=======
 
     at_camDisplay_liveChanged();
     at_ptzButton_toggled(false);
@@ -387,7 +316,6 @@
 QnMediaResourceWidget::~QnMediaResourceWidget() {
     ensureAboutToBeDestroyedEmitted();
 
->>>>>>> cb0928eb
     if (m_display)
         m_display->removeRenderer(m_renderer);
 
@@ -490,17 +418,6 @@
         buttonBar()->addButton(DbgScreenshotButton, debugScreenshotButton);
     }
 
-<<<<<<< HEAD
-  
-
-
-
-}
-
-void QnMediaResourceWidget::createCustomOverlays() {
-    /* Bookmarks text overlay. */ 
-=======
->>>>>>> cb0928eb
 }
 
 const QnMediaResourcePtr &QnMediaResourceWidget::resource() const {
@@ -816,29 +733,6 @@
     for(int channel = 0; channel < channelCount(); channel++)
         m_renderer->setDisplayedRect(channel, exposedRect(channel, true, true, true));
 
-<<<<<<< HEAD
-    if(isOverlayVisible() && isInfoVisible())
-    {
-        if (m_resource->toResource()->flags() & Qn::utc)
-        { 
-            // get timestamp from the first channel that was painted
-            int channel = std::distance(m_paintedChannels.cbegin(),
-                std::find_if(m_paintedChannels.cbegin(), m_paintedChannels.cend(), [](bool value){ return value; }));
-            if (channel >= channelCount())
-                channel = 0;
-            
-            enum { kFactor = 1000 };
-            updateCurrentTime(m_renderer->getTimestampOfNextFrameToRender(channel) / kFactor);
-        }
-        else
-        {
-            updateCurrentTime(kInvalidTime);
-        }
-
-
-    }
-=======
->>>>>>> cb0928eb
 	updateInfoTextLater();
 }
 
@@ -1182,11 +1076,7 @@
         /* Do not show time for regular media files. */
         timeString = m_display->camDisplay()->isRealTimeSource() 
             ? tr("LIVE") 
-<<<<<<< HEAD
-            : QDateTime::fromMSecsSinceEpoch(m_currentTime).toString(lit("yyyy-MM-dd hh:mm:ss"));
-=======
             : QDateTime::fromMSecsSinceEpoch(getDisplayTimeMs()).toString(lit("yyyy-MM-dd hh:mm:ss"));
->>>>>>> cb0928eb
         
     }
     if (m_resource->hasVideo(m_display->mediaProvider()))
@@ -1351,11 +1241,7 @@
     } else if (m_display->camDisplay()->isLongWaiting()) {
         if (m_display->camDisplay()->isEOFReached())
             return Qn::NoDataOverlay;
-<<<<<<< HEAD
-        QnCachingCameraDataLoader *loader = context()->instance<QnCameraDataManager>()->loader(m_resource);
-=======
         QnCachingCameraDataLoader *loader = context()->instance<QnCameraDataManager>()->loader(m_resource, false);
->>>>>>> cb0928eb
         if (loader && loader->periods(Qn::RecordingContent).containTime(m_display->camDisplay()->getExternalTime() / 1000))
             return base_type::calculateStatusOverlay(Qn::Online, states.hasVideo);
         else
@@ -1661,41 +1547,6 @@
     setImageEnhancement(item()->imageEnhancement());
 }
 
-<<<<<<< HEAD
-void QnMediaResourceWidget::updateBookmarks()
-{
-//     m_bookmarks = m_dataLoader->bookmarks();
-//     m_bookmarksBeginPosition = m_bookmarks.cbegin();
-// 
-//     if (m_currentTime != kInvalidTime)
-//         updateCurrentTime(m_currentTime);
-}
-
-void QnMediaResourceWidget::updateCurrentTime(qreal timeMs)
-{
-    if (timeMs < m_currentTime)
-        m_bookmarksBeginPosition = m_bookmarks.cbegin();
-
-    m_bookmarksBeginPosition = std::find_if(m_bookmarksBeginPosition, m_bookmarks.cend()
-        , [timeMs](const QnCameraBookmark &bookmark) -> bool
-    {
-        return (bookmark.endTimeMs() >= timeMs);
-    });
-
-    m_currentTime = timeMs;
-
-    static const QString outputTemplate = lit("<b>%1</b><br>%2<hr color = \"lightgrey\">");
-
-    QString text;
-    auto itBookmark = m_bookmarksBeginPosition;
-    while((itBookmark != m_bookmarks.cend()) && (itBookmark->startTimeMs <= timeMs))
-    {
-        text += outputTemplate.arg(itBookmark->name, itBookmark->description);
-        ++itBookmark;
-    }
-
-    setBookmarksLabelText(text);
-=======
 void QnMediaResourceWidget::updateBookmarksFilter() {
     if (!m_bookmarksQuery)
         return;
@@ -1764,5 +1615,4 @@
     if(qnSettings->timeMode() == Qn::ServerTimeMode)
         timestampMs += context()->instance<QnWorkbenchServerTimeWatcher>()->localOffset(m_resource, 0); // TODO: #Elric do offset adjustments in one place
     return timestampMs;
->>>>>>> cb0928eb
 }