--- conflicted
+++ resolved
@@ -220,13 +220,8 @@
 
 bool QnResourceWidgetRenderer::isEnabled(int channelNumber) const
 {
-<<<<<<< HEAD
     QnMutexLocker lk( &m_mutex );
-    return m_renderingEnabled[channelNumber];
-=======
-    QMutexLocker lk( &m_mutex );
     return channelNumber < m_renderingEnabled.size() ? m_renderingEnabled[channelNumber] : false;
->>>>>>> 9e13978a
 }
 
 void QnResourceWidgetRenderer::setEnabled(int channelNumber, bool enabled)
