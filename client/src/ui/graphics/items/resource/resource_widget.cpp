#include "resource_widget.h"

#include <cassert>
#include <cmath>

#include <QtGui/QPainter>
#include <QtWidgets/QGraphicsScene>
#include <QtWidgets/QGraphicsView>
#include <QtWidgets/QGraphicsLinearLayout>

#include <client/client_settings.h>

#include <utils/common/warnings.h>
#include <utils/common/scoped_painter_rollback.h>
#include <utils/common/util.h>
#include <utils/common/synctime.h>
#include <utils/math/color_transformations.h>
#include <utils/math/linear_combination.h>

#include <core/resource/resource_media_layout.h>
#include <core/resource/security_cam_resource.h>
#include <core/resource/layout_resource.h>
#include <core/resource_management/resource_pool.h>

#include <ui/common/cursor_cache.h>
#include <ui/common/palette.h>
#include <ui/help/help_topics.h>
#include <ui/help/help_topic_accessor.h>
#include <ui/animation/opacity_animator.h>
#include <ui/graphics/opengl/gl_shortcuts.h>
#include <ui/graphics/opengl/gl_context_data.h>
#include <ui/graphics/instruments/motion_selection_instrument.h>
#include <ui/graphics/items/standard/graphics_label.h>
#include <ui/graphics/items/generic/proxy_label.h>
#include <ui/graphics/items/generic/image_button_widget.h>
#include <ui/graphics/items/generic/image_button_bar.h>
#include <ui/graphics/items/generic/viewport_bound_widget.h>
#include <ui/graphics/items/overlays/resource_status_overlay_widget.h>
#include <ui/workbench/workbench_item.h>
#include <ui/workbench/workbench_layout.h>
#include <ui/workbench/workbench_display.h>
#include <ui/workbench/workbench_access_controller.h>
#include <ui/style/globals.h>
#include <ui/style/skin.h>
#include <utils/aspect_ratio.h>

#include <utils/license_usage_helper.h>

namespace {

    /** Frame extension multiplier determines the width of frame extension relative
     * to frame width.
     *
     * Frame events are processed not only when hovering over the frame itself,
     * but also over its extension. */
    const qreal frameExtensionMultiplier = 1.0;

    /** Default timeout before the video is displayed as "loading", in milliseconds. */
#ifdef QN_RESOURCE_WIDGET_FLASHY_LOADING_OVERLAY
    const qint64 defaultLoadingTimeoutMSec = MAX_FRAME_DURATION;
#else
    const qint64 defaultLoadingTimeoutMSec = MAX_FRAME_DURATION * 3;
#endif

    /** Background color for overlay panels. */
    const QColor overlayBackgroundColor = QColor(0, 0, 0, 96); // TODO: #Elric #customization

    const QColor overlayTextColor = QColor(255, 255, 255, 160); // TODO: #Elric #customization

    const float noAspectRatio = -1.0;

    //Q_GLOBAL_STATIC(QnDefaultResourceVideoLayout, qn_resourceWidget_defaultContentLayout);
    QSharedPointer<QnDefaultResourceVideoLayout> qn_resourceWidget_defaultContentLayout( new QnDefaultResourceVideoLayout() ); // TODO: #Elric get rid of this

    void splitFormat(const QString &format, QString *left, QString *right) {
        int index = format.indexOf(QLatin1Char('\t'));
        if(index != -1) {
            *left = format.mid(0, index);
            *right = format.mid(index + 1);
        } else {
            *left = format;
            *right = QString();
        }
    }

    QString mergeFormat(const QString &left, const QString &right) {
        return right.isEmpty() ? left : (left + QLatin1Char('\t') + right);
    }

} // anonymous namespace


// -------------------------------------------------------------------------- //
// Logic
// -------------------------------------------------------------------------- //
QnResourceWidget::QnResourceWidget(QnWorkbenchContext *context, QnWorkbenchItem *item, QGraphicsItem *parent):
    base_type(parent),
    QnWorkbenchContextAware(context),
    m_item(item),
    m_options(DisplaySelection | DisplayButtons),
    m_localActive(false),
    m_frameOpacity(1.0),
    m_frameWidth(-1.0),
    m_titleTextFormat(lit("%1")),
    m_infoTextFormat(lit("%1")),
    m_titleTextFormatHasPlaceholder(true),
    m_infoTextFormatHasPlaceholder(true),
    m_aboutToBeDestroyedEmitted(false),
    m_mouseInWidget(false),
    m_statusOverlay(Qn::EmptyOverlay),
    m_renderStatus(Qn::NothingRendered),
    m_lastNewFrameTimeMSec(0)
{
    setAcceptHoverEvents(true);
    setTransformOrigin(Center);

    /* Initialize resource. */
    m_resource = qnResPool->getResourceByUniqueId(item->resourceUid());
    connect(m_resource, &QnResource::nameChanged, this, &QnResourceWidget::updateTitleText);

    /* Set up frame. */
    setFrameWidth(0.0);

    /* Set up overlay widgets. */
    QFont font = this->font();
    font.setPixelSize(20); 
    setFont(font);
    setPaletteColor(this, QPalette::WindowText, overlayTextColor);

    createButtons();
    createHeaderOverlay();
    createFooterOverlay();

    /* Custom overlays should be added below the status overlay. */
    createCustomOverlays();

    /* Status overlay. */
    m_statusOverlayWidget = new QnStatusOverlayWidget(this);
    addOverlayWidget(m_statusOverlayWidget, UserVisible, true, false, StatusLayer);


    /* Initialize resource. */
    m_resource = qnResPool->getResourceByUniqueId(item->resourceUid());
    connect(m_resource, &QnResource::nameChanged, this, &QnResourceWidget::updateTitleText);
    setChannelLayout(qn_resourceWidget_defaultContentLayout);

    m_aspectRatio = defaultAspectRatio();

    connect(item, &QnWorkbenchItem::dataChanged, this, &QnResourceWidget::at_itemDataChanged);

    /* Videowall license changes helper */
    QnLicenseUsageWatcher* videowallLicenseHelper = new QnVideoWallLicenseUsageWatcher(this);
    connect(videowallLicenseHelper, &QnLicenseUsageWatcher::licenseUsageChanged, this, &QnResourceWidget::updateStatusOverlay);

    /* Run handlers. */
    setInfoVisible(buttonBar()->button(InfoButton)->isChecked(), false);
    updateTitleText();
    updateButtonsVisibility();
    updateCursor();

    connect(this, &QnResourceWidget::rotationChanged, this, [this]() {
        if (m_enclosingGeometry.isValid())
            setGeometry(calculateGeometry(m_enclosingGeometry));
    });
}

QnResourceWidget::~QnResourceWidget() {
    ensureAboutToBeDestroyedEmitted();
}

void QnResourceWidget::setBookmarksLabelText(const QString &text)
{
    m_footerBookmarkDescriptionLabel->setText(text);
    m_footerBookmarkDescriptionLabel->setVisible(!text.isEmpty());
}

void QnResourceWidget::createButtons() {
    auto checkedButtons = static_cast<Buttons>(m_item->data(Qn::ItemCheckedButtonsRole).toInt());

    QnImageButtonWidget *closeButton = new QnImageButtonWidget();
    closeButton->setIcon(qnSkin->icon("item/close.png"));
    closeButton->setProperty(Qn::NoBlockMotionSelection, true);
    closeButton->setToolTip(tr("Close"));
    connect(closeButton, &QnImageButtonWidget::clicked, this, &QnResourceWidget::close);
    connect(accessController()->notifier(m_item->layout()->resource()), &QnWorkbenchPermissionsNotifier::permissionsChanged, this, &QnResourceWidget::updateButtonsVisibility);

    QnImageButtonWidget *infoButton = new QnImageButtonWidget();
    infoButton->setIcon(qnSkin->icon("item/info.png"));
    infoButton->setCheckable(true);
    infoButton->setChecked(checkedButtons & InfoButton);
    infoButton->setProperty(Qn::NoBlockMotionSelection, true);
    infoButton->setToolTip(tr("Information"));
    connect(infoButton, &QnImageButtonWidget::toggled, this, &QnResourceWidget::at_infoButton_toggled);

    QnImageButtonWidget *rotateButton = new QnImageButtonWidget();
    rotateButton->setIcon(qnSkin->icon("item/rotate.png"));
    rotateButton->setProperty(Qn::NoBlockMotionSelection, true);
    rotateButton->setToolTip(tr("Rotate"));
    setHelpTopic(rotateButton, Qn::MainWindow_MediaItem_Rotate_Help);
    connect(rotateButton, &QnImageButtonWidget::pressed, this, &QnResourceWidget::rotationStartRequested);
    connect(rotateButton, &QnImageButtonWidget::released, this, &QnResourceWidget::rotationStopRequested);

    m_buttonBar = new QnImageButtonBar();
    m_buttonBar->setUniformButtonSize(QSizeF(24.0, 24.0));
    m_buttonBar->addButton(CloseButton, closeButton);
    m_buttonBar->addButton(InfoButton, infoButton);
    m_buttonBar->addButton(RotateButton, rotateButton);
    connect(m_buttonBar, SIGNAL(checkedButtonsChanged()), this, SLOT(at_buttonBar_checkedButtonsChanged()));

    m_iconButton = new QnImageButtonWidget();
    m_iconButton->setParent(this);
    m_iconButton->setPreferredSize(24.0, 24.0);
    m_iconButton->setVisible(false);
    connect(m_iconButton, &QnImageButtonWidget::visibleChanged, this, &QnResourceWidget::at_iconButton_visibleChanged);
}

void QnResourceWidget::createHeaderOverlay() {
    /* Header overlay. */
    m_headerLeftLabel = new GraphicsLabel();
    m_headerLeftLabel->setAcceptedMouseButtons(0);
    m_headerLeftLabel->setPerformanceHint(GraphicsLabel::PixmapCaching);

    m_headerRightLabel = new GraphicsLabel();
    m_headerRightLabel->setAcceptedMouseButtons(0);
    m_headerRightLabel->setPerformanceHint(GraphicsLabel::PixmapCaching);

    m_headerLayout = new QGraphicsLinearLayout(Qt::Horizontal);
    m_headerLayout->setContentsMargins(0.0, 0.0, 0.0, 0.0);
    m_headerLayout->setSpacing(2.0);
    m_headerLayout->addItem(m_headerLeftLabel);
    m_headerLayout->addStretch(0x1000); /* Set large enough stretch for the buttons to be placed at the right end of the layout. */
    m_headerLayout->addItem(m_headerRightLabel);
    m_headerLayout->addItem(m_buttonBar);

    m_headerWidget = new GraphicsWidget();
    m_headerWidget->setLayout(m_headerLayout);
    m_headerWidget->setAcceptedMouseButtons(0);
    m_headerWidget->setAutoFillBackground(true);
    setPaletteColor(m_headerWidget, QPalette::Window, overlayBackgroundColor);

    QGraphicsLinearLayout *headerOverlayLayout = new QGraphicsLinearLayout(Qt::Vertical);
    headerOverlayLayout->setContentsMargins(0.0, 0.0, 0.0, 0.0);
    headerOverlayLayout->addItem(m_headerWidget);
    headerOverlayLayout->addStretch(0x1000);

    m_headerOverlayWidget = new QnViewportBoundWidget(this);
    m_headerOverlayWidget->setLayout(headerOverlayLayout);
    m_headerOverlayWidget->setAcceptedMouseButtons(0);
    m_headerOverlayWidget->setOpacity(0.0);
    addOverlayWidget(m_headerOverlayWidget, AutoVisible, true, true, HudLayer);
}

void QnResourceWidget::createFooterOverlay() {
    /* Footer overlay. */

    m_footerOverlayWidget = new QnViewportBoundWidget(this);
    addOverlayWidget(m_footerOverlayWidget, AutoVisible, true, true, true);
    m_footerOverlayWidget->setAcceptedMouseButtons(0);
    m_footerOverlayWidget->setOpacity(0.0);
<<<<<<< HEAD
=======
    addOverlayWidget(m_footerOverlayWidget, AutoVisible, true, true, HudLayer);


    /* Status overlay. */
    m_statusOverlayWidget = new QnStatusOverlayWidget(m_resource, this);
    addOverlayWidget(m_statusOverlayWidget, UserVisible, true, false, StatusLayer);

    setChannelLayout(qn_resourceWidget_defaultContentLayout);
>>>>>>> eecfffe5

    QGraphicsLinearLayout *footerOverlayLayout = new QGraphicsLinearLayout(Qt::Vertical, m_footerOverlayWidget);
    footerOverlayLayout->setContentsMargins(0.0, 0.0, 0.0, 0.0);
    footerOverlayLayout->addStretch(0x1000);

    {
        /// Creates bookmarks descrition area
        QGraphicsLinearLayout *bookmarksLayout = new QGraphicsLinearLayout(Qt::Horizontal, footerOverlayLayout);
        footerOverlayLayout->addItem(bookmarksLayout);
        
        enum { kSpacerFactor = 3 , kBookmarkFactor = 2 };

        m_footerBookmarkDescriptionLabel = new QnProxyLabel(m_footerOverlayWidget);
        bookmarksLayout->addItem(m_footerBookmarkDescriptionLabel);
        bookmarksLayout->setStretchFactor(m_footerBookmarkDescriptionLabel, kBookmarkFactor);
        m_footerBookmarkDescriptionLabel->setVisible(false);
        m_footerBookmarkDescriptionLabel->setWordWrap(true);
        m_footerBookmarkDescriptionLabel->setOpacity(0.0);
        m_footerBookmarkDescriptionLabel->setAcceptedMouseButtons(0);
        setPaletteColor(m_footerBookmarkDescriptionLabel, QPalette::Window, overlayBackgroundColor);
        
        bookmarksLayout->addStretch(kSpacerFactor);
    }

    {
        /// Makes status line at the bottom
        m_footerWidget = new GraphicsWidget(m_footerOverlayWidget);
        footerOverlayLayout->addItem(m_footerWidget);
        m_footerWidget->setAcceptedMouseButtons(0);
        m_footerWidget->setAutoFillBackground(true);
        setPaletteColor(m_footerWidget, QPalette::Window, overlayBackgroundColor);
        m_footerWidget->setOpacity(0.0);

        {
            QGraphicsLinearLayout *lowerLayout = new QGraphicsLinearLayout(Qt::Horizontal, m_footerWidget);
            lowerLayout->setContentsMargins(0.0, 0.0, 0.0, 0.0);

            m_footerLeftLabel = new GraphicsLabel();
            lowerLayout->addItem(m_footerLeftLabel);
            m_footerLeftLabel->setAcceptedMouseButtons(0);
            m_footerLeftLabel->setPerformanceHint(GraphicsLabel::PixmapCaching);

            lowerLayout->addStretch(0x1000);

            m_footerRightLabel = new GraphicsLabel();
            lowerLayout->addItem(m_footerRightLabel);
            m_footerRightLabel->setAcceptedMouseButtons(0);
            m_footerRightLabel->setPerformanceHint(GraphicsLabel::PixmapCaching);
        }
    }
}

void QnResourceWidget::createCustomOverlays() {
    //no custom overlays in the base widget
}


const QnResourcePtr &QnResourceWidget::resource() const {
    return m_resource;
}

QnWorkbenchItem* QnResourceWidget::item() const {
    return m_item.data();
}

const QRectF &QnResourceWidget::zoomRect() const {
    return m_zoomRect;
}

void QnResourceWidget::setZoomRect(const QRectF &zoomRect) {
    if(qFuzzyEquals(m_zoomRect, zoomRect))
        return;

    m_zoomRect = zoomRect;

    emit zoomRectChanged();
}

QnResourceWidget *QnResourceWidget::zoomTargetWidget() const {
    return QnWorkbenchContextAware::display()->zoomTargetWidget(const_cast<QnResourceWidget *>(this));
}

void QnResourceWidget::setFrameWidth(qreal frameWidth) {
    if(qFuzzyCompare(m_frameWidth, frameWidth))
        return;

    prepareGeometryChange();

    m_frameWidth = frameWidth;
    qreal extendedFrameWidth = m_frameWidth * (1.0 + frameExtensionMultiplier);
    setWindowFrameMargins(extendedFrameWidth, extendedFrameWidth, extendedFrameWidth, extendedFrameWidth);
}

QColor QnResourceWidget::frameDistinctionColor() const {
    return m_frameDistinctionColor;
}

void QnResourceWidget::setFrameDistinctionColor(const QColor &frameColor) {
    if(m_frameDistinctionColor == frameColor)
        return;

    m_frameDistinctionColor = frameColor;

    emit frameDistinctionColorChanged();
}

const QnResourceWidgetFrameColors &QnResourceWidget::frameColors() const {
    return m_frameColors;
}

void QnResourceWidget::setFrameColors(const QnResourceWidgetFrameColors &frameColors) {
    m_frameColors = frameColors;
}

void QnResourceWidget::setAspectRatio(float aspectRatio) {
    if(qFuzzyCompare(m_aspectRatio, aspectRatio))
        return;

    m_aspectRatio = aspectRatio;
    updateGeometry(); /* Discard cached size hints. */

    emit aspectRatioChanged();
}

float QnResourceWidget::visualAspectRatio() const {
    if (!hasAspectRatio())
        return -1;

    return QnAspectRatio::isRotated90(rotation()) ? 1 / m_aspectRatio : m_aspectRatio;
}

float QnResourceWidget::defaultVisualAspectRatio() const {
    if (m_enclosingGeometry.isNull())
        return defaultAspectRatio();

    return m_enclosingGeometry.width() / m_enclosingGeometry.height();
}

float QnResourceWidget::visualChannelAspectRatio() const {
    if (!channelLayout())
        return visualAspectRatio();

    qreal layoutAspectRatio = QnGeometry::aspectRatio(channelLayout()->size());
    if (QnAspectRatio::isRotated90(rotation()))
        return visualAspectRatio() * layoutAspectRatio;
    else
        return visualAspectRatio() / layoutAspectRatio;
}

QRectF QnResourceWidget::enclosingGeometry() const {
    return m_enclosingGeometry;
}

void QnResourceWidget::setEnclosingGeometry(const QRectF &enclosingGeometry, bool updateGeometry) {
    m_enclosingGeometry = enclosingGeometry;
    if (updateGeometry)
        setGeometry(calculateGeometry(enclosingGeometry));
}

QRectF QnResourceWidget::calculateGeometry(const QRectF &enclosingGeometry, qreal rotation) const {
    if (!enclosingGeometry.isEmpty()) {
        /* Calculate bounds of the rotated item. */
        qreal aspectRatio = hasAspectRatio() ? m_aspectRatio : defaultVisualAspectRatio();
        return encloseRotatedGeometry(enclosingGeometry, aspectRatio, rotation);
    } else {
        return enclosingGeometry;
    }
}

QRectF QnResourceWidget::calculateGeometry(const QRectF &enclosingGeometry) const {
    return calculateGeometry(enclosingGeometry, this->rotation());
}

QString QnResourceWidget::titleText() const {
    return m_headerLeftLabel->text();
}

QString QnResourceWidget::titleTextFormat() const {
    return m_titleTextFormat;
}

void QnResourceWidget::setTitleTextFormat(const QString &titleTextFormat) {
    if(m_titleTextFormat == titleTextFormat)
        return;

    m_titleTextFormat = titleTextFormat;
    m_titleTextFormatHasPlaceholder = titleTextFormat.contains(QLatin1String("%1"));

    updateTitleText();
}

void QnResourceWidget::setTitleTextInternal(const QString &titleText) {
    QString leftText, rightText;

    splitFormat(titleText, &leftText, &rightText);

    m_headerLeftLabel->setText(leftText);
    m_headerRightLabel->setText(rightText);
}

QString QnResourceWidget::calculateTitleText() const {
    return m_resource->getName();
}

void QnResourceWidget::updateTitleText() {
    setTitleTextInternal(m_titleTextFormatHasPlaceholder ? m_titleTextFormat.arg(calculateTitleText()) : m_titleTextFormat);
}

QString QnResourceWidget::infoText() {
    return mergeFormat(m_footerLeftLabel->text(), m_footerRightLabel->text());
}

QString QnResourceWidget::infoTextFormat() const {
    return m_infoTextFormat;
}

void QnResourceWidget::setInfoTextFormat(const QString &infoTextFormat) {
    if(m_infoTextFormat == infoTextFormat)
        return;

    m_infoTextFormat = infoTextFormat;
    m_infoTextFormatHasPlaceholder = infoTextFormat.contains(QLatin1String("%1"));

    updateInfoText();
}

void QnResourceWidget::setInfoTextInternal(const QString &infoText) {
    QString leftText, rightText;

    splitFormat(infoText, &leftText, &rightText);

    m_footerLeftLabel->setText(leftText);
    m_footerRightLabel->setText(rightText);
}

QString QnResourceWidget::calculateInfoText() const {
    return QString();
}

void QnResourceWidget::updateInfoText() {
    setInfoTextInternal(m_infoTextFormatHasPlaceholder ? m_infoTextFormat.arg(calculateInfoText()) : m_infoTextFormat);
}

QCursor QnResourceWidget::calculateCursor() const {
    return Qt::ArrowCursor;
}

void QnResourceWidget::updateCursor() {
    QCursor newCursor = calculateCursor();
    QCursor oldCursor = this->cursor();
    if(newCursor.shape() != oldCursor.shape() || newCursor.shape() == Qt::BitmapCursor)
        setCursor(newCursor);
}

QSizeF QnResourceWidget::constrainedSize(const QSizeF constraint, Qt::WindowFrameSection pinSection) const {
    if (!hasAspectRatio())
        return constraint;

    QSizeF result = constraint;

    switch (pinSection) {
    case Qt::TopSection:
    case Qt::BottomSection:
        result.setWidth(constraint.height() * m_aspectRatio);
        break;
    case Qt::LeftSection:
    case Qt::RightSection:
        result.setHeight(constraint.width() / m_aspectRatio);
        break;
    default:
        result = expanded(m_aspectRatio, constraint, Qt::KeepAspectRatioByExpanding);
        break;
    }

    return result;
}

void QnResourceWidget::updateCheckedButtons() {
    if (!item())
        return;

    setCheckedButtons(static_cast<Buttons>(item()->data(Qn::ItemCheckedButtonsRole).toInt()));
}

QSizeF QnResourceWidget::sizeHint(Qt::SizeHint which, const QSizeF &constraint) const {
    QSizeF result = base_type::sizeHint(which, constraint);

    if(!hasAspectRatio())
        return result;

    if(which == Qt::MinimumSize)
        return expanded(m_aspectRatio, result, Qt::KeepAspectRatioByExpanding);

    return result;
}

QRectF QnResourceWidget::channelRect(int channel) const {
    /* Channel rect is handled at shader level if dewarping is enabled. */
    QRectF rect = ((m_options & DisplayDewarped) || zoomRect().isNull()) ? this->rect() : unsubRect(this->rect(), zoomRect());

    if (m_channelsLayout->channelCount() == 1)
        return rect;

    QSizeF channelSize = cwiseDiv(rect.size(), m_channelsLayout->size());
    return QRectF(
        rect.topLeft() + cwiseMul(m_channelsLayout->position(channel), channelSize),
        channelSize
    );
}

// TODO: #Elric remove useRelativeCoordinates
QRectF QnResourceWidget::exposedRect(int channel, bool accountForViewport, bool accountForVisibility, bool useRelativeCoordinates) {
    if(accountForVisibility && (!isVisible() || qFuzzyIsNull(effectiveOpacity())))
        return QRectF();

    QRectF channelRect = this->channelRect(channel);
    if (channelRect.isEmpty())
        return QRectF();

    QRectF result = channelRect.intersected(rect());
    if(result.isEmpty())
        return QRectF();

    if(accountForViewport) {
        if(scene()->views().empty())
            return QRectF();
        QGraphicsView *view = scene()->views()[0];

        QRectF viewportRect = mapRectFromScene(QnSceneTransformations::mapRectToScene(view, view->viewport()->rect()));
        result = result.intersected(viewportRect);
        if(result.isEmpty())
            return QRectF();
    }

    if(useRelativeCoordinates) {
        return QnGeometry::toSubRect(channelRect, result);
    } else {
        return result;
    }
}

Qn::RenderStatus QnResourceWidget::renderStatus() const {
    return m_renderStatus;
}

bool QnResourceWidget::isLocalActive() const {
    return m_localActive;
}

void QnResourceWidget::setLocalActive(bool localActive) {
    m_localActive = localActive;
}

QnResourceWidget::Buttons QnResourceWidget::checkedButtons() const {
    return static_cast<Buttons>(buttonBar()->checkedButtons());
}

void QnResourceWidget::setCheckedButtons(Buttons checkedButtons) {
    buttonBar()->setCheckedButtons(checkedButtons);
}

QnResourceWidget::Buttons QnResourceWidget::visibleButtons() const {
    return static_cast<Buttons>(buttonBar()->visibleButtons());
}

QnResourceWidget::Buttons QnResourceWidget::calculateButtonsVisibility() const {
    Buttons result = InfoButton;

    if (!(m_options & WindowRotationForbidden))
        result |= RotateButton;

    if(item() && item()->layout()) {
        Qn::Permissions requiredPermissions = Qn::WritePermission | Qn::AddRemoveItemsPermission;
        if((accessController()->permissions(item()->layout()->resource()) & requiredPermissions) == requiredPermissions)
            result |= CloseButton;
    }

    return result;
}

void QnResourceWidget::updateButtonsVisibility() {
    m_buttonBar->setVisibleButtons(
        calculateButtonsVisibility() & 
        ~(item() ? item()->data<int>(Qn::ItemDisabledButtonsRole, 0): 0)
    );
}

QCursor QnResourceWidget::windowCursorAt(Qn::WindowFrameSection section) const {
    if(section == Qn::NoSection)
        return calculateCursor();

    return base_type::windowCursorAt(section);
}

int QnResourceWidget::helpTopicAt(const QPointF &) const {
    return -1;
}

void QnResourceWidget::ensureAboutToBeDestroyedEmitted() {
    if(m_aboutToBeDestroyedEmitted)
        return;

    m_aboutToBeDestroyedEmitted = true;
    emit aboutToBeDestroyed();
}

void QnResourceWidget::setOptions(Options options) {
    if(m_options == options)
        return;

    Options changedOptions = m_options ^ options;
    m_options = options;

    if(changedOptions & DisplayButtons)
        m_headerOverlayWidget->setVisible(options & DisplayButtons);

    optionsChangedNotify(changedOptions);
    emit optionsChanged();
}

const QSize &QnResourceWidget::channelScreenSize() const {
    return m_channelScreenSize;
}

void QnResourceWidget::setChannelScreenSize(const QSize &size) {
    if(size == m_channelScreenSize)
        return;

    m_channelScreenSize = size;

    channelScreenSizeChangedNotify();
}

bool QnResourceWidget::isInfoVisible() const {
    return options().testFlag(DisplayInfo);
}

void QnResourceWidget::setInfoVisible(bool visible, bool animate) {
    if (isInfoVisible() == visible)
        return;

    setOption(DisplayInfo, visible);
    updateInfoVisiblity(animate);

    setOverlayVisible(visible || m_mouseInWidget, animate);
}

Qn::ResourceStatusOverlay QnResourceWidget::statusOverlay() const {
    return m_statusOverlay;
}

void QnResourceWidget::setStatusOverlay(Qn::ResourceStatusOverlay statusOverlay) {
    if(m_statusOverlay == statusOverlay)
        return;

    m_statusOverlay = statusOverlay;

    if(statusOverlay == Qn::EmptyOverlay) {
        opacityAnimator(m_statusOverlayWidget)->animateTo(0.0);
    } else {
        opacityAnimator(m_statusOverlayWidget)->animateTo(1.0);
        m_statusOverlayWidget->setStatusOverlay(statusOverlay);
    }
}

Qn::ResourceStatusOverlay QnResourceWidget::calculateStatusOverlay(int resourceStatus, bool hasVideo) const {
    if (resourceStatus == Qn::Offline) {
        return Qn::OfflineOverlay;
    } else if (resourceStatus == Qn::Unauthorized) {
        return Qn::UnauthorizedOverlay;
    } else if(m_renderStatus == Qn::NewFrameRendered) {
        return Qn::EmptyOverlay;
    } else if(!hasVideo) {
        return Qn::NoVideoDataOverlay;
    } else if(m_renderStatus == Qn::NothingRendered || m_renderStatus == Qn::CannotRender) {
        return Qn::LoadingOverlay;
    } else if(QDateTime::currentMSecsSinceEpoch() - m_lastNewFrameTimeMSec >= defaultLoadingTimeoutMSec) { 
        /* m_renderStatus is OldFrameRendered at this point. */
        return Qn::LoadingOverlay;
    } else {
        return Qn::EmptyOverlay;
    }
}

Qn::ResourceStatusOverlay QnResourceWidget::calculateStatusOverlay() const {
    const auto mediaRes = m_resource.dynamicCast<QnMediaResource>();
    return calculateStatusOverlay(m_resource->getStatus(), mediaRes && mediaRes->hasVideo(0));
}

void QnResourceWidget::updateStatusOverlay() {
    setStatusOverlay(calculateStatusOverlay());
}

void QnResourceWidget::setChannelLayout(QnConstResourceVideoLayoutPtr channelLayout) {
    if(m_channelsLayout == channelLayout)
        return;

    m_channelsLayout = channelLayout;

    channelLayoutChangedNotify();
}

int QnResourceWidget::channelCount() const {
    return m_channelsLayout->channelCount();
}

void QnResourceWidget::updateInfoVisiblity(bool animate)
{
    bool visible = isInfoVisible();

    qreal opacity = visible ? 1.0 : 0.0;

    if(animate) 
    {
        opacityAnimator(m_footerWidget, 1.0)->animateTo(opacity);
        opacityAnimator(m_footerBookmarkDescriptionLabel, 1.0)->animateTo(opacity);
    }
    else 
    {
        m_footerWidget->setOpacity(opacity);
        m_footerBookmarkDescriptionLabel->setOpacity(opacity);
    }

    if(QnImageButtonWidget *infoButton = buttonBar()->button(InfoButton))
        infoButton->setChecked(visible);
}

// -------------------------------------------------------------------------- //
// Painting
// -------------------------------------------------------------------------- //
void QnResourceWidget::paint(QPainter *painter, const QStyleOptionGraphicsItem * /*option*/, QWidget * /*widget*/) {
    QnScopedPainterPenRollback penRollback(painter);
    QnScopedPainterBrushRollback brushRollback(painter);
    QnScopedPainterFontRollback fontRollback(painter);

    /* Update screen size of a single channel. */
    setChannelScreenSize(painter->combinedTransform().mapRect(channelRect(0)).size().toSize());

    Qn::RenderStatus renderStatus = Qn::NothingRendered;

    for(int i = 0; i < channelCount(); i++) {
        /* Draw content. */
        QRectF channelRect = this->channelRect(i);
        QRectF paintRect = this->exposedRect(i, false, false, false);
        if(paintRect.isEmpty())
            continue;

        renderStatus = qMax(renderStatus, paintChannelBackground(painter, i, channelRect, paintRect));

        /* Draw foreground. */
        paintChannelForeground(painter, i, paintRect);

        /* Draw selected / not selected overlay. */
        paintSelection(painter, paintRect);
    }

    /* Update overlay. */
    m_renderStatus = renderStatus;
    if(renderStatus == Qn::NewFrameRendered)
        m_lastNewFrameTimeMSec = QDateTime::currentMSecsSinceEpoch();
    updateStatusOverlay();

    emit painted();
}

void QnResourceWidget::paintChannelForeground(QPainter *, int, const QRectF &) {
    return;
}

void QnResourceWidget::paintWindowFrame(QPainter *painter, const QStyleOptionGraphicsItem *, QWidget *) {
    if(qFuzzyIsNull(m_frameOpacity))
        return;
   
    QColor color;
    if(isSelected()) {
        color = m_frameColors.selected;
    } else if(isLocalActive()) {
        if(m_frameDistinctionColor.isValid()) {
            color = m_frameDistinctionColor.lighter();
        } else {
            color = m_frameColors.active;
        }
    } else {
        if(m_frameDistinctionColor.isValid()) {
            color = m_frameDistinctionColor;
        } else {
            color = m_frameColors.normal;
        }
    }

    QSizeF size = this->size();
    qreal w = size.width();
    qreal h = size.height();
    qreal fw = m_frameWidth;

    QnScopedPainterOpacityRollback opacityRollback(painter, painter->opacity() * m_frameOpacity);
    QnScopedPainterAntialiasingRollback antialiasingRollback(painter, true); /* Antialiasing is here for a reason. Without it border looks crappy. */
    painter->fillRect(QRectF(-fw,     -fw,     w + fw * 2,  fw), color);
    painter->fillRect(QRectF(-fw,     h,       w + fw * 2,  fw), color);
    painter->fillRect(QRectF(-fw,     0,       fw,          h),  color);
    painter->fillRect(QRectF(w,       0,       fw,          h),  color);
}

void QnResourceWidget::paintSelection(QPainter *painter, const QRectF &rect) {
    if(!isSelected())
        return;

    if(!(m_options & DisplaySelection))
        return;

    painter->fillRect(rect, palette().color(QPalette::Highlight));
}

float QnResourceWidget::defaultAspectRatio() const {
    if (item())
        return item()->data(Qn::ItemAspectRatioRole, noAspectRatio);
    return noAspectRatio;
}


// -------------------------------------------------------------------------- //
// Handlers
// -------------------------------------------------------------------------- //
bool QnResourceWidget::windowFrameEvent(QEvent *event) {
    bool result = base_type::windowFrameEvent(event);

    if(event->type() == QEvent::GraphicsSceneHoverMove) {
        QGraphicsSceneHoverEvent *e = static_cast<QGraphicsSceneHoverEvent *>(event);

        /* Qt does not unset a cursor unless mouse pointer leaves widget's frame.
         *
         * As this widget may not have a frame section associated with some parts of
         * its frame, cursor must be unset manually. */
        Qt::WindowFrameSection section = windowFrameSectionAt(e->pos());
        if(section == Qt::NoSection)
            updateCursor();
    }

    return result;
}

void QnResourceWidget::hoverEnterEvent(QGraphicsSceneHoverEvent *event) {
    setOverlayVisible();
    m_mouseInWidget = true;

    base_type::hoverEnterEvent(event);
}

void QnResourceWidget::hoverMoveEvent(QGraphicsSceneHoverEvent *event) {
    if(!isOverlayVisible())
        setOverlayVisible();

    base_type::hoverMoveEvent(event);
}

void QnResourceWidget::hoverLeaveEvent(QGraphicsSceneHoverEvent *event) {
    if(!isInfoVisible())
        setOverlayVisible(false);
    m_mouseInWidget = false;

    base_type::hoverLeaveEvent(event);
}



void QnResourceWidget::optionsChangedNotify(Options changedFlags){
    if ((changedFlags & DisplayInfo) && (visibleButtons() & InfoButton))
        updateInfoVisiblity();
}

void QnResourceWidget::at_itemDataChanged(int role) {
    if (role != Qn::ItemCheckedButtonsRole)
        return;
    updateCheckedButtons();
}

void QnResourceWidget::at_iconButton_visibleChanged() {
    if(m_iconButton->isVisible()) {
        m_headerLayout->insertItem(0, m_iconButton);
    } else {
        m_headerLayout->removeItem(m_iconButton);
    }
}

void QnResourceWidget::at_infoButton_toggled(bool toggled) {
    setInfoVisible(toggled);
}

void QnResourceWidget::at_buttonBar_checkedButtonsChanged() {
    if (!item())
        return;

    item()->setData(Qn::ItemCheckedButtonsRole, static_cast<int>(checkedButtons()));
    update();
}<|MERGE_RESOLUTION|>--- conflicted
+++ resolved
@@ -135,7 +135,7 @@
     createCustomOverlays();
 
     /* Status overlay. */
-    m_statusOverlayWidget = new QnStatusOverlayWidget(this);
+    m_statusOverlayWidget = new QnStatusOverlayWidget(m_resource, this);
     addOverlayWidget(m_statusOverlayWidget, UserVisible, true, false, StatusLayer);
 
 
@@ -257,17 +257,6 @@
     addOverlayWidget(m_footerOverlayWidget, AutoVisible, true, true, true);
     m_footerOverlayWidget->setAcceptedMouseButtons(0);
     m_footerOverlayWidget->setOpacity(0.0);
-<<<<<<< HEAD
-=======
-    addOverlayWidget(m_footerOverlayWidget, AutoVisible, true, true, HudLayer);
-
-
-    /* Status overlay. */
-    m_statusOverlayWidget = new QnStatusOverlayWidget(m_resource, this);
-    addOverlayWidget(m_statusOverlayWidget, UserVisible, true, false, StatusLayer);
-
-    setChannelLayout(qn_resourceWidget_defaultContentLayout);
->>>>>>> eecfffe5
 
     QGraphicsLinearLayout *footerOverlayLayout = new QGraphicsLinearLayout(Qt::Vertical, m_footerOverlayWidget);
     footerOverlayLayout->setContentsMargins(0.0, 0.0, 0.0, 0.0);
@@ -311,7 +300,6 @@
             m_footerLeftLabel->setPerformanceHint(GraphicsLabel::PixmapCaching);
 
             lowerLayout->addStretch(0x1000);
-
             m_footerRightLabel = new GraphicsLabel();
             lowerLayout->addItem(m_footerRightLabel);
             m_footerRightLabel->setAcceptedMouseButtons(0);
