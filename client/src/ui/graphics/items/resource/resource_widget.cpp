--- conflicted
+++ resolved
@@ -204,36 +204,9 @@
     ensureAboutToBeDestroyedEmitted();
 }
 
-
-<<<<<<< HEAD
+//TODO: #ynikitenkov #high emplace back "titleLayout->setContentsMargins(0, 0, 0, 1);" fix
 void QnResourceWidget::addInfoOverlay()
 {
-=======
-void QnResourceWidget::addInfoOverlay() {
-    {
-        auto titleLayout = createGraphicsLayout(Qt::Horizontal);
-        titleLayout->setContentsMargins(0, 0, 0, 1);
-        titleLayout->setSpacing(2.0);
-        titleLayout->addItem(m_overlayWidgets.cameraNameOnlyLabel);
-        titleLayout->addStretch(); /* Set large enough stretch for the buttons to be placed at the right end of the layout. */
-
-        auto titleWidget = createGraphicsWidget(titleLayout);
-        auto overlayLayout = createGraphicsLayout(Qt::Vertical);
-        overlayLayout->addItem(titleWidget);
-        overlayLayout->addStretch();
-
-        QnViewportBoundWidget *cameraNameOnlyOverlay = new QnViewportBoundWidget(this);
-        cameraNameOnlyOverlay->setLayout(overlayLayout);
-        cameraNameOnlyOverlay->setAcceptedMouseButtons(0);
-        m_overlayWidgets.cameraNameOnlyOverlay = cameraNameOnlyOverlay;
-
-        addOverlayWidget(m_overlayWidgets.cameraNameOnlyOverlay, UserVisible, true, true, InfoLayer);
-        setOverlayWidgetVisible(m_overlayWidgets.cameraNameOnlyOverlay, false, false);
-
-        insertIconButtonCopy(titleLayout);
-    }
-
->>>>>>> c8ab160f
     {
         QnHtmlTextItemOptions infoOptions;
         infoOptions.backgroundColor = infoBackgroundColor;
@@ -269,51 +242,15 @@
     }
 }
 
+//TODO: #ynikitenkov headerLayout->setContentsMargins(0, 0, 0, 1);
 void QnResourceWidget::addMainOverlay()
 {
     m_overlayWidgets->buttonsOverlay = new QnButtonsOverlay(this);
 
-<<<<<<< HEAD
     m_overlayWidgets->buttonsOverlay = new QnButtonsOverlay(this);
     addOverlayWidget(m_overlayWidgets->buttonsOverlay
         , detail::OverlayParams(UserVisible, true, true, InfoLayer));
     setOverlayWidgetVisible(m_overlayWidgets->buttonsOverlay, false, false);
-=======
-}
-
-void QnResourceWidget::insertIconButtonCopy(QGraphicsLinearLayout *layout)
-{
-    auto iconButtonCopy = new QnImageButtonWidget();
-    iconButtonCopy->setPreferredSize(kButtonsSize, kButtonsSize);
-
-    setupIconButton(layout, iconButtonCopy);
-}
-
-void QnResourceWidget::addMainOverlay() {
-    auto headerLayout = createGraphicsLayout(Qt::Horizontal);
-    headerLayout->setContentsMargins(0, 0, 0, 1);
-    headerLayout->setSpacing(2.0);
-    headerLayout->addItem(m_overlayWidgets.mainNameLabel);
-    headerLayout->addStretch();
-    headerLayout->addItem(m_overlayWidgets.mainExtrasLabel);
-    headerLayout->addItem(m_buttonBar);
-
-    setupIconButton(headerLayout, m_iconButton);
-
-    auto headerWidget = createGraphicsWidget(headerLayout);
-
-    QGraphicsLinearLayout *overlayLayout = createGraphicsLayout(Qt::Vertical);
-    overlayLayout->addItem(headerWidget);
-    overlayLayout->addStretch();
-
-    QnViewportBoundWidget *cameraNameWithButtonsOverlay = new QnViewportBoundWidget(this);
-    cameraNameWithButtonsOverlay->setLayout(overlayLayout);
-    cameraNameWithButtonsOverlay->setAcceptedMouseButtons(0);
-    m_overlayWidgets.cameraNameWithButtonsOverlay = cameraNameWithButtonsOverlay;
-
-    addOverlayWidget(m_overlayWidgets.cameraNameWithButtonsOverlay, UserVisible, true, true, InfoLayer);
-    setOverlayWidgetVisible(m_overlayWidgets.cameraNameWithButtonsOverlay, false, false);
->>>>>>> c8ab160f
 }
 
 void QnResourceWidget::createButtons() {
@@ -339,8 +276,8 @@
     connect(rotateButton, &QnImageButtonWidget::pressed, this, &QnResourceWidget::rotationStartRequested);
     connect(rotateButton, &QnImageButtonWidget::released, this, &QnResourceWidget::rotationStopRequested);
 
-<<<<<<< HEAD
     auto buttonsBar = buttonsOverlay()->rightButtonsBar();
+    m_buttonBar->setUniformButtonSize(QSizeF(kButtonsSize, kButtonsSize));
     buttonsBar->addButton(Qn::CloseButton, closeButton);
     buttonsBar->addButton(Qn::InfoButton, infoButton);
     buttonsBar->addButton(Qn::RotateButton, rotateButton);
@@ -349,23 +286,10 @@
 
     auto icontButton = new QnImageButtonWidget();
     icontButton->setParent(this);
-    icontButton->setPreferredSize(24.0, 24.0);
+    m_iconButton->setPreferredSize(kButtonsSize, kButtonsSize);
     icontButton->setVisible(false);
     buttonsOverlay()->leftButtonsBar()->addButton(
         Qn::RecordingStatusIconButton, icontButton);
-=======
-    m_buttonBar = new QnImageButtonBar();
-    m_buttonBar->setUniformButtonSize(QSizeF(kButtonsSize, kButtonsSize));
-    m_buttonBar->addButton(CloseButton, closeButton);
-    m_buttonBar->addButton(InfoButton, infoButton);
-    m_buttonBar->addButton(RotateButton, rotateButton);
-    connect(m_buttonBar, SIGNAL(checkedButtonsChanged()), this, SLOT(at_buttonBar_checkedButtonsChanged()));
-
-    m_iconButton = new QnImageButtonWidget();
-    m_iconButton->setParent(this);
-    m_iconButton->setPreferredSize(kButtonsSize, kButtonsSize);
-    m_iconButton->setVisible(false);
->>>>>>> c8ab160f
 }
 
 const QnResourcePtr &QnResourceWidget::resource() const {
