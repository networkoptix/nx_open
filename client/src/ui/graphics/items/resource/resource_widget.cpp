#include "resource_widget.h"

#include <cassert>
#include <cmath>

#include <QtGui/QPainter>
#include <QtWidgets/QGraphicsScene>
#include <QtWidgets/QGraphicsView>
#include <QtWidgets/QGraphicsLinearLayout>

#include <client/client_settings.h>

#include <utils/common/warnings.h>
#include <utils/common/scoped_painter_rollback.h>
#include <utils/common/util.h>
#include <utils/common/synctime.h>
#include <utils/math/color_transformations.h>
#include <utils/math/linear_combination.h>

#include <core/resource/resource_media_layout.h>
#include <core/resource/security_cam_resource.h>
#include <core/resource/layout_resource.h>
#include <core/resource_management/resource_pool.h>

#include <ui/common/cursor_cache.h>
#include <ui/common/palette.h>
#include <ui/help/help_topics.h>
#include <ui/help/help_topic_accessor.h>
#include <ui/animation/opacity_animator.h>
#include <ui/graphics/opengl/gl_shortcuts.h>
#include <ui/graphics/opengl/gl_context_data.h>
#include <ui/graphics/instruments/motion_selection_instrument.h>
#include <ui/graphics/items/standard/graphics_label.h>
#include <ui/graphics/items/generic/image_button_widget.h>
#include <ui/graphics/items/generic/image_button_bar.h>
#include <ui/graphics/items/generic/viewport_bound_widget.h>
#include <ui/graphics/items/overlays/resource_status_overlay_widget.h>
#include <ui/workbench/workbench_item.h>
#include <ui/workbench/workbench_layout.h>
#include <ui/workbench/workbench_display.h>
#include <ui/workbench/workbench_access_controller.h>
#include <ui/style/globals.h>
#include <ui/style/skin.h>


namespace {

    /** Frame extension multiplier determines the width of frame extension relative
     * to frame width.
     *
     * Frame events are processed not only when hovering over the frame itself,
     * but also over its extension. */
    const qreal frameExtensionMultiplier = 1.0;

    /** Default shadow displacement, in scene coordinates. */
    const QPointF defaultShadowDisplacement = QPointF(qnGlobals->workbenchUnitSize(), qnGlobals->workbenchUnitSize()) * 0.05;

    /** Default timeout before the video is displayed as "loading", in milliseconds. */
#ifdef QN_RESOURCE_WIDGET_FLASHY_LOADING_OVERLAY
    const qint64 defaultLoadingTimeoutMSec = MAX_FRAME_DURATION;
#else
    const qint64 defaultLoadingTimeoutMSec = MAX_FRAME_DURATION * 3;
#endif

    /** Background color for overlay panels. */
    const QColor overlayBackgroundColor = QColor(0, 0, 0, 96); // TODO: #Elric #customization

    const QColor overlayTextColor = QColor(255, 255, 255, 160); // TODO: #Elric #customization

<<<<<<< HEAD
=======
    /** Static text should be rescaled no more often than once in this period */
    const qint64 minTextRescaleDelay = 1000;

    const qreal noAspectRatio = -1.0;

>>>>>>> a6db37c9
    //Q_GLOBAL_STATIC(QnDefaultResourceVideoLayout, qn_resourceWidget_defaultContentLayout);
    std::shared_ptr<QnDefaultResourceVideoLayout> qn_resourceWidget_defaultContentLayout( new QnDefaultResourceVideoLayout() ); // TODO: #Elric get rid of this

    void splitFormat(const QString &format, QString *left, QString *right) {
        int index = format.indexOf(QLatin1Char('\t'));
        if(index != -1) {
            *left = format.mid(0, index);
            *right = format.mid(index + 1);
        } else {
            *left = format;
            *right = QString();
        }
    }

    QString mergeFormat(const QString &left, const QString &right) {
        return right.isEmpty() ? left : (left + QLatin1Char('\t') + right);
    }

} // anonymous namespace


// -------------------------------------------------------------------------- //
// Logic
// -------------------------------------------------------------------------- //
QnResourceWidget::QnResourceWidget(QnWorkbenchContext *context, QnWorkbenchItem *item, QGraphicsItem *parent):
    base_type(parent),
    QnWorkbenchContextAware(context),
    m_item(item),
    m_options(DisplaySelection | DisplayButtons),
    m_localActive(false),
    m_enclosingAspectRatio(1.0),
    m_frameOpacity(1.0),
    m_frameWidth(-1.0),
    m_titleTextFormat(lit("%1")),
    m_infoTextFormat(lit("%1")),
    m_titleTextFormatHasPlaceholder(true),
    m_infoTextFormatHasPlaceholder(true),
    m_aboutToBeDestroyedEmitted(false),
    m_mouseInWidget(false),
    m_statusOverlay(Qn::EmptyOverlay),
    m_renderStatus(Qn::NothingRendered),
    m_lastNewFrameTimeMSec(0)
{
    setAcceptHoverEvents(true);
    setTransformOrigin(Center);

    /* Set up shadow. */
    setShadowDisplacement(defaultShadowDisplacement);

    /* Set up frame. */
    setFrameWidth(0.0);

    /* Set up overlay widgets. */
    QFont font = this->font();
    font.setPixelSize(20); 
    setFont(font);
    setPaletteColor(this, QPalette::WindowText, overlayTextColor);

    /* Header overlay. */
    m_headerLeftLabel = new GraphicsLabel();
    m_headerLeftLabel->setAcceptedMouseButtons(0);
    m_headerLeftLabel->setPerformanceHint(GraphicsLabel::PixmapCaching);

    m_headerRightLabel = new GraphicsLabel();
    m_headerRightLabel->setAcceptedMouseButtons(0);
    m_headerRightLabel->setPerformanceHint(GraphicsLabel::PixmapCaching);

    QnImageButtonWidget *closeButton = new QnImageButtonWidget();
    closeButton->setIcon(qnSkin->icon("item/close.png"));
    closeButton->setProperty(Qn::NoBlockMotionSelection, true);
    closeButton->setToolTip(tr("Close"));
    connect(closeButton, &QnImageButtonWidget::clicked, this, &QnResourceWidget::close);
    //TODO: #GDM VW Why?? o_O
    if (accessController()->notifier(item->layout()->resource()) != NULL)
        connect(accessController()->notifier(item->layout()->resource()), &QnWorkbenchPermissionsNotifier::permissionsChanged, this, &QnResourceWidget::updateButtonsVisibility);

    QnImageButtonWidget *infoButton = new QnImageButtonWidget();
    infoButton->setIcon(qnSkin->icon("item/info.png"));
    infoButton->setCheckable(true);
    infoButton->setProperty(Qn::NoBlockMotionSelection, true);
    infoButton->setToolTip(tr("Information"));
    connect(infoButton, &QnImageButtonWidget::toggled, this, &QnResourceWidget::at_infoButton_toggled);
    
    QnImageButtonWidget *rotateButton = new QnImageButtonWidget();
    rotateButton->setIcon(qnSkin->icon("item/rotate.png"));
    rotateButton->setProperty(Qn::NoBlockMotionSelection, true);
    rotateButton->setToolTip(tr("Rotate"));
    setHelpTopic(rotateButton, Qn::MainWindow_MediaItem_Rotate_Help);
    connect(rotateButton, &QnImageButtonWidget::pressed, this, &QnResourceWidget::rotationStartRequested);
    connect(rotateButton, &QnImageButtonWidget::released, this, &QnResourceWidget::rotationStopRequested);

    m_buttonBar = new QnImageButtonBar();
    m_buttonBar->setUniformButtonSize(QSizeF(24.0, 24.0));
    m_buttonBar->addButton(CloseButton, closeButton);
    m_buttonBar->addButton(InfoButton, infoButton);
    m_buttonBar->addButton(RotateButton, rotateButton);
    connect(m_buttonBar, SIGNAL(checkedButtonsChanged()), this, SLOT(at_buttonBar_checkedButtonsChanged()));

    m_iconButton = new QnImageButtonWidget();
    m_iconButton->setParent(this);
    m_iconButton->setPreferredSize(24.0, 24.0);
    m_iconButton->setVisible(false);
    connect(m_iconButton, &QnImageButtonWidget::visibleChanged, this, &QnResourceWidget::at_iconButton_visibleChanged);

    m_headerLayout = new QGraphicsLinearLayout(Qt::Horizontal);
    m_headerLayout->setContentsMargins(0.0, 0.0, 0.0, 0.0);
    m_headerLayout->setSpacing(2.0);
    m_headerLayout->addItem(m_headerLeftLabel);
    m_headerLayout->addStretch(0x1000); /* Set large enough stretch for the buttons to be placed at the right end of the layout. */
    m_headerLayout->addItem(m_headerRightLabel);
    m_headerLayout->addItem(m_buttonBar);

    m_headerWidget = new GraphicsWidget();
    m_headerWidget->setLayout(m_headerLayout);
    m_headerWidget->setAcceptedMouseButtons(0);
    m_headerWidget->setAutoFillBackground(true);
    setPaletteColor(m_headerWidget, QPalette::Window, overlayBackgroundColor);

    QGraphicsLinearLayout *headerOverlayLayout = new QGraphicsLinearLayout(Qt::Vertical);
    headerOverlayLayout->setContentsMargins(0.0, 0.0, 0.0, 0.0);
    headerOverlayLayout->addItem(m_headerWidget);
    headerOverlayLayout->addStretch(0x1000);

    m_headerOverlayWidget = new QnViewportBoundWidget(this);
    m_headerOverlayWidget->setLayout(headerOverlayLayout);
    m_headerOverlayWidget->setAcceptedMouseButtons(0);
    m_headerOverlayWidget->setOpacity(0.0);
    addOverlayWidget(m_headerOverlayWidget, AutoVisible, true, true, true, true);


    /* Footer overlay. */
    m_footerLeftLabel = new GraphicsLabel();
    m_footerLeftLabel->setAcceptedMouseButtons(0);
    m_footerLeftLabel->setPerformanceHint(GraphicsLabel::PixmapCaching);

    m_footerRightLabel = new GraphicsLabel();
    m_footerRightLabel->setAcceptedMouseButtons(0);
    m_footerRightLabel->setPerformanceHint(GraphicsLabel::PixmapCaching);

    QGraphicsLinearLayout *footerLayout = new QGraphicsLinearLayout(Qt::Horizontal);
    footerLayout->setContentsMargins(0.0, 0.0, 0.0, 0.0);
    footerLayout->addItem(m_footerLeftLabel);
    footerLayout->addStretch(0x1000);
    footerLayout->addItem(m_footerRightLabel);

    m_footerWidget = new GraphicsWidget();
    m_footerWidget->setLayout(footerLayout);
    m_footerWidget->setAcceptedMouseButtons(0);
    m_footerWidget->setAutoFillBackground(true);
    setPaletteColor(m_footerWidget, QPalette::Window, overlayBackgroundColor);
    m_footerWidget->setOpacity(0.0);

    QGraphicsLinearLayout *footerOverlayLayout = new QGraphicsLinearLayout(Qt::Vertical);
    footerOverlayLayout->setContentsMargins(0.0, 0.0, 0.0, 0.0);
    footerOverlayLayout->addStretch(0x1000);
    footerOverlayLayout->addItem(m_footerWidget);

    m_footerOverlayWidget = new QnViewportBoundWidget(this);
    m_footerOverlayWidget->setLayout(footerOverlayLayout);
    m_footerOverlayWidget->setAcceptedMouseButtons(0);
    m_footerOverlayWidget->setOpacity(0.0);
    addOverlayWidget(m_footerOverlayWidget, AutoVisible, true, true, true);


    /* Status overlay. */
    m_statusOverlayWidget = new QnStatusOverlayWidget(this);
    addOverlayWidget(m_statusOverlayWidget, UserVisible, true);


    /* Initialize resource. */
    m_resource = qnResPool->getEnabledResourceByUniqueId(item->resourceUid());
    if(!m_resource)
        m_resource = qnResPool->getResourceByUniqId(item->resourceUid());
    connect(m_resource, &QnResource::nameChanged, this, &QnResourceWidget::updateTitleText);
    setChannelLayout(qn_resourceWidget_defaultContentLayout);

    m_aspectRatio = defaultAspectRatio();

    connect(item, &QnWorkbenchItem::dataChanged, this, &QnResourceWidget::at_itemDataChanged);

    /* Run handlers. */
    updateTitleText();
    updateButtonsVisibility();
    updateCursor();

    // calling after all nested constructors are finished
    QTimer::singleShot(1, this, SLOT(updateCheckedButtons()));
}

QnResourceWidget::~QnResourceWidget() {
    ensureAboutToBeDestroyedEmitted();
}

const QnResourcePtr &QnResourceWidget::resource() const {
    return m_resource;
}

QnWorkbenchItem* QnResourceWidget::item() const {
    return m_item.data();
}

const QRectF &QnResourceWidget::zoomRect() const {
    return m_zoomRect;
}

void QnResourceWidget::setZoomRect(const QRectF &zoomRect) {
    if(qFuzzyEquals(m_zoomRect, zoomRect))
        return;

    m_zoomRect = zoomRect;

    emit zoomRectChanged();
}

QnResourceWidget *QnResourceWidget::zoomTargetWidget() const {
    return QnWorkbenchContextAware::display()->zoomTargetWidget(const_cast<QnResourceWidget *>(this));
}

void QnResourceWidget::setFrameWidth(qreal frameWidth) {
    if(qFuzzyCompare(m_frameWidth, frameWidth))
        return;

    prepareGeometryChange();

    m_frameWidth = frameWidth;
    qreal extendedFrameWidth = m_frameWidth * (1.0 + frameExtensionMultiplier);
    setWindowFrameMargins(extendedFrameWidth, extendedFrameWidth, extendedFrameWidth, extendedFrameWidth);

    invalidateShadowShape();
}

QColor QnResourceWidget::frameDistinctionColor() const {
    return m_frameDistinctionColor;
}

void QnResourceWidget::setFrameDistinctionColor(const QColor &frameColor) {
    if(m_frameDistinctionColor == frameColor)
        return;

    m_frameDistinctionColor = frameColor;

    emit frameDistinctionColorChanged();
}

const QnResourceWidgetFrameColors &QnResourceWidget::frameColors() const {
    return m_frameColors;
}

void QnResourceWidget::setFrameColors(const QnResourceWidgetFrameColors &frameColors) {
    m_frameColors = frameColors;
}

void QnResourceWidget::setAspectRatio(qreal aspectRatio) {
    if(qFuzzyCompare(m_aspectRatio, aspectRatio))
        return;

    QRectF enclosingGeometry = this->enclosingGeometry();
    m_aspectRatio = aspectRatio;

    updateGeometry(); /* Discard cached size hints. */
    setGeometry(expanded(m_aspectRatio, enclosingGeometry, Qt::KeepAspectRatio));

    emit aspectRatioChanged();
}

void QnResourceWidget::setEnclosingAspectRatio(qreal enclosingAspectRatio) {
    m_enclosingAspectRatio = enclosingAspectRatio;
}

QRectF QnResourceWidget::enclosingGeometry() const {
    return expanded(m_enclosingAspectRatio, geometry(), Qt::KeepAspectRatioByExpanding);
}

void QnResourceWidget::setEnclosingGeometry(const QRectF &enclosingGeometry) {
    m_enclosingAspectRatio = enclosingGeometry.width() / enclosingGeometry.height();

    if(hasAspectRatio()) {
        setGeometry(expanded(m_aspectRatio, enclosingGeometry, Qt::KeepAspectRatio));
    } else {
        setGeometry(enclosingGeometry);
    }
}

QString QnResourceWidget::titleText() const {
    return m_headerLeftLabel->text();
}

QString QnResourceWidget::titleTextFormat() const {
    return m_titleTextFormat;
}

void QnResourceWidget::setTitleTextFormat(const QString &titleTextFormat) {
    if(m_titleTextFormat == titleTextFormat)
        return;

    m_titleTextFormat = titleTextFormat;
    m_titleTextFormatHasPlaceholder = titleTextFormat.contains(QLatin1String("%1"));

    updateTitleText();
}

void QnResourceWidget::setTitleTextInternal(const QString &titleText) {
    QString leftText, rightText;

    splitFormat(titleText, &leftText, &rightText);

    m_headerLeftLabel->setText(leftText);
    m_headerRightLabel->setText(rightText);
}

QString QnResourceWidget::calculateTitleText() const {
    return m_resource->getName();
}

void QnResourceWidget::updateTitleText() {
    setTitleTextInternal(m_titleTextFormatHasPlaceholder ? m_titleTextFormat.arg(calculateTitleText()) : m_titleTextFormat);
}

QString QnResourceWidget::infoText() {
    return mergeFormat(m_footerLeftLabel->text(), m_footerRightLabel->text());
}

QString QnResourceWidget::infoTextFormat() const {
    return m_infoTextFormat;
}

void QnResourceWidget::setInfoTextFormat(const QString &infoTextFormat) {
    if(m_infoTextFormat == infoTextFormat)
        return;

    m_infoTextFormat = infoTextFormat;
    m_infoTextFormatHasPlaceholder = infoTextFormat.contains(QLatin1String("%1"));

    updateInfoText();
}

void QnResourceWidget::setInfoTextInternal(const QString &infoText) {
    QString leftText, rightText;
    
    splitFormat(infoText, &leftText, &rightText);

    m_footerLeftLabel->setText(leftText);
    m_footerRightLabel->setText(rightText);
}

QString QnResourceWidget::calculateInfoText() const {
    return QString();
}

void QnResourceWidget::updateInfoText() {
    setInfoTextInternal(m_infoTextFormatHasPlaceholder ? m_infoTextFormat.arg(calculateInfoText()) : m_infoTextFormat);
}

QCursor QnResourceWidget::calculateCursor() const {
    return Qt::ArrowCursor;
}

void QnResourceWidget::updateCursor() {
    QCursor newCursor = calculateCursor();
    QCursor oldCursor = this->cursor();
    if(newCursor.shape() != oldCursor.shape() || newCursor.shape() == Qt::BitmapCursor)
        setCursor(newCursor);
}

QSizeF QnResourceWidget::constrainedSize(const QSizeF constraint) const {
    if(!hasAspectRatio())
        return constraint;

    return expanded(m_aspectRatio, constraint, Qt::KeepAspectRatio);
}

void QnResourceWidget::updateCheckedButtons() {
    if (!item())
        return;

    setCheckedButtons(static_cast<Buttons>(item()->data(Qn::ItemCheckedButtonsRole).toInt()));
}

QSizeF QnResourceWidget::sizeHint(Qt::SizeHint which, const QSizeF &constraint) const {
    QSizeF result = base_type::sizeHint(which, constraint);

    if(!hasAspectRatio())
        return result;

    if(which == Qt::MinimumSize)
        return expanded(m_aspectRatio, result, Qt::KeepAspectRatioByExpanding);

    return result;
}

QRectF QnResourceWidget::channelRect(int channel) const {
    /* Channel rect is handled at shader level if dewarping is enabled. */
    QRectF rect = ((m_options & DisplayDewarped) || zoomRect().isNull()) ? this->rect() : unsubRect(this->rect(), zoomRect());

    if (m_channelsLayout->channelCount() == 1)
        return rect;

    QSizeF channelSize = cwiseDiv(rect.size(), m_channelsLayout->size());
    return QRectF(
        rect.topLeft() + cwiseMul(m_channelsLayout->position(channel), channelSize),
        channelSize
    );
}

// TODO: #Elric remove useRelativeCoordinates
QRectF QnResourceWidget::exposedRect(int channel, bool accountForViewport, bool accountForVisibility, bool useRelativeCoordinates) {
    if(accountForVisibility && (!isVisible() || qFuzzyIsNull(effectiveOpacity())))
        return QRectF();

    QRectF channelRect = this->channelRect(channel);
    if (channelRect.isEmpty())
        return QRectF();

    QRectF result = channelRect.intersected(rect());
    if(result.isEmpty())
        return QRectF();

    if(accountForViewport) {
        if(scene()->views().empty())
            return QRectF();
        QGraphicsView *view = scene()->views()[0];

        QRectF viewportRect = mapRectFromScene(QnSceneTransformations::mapRectToScene(view, view->viewport()->rect()));
        result = result.intersected(viewportRect);
        if(result.isEmpty())
            return QRectF();
    }

    if(useRelativeCoordinates) {
        return QnGeometry::toSubRect(channelRect, result);
    } else {
        return result;
    }
}

Qn::RenderStatus QnResourceWidget::renderStatus() const {
    return m_renderStatus;
}

bool QnResourceWidget::isLocalActive() const {
    return m_localActive;
}

void QnResourceWidget::setLocalActive(bool localActive) {
    m_localActive = localActive;
}

QnResourceWidget::Buttons QnResourceWidget::checkedButtons() const {
    return static_cast<Buttons>(buttonBar()->checkedButtons());
}

void QnResourceWidget::setCheckedButtons(Buttons checkedButtons) {
    buttonBar()->setCheckedButtons(checkedButtons);
}

QnResourceWidget::Buttons QnResourceWidget::visibleButtons() const {
    return static_cast<Buttons>(buttonBar()->visibleButtons());
}

QnResourceWidget::Buttons QnResourceWidget::calculateButtonsVisibility() const {
    Buttons result = InfoButton;

    if (!(m_options & WindowRotationForbidden))
        result |= RotateButton;

    if(item() && item()->layout()) {
        Qn::Permissions requiredPermissions = Qn::WritePermission | Qn::AddRemoveItemsPermission;
        if((accessController()->permissions(item()->layout()->resource()) & requiredPermissions) == requiredPermissions)
            result |= CloseButton;
    }

    return result;
}

void QnResourceWidget::updateButtonsVisibility() {
    m_buttonBar->setVisibleButtons(
        calculateButtonsVisibility() & 
        ~(item() ? item()->data<int>(Qn::ItemDisabledButtonsRole, 0): 0)
    );
}

Qn::WindowFrameSections QnResourceWidget::windowFrameSectionsAt(const QRectF &region) const {
    Qn::WindowFrameSections result = base_type::windowFrameSectionsAt(region);

    /* This widget has no side frame sections if aspect ratio is set. */
    if(hasAspectRatio())
        result &= ~Qn::SideSections;

    return result;
}

QCursor QnResourceWidget::windowCursorAt(Qn::WindowFrameSection section) const {
    if(section == Qn::NoSection)
        return calculateCursor();

    return base_type::windowCursorAt(section);
}

int QnResourceWidget::helpTopicAt(const QPointF &) const {
    return -1;
}

void QnResourceWidget::ensureAboutToBeDestroyedEmitted() {
    if(m_aboutToBeDestroyedEmitted)
        return;

    m_aboutToBeDestroyedEmitted = true;
    emit aboutToBeDestroyed();
}

void QnResourceWidget::setOptions(Options options) {
    if(m_options == options)
        return;

    Options changedOptions = m_options ^ options;
    m_options = options;

    if(changedOptions & DisplayButtons)
        m_headerOverlayWidget->setVisible(options & DisplayButtons);

    optionsChangedNotify(changedOptions);
    emit optionsChanged();
}

const QSize &QnResourceWidget::channelScreenSize() const {
    return m_channelScreenSize;
}

void QnResourceWidget::setChannelScreenSize(const QSize &size) {
    if(size == m_channelScreenSize)
        return;

    m_channelScreenSize = size;

    channelScreenSizeChangedNotify();
}

bool QnResourceWidget::isInfoVisible() const {
    return options().testFlag(DisplayInfo);
}

void QnResourceWidget::setInfoVisible(bool visible, bool animate) {
    if (isInfoVisible() == visible)
        return;

    setOption(DisplayInfo, visible);
    updateInfoVisiblity(animate);

    setOverlayVisible(visible || m_mouseInWidget, animate);
}

Qn::ResourceStatusOverlay QnResourceWidget::statusOverlay() const {
    return m_statusOverlay;
}

void QnResourceWidget::setStatusOverlay(Qn::ResourceStatusOverlay statusOverlay) {
    if(m_statusOverlay == statusOverlay)
        return;

    m_statusOverlay = statusOverlay;

    if(statusOverlay == Qn::EmptyOverlay) {
        opacityAnimator(m_statusOverlayWidget)->animateTo(0.0);
    } else {
        opacityAnimator(m_statusOverlayWidget)->animateTo(1.0);
        m_statusOverlayWidget->setStatusOverlay(statusOverlay);
    }
}

Qn::ResourceStatusOverlay QnResourceWidget::calculateStatusOverlay(int resourceStatus) const {
    if (resourceStatus == QnResource::Offline) {
        return Qn::OfflineOverlay;
    } else if (resourceStatus == QnResource::Unauthorized) {
        return Qn::UnauthorizedOverlay;
    } else if(m_renderStatus == Qn::NewFrameRendered) {
        return Qn::EmptyOverlay;
    } else if(m_renderStatus == Qn::NothingRendered || m_renderStatus == Qn::CannotRender) {
        return Qn::LoadingOverlay;
    } else if(QDateTime::currentMSecsSinceEpoch() - m_lastNewFrameTimeMSec >= defaultLoadingTimeoutMSec) { 
        /* m_renderStatus is OldFrameRendered at this point. */
        return Qn::LoadingOverlay;
    } else {
        return Qn::EmptyOverlay;
    }
}

Qn::ResourceStatusOverlay QnResourceWidget::calculateStatusOverlay() const {
    return calculateStatusOverlay(m_resource->getStatus());
}

void QnResourceWidget::updateStatusOverlay() {
    setStatusOverlay(calculateStatusOverlay());
}

void QnResourceWidget::setChannelLayout(QnConstResourceVideoLayoutPtr channelLayout) {
    if(m_channelsLayout == channelLayout)
        return;

    m_channelsLayout = channelLayout;

    channelLayoutChangedNotify();
}

int QnResourceWidget::channelCount() const {
    return m_channelsLayout->channelCount();
}

void QnResourceWidget::updateInfoVisiblity(bool animate)
{
    bool visible = isInfoVisible();

    qreal opacity = visible ? 1.0 : 0.0;

    if(animate) {
        opacityAnimator(m_footerWidget, 1.0)->animateTo(opacity);
    } else {
        m_footerWidget->setOpacity(opacity);
    }

    if(QnImageButtonWidget *infoButton = buttonBar()->button(InfoButton))
        infoButton->setChecked(visible);
}

// -------------------------------------------------------------------------- //
// Painting
// -------------------------------------------------------------------------- //
void QnResourceWidget::paint(QPainter *painter, const QStyleOptionGraphicsItem * /*option*/, QWidget * /*widget*/) {
    QnScopedPainterPenRollback penRollback(painter);
    QnScopedPainterBrushRollback brushRollback(painter);
    QnScopedPainterFontRollback fontRollback(painter);

    /* Update screen size of a single channel. */
    setChannelScreenSize(painter->combinedTransform().mapRect(channelRect(0)).size().toSize());

    Qn::RenderStatus renderStatus = Qn::NothingRendered;

    for(int i = 0; i < channelCount(); i++) {
        /* Draw content. */
        QRectF channelRect = this->channelRect(i);
        QRectF paintRect = this->exposedRect(i, false, false, false);
        if(paintRect.isEmpty())
            continue;

        renderStatus = qMax(renderStatus, paintChannelBackground(painter, i, channelRect, paintRect));

        /* Draw foreground. */
        paintChannelForeground(painter, i, paintRect);

        /* Draw selected / not selected overlay. */
        paintSelection(painter, paintRect);
    }

    /* Update overlay. */
    m_renderStatus = renderStatus;
    if(renderStatus == Qn::NewFrameRendered)
        m_lastNewFrameTimeMSec = QDateTime::currentMSecsSinceEpoch();
    updateStatusOverlay();

    emit painted();
}

void QnResourceWidget::paintChannelForeground(QPainter *, int, const QRectF &) {
    return;
}

void QnResourceWidget::paintWindowFrame(QPainter *painter, const QStyleOptionGraphicsItem *, QWidget *) {
    if(qFuzzyIsNull(m_frameOpacity))
        return;
   
    QColor color;
    if(isSelected()) {
        color = m_frameColors.selected;
    } else if(isLocalActive()) {
        if(m_frameDistinctionColor.isValid()) {
            color = m_frameDistinctionColor.lighter();
        } else {
            color = m_frameColors.active;
        }
    } else {
        if(m_frameDistinctionColor.isValid()) {
            color = m_frameDistinctionColor;
        } else {
            color = m_frameColors.normal;
        }
    }

    QSizeF size = this->size();
    qreal w = size.width();
    qreal h = size.height();
    qreal fw = m_frameWidth;

    QnScopedPainterOpacityRollback opacityRollback(painter, painter->opacity() * m_frameOpacity);
    QnScopedPainterAntialiasingRollback antialiasingRollback(painter, true); /* Antialiasing is here for a reason. Without it border looks crappy. */
    painter->fillRect(QRectF(-fw,     -fw,     w + fw * 2,  fw), color);
    painter->fillRect(QRectF(-fw,     h,       w + fw * 2,  fw), color);
    painter->fillRect(QRectF(-fw,     0,       fw,          h),  color);
    painter->fillRect(QRectF(w,       0,       fw,          h),  color);
}

void QnResourceWidget::paintSelection(QPainter *painter, const QRectF &rect) {
    if(!isSelected())
        return;

    if(!(m_options & DisplaySelection))
        return;

    painter->fillRect(rect, palette().color(QPalette::Highlight));
}

qreal QnResourceWidget::defaultAspectRatio() const {
    if (item())
        return item()->data(Qn::ItemAspectRatioRole, noAspectRatio);
    return noAspectRatio;
}


// -------------------------------------------------------------------------- //
// Handlers
// -------------------------------------------------------------------------- //
bool QnResourceWidget::windowFrameEvent(QEvent *event) {
    bool result = base_type::windowFrameEvent(event);

    if(event->type() == QEvent::GraphicsSceneHoverMove) {
        QGraphicsSceneHoverEvent *e = static_cast<QGraphicsSceneHoverEvent *>(event);

        /* Qt does not unset a cursor unless mouse pointer leaves widget's frame.
         *
         * As this widget may not have a frame section associated with some parts of
         * its frame, cursor must be unset manually. */
        Qt::WindowFrameSection section = windowFrameSectionAt(e->pos());
        if(section == Qt::NoSection)
            updateCursor();
    }

    return result;
}

void QnResourceWidget::hoverEnterEvent(QGraphicsSceneHoverEvent *event) {
    setOverlayVisible();
    m_mouseInWidget = true;

    base_type::hoverEnterEvent(event);
}

void QnResourceWidget::hoverMoveEvent(QGraphicsSceneHoverEvent *event) {
    if(!isOverlayVisible())
        setOverlayVisible();

    base_type::hoverMoveEvent(event);
}

void QnResourceWidget::hoverLeaveEvent(QGraphicsSceneHoverEvent *event) {
    if(!isInfoVisible())
        setOverlayVisible(false);
    m_mouseInWidget = false;

    base_type::hoverLeaveEvent(event);
}



void QnResourceWidget::optionsChangedNotify(Options changedFlags){
    if ((changedFlags & DisplayInfo) && (visibleButtons() & InfoButton))
        updateInfoVisiblity();
}

void QnResourceWidget::at_itemDataChanged(int role) {
    if (role != Qn::ItemCheckedButtonsRole)
        return;
    updateCheckedButtons();
}

void QnResourceWidget::at_iconButton_visibleChanged() {
    if(m_iconButton->isVisible()) {
        m_headerLayout->insertItem(0, m_iconButton);
    } else {
        m_headerLayout->removeItem(m_iconButton);
    }
}

void QnResourceWidget::at_infoButton_toggled(bool toggled) {
    setInfoVisible(toggled);
}

void QnResourceWidget::at_buttonBar_checkedButtonsChanged() {
    if (!item())
        return;

    item()->setData(Qn::ItemCheckedButtonsRole, static_cast<int>(checkedButtons()));
    update();
}<|MERGE_RESOLUTION|>--- conflicted
+++ resolved
@@ -67,14 +67,8 @@
 
     const QColor overlayTextColor = QColor(255, 255, 255, 160); // TODO: #Elric #customization
 
-<<<<<<< HEAD
-=======
-    /** Static text should be rescaled no more often than once in this period */
-    const qint64 minTextRescaleDelay = 1000;
-
     const qreal noAspectRatio = -1.0;
 
->>>>>>> a6db37c9
     //Q_GLOBAL_STATIC(QnDefaultResourceVideoLayout, qn_resourceWidget_defaultContentLayout);
     std::shared_ptr<QnDefaultResourceVideoLayout> qn_resourceWidget_defaultContentLayout( new QnDefaultResourceVideoLayout() ); // TODO: #Elric get rid of this
 
