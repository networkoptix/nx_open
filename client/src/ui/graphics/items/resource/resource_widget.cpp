#include "resource_widget.h"

#include <cassert>
#include <cmath>

#include <QtGui/QPainter>
#include <QtGui/QGraphicsLinearLayout>

#include <utils/common/warnings.h>
#include <utils/common/scoped_painter_rollback.h>
#include <utils/common/util.h>
#include <utils/common/synctime.h>

#include <core/resource/resource_media_layout.h>
#include <core/resource/security_cam_resource.h>
#include <core/resource/layout_resource.h>
#include <core/resource_managment/resource_pool.h>

#include <ui/common/color_transformations.h>
#include <ui/animation/opacity_animator.h>
#include <ui/graphics/opengl/gl_shortcuts.h>
#include <ui/graphics/opengl/gl_context_data.h>
#include <ui/graphics/painters/loading_progress_painter.h>
#include <ui/graphics/painters/paused_painter.h>
#include <ui/graphics/instruments/motion_selection_instrument.h>
#include <ui/graphics/items/standard/graphics_label.h>
#include <ui/graphics/items/generic/image_button_widget.h>
#include <ui/graphics/items/generic/image_button_bar.h>
#include <ui/graphics/items/generic/viewport_bound_widget.h>
#include <ui/workbench/workbench_item.h>
#include <ui/workbench/workbench_layout.h>
#include <ui/workbench/workbench_access_controller.h>
#include <ui/style/globals.h>
#include <ui/style/skin.h>

namespace {

    /** Flashing text flash interval */
    static const int TEXT_FLASHING_PERIOD = 1000;

    /** Frame extension multiplier determines the width of frame extension relative
     * to frame width.
     *
     * Frame events are processed not only when hovering over the frame itself,
     * but also over its extension. */
    const qreal frameExtensionMultiplier = 1.0;

    /** Default shadow displacement, in scene coordinates. */
    const QPointF defaultShadowDisplacement = QPointF(qnGlobals->workbenchUnitSize(), qnGlobals->workbenchUnitSize()) * 0.05;

    /** Default timeout before the video is displayed as "loading", in milliseconds. */
    const qint64 defaultLoadingTimeoutMSec = MAX_FRAME_DURATION;

    /** Default period of progress circle. */
    const qint64 defaultProgressPeriodMSec = 1000;

    /** Default duration of "fade-in" effect for overlay icons. */
    const qint64 defaultOverlayFadeInDurationMSec = 500;

    /** Default size of widget header buttons, in pixels. */
    const QSizeF headerButtonSize = QSizeF(24, 24);

    /** Background color for overlay panels. */
    const QColor overlayBackgroundColor = QColor(0, 0, 0, 96);

    const QColor overlayTextColor = QColor(255, 255, 255, 160);

    const QColor selectedFrameColor = qnGlobals->selectedFrameColor();

    const QColor frameColor = qnGlobals->frameColor();

    const QColor activeFrameColor = frameColor.lighter();

    class QnLoadingProgressPainterFactory {
    public:
        QnLoadingProgressPainter *operator()(const QGLContext *context) {
            return new QnLoadingProgressPainter(0.5, 12, 0.5, QColor(255, 255, 255, 0), QColor(255, 255, 255, 255), context);
        }
    };

    typedef QnGlContextData<QnLoadingProgressPainter, QnLoadingProgressPainterFactory> QnLoadingProgressPainterStorage;
    Q_GLOBAL_STATIC(QnLoadingProgressPainterStorage, qn_resourceWidget_loadingProgressPainterStorage);

    Q_GLOBAL_STATIC(QnGlContextData<QnPausedPainter>, qn_resourceWidget_pausedPainterStorage);

    Q_GLOBAL_STATIC(QnDefaultResourceVideoLayout, qn_resourceWidget_defaultContentLayout);

    void splitFormat(const QString &format, QString *left, QString *right) {
        int index = format.indexOf(QLatin1Char('\t'));
        if(index != -1) {
            *left = format.mid(0, index);
            *right = format.mid(index + 1);
        } else {
            *left = format;
            *right = QString();
        }
    }

    QString mergeFormat(const QString &left, const QString &right) {
        return right.isEmpty() ? left : (left + QLatin1Char('\t') + right);
    }

} // anonymous namespace


// -------------------------------------------------------------------------- //
// Logic
// -------------------------------------------------------------------------- //
QnResourceWidget::QnResourceWidget(QnWorkbenchContext *context, QnWorkbenchItem *item, QGraphicsItem *parent):
    base_type(parent),
    QnWorkbenchContextAware(context),
    m_item(item),
    m_options(DisplaySelectionOverlay | DisplayButtons),
    m_localActive(false),
    m_channelsLayout(NULL),
    m_aspectRatio(-1.0),
    m_enclosingAspectRatio(1.0),
    m_frameOpacity(1.0),
    m_frameWidth(-1.0),
    m_titleTextFormat(QLatin1String("%1")),
    m_infoTextFormat(QLatin1String("%1")),
    m_titleTextFormatHasPlaceholder(true),
    m_infoTextFormatHasPlaceholder(true),
    m_aboutToBeDestroyedEmitted(false),
    m_mouseInWidget(false),
    m_desiredRotation(Qn::Angle0)
{
    setAcceptHoverEvents(true);

    /* Set up shadow. */
    shadowItem()->setColor(qnGlobals->shadowColor());
    setShadowDisplacement(defaultShadowDisplacement);

    /* Set up frame. */
    setFrameWidth(0.0);

    /* Set up overlay widgets. */
    QFont font = this->font();
    font.setPixelSize(20);
    setFont(font);
    {
        QPalette palette = this->palette();
        palette.setColor(QPalette::WindowText, overlayTextColor);
        setPalette(palette);
    }


    /* Header overlay. */
    m_headerLeftLabel = new GraphicsLabel();
    m_headerLeftLabel->setAcceptedMouseButtons(0);
    m_headerLeftLabel->setPerformanceHint(QStaticText::AggressiveCaching);

    m_headerRightLabel = new GraphicsLabel();
    m_headerRightLabel->setAcceptedMouseButtons(0);
    m_headerRightLabel->setPerformanceHint(QStaticText::AggressiveCaching);

#if 0
    QnImageButtonWidget *togglePinButton = new QnImageButtonWidget();
    togglePinButton->setIcon(Skin::icon("", ""));
    togglePinButton->setCheckable(true);
    togglePinButton->setChecked(item->isPinned());
    togglePinButton->setPreferredSize(headerButtonSize);
    connect(togglePinButton, SIGNAL(clicked()), item, SLOT(togglePinned()));
    headerLayout->addItem(togglePinButton);
#endif

    QnImageButtonWidget *closeButton = new QnImageButtonWidget();
    closeButton->setIcon(qnSkin->icon("item/close.png"));
    closeButton->setProperty(Qn::NoBlockMotionSelection, true);
    closeButton->setToolTip(tr("Close"));
    connect(closeButton, SIGNAL(clicked()), this, SLOT(close()));
    connect(accessController()->notifier(item->layout()->resource()), SIGNAL(permissionsChanged(const QnResourcePtr &)), this, SLOT(updateButtonsVisibility()));

    QnImageButtonWidget *infoButton = new QnImageButtonWidget();
    infoButton->setIcon(qnSkin->icon("item/info.png"));
    infoButton->setCheckable(true);
    infoButton->setProperty(Qn::NoBlockMotionSelection, true);
    infoButton->setToolTip(tr("Information"));

    connect(infoButton, SIGNAL(toggled(bool)), this, SLOT(at_infoButton_toggled(bool)));
    
    QnImageButtonWidget *rotateButton = new QnImageButtonWidget();
    rotateButton->setIcon(qnSkin->icon("item/rotate.png"));
    rotateButton->setProperty(Qn::NoBlockMotionSelection, true);
    rotateButton->setToolTip(tr("Rotate"));
    connect(rotateButton, SIGNAL(pressed()), this, SIGNAL(rotationStartRequested()));
    connect(rotateButton, SIGNAL(released()), this, SIGNAL(rotationStopRequested()));

    m_buttonBar = new QnImageButtonBar();
    m_buttonBar->setUniformButtonSize(QSizeF(24.0, 24.0));
    m_buttonBar->addButton(CloseButton, closeButton);
    m_buttonBar->addButton(InfoButton, infoButton);
    m_buttonBar->addButton(RotateButton, rotateButton);

    m_iconButton = new QnImageButtonWidget();
    m_iconButton->setParent(this);
    m_iconButton->setPreferredSize(24.0, 24.0);
    m_iconButton->setVisible(false);
    connect(m_iconButton, SIGNAL(visibleChanged()), this, SLOT(at_iconButton_visibleChanged()));

    m_headerLayout = new QGraphicsLinearLayout(Qt::Horizontal);
    m_headerLayout->setContentsMargins(0.0, 0.0, 0.0, 0.0);
    m_headerLayout->setSpacing(2.0);
    m_headerLayout->addItem(m_headerLeftLabel);
    m_headerLayout->addStretch(0x1000); /* Set large enough stretch for the buttons to be placed at the right end of the layout. */
    m_headerLayout->addItem(m_headerRightLabel);
    m_headerLayout->addItem(m_buttonBar);

    m_headerWidget = new GraphicsWidget();
    m_headerWidget->setLayout(m_headerLayout);
    m_headerWidget->setAcceptedMouseButtons(0);
    m_headerWidget->setAutoFillBackground(true);
    {
        QPalette palette = m_headerWidget->palette();
        palette.setColor(QPalette::Window, overlayBackgroundColor);
        m_headerWidget->setPalette(palette);
    }

    QGraphicsLinearLayout *headerOverlayLayout = new QGraphicsLinearLayout(Qt::Vertical);
    headerOverlayLayout->setContentsMargins(0.0, 0.0, 0.0, 0.0);
    headerOverlayLayout->addItem(m_headerWidget);
    headerOverlayLayout->addStretch(0x1000);

    m_headerOverlayWidget = new QnViewportBoundWidget(this);
    m_headerOverlayWidget->setLayout(headerOverlayLayout);
    m_headerOverlayWidget->setAcceptedMouseButtons(0);
    m_headerOverlayWidget->setOpacity(0.0);


    /* Footer overlay. */
    m_footerLeftLabel = new GraphicsLabel();
    m_footerLeftLabel->setAcceptedMouseButtons(0);

    m_footerRightLabel = new GraphicsLabel();
    m_footerRightLabel->setAcceptedMouseButtons(0);

    QGraphicsLinearLayout *footerLayout = new QGraphicsLinearLayout(Qt::Horizontal);
    footerLayout->setContentsMargins(0.0, 0.0, 0.0, 0.0);
    footerLayout->addItem(m_footerLeftLabel);
    footerLayout->addStretch(0x1000);
    footerLayout->addItem(m_footerRightLabel);

    m_footerWidget = new GraphicsWidget();
    m_footerWidget->setLayout(footerLayout);
    m_footerWidget->setAcceptedMouseButtons(0);
    m_footerWidget->setAutoFillBackground(true);
    {
        QPalette palette = m_footerWidget->palette();
        palette.setColor(QPalette::Window, overlayBackgroundColor);
        m_footerWidget->setPalette(palette);
    }
    m_footerWidget->setOpacity(0.0);

    QGraphicsLinearLayout *footerOverlayLayout = new QGraphicsLinearLayout(Qt::Vertical);
    footerOverlayLayout->setContentsMargins(0.0, 0.0, 0.0, 0.0);
    footerOverlayLayout->addStretch(0x1000);
    footerOverlayLayout->addItem(m_footerWidget);

    m_footerOverlayWidget = new QnViewportBoundWidget(this);
    m_footerOverlayWidget->setLayout(footerOverlayLayout);
    m_footerOverlayWidget->setAcceptedMouseButtons(0);
    m_footerOverlayWidget->setOpacity(0.0);


    /* Initialize resource. */
    m_resource = qnResPool->getEnabledResourceByUniqueId(item->resourceUid());
    if(!m_resource)
        m_resource = qnResPool->getResourceByUniqId(item->resourceUid());
    connect(m_resource.data(), SIGNAL(nameChanged()), this, SLOT(updateTitleText()));
    setChannelLayout(qn_resourceWidget_defaultContentLayout());


    /* Init static text. */
    m_noDataStaticText.setText(tr("NO DATA"));
    m_noDataStaticText.setPerformanceHint(QStaticText::AggressiveCaching);
    m_offlineStaticText.setText(tr("NO SIGNAL"));
    m_offlineStaticText.setPerformanceHint(QStaticText::AggressiveCaching);
    m_unauthorizedStaticText.setText(tr("Unauthorized"));
    m_unauthorizedStaticText.setPerformanceHint(QStaticText::AggressiveCaching);
    m_unauthorizedStaticText2.setText(tr("Please check authentication information in camera settings"));
    m_unauthorizedStaticText2.setPerformanceHint(QStaticText::AggressiveCaching);
    m_loadingStaticText.setText(tr("Loading..."));
    m_loadingStaticText.setPerformanceHint(QStaticText::AggressiveCaching);


    /* Run handlers. */
    updateTitleText();
    updateButtonsVisibility();
}

QnResourceWidget::~QnResourceWidget() {
    ensureAboutToBeDestroyedEmitted();
}

QnResourcePtr QnResourceWidget::resource() const {
    return m_resource;
}

void QnResourceWidget::setFrameWidth(qreal frameWidth) {
    if(qFuzzyCompare(m_frameWidth, frameWidth))
        return;

    prepareGeometryChange();

    m_frameWidth = frameWidth;
    qreal extendedFrameWidth = m_frameWidth * (1.0 + frameExtensionMultiplier);
    setWindowFrameMargins(extendedFrameWidth, extendedFrameWidth, extendedFrameWidth, extendedFrameWidth);

    invalidateShadowShape();
    if(shadowItem())
        shadowItem()->setSoftWidth(m_frameWidth);
}

void QnResourceWidget::setAspectRatio(qreal aspectRatio) {
    if(qFuzzyCompare(m_aspectRatio, aspectRatio))
        return;

    QRectF enclosingGeometry = this->enclosingGeometry();
    m_aspectRatio = aspectRatio;

    updateGeometry(); /* Discard cached size hints. */
    setGeometry(expanded(m_aspectRatio, enclosingGeometry, Qt::KeepAspectRatio));

    emit aspectRatioChanged();
}

void QnResourceWidget::setEnclosingAspectRatio(qreal enclosingAspectRatio) {
    m_enclosingAspectRatio = enclosingAspectRatio;
}

QRectF QnResourceWidget::enclosingGeometry() const {
    return expanded(m_enclosingAspectRatio, geometry(), Qt::KeepAspectRatioByExpanding);
}

void QnResourceWidget::setEnclosingGeometry(const QRectF &enclosingGeometry) {
    m_enclosingAspectRatio = enclosingGeometry.width() / enclosingGeometry.height();

    if(hasAspectRatio()) {
        setGeometry(expanded(m_aspectRatio, enclosingGeometry, Qt::KeepAspectRatio));
    } else {
        setGeometry(enclosingGeometry);
    }
}

void QnResourceWidget::setGeometry(const QRectF &geometry) {
    base_type::setGeometry(geometry);
    setTransformOriginPoint(rect().center());

    m_headerOverlayWidget->setDesiredSize(size());
    m_footerOverlayWidget->setDesiredSize(size());
}

QString QnResourceWidget::titleText() const {
    return m_headerLeftLabel->text();
}

QString QnResourceWidget::titleTextFormat() const {
    return m_titleTextFormat;
}

void QnResourceWidget::setTitleTextFormat(const QString &titleTextFormat) {
    if(m_titleTextFormat == titleTextFormat)
        return;

    m_titleTextFormat = titleTextFormat;
    m_titleTextFormatHasPlaceholder = titleTextFormat.contains(QLatin1String("%1"));

    updateTitleText();
}

void QnResourceWidget::setTitleTextInternal(const QString &titleText) {
    QString leftText, rightText;

    splitFormat(titleText, &leftText, &rightText);

    m_headerLeftLabel->setText(leftText);
    m_headerRightLabel->setText(rightText);
}

QString QnResourceWidget::calculateTitleText() const {
    return m_resource->getName();
}

void QnResourceWidget::updateTitleText() {
    setTitleTextInternal(m_titleTextFormatHasPlaceholder ? m_titleTextFormat.arg(calculateTitleText()) : m_titleTextFormat);
}

QString QnResourceWidget::infoText() {
    return mergeFormat(m_footerLeftLabel->text(), m_footerRightLabel->text());
}

QString QnResourceWidget::infoTextFormat() const {
    return m_infoTextFormat;
}

void QnResourceWidget::setInfoTextFormat(const QString &infoTextFormat) {
    if(m_infoTextFormat == infoTextFormat)
        return;

    m_infoTextFormat = infoTextFormat;
    m_infoTextFormatHasPlaceholder = infoTextFormat.contains(QLatin1String("%1"));

    updateInfoText();
}

void QnResourceWidget::setInfoTextInternal(const QString &infoText) {
    QString leftText, rightText;
    
    splitFormat(infoText, &leftText, &rightText);

    m_footerLeftLabel->setText(leftText);
    m_footerRightLabel->setText(rightText);
}

QString QnResourceWidget::calculateInfoText() const {
    return QString();
}

void QnResourceWidget::updateInfoText() {
    setInfoTextInternal(m_infoTextFormatHasPlaceholder ? m_infoTextFormat.arg(calculateInfoText()) : m_infoTextFormat);
}

void QnResourceWidget::updateOverlayRotation(qreal rotation) {
<<<<<<< HEAD


    m_desiredRotation = fixedRotationFromDegrees(rotation);

    m_headerOverlayWidget->setDesiredRotation(m_desiredRotation);
    m_footerOverlayWidget->setDesiredRotation(m_desiredRotation);
=======
    while (rotation < -180)
        rotation += 360;
    while (rotation > 180)
        rotation -= 360;
    Qn::FixedItemRotation fixed;
    if (rotation >= -45 && rotation <= 45) {
        fixed = Qn::Angle0;
        m_desiredRotation = 0;
    }
    else if (rotation > 135 || rotation < -135) {
        fixed = Qn::Angle180;
        m_desiredRotation = 180;
    }
    else if (rotation > 0) {
        fixed = Qn::Angle270;
        m_desiredRotation = 270;
    }
    else {
        fixed = Qn::Angle90;
        m_desiredRotation = 90;
    }
    m_headerOverlayWidget->setDesiredRotation(fixed);
    m_footerOverlayWidget->setDesiredRotation(fixed);
>>>>>>> 4c29a4bb
}


QSizeF QnResourceWidget::constrainedSize(const QSizeF constraint) const {
    if(!hasAspectRatio())
        return constraint;

    return expanded(m_aspectRatio, constraint, Qt::KeepAspectRatio);
}

QSizeF QnResourceWidget::sizeHint(Qt::SizeHint which, const QSizeF &constraint) const {
    QSizeF result = base_type::sizeHint(which, constraint);

    if(!hasAspectRatio())
        return result;

    if(which == Qt::MinimumSize)
        return expanded(m_aspectRatio, result, Qt::KeepAspectRatioByExpanding);

    return result;
}

QRectF QnResourceWidget::channelRect(int channel) const {
    if (m_channelsLayout->numberOfChannels() == 1)
        return QRectF(QPointF(0.0, 0.0), size());

    QSizeF size = this->size();
    qreal w = size.width() / m_channelsLayout->width();
    qreal h = size.height() / m_channelsLayout->height();

    return QRectF(
        w * m_channelsLayout->h_position(channel),
        h * m_channelsLayout->v_position(channel),
        w,
        h
    );
}

Qn::RenderStatus QnResourceWidget::channelRenderStatus(int channel) const {
    return m_channelState[channel].renderStatus;
}

bool QnResourceWidget::isDecorationsVisible() const {
    return !qFuzzyIsNull(m_headerOverlayWidget->opacity()); /* Note that it's OK to check only header opacity here. */
}

void QnResourceWidget::setDecorationsVisible(bool visible, bool animate) {
    qreal opacity = visible ? 1.0 : 0.0;

    if(animate) {
        opacityAnimator(m_footerOverlayWidget, 1.0)->animateTo(opacity);
        opacityAnimator(m_headerOverlayWidget, 1.0)->animateTo(opacity);
    } else {
        m_footerOverlayWidget->setOpacity(opacity);
        m_headerOverlayWidget->setOpacity(opacity);
    }
}

bool QnResourceWidget::isInfoVisible() const {
    return (options() & DisplayInfo);
}

bool QnResourceWidget::isLocalActive() const {
    return m_localActive;
}

void QnResourceWidget::setLocalActive(bool localActive) {
    m_localActive = localActive;
}

void QnResourceWidget::setInfoVisible(bool visible, bool animate) {
    setOption(DisplayInfo, visible);

    qreal opacity = visible ? 1.0 : 0.0;

    if(animate) {
        opacityAnimator(m_footerWidget, 1.0)->animateTo(opacity);
    } else {
        m_footerWidget->setOpacity(opacity);
    }

    if(QnImageButtonWidget *infoButton = buttonBar()->button(InfoButton))
        infoButton->setChecked(visible);
}

QnResourceWidget::Buttons QnResourceWidget::checkedButtons() const {
    return (QnResourceWidget::Buttons)buttonBar()->checkedButtons();
}

void QnResourceWidget::setCheckedButtons(Buttons checkedButtons) {
    buttonBar()->setCheckedButtons(checkedButtons);
}

QnResourceWidget::Buttons QnResourceWidget::visibleButtons() const {
    return (QnResourceWidget::Buttons)buttonBar()->visibleButtons();
}

Qt::WindowFrameSection QnResourceWidget::windowFrameSectionAt(const QPointF &pos) const {
    return Qn::toQtFrameSection(static_cast<Qn::WindowFrameSection>(static_cast<int>(windowFrameSectionsAt(QRectF(pos, QSizeF(0.0, 0.0))))));
}

Qn::WindowFrameSections QnResourceWidget::windowFrameSectionsAt(const QRectF &region) const {
    Qn::WindowFrameSections result = Qn::calculateRectangularFrameSections(windowFrameRect(), rect(), region);

    /* This widget has no side frame sections in case aspect ratio is set. */
    if(hasAspectRatio())
        result = result & ~(Qn::LeftSection | Qn::RightSection | Qn::TopSection | Qn::BottomSection);

    return result;
}

int QnResourceWidget::helpTopicAt(const QPointF &pos) const {
    Q_UNUSED(pos)
    return -1;
}

void QnResourceWidget::ensureAboutToBeDestroyedEmitted() {
    if(m_aboutToBeDestroyedEmitted)
        return;

    m_aboutToBeDestroyedEmitted = true;
    emit aboutToBeDestroyed();
}

void QnResourceWidget::setOptions(Options options) {
    if(m_options == options)
        return;

    Options changedOptions = m_options ^ options;
    m_options = options;

    if(changedOptions & DisplayButtons)
        m_headerOverlayWidget->setVisible(options & DisplayButtons);

    optionsChangedNotify(changedOptions);
    emit optionsChanged();
}

const QSize &QnResourceWidget::channelScreenSize() const {
    return m_channelScreenSize;
}

void QnResourceWidget::setChannelScreenSize(const QSize &size) {
    if(size == m_channelScreenSize)
        return;

    m_channelScreenSize = size;

    channelScreenSizeChangedNotify();
}

QnResourceWidget::Buttons QnResourceWidget::calculateButtonsVisibility() const {
    Buttons result = InfoButton | RotateButton;

    if(item() && item()->layout()) {
        Qn::Permissions requiredPermissions = Qn::WritePermission | Qn::AddRemoveItemsPermission;
        if((accessController()->permissions(item()->layout()->resource()) & requiredPermissions) == requiredPermissions)
            result |= CloseButton;
    }

    return result;
}

void QnResourceWidget::updateButtonsVisibility() {
    m_buttonBar->setVisibleButtons(calculateButtonsVisibility());
}

QnResourceWidget::Overlay QnResourceWidget::channelOverlay(int channel) const {
    return m_channelState[channel].overlay;
}

void QnResourceWidget::setChannelOverlay(int channel, Overlay overlay) {
    ChannelState &state = m_channelState[channel];
    if(state.overlay == overlay)
        return;

    state.fadeInNeeded = state.overlay == EmptyOverlay;
    state.changeTimeMSec = QDateTime::currentMSecsSinceEpoch();
    state.overlay = overlay;
}

QnResourceWidget::Overlay QnResourceWidget::calculateChannelOverlay(int channel, int resourceStatus) const {
    if (resourceStatus == QnResource::Offline) {
        return OfflineOverlay;
    } else if (resourceStatus == QnResource::Unauthorized) {
        return UnauthorizedOverlay;
    } else {
        Qn::RenderStatus renderStatus = m_channelState[channel].renderStatus;
        qint64 currentTimeMSec = QDateTime::currentMSecsSinceEpoch();

        if(renderStatus != Qn::NewFrameRendered && (renderStatus != Qn::OldFrameRendered || currentTimeMSec - m_channelState[channel].lastNewFrameTimeMSec >= defaultLoadingTimeoutMSec)) {
            return LoadingOverlay;
        } else {
            return EmptyOverlay;
        }
    }
}

QnResourceWidget::Overlay QnResourceWidget::calculateChannelOverlay(int channel) const {
    return calculateChannelOverlay(channel, m_resource->getStatus());
}

void QnResourceWidget::updateChannelOverlay(int channel) {
    setChannelOverlay(channel, calculateChannelOverlay(channel));
}

void QnResourceWidget::setChannelLayout(const QnResourceVideoLayout *channelLayout) {
    if(m_channelsLayout == channelLayout)
        return;

    m_channelsLayout = channelLayout;

    m_channelState.resize(m_channelsLayout->numberOfChannels());
    channelLayoutChangedNotify();
}

int QnResourceWidget::channelCount() const {
    return m_channelsLayout->numberOfChannels();
}


// -------------------------------------------------------------------------- //
// Painting
// -------------------------------------------------------------------------- //
void QnResourceWidget::paint(QPainter *painter, const QStyleOptionGraphicsItem * /*option*/, QWidget * /*widget*/) {
    if (painter->paintEngine() == NULL) {
        qnWarning("No OpenGL-compatible paint engine was found.");
        return;
    }

    if (painter->paintEngine()->type() != QPaintEngine::OpenGL2 && painter->paintEngine()->type() != QPaintEngine::OpenGL) {
        qnWarning("Painting with the paint engine of type '%1' is not supported", static_cast<int>(painter->paintEngine()->type()));
        return;
    }

    if(m_pausedPainter.isNull()) {
        m_pausedPainter = qn_resourceWidget_pausedPainterStorage()->get(QGLContext::currentContext());
        m_loadingProgressPainter = qn_resourceWidget_loadingProgressPainterStorage()->get(QGLContext::currentContext());
    }

    QnScopedPainterPenRollback penRollback(painter);
    QnScopedPainterBrushRollback brushRollback(painter);
    QnScopedPainterFontRollback fontRollback(painter);

    /* Update screen size of a single channel. */
    setChannelScreenSize(painter->combinedTransform().mapRect(channelRect(0)).size().toSize());

    qint64 currentTimeMSec = QDateTime::currentMSecsSinceEpoch();

    for(int i = 0; i < channelCount(); i++) {
        /* Draw content. */
        QRectF rect = channelRect(i);
        Qn::RenderStatus renderStatus = paintChannelBackground(painter, i, rect);

        /* Update channel state. */
        m_channelState[i].renderStatus = renderStatus;
        if(renderStatus == Qn::NewFrameRendered)
            m_channelState[i].lastNewFrameTimeMSec = currentTimeMSec;
        updateChannelOverlay(i);

        /* Draw overlay icon. */
        qreal overlayOpacity = 1.0;
        if(m_channelState[i].fadeInNeeded)
            overlayOpacity *= qBound(0.0, static_cast<qreal>(currentTimeMSec - m_channelState[i].changeTimeMSec) / defaultOverlayFadeInDurationMSec, 1.0);
        
        qreal opacity = painter->opacity();
        painter->setOpacity(opacity * overlayOpacity);
        paintOverlay(painter, rect, m_channelState[i].overlay);
        painter->setOpacity(opacity);

        /* Draw foreground. */
        paintChannelForeground(painter, i, rect);

        /* Draw selected / not selected overlay. */
        paintSelection(painter, rect);
    }
}

void QnResourceWidget::paintChannelForeground(QPainter *, int, const QRectF &) {
    return;
}

void QnResourceWidget::paintWindowFrame(QPainter *painter, const QStyleOptionGraphicsItem *, QWidget *) {
    if(qFuzzyIsNull(m_frameOpacity))
        return;

    QSizeF size = this->size();
    qreal w = size.width();
    qreal h = size.height();
    qreal fw = m_frameWidth;
    QColor color = isSelected() ? selectedFrameColor : isLocalActive() ? activeFrameColor : frameColor;

    QnScopedPainterOpacityRollback opacityRollback(painter, painter->opacity() * m_frameOpacity);
    QnScopedPainterAntialiasingRollback antialiasingRollback(painter, true); /* Antialiasing is here for a reason. Without it border looks crappy. */
    painter->fillRect(QRectF(-fw,     -fw,     w + fw * 2,  fw), color);
    painter->fillRect(QRectF(-fw,     h,       w + fw * 2,  fw), color);
    painter->fillRect(QRectF(-fw,     0,       fw,          h),  color);
    painter->fillRect(QRectF(w,       0,       fw,          h),  color);
}

void QnResourceWidget::paintFlashingText(QPainter *painter, const QStaticText &text, qreal textSize, const QPointF &offset) {
    qreal unit = qnGlobals->workbenchUnitSize(); //channelRect(0).width();

    QFont font;
    font.setPointSizeF(textSize * unit);
    font.setStyleHint(QFont::SansSerif, QFont::ForceOutline);

    QnScopedPainterFontRollback fontRollback(painter, font);
    QnScopedPainterPenRollback penRollback(painter, QPen(QColor(255, 208, 208, 196)));
    QnScopedPainterTransformRollback transformRollback(painter);

    qreal opacity = painter->opacity();
    painter->setOpacity(opacity * qAbs(std::sin(QDateTime::currentMSecsSinceEpoch() / qreal(TEXT_FLASHING_PERIOD * 2) * M_PI)));

    painter->translate(rect().center());
    painter->rotate(m_desiredRotation);
    painter->translate(offset * unit);
    if (m_desiredRotation % 180 != 0) {
        qreal ratio = 1 / ( m_aspectRatio > 0.0 ? m_aspectRatio : m_enclosingAspectRatio);
        painter->scale(ratio, ratio);
    }

    painter->drawStaticText(-toPoint(text.size() / 2), text);
    painter->setOpacity(opacity);

    Q_UNUSED(transformRollback)
    Q_UNUSED(penRollback)
    Q_UNUSED(fontRollback)
}

void QnResourceWidget::paintSelection(QPainter *painter, const QRectF &rect) {
    if(!isSelected())
        return;

    if(!(m_options & DisplaySelectionOverlay))
        return;

    painter->fillRect(rect, qnGlobals->selectionColor());
}

void QnResourceWidget::paintOverlay(QPainter *painter, const QRectF &rect, Overlay overlay) {
    if(overlay == EmptyOverlay)
        return;

    painter->fillRect(rect, QColor(0, 0, 0, 128));

    if(overlay == LoadingOverlay || overlay == PausedOverlay || overlay == EmptyOverlay) {
        qint64 currentTimeMSec = QDateTime::currentMSecsSinceEpoch();
        qreal unit = qnGlobals->workbenchUnitSize();

        painter->beginNativePainting();
        glEnable(GL_BLEND);
        glBlendFunc(GL_SRC_ALPHA, GL_ONE_MINUS_SRC_ALPHA);

        QRectF overlayRect(
            rect.center() - QPointF(unit / 10, unit / 10),
            QSizeF(unit / 5, unit / 5)
        );

        glPushMatrix();
        glTranslatef(overlayRect.center().x(), overlayRect.center().y(), 1.0);
        glScalef(overlayRect.width() / 2, overlayRect.height() / 2, 1.0);
        glRotatef(m_desiredRotation, 0.0, 0.0, 1.0);
        if(overlay == LoadingOverlay) {
            m_loadingProgressPainter->paint(
                static_cast<qreal>(currentTimeMSec % defaultProgressPeriodMSec) / defaultProgressPeriodMSec,
                painter->opacity()
            );
        } else if(overlay == PausedOverlay) {
            m_pausedPainter->paint(0.5 * painter->opacity());
        }
        glPopMatrix();

        glDisable(GL_BLEND);
        painter->endNativePainting();

        if(overlay == LoadingOverlay)
            paintFlashingText(painter, m_loadingStaticText, 0.05, QPointF(0.0, 0.15));
    }

    if (overlay == NoDataOverlay) {
        paintFlashingText(painter, m_noDataStaticText, 0.1);
    } else if (overlay == OfflineOverlay) {
        paintFlashingText(painter, m_offlineStaticText, 0.1);
    } else if (overlay == UnauthorizedOverlay) {
        paintFlashingText(painter, m_unauthorizedStaticText, 0.1);
        paintFlashingText(painter, m_unauthorizedStaticText2, 0.025, QPointF(0.0, 0.1));
    }

}


// -------------------------------------------------------------------------- //
// Handlers
// -------------------------------------------------------------------------- //
bool QnResourceWidget::windowFrameEvent(QEvent *event) {
    bool result = base_type::windowFrameEvent(event);

    if(event->type() == QEvent::GraphicsSceneHoverMove) {
        QGraphicsSceneHoverEvent *e = static_cast<QGraphicsSceneHoverEvent *>(event);

        /* Qt does not unset a cursor unless mouse pointer leaves widget's frame.
         *
         * As this widget may not have a frame section associated with some parts of
         * its frame, cursor must be unset manually. */
        Qt::WindowFrameSection section = windowFrameSectionAt(e->pos());
        if(section == Qt::NoSection)
            unsetCursor();
    }

    return result;
}

void QnResourceWidget::hoverEnterEvent(QGraphicsSceneHoverEvent *event) {
    setDecorationsVisible();
    m_mouseInWidget = true;

    base_type::hoverEnterEvent(event);
}

void QnResourceWidget::hoverMoveEvent(QGraphicsSceneHoverEvent *event) {
    if(!isDecorationsVisible())
        setDecorationsVisible();

    base_type::hoverMoveEvent(event);
}

void QnResourceWidget::hoverLeaveEvent(QGraphicsSceneHoverEvent *event) {
    if(!isInfoVisible())
        setDecorationsVisible(false);
    m_mouseInWidget = false;

    base_type::hoverLeaveEvent(event);
}

QVariant QnResourceWidget::itemChange(QGraphicsItem::GraphicsItemChange change, const QVariant &value){
    if (change == QGraphicsItem::ItemRotationHasChanged)
        updateOverlayRotation(value.toReal());
    return base_type::itemChange(change, value);
}

void QnResourceWidget::optionsChangedNotify(Options changedFlags){
    if((changedFlags & DisplayInfo) && (visibleButtons() & InfoButton)) {
        bool visible = isInfoVisible();
        setInfoVisible(visible);
        setDecorationsVisible(visible || m_mouseInWidget);
    }
}
void QnResourceWidget::at_iconButton_visibleChanged() {
    if(m_iconButton->isVisible()) {
        m_headerLayout->insertItem(0, m_iconButton);
    } else {
        m_headerLayout->removeItem(m_iconButton);
    }
}

void QnResourceWidget::at_infoButton_toggled(bool toggled){
    setInfoVisible(toggled);
    setDecorationsVisible(toggled || m_mouseInWidget);
}
<|MERGE_RESOLUTION|>--- conflicted
+++ resolved
@@ -421,38 +421,12 @@
 }
 
 void QnResourceWidget::updateOverlayRotation(qreal rotation) {
-<<<<<<< HEAD
 
 
     m_desiredRotation = fixedRotationFromDegrees(rotation);
 
     m_headerOverlayWidget->setDesiredRotation(m_desiredRotation);
     m_footerOverlayWidget->setDesiredRotation(m_desiredRotation);
-=======
-    while (rotation < -180)
-        rotation += 360;
-    while (rotation > 180)
-        rotation -= 360;
-    Qn::FixedItemRotation fixed;
-    if (rotation >= -45 && rotation <= 45) {
-        fixed = Qn::Angle0;
-        m_desiredRotation = 0;
-    }
-    else if (rotation > 135 || rotation < -135) {
-        fixed = Qn::Angle180;
-        m_desiredRotation = 180;
-    }
-    else if (rotation > 0) {
-        fixed = Qn::Angle270;
-        m_desiredRotation = 270;
-    }
-    else {
-        fixed = Qn::Angle90;
-        m_desiredRotation = 90;
-    }
-    m_headerOverlayWidget->setDesiredRotation(fixed);
-    m_footerOverlayWidget->setDesiredRotation(fixed);
->>>>>>> 4c29a4bb
 }
 
 
