#include "resource_widget.h"

#include <cassert>
#include <cmath>

#include <QtGui/QPainter>
#include <QtWidgets/QGraphicsScene>
#include <QtWidgets/QGraphicsView>
#include <QtWidgets/QGraphicsLinearLayout>

#include <client/client_settings.h>

#include <utils/common/warnings.h>
#include <utils/common/scoped_painter_rollback.h>
#include <utils/common/util.h>
#include <utils/common/synctime.h>
#include <utils/math/color_transformations.h>
#include <utils/math/linear_combination.h>

#include <core/resource/resource_media_layout.h>
#include <core/resource/security_cam_resource.h>
#include <core/resource/layout_resource.h>
#include <core/resource_management/resource_pool.h>

#include <ui/common/cursor_cache.h>
#include <ui/common/palette.h>
#include <ui/help/help_topics.h>
#include <ui/help/help_topic_accessor.h>
#include <ui/animation/opacity_animator.h>
#include <ui/graphics/opengl/gl_shortcuts.h>
#include <ui/graphics/opengl/gl_context_data.h>
#include <ui/graphics/instruments/motion_selection_instrument.h>
#include <ui/graphics/items/standard/graphics_label.h>
#include <ui/graphics/items/generic/proxy_label.h>
#include <ui/graphics/items/generic/image_button_widget.h>
#include <ui/graphics/items/generic/image_button_bar.h>
#include <ui/graphics/items/generic/viewport_bound_widget.h>
#include <ui/graphics/items/overlays/resource_status_overlay_widget.h>
#include <ui/workbench/workbench_item.h>
#include <ui/workbench/workbench_layout.h>
#include <ui/workbench/workbench_display.h>
#include <ui/workbench/workbench_access_controller.h>
#include <ui/style/globals.h>
#include <ui/style/skin.h>
#include <utils/aspect_ratio.h>

#include <utils/license_usage_helper.h>

namespace {

    /** Frame extension multiplier determines the width of frame extension relative
     * to frame width.
     *
     * Frame events are processed not only when hovering over the frame itself,
     * but also over its extension. */
    const qreal frameExtensionMultiplier = 1.0;

    /** Default timeout before the video is displayed as "loading", in milliseconds. */
#ifdef QN_RESOURCE_WIDGET_FLASHY_LOADING_OVERLAY
    const qint64 defaultLoadingTimeoutMSec = MAX_FRAME_DURATION;
#else
    const qint64 defaultLoadingTimeoutMSec = MAX_FRAME_DURATION * 3;
#endif

    /** Background color for overlay panels. */
    const QColor overlayBackgroundColor = QColor(0, 0, 0, 96); // TODO: #Elric #customization

    const QColor overlayTextColor = QColor(255, 255, 255, 160); // TODO: #Elric #customization

    const float noAspectRatio = -1.0;

    //Q_GLOBAL_STATIC(QnDefaultResourceVideoLayout, qn_resourceWidget_defaultContentLayout);
    QSharedPointer<QnDefaultResourceVideoLayout> qn_resourceWidget_defaultContentLayout( new QnDefaultResourceVideoLayout() ); // TODO: #Elric get rid of this

    void splitFormat(const QString &format, QString *left, QString *right) {
        int index = format.indexOf(QLatin1Char('\t'));
        if(index != -1) {
            *left = format.mid(0, index);
            *right = format.mid(index + 1);
        } else {
            *left = format;
            *right = QString();
        }
    }

    QString mergeFormat(const QString &left, const QString &right) {
        return right.isEmpty() ? left : (left + QLatin1Char('\t') + right);
    }

    GraphicsLabel *createGraphicsLabel() {
        auto label = new GraphicsLabel();
        label->setAcceptedMouseButtons(0);
        label->setPerformanceHint(GraphicsLabel::PixmapCaching);
        return label;
    }

    GraphicsWidget *createGraphicsWidget(QGraphicsLayout* layout) {
        auto widget = new GraphicsWidget();
        widget->setLayout(layout);
        widget->setAcceptedMouseButtons(0);
        widget->setAutoFillBackground(true);
        setPaletteColor(widget, QPalette::Window, overlayBackgroundColor);
        return widget;
    }

    QGraphicsLinearLayout *createGraphicsLayout(Qt::Orientation orientation) {
        auto layout = new QGraphicsLinearLayout(orientation);
        layout->setContentsMargins(0.0, 0.0, 0.0, 0.0);
        return layout;
    }

} // anonymous namespace

QnResourceWidget::OverlayWidgets::OverlayWidgets():
    infoOverlay(nullptr)
    , mainOverlay(nullptr)
    , mainNameLabel(createGraphicsLabel())
    , mainExtrasLabel(createGraphicsLabel())
    , mainDetailsLabel(createGraphicsLabel())
    , mainTimeLabel(createGraphicsLabel())
    , infoNameLabel(createGraphicsLabel())
    , infoTimeLabel(createGraphicsLabel())
    , bookmarksLabel(new QnProxyLabel())
{}

// -------------------------------------------------------------------------- //
// Logic
// -------------------------------------------------------------------------- //
QnResourceWidget::QnResourceWidget(QnWorkbenchContext *context, QnWorkbenchItem *item, QGraphicsItem *parent):
    base_type(parent),
    QnWorkbenchContextAware(context),
    m_item(item),
    m_options(DisplaySelection | DisplayButtons),
    m_localActive(false),
    m_frameOpacity(1.0),
    m_frameWidth(-1.0),
    m_titleTextFormat(lit("%1")),
    m_infoTextFormat(lit("%1")),
    m_titleTextFormatHasPlaceholder(true),
    m_infoTextFormatHasPlaceholder(true),
    m_overlayWidgets(),
    m_aboutToBeDestroyedEmitted(false),
    m_mouseInWidget(false),
    m_statusOverlay(Qn::EmptyOverlay),
    m_renderStatus(Qn::NothingRendered),
    m_lastNewFrameTimeMSec(0)
{
    setAcceptHoverEvents(true);
    setTransformOrigin(Center);

    /* Initialize resource. */
    m_resource = qnResPool->getResourceByUniqueId(item->resourceUid());
    connect(m_resource, &QnResource::nameChanged, this, &QnResourceWidget::updateTitleText);

    /* Set up frame. */
    setFrameWidth(0.0);

    /* Set up overlay widgets. */
    QFont font = this->font();
    font.setPixelSize(20); 
    setFont(font);
    setPaletteColor(this, QPalette::WindowText, overlayTextColor);

    createButtons();

    addInfoOverlay();
    addMainOverlay();

    /* Status overlay. */
    m_statusOverlayWidget = new QnStatusOverlayWidget(m_resource, this);
    addOverlayWidget(m_statusOverlayWidget, UserVisible, true, false, StatusLayer);


    /* Initialize resource. */
    m_resource = qnResPool->getResourceByUniqueId(item->resourceUid());
    connect(m_resource, &QnResource::nameChanged, this, &QnResourceWidget::updateTitleText);
    setChannelLayout(qn_resourceWidget_defaultContentLayout);

    m_aspectRatio = defaultAspectRatio();

    connect(item, &QnWorkbenchItem::dataChanged, this, &QnResourceWidget::at_itemDataChanged);

    /* Videowall license changes helper */
    QnLicenseUsageWatcher* videowallLicenseHelper = new QnVideoWallLicenseUsageWatcher(this);
    connect(videowallLicenseHelper, &QnLicenseUsageWatcher::licenseUsageChanged, this, &QnResourceWidget::updateStatusOverlay);

    /* Run handlers. */
    setInfoVisible(buttonBar()->button(InfoButton)->isChecked(), false);
    updateTitleText();
    updateButtonsVisibility();
    updateCursor();

    connect(this, &QnResourceWidget::rotationChanged, this, [this]() {
        if (m_enclosingGeometry.isValid())
            setGeometry(calculateGeometry(m_enclosingGeometry));
    });
}

QnResourceWidget::~QnResourceWidget() {
    ensureAboutToBeDestroyedEmitted();
}


void QnResourceWidget::addInfoOverlay() {
    auto titleLayout = createGraphicsLayout(Qt::Horizontal);
    titleLayout->addItem(m_overlayWidgets.infoNameLabel);
    titleLayout->addStretch(); /* Set large enough stretch for the buttons to be placed at the right end of the layout. */

    auto titleWidget = createGraphicsWidget(titleLayout);

    /* Footer overlay. */
    auto *footerLayout = createGraphicsLayout(Qt::Horizontal);
    footerLayout->addStretch();
    footerLayout->addItem(m_overlayWidgets.infoTimeLabel);

    auto footerWidget = createGraphicsWidget(footerLayout);

    auto overlayLayout = createGraphicsLayout(Qt::Vertical);
    overlayLayout->addItem(titleWidget);
    overlayLayout->addStretch();
    overlayLayout->addItem(footerWidget);

    m_overlayWidgets.infoOverlay = new QnViewportBoundWidget(this);
    m_overlayWidgets.infoOverlay->setLayout(overlayLayout);
    m_overlayWidgets.infoOverlay->setAcceptedMouseButtons(0);

    addOverlayWidget(m_overlayWidgets.infoOverlay, UserVisible, true, true, InfoLayer);
    setOverlayWidgetVisible(m_overlayWidgets.infoOverlay, false, false);
}

void QnResourceWidget::addMainOverlay() {
    auto headerLayout = createGraphicsLayout(Qt::Horizontal);
    headerLayout->setSpacing(2.0);
    headerLayout->addItem(m_overlayWidgets.mainNameLabel);
    headerLayout->addStretch(); 
    headerLayout->addItem(m_overlayWidgets.mainExtrasLabel);
    headerLayout->addItem(m_buttonBar);

    connect(m_iconButton, &QnImageButtonWidget::visibleChanged, this, [this, headerLayout](){
        if(m_iconButton->isVisible()) {
            headerLayout->insertItem(0, m_iconButton);
        } else {
            headerLayout->removeItem(m_iconButton);
        }
    });

    auto headerWidget = createGraphicsWidget(headerLayout);


    {
        m_overlayWidgets.bookmarksLabel->setWordWrap(true);
        m_overlayWidgets.bookmarksLabel->setAcceptedMouseButtons(0);
        setPaletteColor(m_overlayWidgets.bookmarksLabel, QPalette::Window, overlayBackgroundColor);
    }

    /* Footer overlay. */
    auto footerLayout = createGraphicsLayout(Qt::Horizontal);
    footerLayout->addItem(m_overlayWidgets.mainDetailsLabel);
    footerLayout->addStretch();
    footerLayout->addItem(m_overlayWidgets.mainTimeLabel);

    auto footerWidget = createGraphicsWidget(footerLayout);

    QGraphicsLinearLayout *overlayLayout = createGraphicsLayout(Qt::Vertical);
    overlayLayout->addItem(headerWidget);
    overlayLayout->addStretch();
    overlayLayout->addItem(m_overlayWidgets.bookmarksLabel);
    overlayLayout->addItem(footerWidget);

    m_overlayWidgets.mainOverlay = new QnViewportBoundWidget(this);
    m_overlayWidgets.mainOverlay->setLayout(overlayLayout);
    m_overlayWidgets.mainOverlay->setAcceptedMouseButtons(0);

    OverlayVisibility visibility = options().testFlag(QnResourceWidget::InfoOverlaysForbidden)
        ? OverlayVisibility::Invisible
        : OverlayVisibility::AutoVisible;

    addOverlayWidget(m_overlayWidgets.mainOverlay, visibility, true, true, InfoLayer);
    setOverlayWidgetVisible(m_overlayWidgets.mainOverlay, false, false);
}

<<<<<<< HEAD
void QnResourceWidget::setBookmarksLabelText(const QString &text)
{
    m_overlayWidgets.bookmarksLabel->setText(text);
    setOverlayWidgetVisible(m_overlayWidgets.bookmarksLabel, !text.isEmpty(), true);
}

=======
>>>>>>> 2a51c29c
void QnResourceWidget::createButtons() {
    QnImageButtonWidget *closeButton = new QnImageButtonWidget();
    closeButton->setIcon(qnSkin->icon("item/close.png"));
    closeButton->setProperty(Qn::NoBlockMotionSelection, true);
    closeButton->setToolTip(tr("Close"));
    connect(closeButton, &QnImageButtonWidget::clicked, this, &QnResourceWidget::close);
    connect(accessController()->notifier(m_item->layout()->resource()), &QnWorkbenchPermissionsNotifier::permissionsChanged, this, &QnResourceWidget::updateButtonsVisibility);

    QnImageButtonWidget *infoButton = new QnImageButtonWidget();
    infoButton->setIcon(qnSkin->icon("item/info.png"));
    infoButton->setCheckable(true);
    infoButton->setChecked(item()->displayInfo());
    infoButton->setProperty(Qn::NoBlockMotionSelection, true);
    infoButton->setToolTip(tr("Information"));
    connect(infoButton, &QnImageButtonWidget::toggled, this, &QnResourceWidget::at_infoButton_toggled);

    QnImageButtonWidget *rotateButton = new QnImageButtonWidget();
    rotateButton->setIcon(qnSkin->icon("item/rotate.png"));
    rotateButton->setProperty(Qn::NoBlockMotionSelection, true);
    rotateButton->setToolTip(tr("Rotate"));
    setHelpTopic(rotateButton, Qn::MainWindow_MediaItem_Rotate_Help);
    connect(rotateButton, &QnImageButtonWidget::pressed, this, &QnResourceWidget::rotationStartRequested);
    connect(rotateButton, &QnImageButtonWidget::released, this, &QnResourceWidget::rotationStopRequested);

    m_buttonBar = new QnImageButtonBar();
    m_buttonBar->setUniformButtonSize(QSizeF(24.0, 24.0));
    m_buttonBar->addButton(CloseButton, closeButton);
    m_buttonBar->addButton(InfoButton, infoButton);
    m_buttonBar->addButton(RotateButton, rotateButton);
    connect(m_buttonBar, SIGNAL(checkedButtonsChanged()), this, SLOT(at_buttonBar_checkedButtonsChanged()));

    m_iconButton = new QnImageButtonWidget();
    m_iconButton->setParent(this);
    m_iconButton->setPreferredSize(24.0, 24.0);
    m_iconButton->setVisible(false);
}

const QnResourcePtr &QnResourceWidget::resource() const {
    return m_resource;
}

QnWorkbenchItem* QnResourceWidget::item() const {
    return m_item.data();
}

const QRectF &QnResourceWidget::zoomRect() const {
    return m_zoomRect;
}

void QnResourceWidget::setZoomRect(const QRectF &zoomRect) {
    if(qFuzzyEquals(m_zoomRect, zoomRect))
        return;

    m_zoomRect = zoomRect;

    emit zoomRectChanged();
}

QnResourceWidget *QnResourceWidget::zoomTargetWidget() const {
    return QnWorkbenchContextAware::display()->zoomTargetWidget(const_cast<QnResourceWidget *>(this));
}

void QnResourceWidget::setFrameWidth(qreal frameWidth) {
    if(qFuzzyCompare(m_frameWidth, frameWidth))
        return;

    prepareGeometryChange();

    m_frameWidth = frameWidth;
    qreal extendedFrameWidth = m_frameWidth * (1.0 + frameExtensionMultiplier);
    setWindowFrameMargins(extendedFrameWidth, extendedFrameWidth, extendedFrameWidth, extendedFrameWidth);
}

QColor QnResourceWidget::frameDistinctionColor() const {
    return m_frameDistinctionColor;
}

void QnResourceWidget::setFrameDistinctionColor(const QColor &frameColor) {
    if(m_frameDistinctionColor == frameColor)
        return;

    m_frameDistinctionColor = frameColor;

    emit frameDistinctionColorChanged();
}

const QnResourceWidgetFrameColors &QnResourceWidget::frameColors() const {
    return m_frameColors;
}

void QnResourceWidget::setFrameColors(const QnResourceWidgetFrameColors &frameColors) {
    m_frameColors = frameColors;
}

void QnResourceWidget::setAspectRatio(float aspectRatio) {
    if(qFuzzyCompare(m_aspectRatio, aspectRatio))
        return;

    m_aspectRatio = aspectRatio;
    updateGeometry(); /* Discard cached size hints. */

    emit aspectRatioChanged();
}

float QnResourceWidget::visualAspectRatio() const {
    if (!hasAspectRatio())
        return -1;

    return QnAspectRatio::isRotated90(rotation()) ? 1 / m_aspectRatio : m_aspectRatio;
}

float QnResourceWidget::defaultVisualAspectRatio() const {
    if (m_enclosingGeometry.isNull())
        return defaultAspectRatio();

    return m_enclosingGeometry.width() / m_enclosingGeometry.height();
}

float QnResourceWidget::visualChannelAspectRatio() const {
    if (!channelLayout())
        return visualAspectRatio();

    qreal layoutAspectRatio = QnGeometry::aspectRatio(channelLayout()->size());
    if (QnAspectRatio::isRotated90(rotation()))
        return visualAspectRatio() * layoutAspectRatio;
    else
        return visualAspectRatio() / layoutAspectRatio;
}

QRectF QnResourceWidget::enclosingGeometry() const {
    return m_enclosingGeometry;
}

void QnResourceWidget::setEnclosingGeometry(const QRectF &enclosingGeometry, bool updateGeometry) {
    m_enclosingGeometry = enclosingGeometry;
    if (updateGeometry)
        setGeometry(calculateGeometry(enclosingGeometry));
}

QRectF QnResourceWidget::calculateGeometry(const QRectF &enclosingGeometry, qreal rotation) const {
    if (!enclosingGeometry.isEmpty()) {
        /* Calculate bounds of the rotated item. */
        qreal aspectRatio = hasAspectRatio() ? m_aspectRatio : defaultVisualAspectRatio();
        return encloseRotatedGeometry(enclosingGeometry, aspectRatio, rotation);
    } else {
        return enclosingGeometry;
    }
}

QRectF QnResourceWidget::calculateGeometry(const QRectF &enclosingGeometry) const {
    return calculateGeometry(enclosingGeometry, this->rotation());
}

QString QnResourceWidget::titleText() const {
    return m_overlayWidgets.mainNameLabel->text();
}

QString QnResourceWidget::titleTextFormat() const {
    return m_titleTextFormat;
}

void QnResourceWidget::setTitleTextFormat(const QString &titleTextFormat) {
    if(m_titleTextFormat == titleTextFormat)
        return;

    m_titleTextFormat = titleTextFormat;
    m_titleTextFormatHasPlaceholder = titleTextFormat.contains(QLatin1String("%1"));

    updateTitleText();
}

void QnResourceWidget::setTitleTextInternal(const QString &titleText) {
    QString leftText, rightText;

    splitFormat(titleText, &leftText, &rightText);

    m_overlayWidgets.mainNameLabel->setText(leftText);
    m_overlayWidgets.mainExtrasLabel->setText(rightText);

    m_overlayWidgets.infoNameLabel->setText(leftText);
}

QString QnResourceWidget::calculateTitleText() const {
    return m_resource->getName();
}

void QnResourceWidget::updateTitleText() {
    setTitleTextInternal(m_titleTextFormatHasPlaceholder ? m_titleTextFormat.arg(calculateTitleText()) : m_titleTextFormat);
}

QString QnResourceWidget::infoText() {
    return mergeFormat(m_overlayWidgets.mainDetailsLabel->text(), m_overlayWidgets.mainTimeLabel->text());
}

QString QnResourceWidget::infoTextFormat() const {
    return m_infoTextFormat;
}

void QnResourceWidget::setInfoTextFormat(const QString &infoTextFormat) {
    if(m_infoTextFormat == infoTextFormat)
        return;

    m_infoTextFormat = infoTextFormat;
    m_infoTextFormatHasPlaceholder = infoTextFormat.contains(QLatin1String("%1"));

    updateInfoText();
}

void QnResourceWidget::setInfoTextInternal(const QString &infoText) {
    QString leftText, rightText;

    splitFormat(infoText, &leftText, &rightText);

    m_overlayWidgets.mainDetailsLabel->setText(leftText);
    m_overlayWidgets.mainTimeLabel->setText(rightText);

    m_overlayWidgets.infoTimeLabel->setText(rightText);
}

QString QnResourceWidget::calculateInfoText() const {
    return QString();
}

void QnResourceWidget::updateInfoText() {
    setInfoTextInternal(m_infoTextFormatHasPlaceholder ? m_infoTextFormat.arg(calculateInfoText()) : m_infoTextFormat);
}

QCursor QnResourceWidget::calculateCursor() const {
    return Qt::ArrowCursor;
}

void QnResourceWidget::updateCursor() {
    QCursor newCursor = calculateCursor();
    QCursor oldCursor = this->cursor();
    if(newCursor.shape() != oldCursor.shape() || newCursor.shape() == Qt::BitmapCursor)
        setCursor(newCursor);
}

QSizeF QnResourceWidget::constrainedSize(const QSizeF constraint, Qt::WindowFrameSection pinSection) const {
    if (!hasAspectRatio())
        return constraint;

    QSizeF result = constraint;

    switch (pinSection) {
    case Qt::TopSection:
    case Qt::BottomSection:
        result.setWidth(constraint.height() * m_aspectRatio);
        break;
    case Qt::LeftSection:
    case Qt::RightSection:
        result.setHeight(constraint.width() / m_aspectRatio);
        break;
    default:
        result = expanded(m_aspectRatio, constraint, Qt::KeepAspectRatioByExpanding);
        break;
    }

    return result;
}

void QnResourceWidget::updateCheckedButtons() {
    if (!item())
        return;

    setCheckedButtons(static_cast<Buttons>(item()->data(Qn::ItemCheckedButtonsRole).toInt()));
}

QSizeF QnResourceWidget::sizeHint(Qt::SizeHint which, const QSizeF &constraint) const {
    QSizeF result = base_type::sizeHint(which, constraint);

    if(!hasAspectRatio())
        return result;

    if(which == Qt::MinimumSize)
        return expanded(m_aspectRatio, result, Qt::KeepAspectRatioByExpanding);

    return result;
}

QRectF QnResourceWidget::channelRect(int channel) const {
    /* Channel rect is handled at shader level if dewarping is enabled. */
    QRectF rect = ((m_options & DisplayDewarped) || zoomRect().isNull()) ? this->rect() : unsubRect(this->rect(), zoomRect());

    if (m_channelsLayout->channelCount() == 1)
        return rect;

    QSizeF channelSize = cwiseDiv(rect.size(), m_channelsLayout->size());
    return QRectF(
        rect.topLeft() + cwiseMul(m_channelsLayout->position(channel), channelSize),
        channelSize
    );
}

// TODO: #Elric remove useRelativeCoordinates
QRectF QnResourceWidget::exposedRect(int channel, bool accountForViewport, bool accountForVisibility, bool useRelativeCoordinates) {
    if(accountForVisibility && (!isVisible() || qFuzzyIsNull(effectiveOpacity())))
        return QRectF();

    QRectF channelRect = this->channelRect(channel);
    if (channelRect.isEmpty())
        return QRectF();

    QRectF result = channelRect.intersected(rect());
    if(result.isEmpty())
        return QRectF();

    if(accountForViewport) {
        if(scene()->views().empty())
            return QRectF();
        QGraphicsView *view = scene()->views()[0];

        QRectF viewportRect = mapRectFromScene(QnSceneTransformations::mapRectToScene(view, view->viewport()->rect()));
        result = result.intersected(viewportRect);
        if(result.isEmpty())
            return QRectF();
    }

    if(useRelativeCoordinates) {
        return QnGeometry::toSubRect(channelRect, result);
    } else {
        return result;
    }
}

Qn::RenderStatus QnResourceWidget::renderStatus() const {
    return m_renderStatus;
}

bool QnResourceWidget::isLocalActive() const {
    return m_localActive;
}

void QnResourceWidget::setLocalActive(bool localActive) {
    m_localActive = localActive;
}

QnResourceWidget::Buttons QnResourceWidget::checkedButtons() const {
    return static_cast<Buttons>(buttonBar()->checkedButtons());
}

void QnResourceWidget::setCheckedButtons(Buttons checkedButtons) {
    buttonBar()->setCheckedButtons(checkedButtons);
}

QnResourceWidget::Buttons QnResourceWidget::visibleButtons() const {
    return static_cast<Buttons>(buttonBar()->visibleButtons());
}

QnResourceWidget::Buttons QnResourceWidget::calculateButtonsVisibility() const {
    Buttons result = InfoButton;

    if (!(m_options & WindowRotationForbidden))
        result |= RotateButton;

    if(item() && item()->layout()) {
        Qn::Permissions requiredPermissions = Qn::WritePermission | Qn::AddRemoveItemsPermission;
        if((accessController()->permissions(item()->layout()->resource()) & requiredPermissions) == requiredPermissions)
            result |= CloseButton;
    }

    return result;
}

void QnResourceWidget::updateButtonsVisibility() {
    m_buttonBar->setVisibleButtons(
        calculateButtonsVisibility() & 
        ~(item() ? item()->data<int>(Qn::ItemDisabledButtonsRole, 0): 0)
    );
}

QCursor QnResourceWidget::windowCursorAt(Qn::WindowFrameSection section) const {
    if(section == Qn::NoSection)
        return calculateCursor();

    return base_type::windowCursorAt(section);
}

int QnResourceWidget::helpTopicAt(const QPointF &) const {
    return -1;
}

void QnResourceWidget::ensureAboutToBeDestroyedEmitted() {
    if(m_aboutToBeDestroyedEmitted)
        return;

    m_aboutToBeDestroyedEmitted = true;
    emit aboutToBeDestroyed();
}

void QnResourceWidget::setOptions(Options options) {
    if(m_options == options)
        return;

    Options changedOptions = m_options ^ options;
    m_options = options;

    optionsChangedNotify(changedOptions);
    emit optionsChanged();
}

const QSize &QnResourceWidget::channelScreenSize() const {
    return m_channelScreenSize;
}

void QnResourceWidget::setChannelScreenSize(const QSize &size) {
    if(size == m_channelScreenSize)
        return;

    m_channelScreenSize = size;

    channelScreenSizeChangedNotify();
}

bool QnResourceWidget::isInfoVisible() const {
    return options().testFlag(DisplayInfo);
}

void QnResourceWidget::setInfoVisible(bool visible, bool animate) {
    if (isInfoVisible() == visible)
        return;

    setOption(DisplayInfo, visible);
    item()->setDisplayInfo(visible);
    updateHud(animate);
}

Qn::ResourceStatusOverlay QnResourceWidget::statusOverlay() const {
    return m_statusOverlay;
}

void QnResourceWidget::setStatusOverlay(Qn::ResourceStatusOverlay statusOverlay) {
    if(m_statusOverlay == statusOverlay)
        return;

    m_statusOverlay = statusOverlay;

    if(statusOverlay == Qn::EmptyOverlay) {
        opacityAnimator(m_statusOverlayWidget)->animateTo(0.0);
    } else {
        opacityAnimator(m_statusOverlayWidget)->animateTo(1.0);
        m_statusOverlayWidget->setStatusOverlay(statusOverlay);
    }
}

Qn::ResourceStatusOverlay QnResourceWidget::calculateStatusOverlay(int resourceStatus, bool hasVideo) const {
    if (resourceStatus == Qn::Offline) {
        return Qn::OfflineOverlay;
    } else if (resourceStatus == Qn::Unauthorized) {
        return Qn::UnauthorizedOverlay;
    } else if(m_renderStatus == Qn::NewFrameRendered) {
        return Qn::EmptyOverlay;
    } else if(!hasVideo) {
        return Qn::NoVideoDataOverlay;
    } else if(m_renderStatus == Qn::NothingRendered || m_renderStatus == Qn::CannotRender) {
        return Qn::LoadingOverlay;
    } else if(QDateTime::currentMSecsSinceEpoch() - m_lastNewFrameTimeMSec >= defaultLoadingTimeoutMSec) { 
        /* m_renderStatus is OldFrameRendered at this point. */
        return Qn::LoadingOverlay;
    } else {
        return Qn::EmptyOverlay;
    }
}

Qn::ResourceStatusOverlay QnResourceWidget::calculateStatusOverlay() const {
    const auto mediaRes = m_resource.dynamicCast<QnMediaResource>();
    return calculateStatusOverlay(m_resource->getStatus(), mediaRes && mediaRes->hasVideo(0));
}

void QnResourceWidget::updateStatusOverlay() {
    setStatusOverlay(calculateStatusOverlay());
}

void QnResourceWidget::setChannelLayout(QnConstResourceVideoLayoutPtr channelLayout) {
    if(m_channelsLayout == channelLayout)
        return;

    m_channelsLayout = channelLayout;

    channelLayoutChangedNotify();
}

int QnResourceWidget::channelCount() const {
    return m_channelsLayout->channelCount();
}

void QnResourceWidget::updateHud(bool animate) {
    bool detailsVisible = m_options.testFlag(DisplayInfo);
    bool buttonsVisible = m_options.testFlag(DisplayButtons);

    if(QnImageButtonWidget *infoButton = buttonBar()->button(InfoButton))
        infoButton->setChecked(detailsVisible);

    m_buttonBar->setVisible(buttonsVisible);

    bool visible = options().testFlag(QnResourceWidget::InfoOverlaysForbidden)
        ? false
        : detailsVisible && !m_mouseInWidget;
    setOverlayWidgetVisible(m_overlayWidgets.infoOverlay, visible, animate);
}

bool QnResourceWidget::isHovered() const {
    return m_mouseInWidget;
}

// -------------------------------------------------------------------------- //
// Painting
// -------------------------------------------------------------------------- //
void QnResourceWidget::paint(QPainter *painter, const QStyleOptionGraphicsItem * /*option*/, QWidget * /*widget*/) {
    QnScopedPainterPenRollback penRollback(painter);
    QnScopedPainterBrushRollback brushRollback(painter);
    QnScopedPainterFontRollback fontRollback(painter);

    /* Update screen size of a single channel. */
    setChannelScreenSize(painter->combinedTransform().mapRect(channelRect(0)).size().toSize());

    Qn::RenderStatus renderStatus = Qn::NothingRendered;

    for(int i = 0; i < channelCount(); i++) {
        /* Draw content. */
        QRectF channelRect = this->channelRect(i);
        QRectF paintRect = this->exposedRect(i, false, false, false);
        if(paintRect.isEmpty())
            continue;

        renderStatus = qMax(renderStatus, paintChannelBackground(painter, i, channelRect, paintRect));

        /* Draw foreground. */
        paintChannelForeground(painter, i, paintRect);

        /* Draw selected / not selected overlay. */
        paintSelection(painter, paintRect);
    }

    /* Update overlay. */
    m_renderStatus = renderStatus;
    if(renderStatus == Qn::NewFrameRendered)
        m_lastNewFrameTimeMSec = QDateTime::currentMSecsSinceEpoch();
    updateStatusOverlay();

    emit painted();
}

void QnResourceWidget::paintChannelForeground(QPainter *, int, const QRectF &) {
    return;
}

void QnResourceWidget::paintWindowFrame(QPainter *painter, const QStyleOptionGraphicsItem *, QWidget *) {
    if(qFuzzyIsNull(m_frameOpacity))
        return;
   
    QColor color;
    if(isSelected()) {
        color = m_frameColors.selected;
    } else if(isLocalActive()) {
        if(m_frameDistinctionColor.isValid()) {
            color = m_frameDistinctionColor.lighter();
        } else {
            color = m_frameColors.active;
        }
    } else {
        if(m_frameDistinctionColor.isValid()) {
            color = m_frameDistinctionColor;
        } else {
            color = m_frameColors.normal;
        }
    }

    QSizeF size = this->size();
    qreal w = size.width();
    qreal h = size.height();
    qreal fw = m_frameWidth;

    QnScopedPainterOpacityRollback opacityRollback(painter, painter->opacity() * m_frameOpacity);
    QnScopedPainterAntialiasingRollback antialiasingRollback(painter, true); /* Antialiasing is here for a reason. Without it border looks crappy. */
    painter->fillRect(QRectF(-fw,     -fw,     w + fw * 2,  fw), color);
    painter->fillRect(QRectF(-fw,     h,       w + fw * 2,  fw), color);
    painter->fillRect(QRectF(-fw,     0,       fw,          h),  color);
    painter->fillRect(QRectF(w,       0,       fw,          h),  color);
}

void QnResourceWidget::paintSelection(QPainter *painter, const QRectF &rect) {
    if(!isSelected())
        return;

    if(!(m_options & DisplaySelection))
        return;

    painter->fillRect(rect, palette().color(QPalette::Highlight));
}

float QnResourceWidget::defaultAspectRatio() const {
    if (item())
        return item()->data(Qn::ItemAspectRatioRole, noAspectRatio);
    return noAspectRatio;
}


// -------------------------------------------------------------------------- //
// Handlers
// -------------------------------------------------------------------------- //
bool QnResourceWidget::windowFrameEvent(QEvent *event) {
    bool result = base_type::windowFrameEvent(event);

    if(event->type() == QEvent::GraphicsSceneHoverMove) {
        QGraphicsSceneHoverEvent *e = static_cast<QGraphicsSceneHoverEvent *>(event);

        /* Qt does not unset a cursor unless mouse pointer leaves widget's frame.
         *
         * As this widget may not have a frame section associated with some parts of
         * its frame, cursor must be unset manually. */
        Qt::WindowFrameSection section = windowFrameSectionAt(e->pos());
        if(section == Qt::NoSection)
            updateCursor();
    }

    return result;
}

void QnResourceWidget::hoverEnterEvent(QGraphicsSceneHoverEvent *event) {
    m_mouseInWidget = true;

    setOverlayVisible();
    updateHud();
    base_type::hoverEnterEvent(event);
}

void QnResourceWidget::hoverMoveEvent(QGraphicsSceneHoverEvent *event) {
    setOverlayVisible();
    base_type::hoverMoveEvent(event);
}

void QnResourceWidget::hoverLeaveEvent(QGraphicsSceneHoverEvent *event) {
    m_mouseInWidget = false;

    setOverlayVisible(false);
    updateHud();
    base_type::hoverLeaveEvent(event);
}

void QnResourceWidget::optionsChangedNotify(Options changedFlags){
    if (
        (changedFlags.testFlag(DisplayInfo) && visibleButtons().testFlag(InfoButton))
        || changedFlags.testFlag(DisplayButtons)
        )
        updateHud(false);

    if (changedFlags.testFlag(InfoOverlaysForbidden)) {
        bool forbidden = options().testFlag(InfoOverlaysForbidden);

        OverlayVisibility mainVisibility = forbidden ? OverlayVisibility::Invisible : OverlayVisibility::AutoVisible;
        setOverlayWidgetVisibility(m_overlayWidgets.mainOverlay, mainVisibility);
        updateHud(false);
    }

}

void QnResourceWidget::at_itemDataChanged(int role) {
    if (role != Qn::ItemCheckedButtonsRole)
        return;
    updateCheckedButtons();
}

void QnResourceWidget::at_infoButton_toggled(bool toggled) {
    setInfoVisible(toggled);
}

void QnResourceWidget::at_buttonBar_checkedButtonsChanged() {
    if (!item())
        return;

    item()->setData(Qn::ItemCheckedButtonsRole, static_cast<int>(checkedButtons()));
    update();
}<|MERGE_RESOLUTION|>--- conflicted
+++ resolved
@@ -120,7 +120,6 @@
     , mainTimeLabel(createGraphicsLabel())
     , infoNameLabel(createGraphicsLabel())
     , infoTimeLabel(createGraphicsLabel())
-    , bookmarksLabel(new QnProxyLabel())
 {}
 
 // -------------------------------------------------------------------------- //
@@ -246,13 +245,6 @@
 
     auto headerWidget = createGraphicsWidget(headerLayout);
 
-
-    {
-        m_overlayWidgets.bookmarksLabel->setWordWrap(true);
-        m_overlayWidgets.bookmarksLabel->setAcceptedMouseButtons(0);
-        setPaletteColor(m_overlayWidgets.bookmarksLabel, QPalette::Window, overlayBackgroundColor);
-    }
-
     /* Footer overlay. */
     auto footerLayout = createGraphicsLayout(Qt::Horizontal);
     footerLayout->addItem(m_overlayWidgets.mainDetailsLabel);
@@ -264,7 +256,6 @@
     QGraphicsLinearLayout *overlayLayout = createGraphicsLayout(Qt::Vertical);
     overlayLayout->addItem(headerWidget);
     overlayLayout->addStretch();
-    overlayLayout->addItem(m_overlayWidgets.bookmarksLabel);
     overlayLayout->addItem(footerWidget);
 
     m_overlayWidgets.mainOverlay = new QnViewportBoundWidget(this);
@@ -279,15 +270,6 @@
     setOverlayWidgetVisible(m_overlayWidgets.mainOverlay, false, false);
 }
 
-<<<<<<< HEAD
-void QnResourceWidget::setBookmarksLabelText(const QString &text)
-{
-    m_overlayWidgets.bookmarksLabel->setText(text);
-    setOverlayWidgetVisible(m_overlayWidgets.bookmarksLabel, !text.isEmpty(), true);
-}
-
-=======
->>>>>>> 2a51c29c
 void QnResourceWidget::createButtons() {
     QnImageButtonWidget *closeButton = new QnImageButtonWidget();
     closeButton->setIcon(qnSkin->icon("item/close.png"));
