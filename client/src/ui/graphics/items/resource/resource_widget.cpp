--- conflicted
+++ resolved
@@ -166,12 +166,6 @@
     addInfoOverlay();
     addMainOverlay();
 
-//     createHeaderOverlay();
-//     createFooterOverlay();
-
-    /* Custom overlays should be added below the status overlay. */
-    createCustomOverlays();
-
     /* Status overlay. */
     m_statusOverlayWidget = new QnStatusOverlayWidget(m_resource, this);
     addOverlayWidget(m_statusOverlayWidget, UserVisible, true, false, StatusLayer);
@@ -254,35 +248,14 @@
 
 
     {
-<<<<<<< HEAD
-        /// Creates bookmarks description area
-        //auto bookmarksLayout = createGraphicsLayout(Qt::Vertical);
-
-        enum { kSpacerFactor = 3 , kBookmarkFactor = 2 };
-
-        m_footerBookmarkDescriptionLabel = new QnProxyLabel();
-        //bookmarksLayout->addItem(m_footerBookmarkDescriptionLabel);
-        //bookmarksLayout->setStretchFactor(m_footerBookmarkDescriptionLabel, kBookmarkFactor);
-        m_footerBookmarkDescriptionLabel->setVisible(true);
-        m_footerBookmarkDescriptionLabel->setText(lit("Test bookmarks text"));
-        m_footerBookmarkDescriptionLabel->setWordWrap(true);
-        m_footerBookmarkDescriptionLabel->setOpacity(0.0);
-        m_footerBookmarkDescriptionLabel->setAcceptedMouseButtons(0);
-        setPaletteColor(m_footerBookmarkDescriptionLabel, QPalette::Window, overlayBackgroundColor);
-
-        //bookmarksLayout->addStretch(kSpacerFactor);
-=======
         m_overlayWidgets.bookmarksLabel->setWordWrap(true);
         m_overlayWidgets.bookmarksLabel->setAcceptedMouseButtons(0);
         setPaletteColor(m_overlayWidgets.bookmarksLabel, QPalette::Window, overlayBackgroundColor);
->>>>>>> cb0928eb
     }
 
     /* Footer overlay. */
     auto footerLayout = createGraphicsLayout(Qt::Horizontal);
     footerLayout->addItem(m_overlayWidgets.mainDetailsLabel);
-    footerLayout->addStretch();
-    footerLayout->addItem(m_footerBookmarkDescriptionLabel);
     footerLayout->addStretch();
     footerLayout->addItem(m_overlayWidgets.mainTimeLabel);
 
@@ -308,14 +281,8 @@
 
 void QnResourceWidget::setBookmarksLabelText(const QString &text)
 {
-<<<<<<< HEAD
-    return;
-    m_footerBookmarkDescriptionLabel->setText(text);
-    m_footerBookmarkDescriptionLabel->setVisible(!text.isEmpty());
-=======
     m_overlayWidgets.bookmarksLabel->setText(text);
     setOverlayWidgetVisible(m_overlayWidgets.bookmarksLabel, !text.isEmpty(), true);
->>>>>>> cb0928eb
 }
 
 void QnResourceWidget::createButtons() {
@@ -355,14 +322,6 @@
     m_iconButton->setVisible(false);
 }
 
-<<<<<<< HEAD
-void QnResourceWidget::createCustomOverlays() {
-    //no custom overlays in the base widget
-}
-
-
-=======
->>>>>>> cb0928eb
 const QnResourcePtr &QnResourceWidget::resource() const {
     return m_resource;
 }
