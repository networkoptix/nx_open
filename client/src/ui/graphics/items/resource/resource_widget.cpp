#include "resource_widget.h"

#include <cassert>
#include <cmath>

#include <QtGui/QPainter>
#include <QtWidgets/QGraphicsScene>
#include <QtWidgets/QGraphicsView>
#include <QtWidgets/QGraphicsLinearLayout>

#include <client/client_settings.h>

#include <utils/common/warnings.h>
#include <utils/common/scoped_painter_rollback.h>
#include <utils/common/util.h>
#include <utils/common/synctime.h>
#include <utils/math/color_transformations.h>
#include <utils/math/linear_combination.h>

#include <core/resource/resource_media_layout.h>
#include <core/resource/security_cam_resource.h>
#include <core/resource/layout_resource.h>
#include <core/resource_management/resource_pool.h>

#include <ui/common/cursor_cache.h>
#include <ui/common/palette.h>
#include <ui/help/help_topics.h>
#include <ui/help/help_topic_accessor.h>
#include <ui/animation/opacity_animator.h>
#include <ui/graphics/opengl/gl_shortcuts.h>
#include <ui/graphics/opengl/gl_context_data.h>
#include <ui/graphics/instruments/motion_selection_instrument.h>
#include <ui/graphics/items/standard/graphics_label.h>
#include <ui/graphics/items/generic/proxy_label.h>
#include <ui/graphics/items/generic/image_button_widget.h>
#include <ui/graphics/items/generic/image_button_bar.h>
#include <ui/graphics/items/generic/viewport_bound_widget.h>
#include <ui/graphics/items/overlays/resource_status_overlay_widget.h>
#include <ui/workbench/workbench_item.h>
#include <ui/workbench/workbench_layout.h>
#include <ui/workbench/workbench_display.h>
#include <ui/workbench/workbench_access_controller.h>
#include <ui/style/globals.h>
#include <ui/style/skin.h>
#include <utils/aspect_ratio.h>

#include <utils/license_usage_helper.h>

namespace {

    /** Frame extension multiplier determines the width of frame extension relative
     * to frame width.
     *
     * Frame events are processed not only when hovering over the frame itself,
     * but also over its extension. */
    const qreal frameExtensionMultiplier = 1.0;

    /** Default timeout before the video is displayed as "loading", in milliseconds. */
#ifdef QN_RESOURCE_WIDGET_FLASHY_LOADING_OVERLAY
    const qint64 defaultLoadingTimeoutMSec = MAX_FRAME_DURATION;
#else
    const qint64 defaultLoadingTimeoutMSec = MAX_FRAME_DURATION * 3;
#endif

    /** Background color for overlay panels. */
    const QColor overlayBackgroundColor = QColor(0, 0, 0, 96); // TODO: #Elric #customization

    const QColor overlayTextColor = QColor(255, 255, 255, 160); // TODO: #Elric #customization

    const float noAspectRatio = -1.0;

    //Q_GLOBAL_STATIC(QnDefaultResourceVideoLayout, qn_resourceWidget_defaultContentLayout);
    QSharedPointer<QnDefaultResourceVideoLayout> qn_resourceWidget_defaultContentLayout( new QnDefaultResourceVideoLayout() ); // TODO: #Elric get rid of this

    void splitFormat(const QString &format, QString *left, QString *right) {
        int index = format.indexOf(QLatin1Char('\t'));
        if(index != -1) {
            *left = format.mid(0, index);
            *right = format.mid(index + 1);
        } else {
            *left = format;
            *right = QString();
        }
    }

    QString mergeFormat(const QString &left, const QString &right) {
        return right.isEmpty() ? left : (left + QLatin1Char('\t') + right);
    }

} // anonymous namespace


// -------------------------------------------------------------------------- //
// Logic
// -------------------------------------------------------------------------- //
QnResourceWidget::QnResourceWidget(QnWorkbenchContext *context, QnWorkbenchItem *item, QGraphicsItem *parent):
    base_type(parent),
    QnWorkbenchContextAware(context),
    m_item(item),
    m_options(DisplaySelection | DisplayButtons),
    m_localActive(false),
    m_frameOpacity(1.0),
    m_frameWidth(-1.0),
    m_titleTextFormat(lit("%1")),
    m_infoTextFormat(lit("%1")),
    m_titleTextFormatHasPlaceholder(true),
    m_infoTextFormatHasPlaceholder(true),
    m_aboutToBeDestroyedEmitted(false),
    m_mouseInWidget(false),
    m_statusOverlay(Qn::EmptyOverlay),
    m_renderStatus(Qn::NothingRendered),
    m_lastNewFrameTimeMSec(0)
{
    setAcceptHoverEvents(true);
    setTransformOrigin(Center);

    /* Set up frame. */
    setFrameWidth(0.0);

    /* Set up overlay widgets. */
    QFont font = this->font();
    font.setPixelSize(20); 
    setFont(font);
    setPaletteColor(this, QPalette::WindowText, overlayTextColor);

    createButtons();
    createHeaderOverlay();
    createFooterOverlay();

    /* Custom overlays should be added below the status overlay. */
    createCustomOverlays();

    /* Status overlay. */
    m_statusOverlayWidget = new QnStatusOverlayWidget(this);
    addOverlayWidget(m_statusOverlayWidget, UserVisible, true);


    /* Initialize resource. */
    m_resource = qnResPool->getResourceByUniqueId(item->resourceUid());
    connect(m_resource, &QnResource::nameChanged, this, &QnResourceWidget::updateTitleText);
    setChannelLayout(qn_resourceWidget_defaultContentLayout);

    m_aspectRatio = defaultAspectRatio();

    connect(item, &QnWorkbenchItem::dataChanged, this, &QnResourceWidget::at_itemDataChanged);

    /* Videowall license changes helper */
    QnLicenseUsageWatcher* videowallLicenseHelper = new QnVideoWallLicenseUsageWatcher(this);
    connect(videowallLicenseHelper, &QnLicenseUsageWatcher::licenseUsageChanged, this, &QnResourceWidget::updateStatusOverlay);

    /* Run handlers. */
    setInfoVisible(buttonBar()->button(InfoButton)->isChecked(), false);
    updateTitleText();
    updateButtonsVisibility();
    updateCursor();

    connect(this, &QnResourceWidget::rotationChanged, this, [this]() {
        if (m_enclosingGeometry.isValid())
            setGeometry(calculateGeometry(m_enclosingGeometry));
    });
}

QnResourceWidget::~QnResourceWidget() {
    ensureAboutToBeDestroyedEmitted();
}

void QnResourceWidget::setBookmarksLabelText(const QString &text)
{
    m_footerBookmarkDescriptionLabel->setText(text);
    m_footerBookmarkDescriptionLabel->setVisible(!text.isEmpty());
}

void QnResourceWidget::createButtons() {
    auto checkedButtons = static_cast<Buttons>(m_item->data(Qn::ItemCheckedButtonsRole).toInt());

    QnImageButtonWidget *closeButton = new QnImageButtonWidget();
    closeButton->setIcon(qnSkin->icon("item/close.png"));
    closeButton->setProperty(Qn::NoBlockMotionSelection, true);
    closeButton->setToolTip(tr("Close"));
    connect(closeButton, &QnImageButtonWidget::clicked, this, &QnResourceWidget::close);
    connect(accessController()->notifier(m_item->layout()->resource()), &QnWorkbenchPermissionsNotifier::permissionsChanged, this, &QnResourceWidget::updateButtonsVisibility);

    QnImageButtonWidget *infoButton = new QnImageButtonWidget();
    infoButton->setIcon(qnSkin->icon("item/info.png"));
    infoButton->setCheckable(true);
    infoButton->setChecked(checkedButtons & InfoButton);
    infoButton->setProperty(Qn::NoBlockMotionSelection, true);
    infoButton->setToolTip(tr("Information"));
    connect(infoButton, &QnImageButtonWidget::toggled, this, &QnResourceWidget::at_infoButton_toggled);

    QnImageButtonWidget *rotateButton = new QnImageButtonWidget();
    rotateButton->setIcon(qnSkin->icon("item/rotate.png"));
    rotateButton->setProperty(Qn::NoBlockMotionSelection, true);
    rotateButton->setToolTip(tr("Rotate"));
    setHelpTopic(rotateButton, Qn::MainWindow_MediaItem_Rotate_Help);
    connect(rotateButton, &QnImageButtonWidget::pressed, this, &QnResourceWidget::rotationStartRequested);
    connect(rotateButton, &QnImageButtonWidget::released, this, &QnResourceWidget::rotationStopRequested);

    m_buttonBar = new QnImageButtonBar();
    m_buttonBar->setUniformButtonSize(QSizeF(24.0, 24.0));
    m_buttonBar->addButton(CloseButton, closeButton);
    m_buttonBar->addButton(InfoButton, infoButton);
    m_buttonBar->addButton(RotateButton, rotateButton);
    connect(m_buttonBar, SIGNAL(checkedButtonsChanged()), this, SLOT(at_buttonBar_checkedButtonsChanged()));

    m_iconButton = new QnImageButtonWidget();
    m_iconButton->setParent(this);
    m_iconButton->setPreferredSize(24.0, 24.0);
    m_iconButton->setVisible(false);
    connect(m_iconButton, &QnImageButtonWidget::visibleChanged, this, &QnResourceWidget::at_iconButton_visibleChanged);
}

void QnResourceWidget::createHeaderOverlay() {
    /* Header overlay. */
    m_headerLeftLabel = new GraphicsLabel();
    m_headerLeftLabel->setAcceptedMouseButtons(0);
    m_headerLeftLabel->setPerformanceHint(GraphicsLabel::PixmapCaching);

    m_headerRightLabel = new GraphicsLabel();
    m_headerRightLabel->setAcceptedMouseButtons(0);
    m_headerRightLabel->setPerformanceHint(GraphicsLabel::PixmapCaching);

    m_headerLayout = new QGraphicsLinearLayout(Qt::Horizontal);
    m_headerLayout->setContentsMargins(0.0, 0.0, 0.0, 0.0);
    m_headerLayout->setSpacing(2.0);
    m_headerLayout->addItem(m_headerLeftLabel);
    m_headerLayout->addStretch(0x1000); /* Set large enough stretch for the buttons to be placed at the right end of the layout. */
    m_headerLayout->addItem(m_headerRightLabel);
    m_headerLayout->addItem(m_buttonBar);

    m_headerWidget = new GraphicsWidget();
    m_headerWidget->setLayout(m_headerLayout);
    m_headerWidget->setAcceptedMouseButtons(0);
    m_headerWidget->setAutoFillBackground(true);
    setPaletteColor(m_headerWidget, QPalette::Window, overlayBackgroundColor);

    QGraphicsLinearLayout *headerOverlayLayout = new QGraphicsLinearLayout(Qt::Vertical);
    headerOverlayLayout->setContentsMargins(0.0, 0.0, 0.0, 0.0);
    headerOverlayLayout->addItem(m_headerWidget);
    headerOverlayLayout->addStretch(0x1000);

    m_headerOverlayWidget = new QnViewportBoundWidget(this);
    m_headerOverlayWidget->setLayout(headerOverlayLayout);
    m_headerOverlayWidget->setAcceptedMouseButtons(0);
    m_headerOverlayWidget->setOpacity(0.0);
<<<<<<< HEAD
    addOverlayWidget(m_headerOverlayWidget, AutoVisible, true, true, true, true);
}
=======
    addOverlayWidget(m_headerOverlayWidget, AutoVisible, true, true, HudLayer);
>>>>>>> 56421a8a

void QnResourceWidget::createFooterOverlay() {
    /* Footer overlay. */

    m_footerOverlayWidget = new QnViewportBoundWidget(this);
    addOverlayWidget(m_footerOverlayWidget, AutoVisible, true, true, true);
    m_footerOverlayWidget->setAcceptedMouseButtons(0);
    m_footerOverlayWidget->setOpacity(0.0);
<<<<<<< HEAD
=======
    addOverlayWidget(m_footerOverlayWidget, AutoVisible, true, true, HudLayer);


    /* Status overlay. */
    m_statusOverlayWidget = new QnStatusOverlayWidget(this);
    addOverlayWidget(m_statusOverlayWidget, UserVisible, true, false, StatusLayer);


    /* Initialize resource. */
    m_resource = qnResPool->getResourceByUniqueId(item->resourceUid());
    connect(m_resource, &QnResource::nameChanged, this, &QnResourceWidget::updateTitleText);
    setChannelLayout(qn_resourceWidget_defaultContentLayout);

    m_aspectRatio = defaultAspectRatio();
>>>>>>> 56421a8a

    QGraphicsLinearLayout *footerOverlayLayout = new QGraphicsLinearLayout(Qt::Vertical, m_footerOverlayWidget);
    footerOverlayLayout->setContentsMargins(0.0, 0.0, 0.0, 0.0);
    footerOverlayLayout->addStretch(0x1000);

    {
        /// Creates bookmarks descrition area
        QGraphicsLinearLayout *bookmarksLayout = new QGraphicsLinearLayout(Qt::Horizontal, footerOverlayLayout);
        footerOverlayLayout->addItem(bookmarksLayout);
        
        enum { kSpacerFactor = 3 , kBookmarkFactor = 2 };

        m_footerBookmarkDescriptionLabel = new QnProxyLabel(m_footerOverlayWidget);
        bookmarksLayout->addItem(m_footerBookmarkDescriptionLabel);
        bookmarksLayout->setStretchFactor(m_footerBookmarkDescriptionLabel, kBookmarkFactor);
        m_footerBookmarkDescriptionLabel->setVisible(false);
        m_footerBookmarkDescriptionLabel->setWordWrap(true);
        m_footerBookmarkDescriptionLabel->setOpacity(0.0);
        m_footerBookmarkDescriptionLabel->setAcceptedMouseButtons(0);
        setPaletteColor(m_footerBookmarkDescriptionLabel, QPalette::Window, overlayBackgroundColor);
        
        bookmarksLayout->addStretch(kSpacerFactor);
    }

    {
        /// Makes status line at the bottom
        m_footerWidget = new GraphicsWidget(m_footerOverlayWidget);
        footerOverlayLayout->addItem(m_footerWidget);
        m_footerWidget->setAcceptedMouseButtons(0);
        m_footerWidget->setAutoFillBackground(true);
        setPaletteColor(m_footerWidget, QPalette::Window, overlayBackgroundColor);
        m_footerWidget->setOpacity(0.0);

        {
            QGraphicsLinearLayout *lowerLayout = new QGraphicsLinearLayout(Qt::Horizontal, m_footerWidget);
            lowerLayout->setContentsMargins(0.0, 0.0, 0.0, 0.0);

            m_footerLeftLabel = new GraphicsLabel();
            lowerLayout->addItem(m_footerLeftLabel);
            m_footerLeftLabel->setAcceptedMouseButtons(0);
            m_footerLeftLabel->setPerformanceHint(GraphicsLabel::PixmapCaching);

            lowerLayout->addStretch(0x1000);

            m_footerRightLabel = new GraphicsLabel();
            lowerLayout->addItem(m_footerRightLabel);
            m_footerRightLabel->setAcceptedMouseButtons(0);
            m_footerRightLabel->setPerformanceHint(GraphicsLabel::PixmapCaching);
        }
    }
}

void QnResourceWidget::createCustomOverlays() {
    //no custom overlays in the base widget
}


const QnResourcePtr &QnResourceWidget::resource() const {
    return m_resource;
}

QnWorkbenchItem* QnResourceWidget::item() const {
    return m_item.data();
}

const QRectF &QnResourceWidget::zoomRect() const {
    return m_zoomRect;
}

void QnResourceWidget::setZoomRect(const QRectF &zoomRect) {
    if(qFuzzyEquals(m_zoomRect, zoomRect))
        return;

    m_zoomRect = zoomRect;

    emit zoomRectChanged();
}

QnResourceWidget *QnResourceWidget::zoomTargetWidget() const {
    return QnWorkbenchContextAware::display()->zoomTargetWidget(const_cast<QnResourceWidget *>(this));
}

void QnResourceWidget::setFrameWidth(qreal frameWidth) {
    if(qFuzzyCompare(m_frameWidth, frameWidth))
        return;

    prepareGeometryChange();

    m_frameWidth = frameWidth;
    qreal extendedFrameWidth = m_frameWidth * (1.0 + frameExtensionMultiplier);
    setWindowFrameMargins(extendedFrameWidth, extendedFrameWidth, extendedFrameWidth, extendedFrameWidth);
}

QColor QnResourceWidget::frameDistinctionColor() const {
    return m_frameDistinctionColor;
}

void QnResourceWidget::setFrameDistinctionColor(const QColor &frameColor) {
    if(m_frameDistinctionColor == frameColor)
        return;

    m_frameDistinctionColor = frameColor;

    emit frameDistinctionColorChanged();
}

const QnResourceWidgetFrameColors &QnResourceWidget::frameColors() const {
    return m_frameColors;
}

void QnResourceWidget::setFrameColors(const QnResourceWidgetFrameColors &frameColors) {
    m_frameColors = frameColors;
}

void QnResourceWidget::setAspectRatio(float aspectRatio) {
    if(qFuzzyCompare(m_aspectRatio, aspectRatio))
        return;

    m_aspectRatio = aspectRatio;
    updateGeometry(); /* Discard cached size hints. */

    emit aspectRatioChanged();
}

float QnResourceWidget::visualAspectRatio() const {
    if (!hasAspectRatio())
        return -1;

    return QnAspectRatio::isRotated90(rotation()) ? 1 / m_aspectRatio : m_aspectRatio;
}

float QnResourceWidget::defaultVisualAspectRatio() const {
    if (m_enclosingGeometry.isNull())
        return defaultAspectRatio();

    return m_enclosingGeometry.width() / m_enclosingGeometry.height();
}

float QnResourceWidget::visualChannelAspectRatio() const {
    if (!channelLayout())
        return visualAspectRatio();

    qreal layoutAspectRatio = QnGeometry::aspectRatio(channelLayout()->size());
    if (QnAspectRatio::isRotated90(rotation()))
        return visualAspectRatio() * layoutAspectRatio;
    else
        return visualAspectRatio() / layoutAspectRatio;
}

QRectF QnResourceWidget::enclosingGeometry() const {
    return m_enclosingGeometry;
}

void QnResourceWidget::setEnclosingGeometry(const QRectF &enclosingGeometry, bool updateGeometry) {
    m_enclosingGeometry = enclosingGeometry;
    if (updateGeometry)
        setGeometry(calculateGeometry(enclosingGeometry));
}

QRectF QnResourceWidget::calculateGeometry(const QRectF &enclosingGeometry, qreal rotation) const {
    if (!enclosingGeometry.isEmpty()) {
        /* Calculate bounds of the rotated item. */
        qreal aspectRatio = hasAspectRatio() ? m_aspectRatio : defaultVisualAspectRatio();
        return encloseRotatedGeometry(enclosingGeometry, aspectRatio, rotation);
    } else {
        return enclosingGeometry;
    }
}

QRectF QnResourceWidget::calculateGeometry(const QRectF &enclosingGeometry) const {
    return calculateGeometry(enclosingGeometry, this->rotation());
}

QString QnResourceWidget::titleText() const {
    return m_headerLeftLabel->text();
}

QString QnResourceWidget::titleTextFormat() const {
    return m_titleTextFormat;
}

void QnResourceWidget::setTitleTextFormat(const QString &titleTextFormat) {
    if(m_titleTextFormat == titleTextFormat)
        return;

    m_titleTextFormat = titleTextFormat;
    m_titleTextFormatHasPlaceholder = titleTextFormat.contains(QLatin1String("%1"));

    updateTitleText();
}

void QnResourceWidget::setTitleTextInternal(const QString &titleText) {
    QString leftText, rightText;

    splitFormat(titleText, &leftText, &rightText);

    m_headerLeftLabel->setText(leftText);
    m_headerRightLabel->setText(rightText);
}

QString QnResourceWidget::calculateTitleText() const {
    return m_resource->getName();
}

void QnResourceWidget::updateTitleText() {
    setTitleTextInternal(m_titleTextFormatHasPlaceholder ? m_titleTextFormat.arg(calculateTitleText()) : m_titleTextFormat);
}

QString QnResourceWidget::infoText() {
    return mergeFormat(m_footerLeftLabel->text(), m_footerRightLabel->text());
}

QString QnResourceWidget::infoTextFormat() const {
    return m_infoTextFormat;
}

void QnResourceWidget::setInfoTextFormat(const QString &infoTextFormat) {
    if(m_infoTextFormat == infoTextFormat)
        return;

    m_infoTextFormat = infoTextFormat;
    m_infoTextFormatHasPlaceholder = infoTextFormat.contains(QLatin1String("%1"));

    updateInfoText();
}

void QnResourceWidget::setInfoTextInternal(const QString &infoText) {
    QString leftText, rightText;

    splitFormat(infoText, &leftText, &rightText);

    m_footerLeftLabel->setText(leftText);
    m_footerRightLabel->setText(rightText);
}

QString QnResourceWidget::calculateInfoText() const {
    return QString();
}

void QnResourceWidget::updateInfoText() {
    setInfoTextInternal(m_infoTextFormatHasPlaceholder ? m_infoTextFormat.arg(calculateInfoText()) : m_infoTextFormat);
}

QCursor QnResourceWidget::calculateCursor() const {
    return Qt::ArrowCursor;
}

void QnResourceWidget::updateCursor() {
    QCursor newCursor = calculateCursor();
    QCursor oldCursor = this->cursor();
    if(newCursor.shape() != oldCursor.shape() || newCursor.shape() == Qt::BitmapCursor)
        setCursor(newCursor);
}

QSizeF QnResourceWidget::constrainedSize(const QSizeF constraint, Qt::WindowFrameSection pinSection) const {
    if (!hasAspectRatio())
        return constraint;

    QSizeF result = constraint;

    switch (pinSection) {
    case Qt::TopSection:
    case Qt::BottomSection:
        result.setWidth(constraint.height() * m_aspectRatio);
        break;
    case Qt::LeftSection:
    case Qt::RightSection:
        result.setHeight(constraint.width() / m_aspectRatio);
        break;
    default:
        result = expanded(m_aspectRatio, constraint, Qt::KeepAspectRatioByExpanding);
        break;
    }

    return result;
}

void QnResourceWidget::updateCheckedButtons() {
    if (!item())
        return;

    setCheckedButtons(static_cast<Buttons>(item()->data(Qn::ItemCheckedButtonsRole).toInt()));
}

QSizeF QnResourceWidget::sizeHint(Qt::SizeHint which, const QSizeF &constraint) const {
    QSizeF result = base_type::sizeHint(which, constraint);

    if(!hasAspectRatio())
        return result;

    if(which == Qt::MinimumSize)
        return expanded(m_aspectRatio, result, Qt::KeepAspectRatioByExpanding);

    return result;
}

QRectF QnResourceWidget::channelRect(int channel) const {
    /* Channel rect is handled at shader level if dewarping is enabled. */
    QRectF rect = ((m_options & DisplayDewarped) || zoomRect().isNull()) ? this->rect() : unsubRect(this->rect(), zoomRect());

    if (m_channelsLayout->channelCount() == 1)
        return rect;

    QSizeF channelSize = cwiseDiv(rect.size(), m_channelsLayout->size());
    return QRectF(
        rect.topLeft() + cwiseMul(m_channelsLayout->position(channel), channelSize),
        channelSize
    );
}

// TODO: #Elric remove useRelativeCoordinates
QRectF QnResourceWidget::exposedRect(int channel, bool accountForViewport, bool accountForVisibility, bool useRelativeCoordinates) {
    if(accountForVisibility && (!isVisible() || qFuzzyIsNull(effectiveOpacity())))
        return QRectF();

    QRectF channelRect = this->channelRect(channel);
    if (channelRect.isEmpty())
        return QRectF();

    QRectF result = channelRect.intersected(rect());
    if(result.isEmpty())
        return QRectF();

    if(accountForViewport) {
        if(scene()->views().empty())
            return QRectF();
        QGraphicsView *view = scene()->views()[0];

        QRectF viewportRect = mapRectFromScene(QnSceneTransformations::mapRectToScene(view, view->viewport()->rect()));
        result = result.intersected(viewportRect);
        if(result.isEmpty())
            return QRectF();
    }

    if(useRelativeCoordinates) {
        return QnGeometry::toSubRect(channelRect, result);
    } else {
        return result;
    }
}

Qn::RenderStatus QnResourceWidget::renderStatus() const {
    return m_renderStatus;
}

bool QnResourceWidget::isLocalActive() const {
    return m_localActive;
}

void QnResourceWidget::setLocalActive(bool localActive) {
    m_localActive = localActive;
}

QnResourceWidget::Buttons QnResourceWidget::checkedButtons() const {
    return static_cast<Buttons>(buttonBar()->checkedButtons());
}

void QnResourceWidget::setCheckedButtons(Buttons checkedButtons) {
    buttonBar()->setCheckedButtons(checkedButtons);
}

QnResourceWidget::Buttons QnResourceWidget::visibleButtons() const {
    return static_cast<Buttons>(buttonBar()->visibleButtons());
}

QnResourceWidget::Buttons QnResourceWidget::calculateButtonsVisibility() const {
    Buttons result = InfoButton;

    if (!(m_options & WindowRotationForbidden))
        result |= RotateButton;

    if(item() && item()->layout()) {
        Qn::Permissions requiredPermissions = Qn::WritePermission | Qn::AddRemoveItemsPermission;
        if((accessController()->permissions(item()->layout()->resource()) & requiredPermissions) == requiredPermissions)
            result |= CloseButton;
    }

    return result;
}

void QnResourceWidget::updateButtonsVisibility() {
    m_buttonBar->setVisibleButtons(
        calculateButtonsVisibility() & 
        ~(item() ? item()->data<int>(Qn::ItemDisabledButtonsRole, 0): 0)
    );
}

QCursor QnResourceWidget::windowCursorAt(Qn::WindowFrameSection section) const {
    if(section == Qn::NoSection)
        return calculateCursor();

    return base_type::windowCursorAt(section);
}

int QnResourceWidget::helpTopicAt(const QPointF &) const {
    return -1;
}

void QnResourceWidget::ensureAboutToBeDestroyedEmitted() {
    if(m_aboutToBeDestroyedEmitted)
        return;

    m_aboutToBeDestroyedEmitted = true;
    emit aboutToBeDestroyed();
}

void QnResourceWidget::setOptions(Options options) {
    if(m_options == options)
        return;

    Options changedOptions = m_options ^ options;
    m_options = options;

    if(changedOptions & DisplayButtons)
        m_headerOverlayWidget->setVisible(options & DisplayButtons);

    optionsChangedNotify(changedOptions);
    emit optionsChanged();
}

const QSize &QnResourceWidget::channelScreenSize() const {
    return m_channelScreenSize;
}

void QnResourceWidget::setChannelScreenSize(const QSize &size) {
    if(size == m_channelScreenSize)
        return;

    m_channelScreenSize = size;

    channelScreenSizeChangedNotify();
}

bool QnResourceWidget::isInfoVisible() const {
    return options().testFlag(DisplayInfo);
}

void QnResourceWidget::setInfoVisible(bool visible, bool animate) {
    if (isInfoVisible() == visible)
        return;

    setOption(DisplayInfo, visible);
    updateInfoVisiblity(animate);

    setOverlayVisible(visible || m_mouseInWidget, animate);
}

Qn::ResourceStatusOverlay QnResourceWidget::statusOverlay() const {
    return m_statusOverlay;
}

void QnResourceWidget::setStatusOverlay(Qn::ResourceStatusOverlay statusOverlay) {
    if(m_statusOverlay == statusOverlay)
        return;

    m_statusOverlay = statusOverlay;

    if(statusOverlay == Qn::EmptyOverlay) {
        opacityAnimator(m_statusOverlayWidget)->animateTo(0.0);
    } else {
        opacityAnimator(m_statusOverlayWidget)->animateTo(1.0);
        m_statusOverlayWidget->setStatusOverlay(statusOverlay);
    }
}

Qn::ResourceStatusOverlay QnResourceWidget::calculateStatusOverlay(int resourceStatus, bool hasVideo) const {
    if (resourceStatus == Qn::Offline) {
        return Qn::OfflineOverlay;
    } else if (resourceStatus == Qn::Unauthorized) {
        return Qn::UnauthorizedOverlay;
    } else if(m_renderStatus == Qn::NewFrameRendered) {
        return Qn::EmptyOverlay;
    } else if(!hasVideo) {
        return Qn::NoVideoDataOverlay;
    } else if(m_renderStatus == Qn::NothingRendered || m_renderStatus == Qn::CannotRender) {
        return Qn::LoadingOverlay;
    } else if(QDateTime::currentMSecsSinceEpoch() - m_lastNewFrameTimeMSec >= defaultLoadingTimeoutMSec) { 
        /* m_renderStatus is OldFrameRendered at this point. */
        return Qn::LoadingOverlay;
    } else {
        return Qn::EmptyOverlay;
    }
}

Qn::ResourceStatusOverlay QnResourceWidget::calculateStatusOverlay() const {
    const auto mediaRes = m_resource.dynamicCast<QnMediaResource>();
    return calculateStatusOverlay(m_resource->getStatus(), mediaRes && mediaRes->hasVideo(0));
}

void QnResourceWidget::updateStatusOverlay() {
    setStatusOverlay(calculateStatusOverlay());
}

void QnResourceWidget::setChannelLayout(QnConstResourceVideoLayoutPtr channelLayout) {
    if(m_channelsLayout == channelLayout)
        return;

    m_channelsLayout = channelLayout;

    channelLayoutChangedNotify();
}

int QnResourceWidget::channelCount() const {
    return m_channelsLayout->channelCount();
}

void QnResourceWidget::updateInfoVisiblity(bool animate)
{
    bool visible = isInfoVisible();

    qreal opacity = visible ? 1.0 : 0.0;

    if(animate) 
    {
        opacityAnimator(m_footerWidget, 1.0)->animateTo(opacity);
        opacityAnimator(m_footerBookmarkDescriptionLabel, 1.0)->animateTo(opacity);
    }
    else 
    {
        m_footerWidget->setOpacity(opacity);
        m_footerBookmarkDescriptionLabel->setOpacity(opacity);
    }

    if(QnImageButtonWidget *infoButton = buttonBar()->button(InfoButton))
        infoButton->setChecked(visible);
}

// -------------------------------------------------------------------------- //
// Painting
// -------------------------------------------------------------------------- //
void QnResourceWidget::paint(QPainter *painter, const QStyleOptionGraphicsItem * /*option*/, QWidget * /*widget*/) {
    QnScopedPainterPenRollback penRollback(painter);
    QnScopedPainterBrushRollback brushRollback(painter);
    QnScopedPainterFontRollback fontRollback(painter);

    /* Update screen size of a single channel. */
    setChannelScreenSize(painter->combinedTransform().mapRect(channelRect(0)).size().toSize());

    Qn::RenderStatus renderStatus = Qn::NothingRendered;

    for(int i = 0; i < channelCount(); i++) {
        /* Draw content. */
        QRectF channelRect = this->channelRect(i);
        QRectF paintRect = this->exposedRect(i, false, false, false);
        if(paintRect.isEmpty())
            continue;

        renderStatus = qMax(renderStatus, paintChannelBackground(painter, i, channelRect, paintRect));

        /* Draw foreground. */
        paintChannelForeground(painter, i, paintRect);

        /* Draw selected / not selected overlay. */
        paintSelection(painter, paintRect);
    }

    /* Update overlay. */
    m_renderStatus = renderStatus;
    if(renderStatus == Qn::NewFrameRendered)
        m_lastNewFrameTimeMSec = QDateTime::currentMSecsSinceEpoch();
    updateStatusOverlay();

    emit painted();
}

void QnResourceWidget::paintChannelForeground(QPainter *, int, const QRectF &) {
    return;
}

void QnResourceWidget::paintWindowFrame(QPainter *painter, const QStyleOptionGraphicsItem *, QWidget *) {
    if(qFuzzyIsNull(m_frameOpacity))
        return;
   
    QColor color;
    if(isSelected()) {
        color = m_frameColors.selected;
    } else if(isLocalActive()) {
        if(m_frameDistinctionColor.isValid()) {
            color = m_frameDistinctionColor.lighter();
        } else {
            color = m_frameColors.active;
        }
    } else {
        if(m_frameDistinctionColor.isValid()) {
            color = m_frameDistinctionColor;
        } else {
            color = m_frameColors.normal;
        }
    }

    QSizeF size = this->size();
    qreal w = size.width();
    qreal h = size.height();
    qreal fw = m_frameWidth;

    QnScopedPainterOpacityRollback opacityRollback(painter, painter->opacity() * m_frameOpacity);
    QnScopedPainterAntialiasingRollback antialiasingRollback(painter, true); /* Antialiasing is here for a reason. Without it border looks crappy. */
    painter->fillRect(QRectF(-fw,     -fw,     w + fw * 2,  fw), color);
    painter->fillRect(QRectF(-fw,     h,       w + fw * 2,  fw), color);
    painter->fillRect(QRectF(-fw,     0,       fw,          h),  color);
    painter->fillRect(QRectF(w,       0,       fw,          h),  color);
}

void QnResourceWidget::paintSelection(QPainter *painter, const QRectF &rect) {
    if(!isSelected())
        return;

    if(!(m_options & DisplaySelection))
        return;

    painter->fillRect(rect, palette().color(QPalette::Highlight));
}

float QnResourceWidget::defaultAspectRatio() const {
    if (item())
        return item()->data(Qn::ItemAspectRatioRole, noAspectRatio);
    return noAspectRatio;
}


// -------------------------------------------------------------------------- //
// Handlers
// -------------------------------------------------------------------------- //
bool QnResourceWidget::windowFrameEvent(QEvent *event) {
    bool result = base_type::windowFrameEvent(event);

    if(event->type() == QEvent::GraphicsSceneHoverMove) {
        QGraphicsSceneHoverEvent *e = static_cast<QGraphicsSceneHoverEvent *>(event);

        /* Qt does not unset a cursor unless mouse pointer leaves widget's frame.
         *
         * As this widget may not have a frame section associated with some parts of
         * its frame, cursor must be unset manually. */
        Qt::WindowFrameSection section = windowFrameSectionAt(e->pos());
        if(section == Qt::NoSection)
            updateCursor();
    }

    return result;
}

void QnResourceWidget::hoverEnterEvent(QGraphicsSceneHoverEvent *event) {
    setOverlayVisible();
    m_mouseInWidget = true;

    base_type::hoverEnterEvent(event);
}

void QnResourceWidget::hoverMoveEvent(QGraphicsSceneHoverEvent *event) {
    if(!isOverlayVisible())
        setOverlayVisible();

    base_type::hoverMoveEvent(event);
}

void QnResourceWidget::hoverLeaveEvent(QGraphicsSceneHoverEvent *event) {
    if(!isInfoVisible())
        setOverlayVisible(false);
    m_mouseInWidget = false;

    base_type::hoverLeaveEvent(event);
}



void QnResourceWidget::optionsChangedNotify(Options changedFlags){
    if ((changedFlags & DisplayInfo) && (visibleButtons() & InfoButton))
        updateInfoVisiblity();
}

void QnResourceWidget::at_itemDataChanged(int role) {
    if (role != Qn::ItemCheckedButtonsRole)
        return;
    updateCheckedButtons();
}

void QnResourceWidget::at_iconButton_visibleChanged() {
    if(m_iconButton->isVisible()) {
        m_headerLayout->insertItem(0, m_iconButton);
    } else {
        m_headerLayout->removeItem(m_iconButton);
    }
}

void QnResourceWidget::at_infoButton_toggled(bool toggled) {
    setInfoVisible(toggled);
}

void QnResourceWidget::at_buttonBar_checkedButtonsChanged() {
    if (!item())
        return;

    item()->setData(Qn::ItemCheckedButtonsRole, static_cast<int>(checkedButtons()));
    update();
}<|MERGE_RESOLUTION|>--- conflicted
+++ resolved
@@ -132,7 +132,7 @@
 
     /* Status overlay. */
     m_statusOverlayWidget = new QnStatusOverlayWidget(this);
-    addOverlayWidget(m_statusOverlayWidget, UserVisible, true);
+    addOverlayWidget(m_statusOverlayWidget, UserVisible, true, false, StatusLayer);
 
 
     /* Initialize resource. */
@@ -243,12 +243,7 @@
     m_headerOverlayWidget->setLayout(headerOverlayLayout);
     m_headerOverlayWidget->setAcceptedMouseButtons(0);
     m_headerOverlayWidget->setOpacity(0.0);
-<<<<<<< HEAD
-    addOverlayWidget(m_headerOverlayWidget, AutoVisible, true, true, true, true);
-}
-=======
     addOverlayWidget(m_headerOverlayWidget, AutoVisible, true, true, HudLayer);
->>>>>>> 56421a8a
 
 void QnResourceWidget::createFooterOverlay() {
     /* Footer overlay. */
@@ -257,23 +252,6 @@
     addOverlayWidget(m_footerOverlayWidget, AutoVisible, true, true, true);
     m_footerOverlayWidget->setAcceptedMouseButtons(0);
     m_footerOverlayWidget->setOpacity(0.0);
-<<<<<<< HEAD
-=======
-    addOverlayWidget(m_footerOverlayWidget, AutoVisible, true, true, HudLayer);
-
-
-    /* Status overlay. */
-    m_statusOverlayWidget = new QnStatusOverlayWidget(this);
-    addOverlayWidget(m_statusOverlayWidget, UserVisible, true, false, StatusLayer);
-
-
-    /* Initialize resource. */
-    m_resource = qnResPool->getResourceByUniqueId(item->resourceUid());
-    connect(m_resource, &QnResource::nameChanged, this, &QnResourceWidget::updateTitleText);
-    setChannelLayout(qn_resourceWidget_defaultContentLayout);
-
-    m_aspectRatio = defaultAspectRatio();
->>>>>>> 56421a8a
 
     QGraphicsLinearLayout *footerOverlayLayout = new QGraphicsLinearLayout(Qt::Vertical, m_footerOverlayWidget);
     footerOverlayLayout->setContentsMargins(0.0, 0.0, 0.0, 0.0);
