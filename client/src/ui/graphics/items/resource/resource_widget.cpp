--- conflicted
+++ resolved
@@ -136,7 +136,7 @@
 
 
     /* Initialize resource. */
-    m_resource = qnResPool->getResourceByUniqId(item->resourceUid());
+    m_resource = qnResPool->getResourceByUniqueId(item->resourceUid());
     connect(m_resource, &QnResource::nameChanged, this, &QnResourceWidget::updateTitleText);
     setChannelLayout(qn_resourceWidget_defaultContentLayout);
 
@@ -253,23 +253,6 @@
     addOverlayWidget(m_footerOverlayWidget, AutoVisible, true, true, true);
     m_footerOverlayWidget->setAcceptedMouseButtons(0);
     m_footerOverlayWidget->setOpacity(0.0);
-<<<<<<< HEAD
-=======
-    addOverlayWidget(m_footerOverlayWidget, AutoVisible, true, true, true);
-
-
-    /* Status overlay. */
-    m_statusOverlayWidget = new QnStatusOverlayWidget(this);
-    addOverlayWidget(m_statusOverlayWidget, UserVisible, true);
-
-
-    /* Initialize resource. */
-    m_resource = qnResPool->getResourceByUniqueId(item->resourceUid());
-    connect(m_resource, &QnResource::nameChanged, this, &QnResourceWidget::updateTitleText);
-    setChannelLayout(qn_resourceWidget_defaultContentLayout);
-
-    m_aspectRatio = defaultAspectRatio();
->>>>>>> 5861348d
 
     QGraphicsLinearLayout *footerOverlayLayout = new QGraphicsLinearLayout(Qt::Vertical, m_footerOverlayWidget);
     footerOverlayLayout->setContentsMargins(0.0, 0.0, 0.0, 0.0);
