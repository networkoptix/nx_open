#include "resource_widget.h"

#include <cassert>
#include <cmath>

#include <QtGui/QPainter>
#include <QtGui/QGraphicsLinearLayout>

#include <utils/common/warnings.h>
#include <utils/common/scoped_painter_rollback.h>
#include <utils/common/util.h>
#include <utils/common/synctime.h>

#include <core/resource/resource_media_layout.h>
#include <core/resource/security_cam_resource.h>
#include <core/resource/layout_resource.h>
#include <core/resource_managment/resource_pool.h>

#include <ui/common/color_transformations.h>
#include <ui/animation/opacity_animator.h>
#include <ui/graphics/opengl/gl_shortcuts.h>
#include <ui/graphics/opengl/gl_context_data.h>
#include <ui/graphics/painters/loading_progress_painter.h>
#include <ui/graphics/painters/paused_painter.h>
#include <ui/graphics/instruments/motion_selection_instrument.h>
#include <ui/graphics/items/standard/graphics_label.h>
#include <ui/graphics/items/generic/image_button_widget.h>
#include <ui/graphics/items/generic/image_button_bar.h>
#include <ui/graphics/items/generic/viewport_bound_widget.h>
#include <ui/workbench/workbench_item.h>
#include <ui/workbench/workbench_layout.h>
#include <ui/workbench/workbench_access_controller.h>
#include <ui/style/globals.h>
#include <ui/style/skin.h>

namespace {

    /** Flashing text flash interval */
    static const int TEXT_FLASHING_PERIOD = 1000;

    /** Frame extension multiplier determines the width of frame extension relative
     * to frame width.
     *
     * Frame events are processed not only when hovering over the frame itself,
     * but also over its extension. */
    const qreal frameExtensionMultiplier = 1.0;

    /** Default shadow displacement, in scene coordinates. */
    const QPointF defaultShadowDisplacement = QPointF(qnGlobals->workbenchUnitSize(), qnGlobals->workbenchUnitSize()) * 0.05;

    /** Default timeout before the video is displayed as "loading", in milliseconds. */
    const qint64 defaultLoadingTimeoutMSec = MAX_FRAME_DURATION;

    /** Default period of progress circle. */
    const qint64 defaultProgressPeriodMSec = 1000;

    /** Default duration of "fade-in" effect for overlay icons. */
    const qint64 defaultOverlayFadeInDurationMSec = 500;

    /** Default size of widget header buttons, in pixels. */
    const QSizeF headerButtonSize = QSizeF(24, 24);

    /** Background color for overlay panels. */
    const QColor overlayBackgroundColor = QColor(0, 0, 0, 96);

    const QColor overlayTextColor = QColor(255, 255, 255, 160);

    const QColor selectedFrameColor = qnGlobals->selectedFrameColor();

    const QColor frameColor = qnGlobals->frameColor();

    class QnLoadingProgressPainterFactory {
    public:
        QnLoadingProgressPainter *operator()(const QGLContext *context) {
            return new QnLoadingProgressPainter(0.5, 12, 0.5, QColor(255, 255, 255, 0), QColor(255, 255, 255, 255), context);
        }
    };

    typedef QnGlContextData<QnLoadingProgressPainter, QnLoadingProgressPainterFactory> QnLoadingProgressPainterStorage;
    Q_GLOBAL_STATIC(QnLoadingProgressPainterStorage, qn_resourceWidget_loadingProgressPainterStorage);

    Q_GLOBAL_STATIC(QnGlContextData<QnPausedPainter>, qn_resourceWidget_pausedPainterStorage);

    Q_GLOBAL_STATIC(QnDefaultResourceVideoLayout, qn_resourceWidget_defaultContentLayout);

    void splitFormat(const QString &format, QString *left, QString *right) {
        int index = format.indexOf(QLatin1Char('\t'));
        if(index != -1) {
            *left = format.mid(0, index);
            *right = format.mid(index + 1);
        } else {
            *left = format;
            *right = QString();
        }
    }

    QString mergeFormat(const QString &left, const QString &right) {
        return right.isEmpty() ? left : (left + QLatin1Char('\t') + right);
    }

} // anonymous namespace


// -------------------------------------------------------------------------- //
// Logic
// -------------------------------------------------------------------------- //
QnResourceWidget::QnResourceWidget(QnWorkbenchContext *context, QnWorkbenchItem *item, QGraphicsItem *parent):
    base_type(parent),
    QnWorkbenchContextAware(context),
    m_item(item),
    m_options(DisplaySelectionOverlay | DisplayButtons),
    m_channelsLayout(NULL),
    m_aspectRatio(-1.0),
    m_enclosingAspectRatio(1.0),
    m_frameOpacity(1.0),
    m_frameWidth(-1.0),
    m_titleTextFormat(QLatin1String("%1")),
    m_infoTextFormat(QLatin1String("%1")),
    m_titleTextFormatHasPlaceholder(true),
    m_infoTextFormatHasPlaceholder(true),
    m_aboutToBeDestroyedEmitted(false)
{
    setAcceptHoverEvents(true);

    /* Set up shadow. */
    shadowItem()->setColor(qnGlobals->shadowColor());
    setShadowDisplacement(defaultShadowDisplacement);

    /* Set up frame. */
    setFrameWidth(0.0);

    /* Set up overlay widgets. */
    QFont font = this->font();
    font.setPixelSize(20);
    setFont(font);
    {
        QPalette palette = this->palette();
        palette.setColor(QPalette::WindowText, overlayTextColor);
        setPalette(palette);
    }


    /* Header overlay. */
    m_headerLeftLabel = new GraphicsLabel();
    m_headerLeftLabel->setAcceptedMouseButtons(0);
    m_headerLeftLabel->setPerformanceHint(QStaticText::AggressiveCaching);

    m_headerRightLabel = new GraphicsLabel();
    m_headerRightLabel->setAcceptedMouseButtons(0);
    m_headerRightLabel->setPerformanceHint(QStaticText::AggressiveCaching);

#if 0
    QnImageButtonWidget *togglePinButton = new QnImageButtonWidget();
    togglePinButton->setIcon(Skin::icon("", ""));
    togglePinButton->setCheckable(true);
    togglePinButton->setChecked(item->isPinned());
    togglePinButton->setPreferredSize(headerButtonSize);
    connect(togglePinButton, SIGNAL(clicked()), item, SLOT(togglePinned()));
    headerLayout->addItem(togglePinButton);
#endif

    QnImageButtonWidget *closeButton = new QnImageButtonWidget();
    closeButton->setIcon(qnSkin->icon("item/close.png"));
    closeButton->setProperty(Qn::NoBlockMotionSelection, true);
    closeButton->setToolTip(tr("Close"));
    connect(closeButton, SIGNAL(clicked()), this, SLOT(close()));
    connect(accessController()->notifier(item->layout()->resource()), SIGNAL(permissionsChanged(const QnResourcePtr &)), this, SLOT(updateButtonsVisibility()));

    QnImageButtonWidget *infoButton = new QnImageButtonWidget();
    infoButton->setIcon(qnSkin->icon("item/info.png"));
    infoButton->setCheckable(true);
    infoButton->setProperty(Qn::NoBlockMotionSelection, true);
    infoButton->setToolTip(tr("Information"));
    connect(infoButton, SIGNAL(toggled(bool)), this, SLOT(setInfoVisible(bool)));
    connect(infoButton, SIGNAL(toggled(bool)), this, SLOT(setDecorationsVisible())); //ugly hack, bind order is important
    
    QnImageButtonWidget *rotateButton = new QnImageButtonWidget();
    rotateButton->setIcon(qnSkin->icon("item/rotate.png"));
    rotateButton->setProperty(Qn::NoBlockMotionSelection, true);
    rotateButton->setToolTip(tr("Rotate"));
    connect(rotateButton, SIGNAL(pressed()), this, SIGNAL(rotationStartRequested()));
    connect(rotateButton, SIGNAL(released()), this, SIGNAL(rotationStopRequested()));

    m_buttonBar = new QnImageButtonBar();
    m_buttonBar->setUniformButtonSize(QSizeF(24.0, 24.0));
    m_buttonBar->addButton(CloseButton, closeButton);
    m_buttonBar->addButton(InfoButton, infoButton);
    m_buttonBar->addButton(RotateButton, rotateButton);

    m_iconButton = new QnImageButtonWidget();
    m_iconButton->setParent(this);
    m_iconButton->setPreferredSize(24.0, 24.0);
    m_iconButton->setVisible(false);
    connect(m_iconButton, SIGNAL(visibleChanged()), this, SLOT(at_iconButton_visibleChanged()));

    QGraphicsLinearLayout *m_headerLayout = new QGraphicsLinearLayout(Qt::Horizontal);
    m_headerLayout->setContentsMargins(0.0, 0.0, 0.0, 0.0);
    m_headerLayout->setSpacing(2.0);
    m_headerLayout->addItem(m_headerLeftLabel);
    m_headerLayout->addStretch(0x1000); /* Set large enough stretch for the buttons to be placed at the right end of the layout. */
    m_headerLayout->addItem(m_headerRightLabel);
    m_headerLayout->addItem(m_buttonBar);

    m_headerWidget = new GraphicsWidget();
    m_headerWidget->setLayout(m_headerLayout);
    m_headerWidget->setAcceptedMouseButtons(0);
    m_headerWidget->setAutoFillBackground(true);
    {
        QPalette palette = m_headerWidget->palette();
        palette.setColor(QPalette::Window, overlayBackgroundColor);
        m_headerWidget->setPalette(palette);
    }

    QGraphicsLinearLayout *headerOverlayLayout = new QGraphicsLinearLayout(Qt::Vertical);
    headerOverlayLayout->setContentsMargins(0.0, 0.0, 0.0, 0.0);
    headerOverlayLayout->addItem(m_headerWidget);
    headerOverlayLayout->addStretch(0x1000);

    m_headerOverlayWidget = new QnViewportBoundWidget(this);
    m_headerOverlayWidget->setLayout(headerOverlayLayout);
    m_headerOverlayWidget->setAcceptedMouseButtons(0);
    m_headerOverlayWidget->setOpacity(0.0);


    /* Footer overlay. */
    m_footerLeftLabel = new GraphicsLabel();
    m_footerLeftLabel->setAcceptedMouseButtons(0);

    m_footerRightLabel = new GraphicsLabel();
    m_footerRightLabel->setAcceptedMouseButtons(0);

    QGraphicsLinearLayout *footerLayout = new QGraphicsLinearLayout(Qt::Horizontal);
    footerLayout->setContentsMargins(0.0, 0.0, 0.0, 0.0);
    footerLayout->addItem(m_footerLeftLabel);
    footerLayout->addStretch(0x1000);
    footerLayout->addItem(m_footerRightLabel);

    m_footerWidget = new GraphicsWidget();
    m_footerWidget->setLayout(footerLayout);
    m_footerWidget->setAcceptedMouseButtons(0);
    m_footerWidget->setAutoFillBackground(true);
    {
        QPalette palette = m_footerWidget->palette();
        palette.setColor(QPalette::Window, overlayBackgroundColor);
        m_footerWidget->setPalette(palette);
    }
    m_footerWidget->setOpacity(0.0);

    QGraphicsLinearLayout *footerOverlayLayout = new QGraphicsLinearLayout(Qt::Vertical);
    footerOverlayLayout->setContentsMargins(0.0, 0.0, 0.0, 0.0);
    footerOverlayLayout->addStretch(0x1000);
    footerOverlayLayout->addItem(m_footerWidget);

    m_footerOverlayWidget = new QnViewportBoundWidget(this);
    m_footerOverlayWidget->setLayout(footerOverlayLayout);
    m_footerOverlayWidget->setAcceptedMouseButtons(0);
    m_footerOverlayWidget->setOpacity(0.0);


    /* Initialize resource. */
    m_resource = qnResPool->getEnabledResourceByUniqueId(item->resourceUid());
    if(!m_resource)
        m_resource = qnResPool->getResourceByUniqId(item->resourceUid());
    connect(m_resource.data(), SIGNAL(nameChanged()), this, SLOT(updateTitleText()));
    setChannelLayout(qn_resourceWidget_defaultContentLayout());


    /* Init static text. */
    m_noDataStaticText.setText(tr("NO DATA"));
    m_noDataStaticText.setPerformanceHint(QStaticText::AggressiveCaching);
    m_offlineStaticText.setText(tr("NO SIGNAL"));
    m_offlineStaticText.setPerformanceHint(QStaticText::AggressiveCaching);
    m_unauthorizedStaticText.setText(tr("Unauthorized"));
    m_unauthorizedStaticText.setPerformanceHint(QStaticText::AggressiveCaching);
    m_unauthorizedStaticText2.setText(tr("Please check authentication information in camera settings"));
    m_unauthorizedStaticText2.setPerformanceHint(QStaticText::AggressiveCaching);
    m_loadingStaticText.setText(tr("Loading..."));
    m_loadingStaticText.setPerformanceHint(QStaticText::AggressiveCaching);


    /* Run handlers. */
    updateTitleText();
    updateButtonsVisibility();
}

QnResourceWidget::~QnResourceWidget() {
    ensureAboutToBeDestroyedEmitted();
}

QnResourcePtr QnResourceWidget::resource() const {
    return m_resource;
}

void QnResourceWidget::setFrameWidth(qreal frameWidth) {
    if(qFuzzyCompare(m_frameWidth, frameWidth))
        return;

    prepareGeometryChange();

    m_frameWidth = frameWidth;
    qreal extendedFrameWidth = m_frameWidth * (1.0 + frameExtensionMultiplier);
    setWindowFrameMargins(extendedFrameWidth, extendedFrameWidth, extendedFrameWidth, extendedFrameWidth);

    invalidateShadowShape();
    if(shadowItem())
        shadowItem()->setSoftWidth(m_frameWidth);
}

void QnResourceWidget::setAspectRatio(qreal aspectRatio) {
    if(qFuzzyCompare(m_aspectRatio, aspectRatio))
        return;

    QRectF enclosingGeometry = this->enclosingGeometry();
    m_aspectRatio = aspectRatio;

    updateGeometry(); /* Discard cached size hints. */
    setGeometry(expanded(m_aspectRatio, enclosingGeometry, Qt::KeepAspectRatio));

    emit aspectRatioChanged();
}

void QnResourceWidget::setEnclosingAspectRatio(qreal enclosingAspectRatio) {
    m_enclosingAspectRatio = enclosingAspectRatio;
}

QRectF QnResourceWidget::enclosingGeometry() const {
    return expanded(m_enclosingAspectRatio, geometry(), Qt::KeepAspectRatioByExpanding);
}

void QnResourceWidget::setEnclosingGeometry(const QRectF &enclosingGeometry) {
    m_enclosingAspectRatio = enclosingGeometry.width() / enclosingGeometry.height();

    if(hasAspectRatio()) {
        setGeometry(expanded(m_aspectRatio, enclosingGeometry, Qt::KeepAspectRatio));
    } else {
        setGeometry(enclosingGeometry);
    }
}

void QnResourceWidget::setGeometry(const QRectF &geometry) {
    base_type::setGeometry(geometry);
    setTransformOriginPoint(rect().center());

    m_headerOverlayWidget->setDesiredSize(size());
    m_footerOverlayWidget->setDesiredSize(size());
}

void QnResourceWidget::updateOverlayRotation(qreal rotation) {
    while (rotation < -180)
        rotation += 360;
    while (rotation > 180)
        rotation -= 360;

    Qn::FixedItemRotation fixed;
    if (rotation >= -45 && rotation <= 45)
        fixed = Qn::Angle0;
    else if (rotation > 135 || rotation < -135)
        fixed = Qn::Angle180;
    else if (rotation > 0)
        fixed = Qn::Angle270;
    else
        fixed = Qn::Angle90;

    m_headerOverlayWidget->setDesiredRotation(fixed);
    m_footerOverlayWidget->setDesiredRotation(fixed);
}

QString QnResourceWidget::titleText() const {
    return m_headerLeftLabel->text();
}

QString QnResourceWidget::titleTextFormat() const {
    return m_titleTextFormat;
}

void QnResourceWidget::setTitleTextFormat(const QString &titleTextFormat) {
    if(m_titleTextFormat == titleTextFormat)
        return;

    m_titleTextFormat = titleTextFormat;
    m_titleTextFormatHasPlaceholder = titleTextFormat.contains(QLatin1String("%1"));

    updateTitleText();
}

void QnResourceWidget::setTitleTextInternal(const QString &titleText) {
    QString leftText, rightText;

    splitFormat(titleText, &leftText, &rightText);

    m_headerLeftLabel->setText(leftText);
    m_headerRightLabel->setText(rightText);
}

QString QnResourceWidget::calculateTitleText() const {
    return m_resource->getName();
}

void QnResourceWidget::updateTitleText() {
    setTitleTextInternal(m_titleTextFormatHasPlaceholder ? m_titleTextFormat.arg(calculateTitleText()) : m_titleTextFormat);
}

QString QnResourceWidget::infoText() {
    return mergeFormat(m_footerLeftLabel->text(), m_footerRightLabel->text());
}

QString QnResourceWidget::infoTextFormat() const {
    return m_infoTextFormat;
}

void QnResourceWidget::setInfoTextFormat(const QString &infoTextFormat) {
    if(m_infoTextFormat == infoTextFormat)
        return;

    m_infoTextFormat = infoTextFormat;
    m_infoTextFormatHasPlaceholder = infoTextFormat.contains(QLatin1String("%1"));

    updateInfoText();
}

void QnResourceWidget::setInfoTextInternal(const QString &infoText) {
    QString leftText, rightText;
    
    splitFormat(infoText, &leftText, &rightText);

    m_footerLeftLabel->setText(leftText);
    m_footerRightLabel->setText(rightText);
}

QString QnResourceWidget::calculateInfoText() const {
    return QString();
}

void QnResourceWidget::updateInfoText() {
    setInfoTextInternal(m_infoTextFormatHasPlaceholder ? m_infoTextFormat.arg(calculateInfoText()) : m_infoTextFormat);
}

QSizeF QnResourceWidget::constrainedSize(const QSizeF constraint) const {
    if(!hasAspectRatio())
        return constraint;

    return expanded(m_aspectRatio, constraint, Qt::KeepAspectRatio);
}

QSizeF QnResourceWidget::sizeHint(Qt::SizeHint which, const QSizeF &constraint) const {
    QSizeF result = base_type::sizeHint(which, constraint);

    if(!hasAspectRatio())
        return result;

    if(which == Qt::MinimumSize)
        return expanded(m_aspectRatio, result, Qt::KeepAspectRatioByExpanding);

    return result;
}

QRectF QnResourceWidget::channelRect(int channel) const {
    if (m_channelsLayout->numberOfChannels() == 1)
        return QRectF(QPointF(0.0, 0.0), size());

    QSizeF size = this->size();
    qreal w = size.width() / m_channelsLayout->width();
    qreal h = size.height() / m_channelsLayout->height();

    return QRectF(
        w * m_channelsLayout->h_position(channel),
        h * m_channelsLayout->v_position(channel),
        w,
        h
    );
}

Qn::RenderStatus QnResourceWidget::channelRenderStatus(int channel) const {
    return m_channelState[channel].renderStatus;
}

bool QnResourceWidget::isDecorationsVisible() const {
    return !qFuzzyIsNull(m_headerOverlayWidget->opacity()); /* Note that it's OK to check only header opacity here. */
}

void QnResourceWidget::setDecorationsVisible(bool visible, bool animate) {
    qreal opacity = visible ? 1.0 : 0.0;

    if(animate) {
        opacityAnimator(m_footerOverlayWidget, 1.0)->animateTo(opacity);
        opacityAnimator(m_headerOverlayWidget, 1.0)->animateTo(opacity);
    } else {
        m_footerOverlayWidget->setOpacity(opacity);
        m_headerOverlayWidget->setOpacity(opacity);
    }
}

bool QnResourceWidget::isInfoVisible() const {
    return !qFuzzyIsNull(m_footerWidget->opacity());
}

bool QnResourceWidget::isInfoButtonVisible() const {
    return calculateButtonsVisibility() & InfoButton;
}

void QnResourceWidget::setInfoVisible(bool visible, bool animate) {
    setOption(DisplayInfo, visible);

    qreal opacity = visible ? 1.0 : 0.0;

    if(animate) {
        opacityAnimator(m_footerWidget, 1.0)->animateTo(opacity);
    } else {
        m_footerWidget->setOpacity(opacity);
    }

    if(QnImageButtonWidget *infoButton = buttonBar()->button(InfoButton))
        infoButton->setChecked(visible);
}

Qt::WindowFrameSection QnResourceWidget::windowFrameSectionAt(const QPointF &pos) const {
    return Qn::toQtFrameSection(static_cast<Qn::WindowFrameSection>(static_cast<int>(windowFrameSectionsAt(QRectF(pos, QSizeF(0.0, 0.0))))));
}

Qn::WindowFrameSections QnResourceWidget::windowFrameSectionsAt(const QRectF &region) const {
    Qn::WindowFrameSections result = Qn::calculateRectangularFrameSections(windowFrameRect(), rect(), region);

    /* This widget has no side frame sections in case aspect ratio is set. */
    if(hasAspectRatio())
        result = result & ~(Qn::LeftSection | Qn::RightSection | Qn::TopSection | Qn::BottomSection);

    return result;
}

void QnResourceWidget::ensureAboutToBeDestroyedEmitted() {
    if(m_aboutToBeDestroyedEmitted)
        return;

    m_aboutToBeDestroyedEmitted = true;
    emit aboutToBeDestroyed();
}

void QnResourceWidget::setOptions(Options options) {
    if(m_options == options)
        return;

    Options changedOptions = m_options ^ options;
    m_options = options;

    if(changedOptions & DisplayButtons)
        m_headerOverlayWidget->setVisible(options & DisplayButtons);

    optionsChangedNotify(changedOptions);
    emit optionsChanged();
}

const QSize &QnResourceWidget::channelScreenSize() const {
    return m_channelScreenSize;
}

void QnResourceWidget::setChannelScreenSize(const QSize &size) {
    if(size == m_channelScreenSize)
        return;

    m_channelScreenSize = size;

    channelScreenSizeChangedNotify();
}

QnResourceWidget::Buttons QnResourceWidget::calculateButtonsVisibility() const {
    Buttons result = InfoButton | RotateButton;

    if(item() && item()->layout()) {
        Qn::Permissions requiredPermissions = Qn::WritePermission | Qn::AddRemoveItemsPermission;
        if((accessController()->permissions(item()->layout()->resource()) & requiredPermissions) == requiredPermissions)
            result |= CloseButton;
    }

    return result;
}

void QnResourceWidget::updateButtonsVisibility() {
    m_buttonBar->setVisibleButtons(calculateButtonsVisibility());
}

QnResourceWidget::Overlay QnResourceWidget::channelOverlay(int channel) const {
    return m_channelState[channel].overlay;
}

void QnResourceWidget::setChannelOverlay(int channel, Overlay overlay) {
    ChannelState &state = m_channelState[channel];
    if(state.overlay == overlay)
        return;

    state.fadeInNeeded = state.overlay == EmptyOverlay;
    state.changeTimeMSec = QDateTime::currentMSecsSinceEpoch();
    state.overlay = overlay;
}

QnResourceWidget::Overlay QnResourceWidget::calculateChannelOverlay(int channel, int resourceStatus) const {
    if (resourceStatus == QnResource::Offline) {
        return OfflineOverlay;
    } else if (resourceStatus == QnResource::Unauthorized) {
        return UnauthorizedOverlay;
    } else {
        Qn::RenderStatus renderStatus = m_channelState[channel].renderStatus;
        qint64 currentTimeMSec = QDateTime::currentMSecsSinceEpoch();

        if(renderStatus != Qn::NewFrameRendered && (renderStatus != Qn::OldFrameRendered || currentTimeMSec - m_channelState[channel].lastNewFrameTimeMSec >= defaultLoadingTimeoutMSec)) {
            return LoadingOverlay;
        } else {
            return EmptyOverlay;
        }
    }
}

QnResourceWidget::Overlay QnResourceWidget::calculateChannelOverlay(int channel) const {
    return calculateChannelOverlay(channel, m_resource->getStatus());
}

void QnResourceWidget::updateChannelOverlay(int channel) {
    setChannelOverlay(channel, calculateChannelOverlay(channel));
}

void QnResourceWidget::setChannelLayout(const QnResourceVideoLayout *channelLayout) {
    if(m_channelsLayout == channelLayout)
        return;

    m_channelsLayout = channelLayout;

    m_channelState.resize(m_channelsLayout->numberOfChannels());
    channelLayoutChangedNotify();
}

int QnResourceWidget::channelCount() const {
    return m_channelsLayout->numberOfChannels();
}


// -------------------------------------------------------------------------- //
// Painting
// -------------------------------------------------------------------------- //
void QnResourceWidget::paint(QPainter *painter, const QStyleOptionGraphicsItem * /*option*/, QWidget * /*widget*/) {
    if (painter->paintEngine() == NULL) {
        qnWarning("No OpenGL-compatible paint engine was found.");
        return;
    }

    if (painter->paintEngine()->type() != QPaintEngine::OpenGL2 && painter->paintEngine()->type() != QPaintEngine::OpenGL) {
        qnWarning("Painting with the paint engine of type '%1' is not supported", static_cast<int>(painter->paintEngine()->type()));
        return;
    }

    if(m_pausedPainter.isNull()) {
        m_pausedPainter = qn_resourceWidget_pausedPainterStorage()->get(QGLContext::currentContext());
        m_loadingProgressPainter = qn_resourceWidget_loadingProgressPainterStorage()->get(QGLContext::currentContext());
    }

    QnScopedPainterPenRollback penRollback(painter);
    QnScopedPainterBrushRollback brushRollback(painter);
    QnScopedPainterFontRollback fontRollback(painter);

    /* Update screen size of a single channel. */
    setChannelScreenSize(painter->combinedTransform().mapRect(channelRect(0)).size().toSize());

    qint64 currentTimeMSec = QDateTime::currentMSecsSinceEpoch();

    for(int i = 0; i < channelCount(); i++) {
        /* Draw content. */
        QRectF rect = channelRect(i);
        Qn::RenderStatus renderStatus = paintChannelBackground(painter, i, rect);

        /* Update channel state. */
        m_channelState[i].renderStatus = renderStatus;
        if(renderStatus == Qn::NewFrameRendered)
            m_channelState[i].lastNewFrameTimeMSec = currentTimeMSec;
        updateChannelOverlay(i);

        /* Draw overlay icon. */
        qreal overlayOpacity = 1.0;
        if(m_channelState[i].fadeInNeeded)
            overlayOpacity *= qBound(0.0, static_cast<qreal>(currentTimeMSec - m_channelState[i].changeTimeMSec) / defaultOverlayFadeInDurationMSec, 1.0);
        
        qreal opacity = painter->opacity();
        painter->setOpacity(opacity * overlayOpacity);
        paintOverlay(painter, rect, m_channelState[i].overlay);
        painter->setOpacity(opacity);

        /* Draw foreground. */
        paintChannelForeground(painter, i, rect);

        /* Draw selected / not selected overlay. */
        paintSelection(painter, rect);
    }
}

void QnResourceWidget::paintChannelForeground(QPainter *, int, const QRectF &) {
    return;
}

void QnResourceWidget::paintWindowFrame(QPainter *painter, const QStyleOptionGraphicsItem *, QWidget *) {
    if(qFuzzyIsNull(m_frameOpacity))
        return;

    QSizeF size = this->size();
    qreal w = size.width();
    qreal h = size.height();
    qreal fw = m_frameWidth;
    QColor color = isSelected() ? selectedFrameColor : frameColor;

    QnScopedPainterOpacityRollback opacityRollback(painter, painter->opacity() * m_frameOpacity);
    QnScopedPainterAntialiasingRollback antialiasingRollback(painter, true); /* Antialiasing is here for a reason. Without it border looks crappy. */
    painter->fillRect(QRectF(-fw,     -fw,     w + fw * 2,  fw), color);
    painter->fillRect(QRectF(-fw,     h,       w + fw * 2,  fw), color);
    painter->fillRect(QRectF(-fw,     0,       fw,          h),  color);
    painter->fillRect(QRectF(w,       0,       fw,          h),  color);
}

void QnResourceWidget::paintFlashingText(QPainter *painter, const QStaticText &text, qreal textSize, const QPointF &offset) {
    qreal unit = qnGlobals->workbenchUnitSize(); //channelRect(0).width();

    QFont font;
    font.setPointSizeF(textSize * unit);
    font.setStyleHint(QFont::SansSerif, QFont::ForceOutline);
    QnScopedPainterFontRollback fontRollback(painter, font);
    QnScopedPainterPenRollback penRollback(painter, QPen(QColor(255, 208, 208, 196)));

    qreal opacity = painter->opacity();
    painter->setOpacity(opacity * qAbs(std::sin(QDateTime::currentMSecsSinceEpoch() / qreal(TEXT_FLASHING_PERIOD * 2) * M_PI)));
    painter->drawStaticText(rect().center() - toPoint(text.size() / 2) + offset * unit, text);
    painter->setOpacity(opacity);
}

void QnResourceWidget::paintSelection(QPainter *painter, const QRectF &rect) {
    if(!isSelected())
        return;

    if(!(m_options & DisplaySelectionOverlay))
        return;

    painter->fillRect(rect, qnGlobals->selectionColor());
}

void QnResourceWidget::paintOverlay(QPainter *painter, const QRectF &rect, Overlay overlay) {
    if(overlay == EmptyOverlay)
        return;

    painter->fillRect(rect, QColor(0, 0, 0, 128));

    if(overlay == LoadingOverlay || overlay == PausedOverlay) {
        qint64 currentTimeMSec = QDateTime::currentMSecsSinceEpoch();
        qreal unit = qnGlobals->workbenchUnitSize();

        painter->beginNativePainting();
        glEnable(GL_BLEND);
        glBlendFunc(GL_SRC_ALPHA, GL_ONE_MINUS_SRC_ALPHA);

        QRectF overlayRect(
            rect.center() - QPointF(unit / 10, unit / 10),
            QSizeF(unit / 5, unit / 5)
        );

        glPushMatrix();
        glTranslatef(overlayRect.center().x(), overlayRect.center().y(), 1.0);
        glScalef(overlayRect.width() / 2, overlayRect.height() / 2, 1.0);
        if(overlay == LoadingOverlay) {
            m_loadingProgressPainter->paint(
                static_cast<qreal>(currentTimeMSec % defaultProgressPeriodMSec) / defaultProgressPeriodMSec,
                painter->opacity()
            );
        } else if(overlay == PausedOverlay) {
            m_pausedPainter->paint(0.5 * painter->opacity());
        }
        glPopMatrix();

        glDisable(GL_BLEND);
        painter->endNativePainting();

        if(overlay == LoadingOverlay)
            paintFlashingText(painter, m_loadingStaticText, 0.05, QPointF(0.0, 0.15));
    }

    if (overlay == NoDataOverlay) {
        paintFlashingText(painter, m_noDataStaticText, 0.1);
    } else if (overlay == OfflineOverlay) {
        paintFlashingText(painter, m_offlineStaticText, 0.1);
    } else if (overlay == UnauthorizedOverlay) {
        paintFlashingText(painter, m_unauthorizedStaticText, 0.1);
        paintFlashingText(painter, m_unauthorizedStaticText2, 0.025, QPointF(0.0, 0.1));
    }

}


// -------------------------------------------------------------------------- //
// Handlers
// -------------------------------------------------------------------------- //
bool QnResourceWidget::windowFrameEvent(QEvent *event) {
    bool result = base_type::windowFrameEvent(event);

    if(event->type() == QEvent::GraphicsSceneHoverMove) {
        QGraphicsSceneHoverEvent *e = static_cast<QGraphicsSceneHoverEvent *>(event);

        /* Qt does not unset a cursor unless mouse pointer leaves widget's frame.
         *
         * As this widget may not have a frame section associated with some parts of
         * its frame, cursor must be unset manually. */
        Qt::WindowFrameSection section = windowFrameSectionAt(e->pos());
        if(section == Qt::NoSection)
            unsetCursor();
    }

    return result;
}

void QnResourceWidget::hoverEnterEvent(QGraphicsSceneHoverEvent *event) {
    setDecorationsVisible(true);

    base_type::hoverEnterEvent(event);
}

void QnResourceWidget::hoverMoveEvent(QGraphicsSceneHoverEvent *event) {
    if(!isDecorationsVisible())
        setDecorationsVisible();

    base_type::hoverMoveEvent(event);
}

void QnResourceWidget::hoverLeaveEvent(QGraphicsSceneHoverEvent *event) {
    if(!isInfoVisible())
        setDecorationsVisible(false);

    base_type::hoverLeaveEvent(event);
}

<<<<<<< HEAD
void QnResourceWidget::optionsChangedNotify(Options changedFlags){
    if((changedFlags & DisplayInfo) && (isInfoButtonVisible())) {
        setInfoVisible(options() & DisplayInfo);
        setDecorationsVisible(options() & DisplayInfo);
    }
}

=======
void QnResourceWidget::at_iconButton_visibleChanged() {
    if(m_iconButton->isVisible()) {
        m_headerLayout->insertItem(0, m_iconButton);
    } else {
        m_headerLayout->removeItem(m_iconButton);
    }
}
>>>>>>> fe7b49ff
<|MERGE_RESOLUTION|>--- conflicted
+++ resolved
@@ -828,15 +828,12 @@
     base_type::hoverLeaveEvent(event);
 }
 
-<<<<<<< HEAD
 void QnResourceWidget::optionsChangedNotify(Options changedFlags){
     if((changedFlags & DisplayInfo) && (isInfoButtonVisible())) {
         setInfoVisible(options() & DisplayInfo);
         setDecorationsVisible(options() & DisplayInfo);
     }
 }
-
-=======
 void QnResourceWidget::at_iconButton_visibleChanged() {
     if(m_iconButton->isVisible()) {
         m_headerLayout->insertItem(0, m_iconButton);
@@ -844,4 +841,3 @@
         m_headerLayout->removeItem(m_iconButton);
     }
 }
->>>>>>> fe7b49ff
