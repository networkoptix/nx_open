--- conflicted
+++ resolved
@@ -19,12 +19,9 @@
 #include <utils/common/connective.h>
 #include <utils/common/delayed.h>
 #include <utils/common/scoped_painter_rollback.h>
-<<<<<<< HEAD
+#include <common/common_module.h>
+#include <core/resource_management/resource_pool.h>
 #include <utils/license_usage_helper.h>
-=======
-#include <core/resource_management/resource_pool.h>
-#include <common/common_module.h>
->>>>>>> 2a60750b
 
 namespace
 {
@@ -312,11 +309,7 @@
     if (!m_camera)
         return;
 
-<<<<<<< HEAD
-    auto server = m_camera->getParentServer();
-=======
     auto server = qnResPool->getResourceById<QnMediaServerResource>(qnCommon->remoteGUID());
->>>>>>> 2a60750b
     if (!server || server->getStatus() != Qn::Online)
         return;
 
@@ -366,11 +359,7 @@
     if (!m_camera)
         return;
 
-<<<<<<< HEAD
-    auto server = m_camera->getParentServer();
-=======
     auto server = qnResPool->getResourceById<QnMediaServerResource>(qnCommon->remoteGUID());
->>>>>>> 2a60750b
     if (!server || server->getStatus() != Qn::Online)
         return;
 
