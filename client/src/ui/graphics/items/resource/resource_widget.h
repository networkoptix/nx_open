--- conflicted
+++ resolved
@@ -325,14 +325,9 @@
     virtual QCursor calculateCursor() const;
     Q_SLOT void updateCursor();
 
-<<<<<<< HEAD
     /** Create custom widget overlays. */
     virtual void createCustomOverlays();
 
-    void updateInfoVisiblity(bool animate = true);
-
-=======
->>>>>>> dea7085f
     QnImageButtonBar *buttonBar() const {
         return m_buttonBar;
     }
@@ -425,15 +420,8 @@
     QnImageButtonBar *m_buttonBar;
     QnImageButtonWidget *m_iconButton;
 
-<<<<<<< HEAD
-    QnViewportBoundWidget *m_footerOverlayWidget;
-    GraphicsWidget *m_footerWidget;
-    GraphicsLabel *m_footerLeftLabel;
-    GraphicsLabel *m_footerRightLabel;
+
     QnProxyLabel *m_footerBookmarkDescriptionLabel;
-=======
-
->>>>>>> dea7085f
 
     QnStatusOverlayWidget *m_statusOverlayWidget;
 
