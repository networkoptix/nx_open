#include "shadow_item.h"

<<<<<<< HEAD
=======
#include <utils/common/scoped_painter_rollback.h>

>>>>>>> b5771aa0
#include <ui/graphics/opengl/gl_shortcuts.h>
#include <ui/common/geometry.h>
#include <ui/workaround/gl_native_painting.h>

QnShadowItem::QnShadowItem(QGraphicsItem *parent):
    base_type(parent),
    m_color(QColor(0, 0, 0, 128)),
    m_shapeProvider(NULL),
    m_shapeValid(false),
    m_parametersValid(false)
{
    setAcceptedMouseButtons(0);
    
    /* Don't disable this item here. When disabled, it starts accepting wheel events 
     * (and probably other events too). Looks like a Qt bug. */
}

QnShadowItem::~QnShadowItem() {
    setShapeProvider(NULL);
}

QnShadowShapeProvider *QnShadowItem::shapeProvider() const {
    return m_shapeProvider;
}

void QnShadowItem::setShapeProvider(QnShadowShapeProvider *provider) {
    if(m_shapeProvider == provider)
        return;

    if(m_shapeProvider)
        m_shapeProvider->m_item = NULL;

    m_shapeProvider = provider;

    if(m_shapeProvider) {
        if(m_shapeProvider->m_item)
            m_shapeProvider->m_item->setShapeProvider(NULL);
        m_shapeProvider->m_item = this;
    }

    invalidateShadowShape();
}

const QColor &QnShadowItem::color() const {
    return m_color;
}

void QnShadowItem::setColor(const QColor &color) {
    m_color = color;
}

void QnShadowItem::invalidateShadowShape() {
    m_shapeValid = false;
    m_parametersValid = false;
}

void QnShadowItem::ensureShadowShape() const {
    if(m_shapeValid)
        return;

    if(m_shapeProvider) {
        m_shadowShape = m_shapeProvider->calculateShadowShape();
    } else {
        m_shadowShape = QPolygonF();
    }
    
    m_shapeValid = true;
}

void QnShadowItem::ensureShadowParameters() const {
    if(m_parametersValid)
        return;

    ensureShadowShape();

    m_painterPath = QPainterPath();
    m_painterPath.addPolygon(m_shadowShape);
    m_boundingRect = m_shadowShape.boundingRect();
    m_parametersValid = true;
}

QRectF QnShadowItem::boundingRect() const {
    ensureShadowParameters();

    return m_boundingRect;
}

QPainterPath QnShadowItem::shape() const {
    ensureShadowParameters();

    return m_painterPath;
}

<<<<<<< HEAD
namespace {
  /*  void drawSoftBand(const QPointF &v, const QPointF &dt, const QPointF &dw, const QColor &normal, const QColor &transparent) {
        glBegin(GL_QUADS);
        glColor(transparent);
        glVertex(v + dt);
        glVertex(v + dt + dw);
        glColor(normal);
        glVertex(v + dw);
        glVertex(v);
        glEnd();
    }

    void drawSoftCorner(const QPointF &v, const QPointF &dx, const QPointF &dy, const QColor &normal, const QColor &transparent) {
        glBegin(GL_TRIANGLE_FAN);
        glColor(normal);
        glVertex(v);
        glColor(transparent);
        glVertex(v + dx);
        glVertex(v + (dx + dy) * 0.7);
        glVertex(v + dy);
        glEnd();
    }*/
}

=======
>>>>>>> b5771aa0
void QnShadowItem::paint(QPainter *painter, const QStyleOptionGraphicsItem *, QWidget *) {
    ensureShadowShape();

#if 0
    QN_SCOPED_PAINTER_BRUSH_ROLLBACK(painter, m_color);
    QN_SCOPED_PAINTER_PEN_ROLLBACK(painter, Qt::NoPen);
    painter->drawPolygon(m_shadowShape);
#else
    /* This code actually works faster. 
     * On a scene with 64 simple items I get 20-30% FPS increase. */

    /* Color for drawing the shadow. */
    QColor color = m_color;
    color.setAlpha(color.alpha() * effectiveOpacity());

<<<<<<< HEAD
    /* Color for drawing the soft corners. */
    //QColor transparent = toTransparent(color);
    
    painter->beginNativePainting();

=======
    QnGlNativePainting::begin(painter);
>>>>>>> b5771aa0
    //glPushAttrib(GL_CURRENT_BIT | GL_COLOR_BUFFER_BIT); /* Push current color and blending-related options. */
    glEnable(GL_BLEND); 
    glBlendFunc(GL_SRC_ALPHA, GL_ONE_MINUS_SRC_ALPHA); 
    //glColor(color);
//    glColor4f(1.0, 0.0, 0.0, 0.5);

    /* Draw shadowed rect. */

    int size = m_shadowShape.size();
    QVector<GLfloat> glverts;
    for (int i = 0; i < size; i++) {
        QPointF point = m_shadowShape[i];
        glverts << point.x() << point.y();
    }

//    glVertexPointer(2, GL_FLOAT, 0, glverts.constData());
//    glEnableClientState(GL_VERTEX_ARRAY);

//    glEnableVertexAttribArray( attribPosition);
//    glVertexAttribPointer( attribPosition, 3, GL_FLOAT, GL_TRUE, 0, glverts);

    glDrawArrays(GL_TRIANGLE_FAN, 0, size);
//    glDisableClientState(GL_VERTEX_ARRAY);
    glDisable(GL_BLEND);

/*
    glBegin(GL_TRIANGLE_FAN);
    glColor(color);
    glVertices(m_shadowShape);
    glEnd();
<<<<<<< HEAD
    */
    /* Draw soft band. */
    // TODO
    /*
    if(!qFuzzyIsNull(m_softWidth)) {
        QPointF dx(m_softWidth, 0), dy(0, m_softWidth);
        QPointF w(m_rect.width(), 0), h(0, m_rect.height());

        drawSoftBand(m_rect.topLeft(),       -dy,   w, m_color, transparent);
        drawSoftBand(m_rect.topRight(),       dx,   h, m_color, transparent);
        drawSoftBand(m_rect.bottomRight(),    dy,  -w, m_color, transparent);
        drawSoftBand(m_rect.bottomLeft(),    -dx,  -h, m_color, transparent);

        drawSoftCorner(m_rect.topLeft(),     -dx, -dy, m_color, transparent);
        drawSoftCorner(m_rect.topRight(),     dx, -dy, m_color, transparent);
        drawSoftCorner(m_rect.bottomRight(),  dx,  dy, m_color, transparent);
        drawSoftCorner(m_rect.bottomLeft(),  -dx,  dy, m_color, transparent);
    }*/

   
=======

    glDisable(GL_BLEND); 
>>>>>>> b5771aa0
    //glPopAttrib();
    QnGlNativePainting::end(painter);
#endif
}<|MERGE_RESOLUTION|>--- conflicted
+++ resolved
@@ -1,10 +1,7 @@
 #include "shadow_item.h"
 
-<<<<<<< HEAD
-=======
 #include <utils/common/scoped_painter_rollback.h>
 
->>>>>>> b5771aa0
 #include <ui/graphics/opengl/gl_shortcuts.h>
 #include <ui/common/geometry.h>
 #include <ui/workaround/gl_native_painting.h>
@@ -70,7 +67,6 @@
     } else {
         m_shadowShape = QPolygonF();
     }
-    
     m_shapeValid = true;
 }
 
@@ -98,33 +94,6 @@
     return m_painterPath;
 }
 
-<<<<<<< HEAD
-namespace {
-  /*  void drawSoftBand(const QPointF &v, const QPointF &dt, const QPointF &dw, const QColor &normal, const QColor &transparent) {
-        glBegin(GL_QUADS);
-        glColor(transparent);
-        glVertex(v + dt);
-        glVertex(v + dt + dw);
-        glColor(normal);
-        glVertex(v + dw);
-        glVertex(v);
-        glEnd();
-    }
-
-    void drawSoftCorner(const QPointF &v, const QPointF &dx, const QPointF &dy, const QColor &normal, const QColor &transparent) {
-        glBegin(GL_TRIANGLE_FAN);
-        glColor(normal);
-        glVertex(v);
-        glColor(transparent);
-        glVertex(v + dx);
-        glVertex(v + (dx + dy) * 0.7);
-        glVertex(v + dy);
-        glEnd();
-    }*/
-}
-
-=======
->>>>>>> b5771aa0
 void QnShadowItem::paint(QPainter *painter, const QStyleOptionGraphicsItem *, QWidget *) {
     ensureShadowShape();
 
@@ -140,70 +109,18 @@
     QColor color = m_color;
     color.setAlpha(color.alpha() * effectiveOpacity());
 
-<<<<<<< HEAD
-    /* Color for drawing the soft corners. */
-    //QColor transparent = toTransparent(color);
-    
-    painter->beginNativePainting();
-
-=======
     QnGlNativePainting::begin(painter);
->>>>>>> b5771aa0
     //glPushAttrib(GL_CURRENT_BIT | GL_COLOR_BUFFER_BIT); /* Push current color and blending-related options. */
     glEnable(GL_BLEND); 
     glBlendFunc(GL_SRC_ALPHA, GL_ONE_MINUS_SRC_ALPHA); 
-    //glColor(color);
-//    glColor4f(1.0, 0.0, 0.0, 0.5);
 
     /* Draw shadowed rect. */
-
-    int size = m_shadowShape.size();
-    QVector<GLfloat> glverts;
-    for (int i = 0; i < size; i++) {
-        QPointF point = m_shadowShape[i];
-        glverts << point.x() << point.y();
-    }
-
-//    glVertexPointer(2, GL_FLOAT, 0, glverts.constData());
-//    glEnableClientState(GL_VERTEX_ARRAY);
-
-//    glEnableVertexAttribArray( attribPosition);
-//    glVertexAttribPointer( attribPosition, 3, GL_FLOAT, GL_TRUE, 0, glverts);
-
-    glDrawArrays(GL_TRIANGLE_FAN, 0, size);
-//    glDisableClientState(GL_VERTEX_ARRAY);
-    glDisable(GL_BLEND);
-
-/*
-    glBegin(GL_TRIANGLE_FAN);
+   /* glBegin(GL_TRIANGLE_FAN);
     glColor(color);
     glVertices(m_shadowShape);
-    glEnd();
-<<<<<<< HEAD
-    */
-    /* Draw soft band. */
-    // TODO
-    /*
-    if(!qFuzzyIsNull(m_softWidth)) {
-        QPointF dx(m_softWidth, 0), dy(0, m_softWidth);
-        QPointF w(m_rect.width(), 0), h(0, m_rect.height());
-
-        drawSoftBand(m_rect.topLeft(),       -dy,   w, m_color, transparent);
-        drawSoftBand(m_rect.topRight(),       dx,   h, m_color, transparent);
-        drawSoftBand(m_rect.bottomRight(),    dy,  -w, m_color, transparent);
-        drawSoftBand(m_rect.bottomLeft(),    -dx,  -h, m_color, transparent);
-
-        drawSoftCorner(m_rect.topLeft(),     -dx, -dy, m_color, transparent);
-        drawSoftCorner(m_rect.topRight(),     dx, -dy, m_color, transparent);
-        drawSoftCorner(m_rect.bottomRight(),  dx,  dy, m_color, transparent);
-        drawSoftCorner(m_rect.bottomLeft(),  -dx,  dy, m_color, transparent);
-    }*/
-
-   
-=======
+    glEnd();*/
 
     glDisable(GL_BLEND); 
->>>>>>> b5771aa0
     //glPopAttrib();
     QnGlNativePainting::end(painter);
 #endif
