--- conflicted
+++ resolved
@@ -289,11 +289,7 @@
             Qn::OpenInNewLayoutAction,
             QnActionParameters(resource).withArgument(Qn::ItemTimeRole, params.eventTimestamp/1000)
         );
-<<<<<<< HEAD
-        loadThumbnailForItem(item, resource, params.eventTimestamp);
-=======
-        loadThumbnailForItem(item, resource.dynamicCast<QnVirtualCameraResource>(), params.getEventTimestamp());
->>>>>>> d43546f8
+        loadThumbnailForItem(item, resource.dynamicCast<QnVirtualCameraResource>(), params.eventTimestamp);
         break;
     }
     case QnBusiness::CameraInputEvent: {
