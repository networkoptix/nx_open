--- conflicted
+++ resolved
@@ -420,20 +420,10 @@
     return NULL;
 }
 
-<<<<<<< HEAD
-QnNotificationWidget* QnNotificationsCollectionWidget::findItem(const QnId& businessRuleId, const QnResourcePtr &resource) {
-    QList<QnNotificationWidget*> items = m_itemsByBusinessRuleId.values(businessRuleId);
-    foreach (QnNotificationWidget* item, items) {
-        if (resource != item->property(itemResourcePropertyName).value<QnResourcePtr>())
-            continue;
-        return item;
-    }
-=======
-QnNotificationWidget* QnNotificationsCollectionWidget::findItem(int businessRuleId, const QnResourcePtr &resource, bool useResource) {
+QnNotificationWidget* QnNotificationsCollectionWidget::findItem(const QnId& businessRuleId, const QnResourcePtr &resource, bool useResource) {
     foreach (QnNotificationWidget *item, m_itemsByBusinessRuleId.values(businessRuleId))
         if (!useResource || resource == item->property(itemResourcePropertyName).value<QnResourcePtr>())
             return item;
->>>>>>> eda71c08
     return NULL;
 }
 
