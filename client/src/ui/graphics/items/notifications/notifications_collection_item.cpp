--- conflicted
+++ resolved
@@ -69,11 +69,7 @@
 
     QGraphicsLinearLayout* layout = new QGraphicsLinearLayout(Qt::Vertical);
     layout->setContentsMargins(1.0, 1.0, 1.0, 1.0);
-<<<<<<< HEAD
-    layout->setSpacing(1.0);
-=======
     layout->setSpacing(0.0);
->>>>>>> 2308ec79
     layout->addItem(m_headerWidget);
 
     m_list = new QnNotificationListWidget(this);
