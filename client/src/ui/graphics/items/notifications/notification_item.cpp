--- conflicted
+++ resolved
@@ -16,13 +16,9 @@
 namespace {
     const char *actionIndexPropertyName = "_qn_actionIndex";
 
-<<<<<<< HEAD
     const qreal margin = 4.0;
     const qreal colorSignSize = 16.0; // TODO: #Elric real color size is 12px (calculated froim screenshot)
     const qreal buttonSize = 16.0;
-=======
-    const qreal margin = 4;
->>>>>>> f36a4a07
 } // anonymous namespace
 
 /********** QnNotificationToolTipWidget *********************/
