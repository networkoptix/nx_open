--- conflicted
+++ resolved
@@ -119,13 +119,8 @@
     QnNotificationListWidget *m_list;
     GraphicsWidget* m_headerWidget;
 
-<<<<<<< HEAD
-    QMultiHash<QnSystemHealth::MessageType, QnNotificationItem*> m_itemsByMessageType;
+    QMultiHash<QnSystemHealth::MessageType, QnNotificationWidget*> m_itemsByMessageType;
     QPointer<QnBlinkingImageButtonWidget> m_blinker;
-=======
-    QMultiHash<QnSystemHealth::MessageType, QnNotificationWidget*> m_itemsByMessageType;
-    QWeakPointer<QnBlinkingImageButtonWidget> m_blinker;
->>>>>>> f4136f6e
 };
 
 #endif // NOTIFICATIONS_COLLECTION_WIDGET_H