--- conflicted
+++ resolved
@@ -142,7 +142,6 @@
 
     qreal radius = qMin(rect.width(), rect.height()) / 1.4142;
 
-<<<<<<< HEAD
 #ifdef QN_BACKGROUND_PAINTER_NO_OPENGL
     {
         QRadialGradient radialGrad(center1, radius);
@@ -158,15 +157,19 @@
         painter->fillRect(rect, radialGrad);
     }
 #else
+    if(!m_gradientPainter)
+        m_gradientPainter.reset(new QnRadialGradientPainter(32, QColor(255, 255, 255, 255), QColor(255, 255, 255, 0), QGLContext::currentContext()));
+
+    if(m_gradientPainter->isAvailable()) {
 
     QnGlNativePainting::begin(QGLContext::currentContext(),painter);
-    {
-        if(!m_gradientPainter)
-            m_gradientPainter.reset(new QnRadialGradientPainter(32, QColor(255, 255, 255, 255), QColor(255, 255, 255, 0), QGLContext::currentContext()));
-
-        //glPushAttrib(GL_CURRENT_BIT | GL_COLOR_BUFFER_BIT); /* Push current color and blending-related options. */
-        glEnable(GL_BLEND);
-        glBlendFunc(GL_SRC_ALPHA, GL_ONE_MINUS_SRC_ALPHA);
+        {
+            if(!m_gradientPainter)
+                m_gradientPainter.reset(new QnRadialGradientPainter(32, QColor(255, 255, 255, 255), QColor(255, 255, 255, 0), QGLContext::currentContext()));
+
+            //glPushAttrib(GL_CURRENT_BIT | GL_COLOR_BUFFER_BIT); /* Push current color and blending-related options. */
+            glEnable(GL_BLEND);
+            glBlendFunc(GL_SRC_ALPHA, GL_ONE_MINUS_SRC_ALPHA);
         
         QMatrix4x4 m = QnOpenGLRendererManager::instance(QGLContext::currentContext()).getModelViewMatrix();
 
@@ -179,7 +182,7 @@
         QnOpenGLRendererManager::instance(QGLContext::currentContext()).getModelViewMatrix().scale(radius, radius);
         //qDebug()<<"model_view 3 scale"<<radius<<QnOpenGLRendererManager::instance(QGLContext::currentContext()).getModelViewMatrix();
         //glScale(radius, radius);
-        m_gradientPainter->paint(color);
+            m_gradientPainter->paint(color);
         //glPopMatrix();
         QnOpenGLRendererManager::instance(QGLContext::currentContext()).getModelViewMatrix() = m;
 
@@ -189,38 +192,10 @@
         //glTranslate(center2);
         QnOpenGLRendererManager::instance(QGLContext::currentContext()).getModelViewMatrix().scale(radius, radius);
         //glScale(radius, radius);
-        m_gradientPainter->paint(color);
+            m_gradientPainter->paint(color);
 
         QnOpenGLRendererManager::instance(QGLContext::currentContext()).getModelViewMatrix() = m;
         //glPopMatrix();
-
-        glDisable(GL_BLEND);
-        //glPopAttrib();
-=======
-    if(!m_gradientPainter)
-        m_gradientPainter.reset(new QnRadialGradientPainter(32, QColor(255, 255, 255, 255), QColor(255, 255, 255, 0), QGLContext::currentContext()));
-
-    if(m_gradientPainter->isAvailable()) {
-        QnGlNativePainting::begin(painter);
-        {
-            if(!m_gradientPainter)
-                m_gradientPainter.reset(new QnRadialGradientPainter(32, QColor(255, 255, 255, 255), QColor(255, 255, 255, 0), QGLContext::currentContext()));
-
-            //glPushAttrib(GL_CURRENT_BIT | GL_COLOR_BUFFER_BIT); /* Push current color and blending-related options. */
-            glEnable(GL_BLEND);
-            glBlendFunc(GL_SRC_ALPHA, GL_ONE_MINUS_SRC_ALPHA);
-
-            glPushMatrix();
-            glTranslate(center1);
-            glScale(radius, radius);
-            m_gradientPainter->paint(color);
-            glPopMatrix();
-
-            glPushMatrix();
-            glTranslate(center2);
-            glScale(radius, radius);
-            m_gradientPainter->paint(color);
-            glPopMatrix();
 
             glDisable(GL_BLEND);
             //glPopAttrib();
@@ -239,6 +214,6 @@
             gradient.setColorAt(1, QColor(0, 0, 0, 0));
             painter->fillRect(rect, gradient);
         }
->>>>>>> 9b11429e
-    }
-}+    }
+}
+#endif