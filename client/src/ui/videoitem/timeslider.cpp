--- conflicted
+++ resolved
@@ -933,11 +933,7 @@
 
 void TimeSlider::onSliderValueChanged(int value)
 {
-<<<<<<< HEAD
-    if (!m_isUserInput /*&& !isMoving()*/) {
-=======
     if (!m_isUserInput) {
->>>>>>> 1fd60df9
         m_isUserInput = true;
         setCurrentValue(fromSlider(value));
         m_isUserInput = false;
