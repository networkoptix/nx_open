--- conflicted
+++ resolved
@@ -436,20 +436,6 @@
     emit actualCameraChanged(m_camera);
 }
 
-<<<<<<< HEAD
-void NavigationItem::setLiveMode(bool value)
-{
-    if (m_camera && value == m_camera->getCamCamDisplay()->isRealTimeSource())
-        return;
-
-    m_timeSlider->setCurrentValue(value ? DATETIME_NOW : m_timeSlider->minimumValue());
-=======
-void NavigationItem::setSyncMode(bool value)
-{
-    // ###
->>>>>>> 44d0ed4e
-}
-
 void NavigationItem::onLiveModeChanged(bool value)
 {
     m_timeSlider->setLiveMode(value);
@@ -1033,7 +1019,24 @@
     setPlaying(!m_playing);
 }
 
-<<<<<<< HEAD
+void NavigationItem::at_liveButton_clicked(bool checked)
+{
+    if (m_camera && checked == m_camera->getCamCamDisplay()->isRealTimeSource()) {
+        qnWarning("Camera live state and live button state are not in sync, investigate.");
+        return;
+    }
+
+    if(!checked) {
+        m_liveButton->toggle(); /* Don't allow jumps back from live. */
+        return;
+    }
+
+    m_timeSlider->setLiveMode(true);
+    m_timeSlider->setCurrentValue(m_timeSlider->maximumValue());
+    smartSeek(DATETIME_NOW);
+    //m_timeSlider->setCurrentValue(checked ? DATETIME_NOW : m_timeSlider->minimumValue());
+}
+
 void NavigationItem::onSyncButtonToggled(bool value)
 {
     QnAbstractArchiveReader *reader = static_cast<QnAbstractArchiveReader*>(m_camera->getStreamreader());
@@ -1045,22 +1048,4 @@
     reader->jumpTo(currentTime, 0);
     reader->setSpeed(1.0);
     m_speedSlider->resetSpeed();
-=======
-void NavigationItem::at_liveButton_clicked(bool checked)
-{
-    if (m_camera && checked == m_camera->getCamCamDisplay()->isRealTimeSource()) {
-        qnWarning("Camera live state and live button state are not in sync, investigate.");
-        return;
-    }
-
-    if(!checked) {
-        m_liveButton->toggle(); /* Don't allow jumps back from live. */
-        return;
-    }
-
-    m_timeSlider->setLiveMode(true);
-    m_timeSlider->setCurrentValue(m_timeSlider->maximumValue());
-    smartSeek(DATETIME_NOW);
-    //m_timeSlider->setCurrentValue(checked ? DATETIME_NOW : m_timeSlider->minimumValue());
->>>>>>> 44d0ed4e
 }