#include "navigationitem.h"

#include <QtCore/QEvent>

#include <QtGui/QAction>
#include <QtGui/QGraphicsLinearLayout>

#include <core/resourcemanagment/resource_pool.h>
#include <core/resource/video_server.h>
#include <plugins/resources/archive/abstract_archive_stream_reader.h>
#include <utils/common/util.h>
#include <utils/common/warnings.h>

#include "camera/camera.h"

#include "ui/skin/skin.h"
#include "ui/videoitem/video_wnd_item.h"
#include "ui/widgets/imagebutton.h"
#include "ui/widgets/speedslider.h"
#include "ui/widgets/volumeslider.h"
#include "ui/widgets/tooltipitem.h"

#include "ui/widgets2/graphicslabel.h"

#include "timeslider.h"

static const int SLIDER_NOW_AREA_WIDTH = 30;
static const int TIME_PERIOD_UPDATE_INTERVAL = 1000 * 10;

class SliderToolTipItem : public StyledToolTipItem
{
public:
    SliderToolTipItem(AbstractGraphicsSlider *slider, QGraphicsItem *parent = 0)
        : StyledToolTipItem(parent), m_slider(slider)
    {
        setAcceptHoverEvents(true);
        setOpacity(0.75);
    }
#if 0
protected:
    void mousePressEvent(QGraphicsSceneMouseEvent *event)
    {
        m_pos = mapToScene(event->pos());
    }

    void mouseMoveEvent(QGraphicsSceneMouseEvent *event)
    {
        QPointF pos = mapToScene(event->pos());
        qreal shift = qreal(m_slider->maximum() - m_slider->minimum()) / m_slider->rect().width() * (pos - m_pos).x();
        m_slider->setValue(m_slider->value() + shift);
        m_pos = pos;
    }
#endif
private:
    AbstractGraphicsSlider *const m_slider;
    QPointF m_pos;
};


class TimeSliderToolTipItem : public StyledToolTipItem
{
public:
    TimeSliderToolTipItem(TimeSlider *slider, QGraphicsItem *parent = 0)
        : StyledToolTipItem(parent), m_slider(slider)
    {
        setAcceptHoverEvents(true);
        setOpacity(0.75);
    }

protected:
    void mousePressEvent(QGraphicsSceneMouseEvent *event)
    {
        m_pos = mapToScene(event->pos());
        m_slider->setMoving(true);
    }

    void mouseMoveEvent(QGraphicsSceneMouseEvent *event)
    {
        QPointF pos = mapToScene(event->pos());
        qint64 shift = qreal(m_slider->sliderRange()) / m_slider->rect().width() * (pos - m_pos).x();
        m_slider->setCurrentValue(m_slider->currentValue() + shift);
        m_pos = pos;
    }

    void mouseReleaseEvent(QGraphicsSceneMouseEvent *event)
    {
        Q_UNUSED(event)
        m_slider->setMoving(false);
    }

private:
    TimeSlider *const m_slider;
    QPointF m_pos;
};


NavigationItem::NavigationItem(QGraphicsItem *parent)
    : QGraphicsWidget(parent),
    m_camera(0), m_forcedCamera(0), m_currentTime(0),
    m_playing(false),
    restoreInfoTextData(0)
{
    setFlag(QGraphicsItem::ItemIsMovable, false);
    setFlag(QGraphicsItem::ItemIsSelectable, false);
    setFlag(QGraphicsItem::ItemIsFocusable, false);

    setCursor(Qt::ArrowCursor);

    setAutoFillBackground(true);

    {
        QPalette pal = palette();
        pal.setColor(QPalette::Window, Qt::black);
        setPalette(pal);
    }


    connect(QnTimePeriodReaderHelper::instance(), SIGNAL(ready(const QnTimePeriodList&, int)), this, SLOT(onTimePeriodLoaded(const QnTimePeriodList&, int)));
    connect(QnTimePeriodReaderHelper::instance(), SIGNAL(failed(int, int)), this, SLOT(onTimePeriodLoadFailed(int, int)));

    m_backwardButton = new ImageButton(this);
    m_backwardButton->addPixmap(Skin::pixmap(QLatin1String("rewind_backward_grey.png")), ImageButton::Active, ImageButton::Background);
    m_backwardButton->addPixmap(Skin::pixmap(QLatin1String("rewind_backward_blue.png")), ImageButton::Active, ImageButton::Hovered);
    m_backwardButton->setPreferredSize(32, 18);
    m_backwardButton->setMaximumSize(m_backwardButton->preferredSize());

    m_stepBackwardButton = new ImageButton(this);
    m_stepBackwardButton->addPixmap(Skin::pixmap(QLatin1String("step_backward_grey.png")), ImageButton::Active, ImageButton::Background);
    m_stepBackwardButton->addPixmap(Skin::pixmap(QLatin1String("step_backward_blue.png")), ImageButton::Active, ImageButton::Hovered);
    m_stepBackwardButton->setPreferredSize(32, 18);
    m_stepBackwardButton->setMaximumSize(m_stepBackwardButton->preferredSize());

    m_playButton = new ImageButton(this);
    m_playButton->addPixmap(Skin::pixmap(QLatin1String("play_grey.png")), ImageButton::Active, ImageButton::Background);
    m_playButton->addPixmap(Skin::pixmap(QLatin1String("play_blue.png")), ImageButton::Active, ImageButton::Hovered);
    m_playButton->setPreferredSize(32, 30);
    m_playButton->setMaximumSize(m_playButton->preferredSize());

    m_stepForwardButton = new ImageButton(this);
    m_stepForwardButton->addPixmap(Skin::pixmap(QLatin1String("step_forward_grey.png")), ImageButton::Active, ImageButton::Background);
    m_stepForwardButton->addPixmap(Skin::pixmap(QLatin1String("step_forward_blue.png")), ImageButton::Active, ImageButton::Hovered);
    m_stepForwardButton->setPreferredSize(32, 18);
    m_stepForwardButton->setMaximumSize(m_stepForwardButton->preferredSize());

    m_forwardButton = new ImageButton(this);
    m_forwardButton->addPixmap(Skin::pixmap(QLatin1String("rewind_forward_grey.png")), ImageButton::Active, ImageButton::Background);
    m_forwardButton->addPixmap(Skin::pixmap(QLatin1String("rewind_forward_blue.png")), ImageButton::Active, ImageButton::Hovered);
    m_forwardButton->setPreferredSize(32, 18);
    m_forwardButton->setMaximumSize(m_forwardButton->preferredSize());

    connect(m_backwardButton, SIGNAL(clicked()), this, SLOT(rewindBackward()));
    connect(m_stepBackwardButton, SIGNAL(clicked()), this, SLOT(stepBackward()));
    connect(m_playButton, SIGNAL(clicked()), this, SLOT(togglePlayPause()));
    connect(m_stepForwardButton, SIGNAL(clicked()), this, SLOT(stepForward()));
    connect(m_forwardButton, SIGNAL(clicked()), this, SLOT(rewindForward()));


    QGraphicsLinearLayout *buttonsLayout = new QGraphicsLinearLayout(Qt::Horizontal);
    buttonsLayout->setSpacing(2);
    buttonsLayout->addItem(m_backwardButton);
    buttonsLayout->setAlignment(m_backwardButton, Qt::AlignCenter);
    buttonsLayout->addItem(m_stepBackwardButton);
    buttonsLayout->setAlignment(m_stepBackwardButton, Qt::AlignCenter);
    buttonsLayout->addItem(m_playButton);
    buttonsLayout->setAlignment(m_playButton, Qt::AlignCenter);
    buttonsLayout->addItem(m_stepForwardButton);
    buttonsLayout->setAlignment(m_stepForwardButton, Qt::AlignCenter);
    buttonsLayout->addItem(m_forwardButton);
    buttonsLayout->setAlignment(m_forwardButton, Qt::AlignCenter);

    m_speedSlider = new SpeedSlider(Qt::Horizontal, this);
    m_speedSlider->setObjectName("SpeedSlider");
    m_speedSlider->setToolTipItem(new SliderToolTipItem(m_speedSlider));

    connect(m_speedSlider, SIGNAL(speedChanged(float)), this, SLOT(onSpeedChanged(float)));
    connect(m_speedSlider, SIGNAL(frameBackward()), this, SLOT(stepBackward()));
    connect(m_speedSlider, SIGNAL(frameForward()), this, SLOT(stepForward()));

    QGraphicsLinearLayout *leftLayoutV = new QGraphicsLinearLayout(Qt::Vertical);
    leftLayoutV->setSizePolicy(QSizePolicy::Maximum, QSizePolicy::Preferred);
    leftLayoutV->setContentsMargins(0, 0, 0, 0);
    leftLayoutV->setSpacing(0);
    leftLayoutV->addItem(m_speedSlider);
    leftLayoutV->setAlignment(m_speedSlider, Qt::AlignTop);
    leftLayoutV->addItem(buttonsLayout);
    leftLayoutV->setAlignment(buttonsLayout, Qt::AlignBottom);


    m_timeSlider = new TimeSlider(this);
    m_timeSlider->setObjectName("TimeSlider");
    m_timeSlider->setToolTipItem(new TimeSliderToolTipItem(m_timeSlider));
    m_timeSlider->toolTipItem()->setVisible(false);
    m_timeSlider->setEndSize(SLIDER_NOW_AREA_WIDTH);

    m_timeSlider->setAutoFillBackground(true);
    {
        QPalette pal = m_timeSlider->palette();
        pal.setColor(QPalette::Window, QColor(15, 15, 15, 128));
        pal.setColor(QPalette::WindowText, QColor(63, 159, 216));
        m_timeSlider->setPalette(pal);
    }

    connect(m_timeSlider, SIGNAL(currentValueChanged(qint64)), this, SLOT(onValueChanged(qint64)));
    connect(m_timeSlider, SIGNAL(sliderPressed()), this, SLOT(onSliderPressed()));
    connect(m_timeSlider, SIGNAL(sliderReleased()), this, SLOT(onSliderReleased()));
    connect(m_timeSlider, SIGNAL(exportRange(qint64,qint64)), this, SIGNAL(exportRange(qint64,qint64)));

    m_timerId = startTimer(33);


    m_muteButton = new ImageButton(this);
    m_muteButton->setObjectName("MuteButton");
    m_muteButton->addPixmap(Skin::pixmap(QLatin1String("unmute.png")), ImageButton::Active, ImageButton::Background);
    m_muteButton->addPixmap(Skin::pixmap(QLatin1String("mute.png")), ImageButton::Active, ImageButton::Checked);
    m_muteButton->setPreferredSize(20, 20);
    m_muteButton->setMaximumSize(m_muteButton->preferredSize());
    m_muteButton->setCheckable(true);
    m_muteButton->setChecked(m_volumeSlider->isMute());

    m_liveButton = new ImageButton(this);
    m_liveButton->addPixmap(Skin::pixmap(QLatin1String("live.png")), ImageButton::Active, ImageButton::Background);
    m_liveButton->setPreferredSize(48, 24);
    m_liveButton->setMaximumSize(m_liveButton->preferredSize());
    m_liveButton->setCheckable(true);
    m_liveButton->setChecked(m_timeSlider->isAtEnd());
    m_liveButton->setEnabled(false);
    m_liveButton->hide();

    connect(m_liveButton, SIGNAL(clicked(bool)), this, SLOT(setLiveMode(bool)));

    m_mrsButton = new ImageButton(this);
    m_mrsButton->addPixmap(Skin::pixmap(QLatin1String("mrs.png")), ImageButton::Active, ImageButton::Background);
    m_mrsButton->setPreferredSize(48, 24);
    m_mrsButton->setMaximumSize(m_mrsButton->preferredSize());
    m_mrsButton->setCheckable(true);
    m_mrsButton->setChecked(true);
    m_mrsButton->hide();

    connect(m_mrsButton, SIGNAL(clicked()), this, SIGNAL(clearMotionSelection()));

    // -----------------

    m_volumeSlider = new VolumeSlider(Qt::Horizontal);
    m_volumeSlider->setObjectName("VolumeSlider");
    m_volumeSlider->setToolTipItem(new SliderToolTipItem(m_volumeSlider));

    connect(m_muteButton, SIGNAL(clicked(bool)), m_volumeSlider, SLOT(setMute(bool)));
    connect(m_volumeSlider, SIGNAL(valueChanged(int)), this, SLOT(onVolumeLevelChanged(int)));

    m_timeLabel = new GraphicsLabel();
    m_timeLabel->setObjectName("TimeLabel");
    m_timeLabel->setSizePolicy(QSizePolicy::MinimumExpanding, QSizePolicy::Fixed, QSizePolicy::Label);
    {
        QPalette pal = m_timeLabel->palette();
        pal.setColor(QPalette::Window, QColor(0, 0, 0, 0));
        pal.setColor(QPalette::WindowText, QColor(63, 159, 216));
        m_timeLabel->setPalette(pal);
    }

    QGraphicsLinearLayout* rightLayoutH = new QGraphicsLinearLayout(Qt::Horizontal);
    QGraphicsLinearLayout *rightsubLayoutV = new QGraphicsLinearLayout(Qt::Vertical);
    rightsubLayoutV->setSpacing(0);


    rightLayoutH->setContentsMargins(0, 0, 0, 0);
    rightLayoutH->setSpacing(3);


    rightLayoutH->addItem(m_timeLabel);
    rightLayoutH->setAlignment(m_timeLabel, Qt::AlignLeft | Qt::AlignVCenter);

    rightLayoutH->addItem(rightsubLayoutV);

    rightsubLayoutV->addItem(m_mrsButton);
    rightsubLayoutV->setAlignment(m_mrsButton, Qt::AlignCenter);
    rightsubLayoutV->addItem(m_liveButton);
    rightsubLayoutV->setAlignment(m_liveButton, Qt::AlignCenter);


    rightLayoutH->addItem(m_muteButton);
    rightLayoutH->setAlignment(m_muteButton, Qt::AlignRight | Qt::AlignVCenter);

    QGraphicsLinearLayout *rightLayoutV = new QGraphicsLinearLayout(Qt::Vertical);
    rightLayoutV->setSizePolicy(QSizePolicy::Maximum, QSizePolicy::Preferred);
    rightLayoutV->setContentsMargins(0, 3, 0, 0);
    rightLayoutV->setSpacing(0);
    rightLayoutV->addItem(m_volumeSlider);
    rightLayoutV->setAlignment(m_volumeSlider, Qt::AlignCenter);
    rightLayoutV->addStretch();
    rightLayoutV->setAlignment(rightLayoutH, Qt::AlignBottom);
    rightLayoutV->addStretch();
    rightLayoutV->addItem(rightLayoutH);

    QGraphicsLinearLayout *mainLayout = new QGraphicsLinearLayout(Qt::Horizontal);
    mainLayout->setContentsMargins(5, 0, 5, 0);
    mainLayout->setSpacing(10);
    mainLayout->addItem(leftLayoutV);
    mainLayout->setAlignment(leftLayoutV, Qt::AlignLeft | Qt::AlignVCenter);
    mainLayout->addItem(m_timeSlider);
    mainLayout->setAlignment(m_timeSlider, Qt::AlignCenter);
    mainLayout->addItem(rightLayoutV);
    mainLayout->setAlignment(rightLayoutV, Qt::AlignRight | Qt::AlignVCenter);
    setLayout(mainLayout);

    setSizePolicy(QSizePolicy::Expanding, QSizePolicy::Preferred);


    QAction *playAction = new QAction(tr("Play / Pause"), m_playButton);
    playAction->setShortcut(tr("Space"));
    playAction->setShortcutContext(Qt::ApplicationShortcut);
    connect(playAction, SIGNAL(triggered()), m_playButton, SLOT(click()));
    addAction(playAction);


    setVideoCamera(0);
    m_fullTimePeriodHandle = 0;
    m_timePeriodUpdateTime = 0;
    m_forceTimePeriodLoading = false;
}

NavigationItem::~NavigationItem()
{
    delete m_timeSlider;
    delete m_timeLabel;
}

void NavigationItem::setVideoCamera(CLVideoCamera *camera)
{
    if (m_forcedCamera == camera)
        return;

    m_forcedCamera = camera;

    updateActualCamera();
}

void NavigationItem::addReserveCamera(CLVideoCamera *camera)
{
    if (camera == NULL)
        return;

    m_reserveCameras.insert(camera);

    updateActualCamera();
    m_forceTimePeriodLoading = !updateRecPeriodList(true);
}

void NavigationItem::removeReserveCamera(CLVideoCamera *camera)
{
    m_reserveCameras.remove(camera);

    updateActualCamera();
    m_forceTimePeriodLoading = !updateRecPeriodList(true);
    QnNetworkResourcePtr netRes = qSharedPointerDynamicCast<QnNetworkResource>(camera->getDevice());
    if (netRes)
        m_motionPeriodLoader.remove(netRes);
    repaintMotionPeriods();
}

void NavigationItem::updateActualCamera()
{
    if (m_forcedCamera != NULL) {
        setActualCamera(m_forcedCamera);
        return;
    }

    if (m_reserveCameras.contains(m_camera))
        return;

    if (m_reserveCameras.empty()) {
        setActualCamera(NULL);
        return;
    }

    setActualCamera(*m_reserveCameras.begin());
}

void NavigationItem::setActualCamera(CLVideoCamera *camera)
{
    if (m_camera == camera)
        return;

    m_speedSlider->resetSpeed();
    m_timeSlider->resetSelectionRange();
    restoreInfoText();

    if (m_camera)
        disconnect(m_camera->getCamCamDisplay(), 0, this, 0);

    m_camera = camera;

    if (m_camera)
    {
        setVisible(true);

        connect(m_camera->getCamCamDisplay(), SIGNAL(liveMode(bool)), this, SLOT(onLiveModeChanged(bool)));

        QnAbstractArchiveReader *reader = static_cast<QnAbstractArchiveReader*>(m_camera->getStreamreader());
        setPlaying(!reader->onPause());
    }
    else
    {
        setVisible(false);
        m_timeSlider->setScalingFactor(0);
    }
}

void NavigationItem::setLiveMode(bool value)
{
    if (value == m_timeSlider->isAtEnd())
        return;

    m_timeSlider->setCurrentValue(value ? DATETIME_NOW : m_timeSlider->minimumValue());
}

void NavigationItem::onLiveModeChanged(bool value)
{
    if (value)
        m_speedSlider->resetSpeed();
}

void NavigationItem::timerEvent(QTimerEvent *event)
{
    if (event->timerId() == m_timerId)
        updateSlider();

    QGraphicsWidget::timerEvent(event);
}

void NavigationItem::updateSlider()
{
    if (!m_camera)
        return;

    if (m_timeSlider->isMoving())
        return;

    QnAbstractArchiveReader *reader = dynamic_cast<QnAbstractArchiveReader *>(m_camera->getStreamreader());
    if (!reader)
        return;

    qint64 startTime = reader->startTime();
    qint64 endTime = reader->endTime();
    if (startTime != AV_NOPTS_VALUE && endTime != AV_NOPTS_VALUE)
    {
        m_timeSlider->setMinimumValue(startTime != DATETIME_NOW ? startTime / 1000 : QDateTime::currentDateTime().toMSecsSinceEpoch() - 10000); // if  nothing is recorded set minvalue to live-10sec
        m_timeSlider->setMaximumValue(endTime != DATETIME_NOW ? endTime / 1000 : DATETIME_NOW);
        if (m_timeSlider->minimumValue() == 0) {
            m_timeLabel->setText(formatDuration(m_timeSlider->length() / 1000));
        }
        else {
            m_timeLabel->setText(QString()); //(QDateTime::fromMSecsSinceEpoch(m_timeSlider->maximumValue()).toString(Qt::SystemLocaleShortDate));
        }
        //m_timeLabel->setVisible(m_timeLabel->text().length() > 0);

        quint64 time = m_camera->getCurrentTime();
        if (time != AV_NOPTS_VALUE)
        {
            m_currentTime = time != DATETIME_NOW ? time/1000 : time;
            m_timeSlider->setCurrentValue(m_currentTime);
        }
        m_liveButton->setVisible(!reader->onPause() && m_camera->getCamCamDisplay()->isRealTimeSource());

        m_forceTimePeriodLoading = !updateRecPeriodList(m_forceTimePeriodLoading); // if period does not loaded yet, force loading
    }
}

void NavigationItem::updateMotionPeriods(const QnTimePeriod& period)
{
    foreach(CLVideoCamera *camera, m_reserveCameras) {
        QnNetworkResourcePtr netRes = qSharedPointerDynamicCast<QnNetworkResource>(camera->getDevice());
        if (netRes)
        {
            MotionPeriods::iterator itr = m_motionPeriodLoader.find(netRes);
<<<<<<< HEAD
            if (itr != m_motionPeriodLoader.end() && !itr.value().region.isEmpty())
=======
            if (itr != m_motionPeriodLoader.end())
            {
>>>>>>> a5d80b47
                itr.value().loadingHandle = itr.value().loader->load(period, itr.value().region);
        }
    }
}

NavigationItem::MotionPeriodLoader* NavigationItem::getMotionLoader(QnNetworkResourcePtr netRes)
{
    if (!m_motionPeriodLoader.contains(netRes)) 
    {
        MotionPeriodLoader p;
        p.loader = QnTimePeriodReaderHelper::instance()->createUpdater(netRes);
        if (!p.loader) {
            qWarning() << "Connection to a video server lost. Can't load motion info";
            return 0;
        }
        connect(p.loader.data(), SIGNAL(ready(const QnTimePeriodList&, int)), this, SLOT(onMotionPeriodLoaded(const QnTimePeriodList&, int)));
        connect(p.loader.data(), SIGNAL(failed(int, int)), this, SLOT(onMotionPeriodLoadFailed(int, int)));
        m_motionPeriodLoader.insert(netRes, p);
    }
    return &m_motionPeriodLoader[netRes];
}

void NavigationItem::loadMotionPeriods(QnResourcePtr resource, QRegion region)
{
    QnNetworkResourcePtr netRes = qSharedPointerDynamicCast<QnNetworkResource>(resource);
    if (!netRes)
        return;

    MotionPeriodLoader* p = getMotionLoader(netRes);
    if (!p)
        return;
    p->region = region;
    if (region.isEmpty())
    {
        repaintMotionPeriods();
        return;
    }

    qint64 w = m_timeSlider->sliderRange();
    qint64 t = m_timeSlider->viewPortPos();
    if (t <= 0)
        return;  // slider range still not initialized yet

    qint64 currentTime = QDateTime::currentDateTime().toMSecsSinceEpoch();
    QnTimePeriod loadingPeriod;
    QnAbstractArchiveReader* reader = dynamic_cast<QnAbstractArchiveReader*>(m_camera->getStreamreader());
    qint64 minTimeMs = reader ? reader->startTime()/1000 : 0;
    loadingPeriod.startTimeMs = qMax(minTimeMs, t - w);
    loadingPeriod.durationMs = qMin(currentTime+1000 - m_timePeriod.startTimeMs, w * 3);


    //MotionPeriodLoader& p = m_motionPeriodLoader[netRes];
    p->loadingHandle = p->loader->load(loadingPeriod, region);
}

bool NavigationItem::updateRecPeriodList(bool force)
{
    qint64 currentTime = QDateTime::currentDateTime().toMSecsSinceEpoch();
    if (!force && currentTime - m_timePeriodUpdateTime < TIME_PERIOD_UPDATE_INTERVAL)
        return true;

    qint64 w = m_timeSlider->sliderRange();
    qint64 t = m_timeSlider->viewPortPos();
    if (t <= 0)
        return false;  // slider range does not initialized now

    m_timePeriodUpdateTime = currentTime;

    if (!force && m_timePeriod.startTimeMs <= t && t + w <= m_timePeriod.startTimeMs + m_timePeriod.durationMs)
        return true;

    if (!m_camera)
        return false;

    QnNetworkResourceList resources;
    foreach(CLVideoCamera *camera, m_reserveCameras) {
        QnNetworkResourcePtr networkResource = qSharedPointerDynamicCast<QnNetworkResource>(camera->getDevice());
        if (networkResource)
        {
            MotionPeriodLoader* motionLoader = getMotionLoader(networkResource);
            if (motionLoader && motionLoader->enabled)
                resources.push_back(networkResource);
        }
    }

    /* Request interval no shorter than 1 hour. */
    const qint64 oneHour = 60ll * 60ll * 1000ll;
    if (w < oneHour)
        w = oneHour;

    /* It is important to update the stored interval BEFORE sending request to
     * the server. Request is blocking and starts an event loop, so we may get
     * into this method again. */
    QnAbstractArchiveReader* reader = dynamic_cast<QnAbstractArchiveReader*>(m_camera->getStreamreader());
    qint64 minTimeMs = reader ? reader->startTime()/1000 : 0;
    m_timePeriod.startTimeMs = qMax(minTimeMs, t - w);
    m_timePeriod.durationMs = qMin(currentTime+1000 - m_timePeriod.startTimeMs, w * 3);
    if (!resources.isEmpty()) {
        m_fullTimePeriodHandle = QnTimePeriodReaderHelper::instance()->load(resources, m_timePeriod);
        updateMotionPeriods(m_timePeriod);
    }
    return true;
}

void NavigationItem::onMotionPeriodLoadFailed(int status, int handle)
{

}

void NavigationItem::onTimePeriodLoadFailed(int status, int handle)
{

}

void NavigationItem::onTimePeriodLoaded(const QnTimePeriodList& timePeriods, int handle)
{
    if (handle == m_fullTimePeriodHandle)
        m_timeSlider->setRecTimePeriodList(timePeriods);
}

void NavigationItem::onDisplayingStateChanged(QnResourcePtr resource, bool visible)
{
    QnNetworkResourcePtr netRes = qSharedPointerDynamicCast<QnNetworkResource>(resource);
    if (!netRes)
        return;

    MotionPeriodLoader* loader = getMotionLoader(netRes);
    if (loader && loader->enabled != visible) 
    {
        loader->enabled = visible;
        updateRecPeriodList(true);
        repaintMotionPeriods();
    }
}

void NavigationItem::repaintMotionPeriods()
{
    QVector<QnTimePeriodList> allPeriods;
    foreach(const MotionPeriodLoader& info, m_motionPeriodLoader.values()) {
        if (!info.periods.isEmpty() && info.enabled && !info.region.isEmpty())
            allPeriods << info.periods;
    }
    m_mergedMotionPeriods = QnTimePeriod::mergeTimePeriods(allPeriods);
    m_timeSlider->setMotionTimePeriodList(m_mergedMotionPeriods);
    m_mrsButton->setVisible(!m_mergedMotionPeriods.isEmpty());
    emit playbackMaskChanged(m_mergedMotionPeriods);
}

void NavigationItem::onMotionPeriodLoaded(const QnTimePeriodList& timePeriods, int handle)
{
    bool needUpdate = false;
    for (MotionPeriods::iterator itr = m_motionPeriodLoader.begin(); itr != m_motionPeriodLoader.end(); ++itr)
    {
        MotionPeriodLoader& info = itr.value();
        if (info.loadingHandle == handle)
        {
            info.periods = timePeriods;
            info.loadingHandle = 0;
            needUpdate = true;
        }
    }
    if (needUpdate)
        repaintMotionPeriods();
}


void NavigationItem::onValueChanged(qint64 time)
{
    if (m_currentTime == time)
        return;

    if (m_camera == 0)
        return;

    QnAbstractArchiveReader *reader = static_cast<QnAbstractArchiveReader*>(m_camera->getStreamreader());
    //if (reader->isSkippingFrames())
    //    return;

    if (reader->isRealTimeSource() && m_timeSlider->isAtEnd())
        return;

    smartSeek(time);

    updateRecPeriodList(false);
}

void NavigationItem::smartSeek(qint64 timeMSec)
{
    if (m_camera == NULL)
        return;

    QnAbstractArchiveReader *reader = static_cast<QnAbstractArchiveReader*>(m_camera->getStreamreader());
    if (m_timeSlider->isAtEnd()) {
        reader->jumpToPreviousFrame(DATETIME_NOW);

        m_liveButton->show();
    } else {
        timeMSec *= 1000;
        if (m_timeSlider->isMoving())
            reader->jumpTo(timeMSec, 0);
        else
            reader->jumpToPreviousFrame(timeMSec);

        m_liveButton->hide();
    }
}

void NavigationItem::pause()
{
    if (m_camera == NULL)
        return;

    setActive(true);

    QnAbstractArchiveReader *reader = static_cast<QnAbstractArchiveReader*>(m_camera->getStreamreader());

    reader->pauseMedia();
    m_camera->getCamCamDisplay()->pauseAudio();
    m_liveButton->hide();
    m_mrsButton->hide();

    reader->setSingleShotMode(true);
    //m_camera->getCamCamDisplay()->setSingleShotMode(true);
}

void NavigationItem::play()
{
    if (m_camera == NULL)
        return;

    setActive(true);

    QnAbstractArchiveReader *reader = dynamic_cast<QnAbstractArchiveReader*>(m_camera->getStreamreader());

    if (!reader)
        return;

    if (reader->onPause() && reader->isRealTimeSource()) {
        reader->resumeMedia();
        reader->jumpToPreviousFrame(m_camera->getCurrentTime());
    }
    else {
        reader->resumeMedia();
    }

    if (!m_playing)
        m_camera->getCamCamDisplay()->playAudio(m_playing);
}

void NavigationItem::rewindBackward()
{
    if (m_camera == NULL)
        return;

    setActive(true);
    QnAbstractArchiveReader *reader = static_cast<QnAbstractArchiveReader*>(m_camera->getStreamreader());

    reader->jumpTo(0, true);
    //m_camera->streamJump(0);
    reader->resumeDataProcessors();
}

void NavigationItem::rewindForward()
{
    if (m_camera == NULL)
        return;

    setActive(true);
    QnAbstractArchiveReader *reader = static_cast<QnAbstractArchiveReader*>(m_camera->getStreamreader());

    bool stopped = reader->onPause();
    if (stopped)
        play();

    reader->jumpTo(reader->lengthMksec(), false);
    //m_camera->streamJump(reader->lengthMksec());
    reader->resumeDataProcessors();
    if (stopped)
    {
        qApp->processEvents();
        pause();
    }
}

void NavigationItem::stepBackward()
{
    if (m_camera == NULL)
        return;

    setActive(true);

    if (m_playing)
    {
        m_speedSlider->stepBackward();
        return;
    }

    m_speedSlider->resetSpeed();

    QnAbstractArchiveReader *reader = static_cast<QnAbstractArchiveReader*>(m_camera->getStreamreader());
    if (!reader->isSkippingFrames() && m_camera->getCurrentTime() != 0)
    {
        quint64 curr_time = m_camera->getCurrentTime();

        if (reader->isSingleShotMode())
            m_camera->getCamCamDisplay()->playAudio(false);

        reader->previousFrame(curr_time);
        //m_camera->streamJump(curr_time);
        //m_camera->getCamCamDisplay()->setSingleShotMode(false);
    }
}

void NavigationItem::stepForward()
{
    if (m_camera == NULL)
        return;

    setActive(true);

    if (m_playing)
    {
        m_speedSlider->stepForward();
        return;
    }

    m_speedSlider->resetSpeed();

    QnAbstractArchiveReader *reader = static_cast<QnAbstractArchiveReader*>(m_camera->getStreamreader());
    reader->nextFrame();
    //m_camera->getCamCamDisplay()->setSingleShotMode(true);
}

void NavigationItem::onSliderPressed()
{
    if (m_camera == NULL)
        return;

    QnAbstractArchiveReader *reader = static_cast<QnAbstractArchiveReader*>(m_camera->getStreamreader());
    reader->setSingleShotMode(true);
    m_camera->getCamCamDisplay()->playAudio(false);
    setActive(true);
}

void NavigationItem::onSliderReleased()
{
    if (m_camera == NULL)
        return;

    setActive(true);
    QnAbstractArchiveReader *reader = static_cast<QnAbstractArchiveReader*>(m_camera->getStreamreader());
    smartSeek(m_timeSlider->currentValue());
    if (isPlaying())
    {
        reader->setSingleShotMode(false);
        m_camera->getCamCamDisplay()->playAudio(true);
    }
}

void NavigationItem::onSpeedChanged(float newSpeed)
{
    if (m_camera) {
        QnAbstractArchiveReader *reader = static_cast<QnAbstractArchiveReader*>(m_camera->getStreamreader());
        if (qFuzzyIsNull(newSpeed))
            newSpeed = 0.0f;
        if (newSpeed >= 0.0f || reader->isNegativeSpeedSupported())
        {
            reader->setSpeed(newSpeed);
            if (newSpeed != 0.0f)
                play();
            else
                pause();

            setInfoText(!qFuzzyIsNull(newSpeed) ? tr("[ Speed: %1 ]").arg(tr("%1x").arg(newSpeed)) : tr("Paused"));
        }
        else
        {
            m_speedSlider->resetSpeed();
        }
    }
}

void NavigationItem::onVolumeLevelChanged(int newVolumeLevel)
{
    setMute(m_volumeSlider->isMute());

    setInfoText(tr("[ Volume: %1 ]").arg(!m_volumeSlider->isMute() ? tr("%1%").arg(newVolumeLevel) : tr("Muted")));
}

void NavigationItem::setInfoText(const QString &infoText)
{
    if (CLVideoWindowItem *vwi = m_camera ? m_camera->getVideoWindow() : 0) {
        if (restoreInfoTextData) {
            restoreInfoTextData->timer.stop();
        } else {
            restoreInfoTextData = new RestoreInfoTextData;
            restoreInfoTextData->extraInfoText = vwi->extraInfoText();
            restoreInfoTextData->timer.setSingleShot(true);
            connect(&restoreInfoTextData->timer, SIGNAL(timeout()), this, SLOT(restoreInfoText()));
        }
        restoreInfoTextData->timer.start(3000);

        vwi->setExtraInfoText(infoText);
    }
}

void NavigationItem::restoreInfoText()
{
    if (!restoreInfoTextData)
        return;

    if (CLVideoWindowItem *vwi = m_camera ? m_camera->getVideoWindow() : 0) {
        restoreInfoTextData->timer.stop();
        vwi->setExtraInfoText(restoreInfoTextData->extraInfoText);
    }

    delete restoreInfoTextData;
    restoreInfoTextData = 0;
}

void NavigationItem::setMute(bool mute)
{
    m_muteButton->setChecked(mute);
}

void NavigationItem::setPlaying(bool playing)
{
    setActive(true);

    if (m_playing == playing)
        return;

    m_playing = playing;

    if (m_playing) {
        m_stepBackwardButton->addPixmap(Skin::pixmap(QLatin1String("backward_grey.png")), ImageButton::Active, ImageButton::Background);
        m_stepBackwardButton->addPixmap(Skin::pixmap(QLatin1String("backward_blue.png")), ImageButton::Active, ImageButton::Hovered);

        m_playButton->addPixmap(Skin::pixmap(QLatin1String("pause_grey.png")), ImageButton::Active, ImageButton::Background);
        m_playButton->addPixmap(Skin::pixmap(QLatin1String("pause_blue.png")), ImageButton::Active, ImageButton::Hovered);

        m_stepForwardButton->addPixmap(Skin::pixmap(QLatin1String("forward_grey.png")), ImageButton::Active, ImageButton::Background);
        m_stepForwardButton->addPixmap(Skin::pixmap(QLatin1String("forward_blue.png")), ImageButton::Active, ImageButton::Hovered);

        m_speedSlider->setPrecision(SpeedSlider::LowPrecision);

        play();
    } else {
        m_stepBackwardButton->addPixmap(Skin::pixmap(QLatin1String("step_backward_grey.png")), ImageButton::Active, ImageButton::Background);
        m_stepBackwardButton->addPixmap(Skin::pixmap(QLatin1String("step_backward_blue.png")), ImageButton::Active, ImageButton::Hovered);

        m_playButton->addPixmap(Skin::pixmap(QLatin1String("play_grey.png")), ImageButton::Active, ImageButton::Background);
        m_playButton->addPixmap(Skin::pixmap(QLatin1String("play_blue.png")), ImageButton::Active, ImageButton::Hovered);

        m_stepForwardButton->addPixmap(Skin::pixmap(QLatin1String("step_forward_grey.png")), ImageButton::Active, ImageButton::Background);
        m_stepForwardButton->addPixmap(Skin::pixmap(QLatin1String("step_forward_blue.png")), ImageButton::Active, ImageButton::Hovered);

        m_speedSlider->setPrecision(SpeedSlider::HighPrecision);

        pause();
    }
}

void NavigationItem::togglePlayPause()
{
    setPlaying(!m_playing);
}<|MERGE_RESOLUTION|>--- conflicted
+++ resolved
@@ -472,12 +472,7 @@
         if (netRes)
         {
             MotionPeriods::iterator itr = m_motionPeriodLoader.find(netRes);
-<<<<<<< HEAD
             if (itr != m_motionPeriodLoader.end() && !itr.value().region.isEmpty())
-=======
-            if (itr != m_motionPeriodLoader.end())
-            {
->>>>>>> a5d80b47
                 itr.value().loadingHandle = itr.value().loader->load(period, itr.value().region);
         }
     }
