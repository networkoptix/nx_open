#ifndef QN_RESOURCE_POOL_MODEL_H
#define QN_RESOURCE_POOL_MODEL_H

#include <QtCore/QAbstractItemModel>
#include <QtCore/QScopedPointer>
#include <QtCore/QUuid>

#include <utils/common/id.h>
#include <core/resource/resource_fwd.h>

#include <ui/workbench/workbench_context_aware.h>
#include <client/client_globals.h>

#include <utils/common/connective.h>

class QnResourceModelPrivate;
class QnResourcePool;
class QnLayoutItemData;
class QnVideoWallItem;
class QnVideoWallMatrix;
class QnWorkbenchContext;
class QnWorkbenchLayoutSnapshotManager;
class QnResourcePoolModelNode;

class QnResourcePoolModel : public Connective<QAbstractItemModel>, public QnWorkbenchContextAware {
    Q_OBJECT

    typedef Connective<QAbstractItemModel> base_type;
public:
    explicit QnResourcePoolModel(Qn::NodeType rootNodeType = Qn::RootNode, QObject *parent = NULL);
    virtual ~QnResourcePoolModel();

    virtual QModelIndex index(int row, int column, const QModelIndex &parent = QModelIndex()) const override;
    virtual QModelIndex buddy(const QModelIndex &index) const override;
    virtual QModelIndex parent(const QModelIndex &index) const override;
    virtual bool hasChildren(const QModelIndex &parent) const override;
    virtual int rowCount(const QModelIndex &parent = QModelIndex()) const override;
    virtual int columnCount(const QModelIndex &parent = QModelIndex()) const override;
    virtual Qt::ItemFlags flags(const QModelIndex &index) const override;
    virtual QVariant data(const QModelIndex &index, int role = Qt::DisplayRole) const override;
    virtual bool setData(const QModelIndex &index, const QVariant &value, int role) override;
    virtual QVariant headerData(int section, Qt::Orientation orientation, int role = Qt::DisplayRole) const override;
    virtual QHash<int,QByteArray> roleNames() const;

    virtual QStringList mimeTypes() const override;
    virtual QMimeData *mimeData(const QModelIndexList &indexes) const override;
    virtual bool dropMimeData(const QMimeData *mimeData, Qt::DropAction action, int row, int column, const QModelIndex &parent) override;
    virtual Qt::DropActions supportedDropActions() const override;

    QnResourcePtr resource(const QModelIndex &index) const;

    bool isUrlsShown();
    void setUrlsShown(bool urlsShown);

<<<<<<< HEAD

    void setToFlatMode( bool );

=======
>>>>>>> fea8a38c
    Qn::NodeType rootNodeType() const;
private:
    QnResourcePoolModelNode *node(const QnResourcePtr &resource);
    QnResourcePoolModelNode *node(const QUuid &uuid);
    QnResourcePoolModelNode *node(const QModelIndex &index) const;
    QnResourcePoolModelNode *node(Qn::NodeType nodeType, const QUuid &uuid, const QnResourcePtr &resource);
    QnResourcePoolModelNode *node(const QnResourcePtr &resource, const QString &groupId, const QString &groupName);
    QnResourcePoolModelNode *expectedParent(QnResourcePoolModelNode *node);
    bool isIgnored(const QnResourcePtr &resource) const;

    void deleteNode(QnResourcePoolModelNode *node);

    void deleteNode(Qn::NodeType nodeType, const QUuid &uuid, const QnResourcePtr &resource);

private slots:
    void at_resPool_resourceAdded(const QnResourcePtr &resource);
    void at_resPool_resourceRemoved(const QnResourcePtr &resource);

    void at_context_userChanged();
    void at_snapshotManager_flagsChanged(const QnLayoutResourcePtr &resource);
    void at_accessController_permissionsChanged(const QnResourcePtr &resource);

    void at_resource_parentIdChanged(const QnResourcePtr &resource);
    void at_resource_resourceChanged(const QnResourcePtr &resource);

    void at_layout_itemAdded(const QnLayoutResourcePtr &layout, const QnLayoutItemData &item);
    void at_layout_itemRemoved(const QnLayoutResourcePtr &layout, const QnLayoutItemData &item);

    void at_videoWall_itemAddedOrChanged(const QnVideoWallResourcePtr &videoWall, const QnVideoWallItem &item);
    void at_videoWall_itemRemoved(const QnVideoWallResourcePtr &videoWall, const QnVideoWallItem &item);

    void at_videoWall_matrixAddedOrChanged(const QnVideoWallResourcePtr &videoWall, const QnVideoWallMatrix &matrix);
    void at_videoWall_matrixRemoved(const QnVideoWallResourcePtr &videoWall, const QnVideoWallMatrix &matrix);

    void at_camera_groupNameChanged(const QnSecurityCamResourcePtr &camera);
private:
    friend class QnResourcePoolModelNode;

    typedef QPair<QnResourcePtr, QUuid> NodeKey;

    typedef QHash<QString, QnResourcePoolModelNode *> RecorderHash;

    /** Root nodes array */
    QnResourcePoolModelNode *m_rootNodes[Qn::NodeTypeCount];

    /** Generic node list */
    QHash<NodeKey, QnResourcePoolModelNode*> m_nodes[Qn::NodeTypeCount];

    /** Set of top-level node types */
    QList<Qn::NodeType> m_rootNodeTypes;

    /** Mapping for resource nodes, by resource. */
    QHash<QnResourcePtr, QnResourcePoolModelNode *> m_resourceNodeByResource;

    /** Mapping for recorder nodes, by resource. */
    QHash<QnResourcePtr, RecorderHash> m_recorderHashByResource;

    /** Mapping for item nodes, by item id. */
    QHash<QUuid, QnResourcePoolModelNode *> m_itemNodeByUuid;

    /** Mapping for item nodes, by resource id. Is managed by nodes. */
    QHash<QnResourcePtr, QList<QnResourcePoolModelNode *> > m_itemNodesByResource;

    /** Whether item urls should be shown. */
    bool m_urlsShown;

    /** Type of root node - for the models with narrowed scopes */
    Qn::NodeType m_rootNodeType;
};

#endif // QN_RESOURCE_POOL_MODEL_H<|MERGE_RESOLUTION|>--- conflicted
+++ resolved
@@ -52,12 +52,6 @@
     bool isUrlsShown();
     void setUrlsShown(bool urlsShown);
 
-<<<<<<< HEAD
-
-    void setToFlatMode( bool );
-
-=======
->>>>>>> fea8a38c
     Qn::NodeType rootNodeType() const;
 private:
     QnResourcePoolModelNode *node(const QnResourcePtr &resource);
