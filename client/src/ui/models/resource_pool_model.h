--- conflicted
+++ resolved
@@ -75,16 +75,13 @@
     void at_resource_itemAdded(const QnLayoutResourcePtr &layout, const QnLayoutItemData &item);
     void at_resource_itemRemoved(const QnLayoutResourcePtr &layout, const QnLayoutItemData &item);
 
-<<<<<<< HEAD
     void at_videoWall_itemAddedOrChanged(const QnVideoWallResourcePtr &videoWall, const QnVideoWallItem &item);
     void at_videoWall_itemRemoved(const QnVideoWallResourcePtr &videoWall, const QnVideoWallItem &item);
 
     void at_user_videoWallItemAdded(const QnUserResourcePtr &user, const QUuid &uuid);
     void at_user_videoWallItemRemoved(const QnUserResourcePtr &user, const QUuid &uuid);
 
-=======
-    void at_camera_groupNameChanged(const QnSecurityCamResourcePtr &camera);
->>>>>>> 2c0a668d
+	void at_camera_groupNameChanged(const QnSecurityCamResourcePtr &camera);
 private:
     friend class QnResourcePoolModelNode;
 
@@ -102,12 +99,6 @@
     /** Mapping for resource nodes, by resource. */
     QHash<QnResourcePtr, QnResourcePoolModelNode *> m_resourceNodeByResource;
 
-<<<<<<< HEAD
-    /** Mapping for recorder nodes, by resource. */
-    QHash<QnResourcePtr, QHash<int, QnResourcePoolModelNode *> > m_recorderNodeByResource;
-
-=======
->>>>>>> 2c0a668d
     /** Mapping for item nodes, by item id. */
     QHash<QUuid, QnResourcePoolModelNode *> m_itemNodeByUuid;
 
