--- conflicted
+++ resolved
@@ -237,15 +237,9 @@
             bastard = QnMediaServerResource::isEdgeServer(m_resource);
         break;
     case Qn::EdgeNode:
-<<<<<<< HEAD
-        bastard = !m_resource;  /* Hide resource nodes without resource. */
-        if( m_resource )
-            bastard = !(m_model->accessController()->permissions( m_resource ) & Qn::ReadPermission); /* Hide non-readable resources. */
-=======
         bastard = (!m_resource);
         if (m_resource)
             bastard = !(m_model->accessController()->permissions(m_resource) & Qn::ReadPermission); /* Hide non-readable resources. */
->>>>>>> 04b064a0
         break;
     case Qn::UsersNode:
         bastard = !m_model->accessController()->hasGlobalPermissions(Qn::GlobalEditUsersPermission);
