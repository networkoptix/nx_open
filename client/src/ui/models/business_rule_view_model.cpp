#include "business_rule_view_model.h"

#include <core/resource/resource.h>
#include <core/resource/camera_resource.h>
#include <core/resource/media_server_resource.h>
#include <core/resource/user_resource.h>

#include <business/business_action_parameters.h>
#include <business/business_strings_helper.h>
#include <business/business_resource_validation.h>
#include <business/events/abstract_business_event.h>
#include <business/events/camera_input_business_event.h>
#include <business/events/motion_business_event.h>
#include <business/actions/abstract_business_action.h>
#include <business/actions/recording_business_action.h>
#include <business/actions/camera_output_business_action.h>

#include <ui/help/help_topics.h>
#include <ui/help/business_help.h>
#include <ui/common/ui_resource_name.h>
#include <ui/models/notification_sound_model.h>
#include <ui/style/globals.h>
#include <ui/style/skin.h>
#include <ui/style/resource_icon_cache.h>
#include <ui/workbench/workbench_context.h>

#include <utils/app_server_notification_cache.h>
#include <utils/email/email.h>
#include <utils/media/audio_player.h>
#include "core/resource_management/resource_pool.h"

namespace {
    const int ProlongedActionRole = Qt::UserRole + 2;
}

namespace QnBusiness {
    QList<Columns> allColumns() {
        static QList<Columns> result;
        if (result.isEmpty()) {
            result 
                << ModifiedColumn
                << DisabledColumn
                << EventColumn
                << SourceColumn
                << SpacerColumn
                << ActionColumn
                << TargetColumn
                << AggregationColumn;
        }
        return result;
    }

    template <class T>
    QnSharedResourcePointerList<T> filteredResources(const IDList &idList)
    {
        return qnResPool->getResources<T>(idList);
    }

    QnResourceList filterEventResources(const IDList &resources, EventType eventType) {
        if (requiresCameraResource(eventType))
            return filteredResources<QnVirtualCameraResource>(resources);
        if (requiresServerResource(eventType))
            return filteredResources<QnMediaServerResource>(resources);
        return QnResourceList();
    }

    QnResourceList filterActionResources(const IDList &resources, ActionType actionType) {
        if (requiresCameraResource(actionType))
            return filteredResources<QnVirtualCameraResource>(resources);
        if (requiresUserResource(actionType))
            return filteredResources<QnUserResource>(resources);
        return QnResourceList();
    }
}


QnBusinessRuleViewModel::QnBusinessRuleViewModel(QObject *parent):
    base_type(parent),
    QnWorkbenchContextAware(parent),
    m_modified(false),
    m_eventType(QnBusiness::CameraDisconnectEvent),
    m_eventState(QnBusiness::UndefinedState),
    m_actionType(QnBusiness::ShowPopupAction),
    m_aggregationPeriod(60),
    m_disabled(false),
    m_system(false),
    m_eventTypesModel(new QStandardItemModel(this)),
    m_eventStatesModel(new QStandardItemModel(this)),
    m_actionTypesModel(new QStandardItemModel(this))
{

    for (QnBusiness::EventType eventType: QnBusiness::allEvents()) {
        QStandardItem *item = new QStandardItem(QnBusinessStringsHelper::eventName(eventType));
        item->setData(eventType);

        QList<QStandardItem *> row;
        row << item;
        m_eventTypesModel->appendRow(row);
    }

    QList<QnBusiness::EventState> values;
    values << QnBusiness::ActiveState << QnBusiness::InactiveState;
    foreach (QnBusiness::EventState val, values) {
        QStandardItem *item = new QStandardItem(toggleStateToModelString(val));
        item->setData(val);

        QList<QStandardItem *> row;
        row << item;
        m_eventStatesModel->appendRow(row);
    }

    for (QnBusiness::ActionType actionType: QnBusiness::allActions()) {      
        QStandardItem *item = new QStandardItem(QnBusinessStringsHelper::actionName(actionType));
        item->setData(actionType);
        item->setData(QnBusiness::hasToggleState(actionType), ProlongedActionRole);
        
        QList<QStandardItem *> row;
        row << item;
        m_actionTypesModel->appendRow(row);
    }
    updateActionTypesModel();
}

QnBusinessRuleViewModel::~QnBusinessRuleViewModel() {

}

QVariant QnBusinessRuleViewModel::data(const int column, const int role) const {
    if (column == QnBusiness::DisabledColumn) {
        switch (role) {
        case Qt::CheckStateRole:
            return (m_disabled ? Qt::Unchecked : Qt::Checked);

        case Qt::ToolTipRole:
        case Qt::StatusTipRole:
        case Qt::WhatsThisRole:
        case Qt::AccessibleDescriptionRole:
            return getToolTip(column);

        default:
            break;
        }
    }

    switch (role) {
    case Qt::DisplayRole:
    case Qt::AccessibleTextRole:
        return getText(column);

    case Qt::ToolTipRole:
    case Qt::StatusTipRole:
    case Qt::WhatsThisRole:
    case Qt::AccessibleDescriptionRole:
        return getToolTip(column);

    case Qt::DecorationRole:
        return getIcon(column);

    case Qt::EditRole:
        switch (column) {
        case QnBusiness::EventColumn:
            return m_eventType;
        case QnBusiness::ActionColumn:
            return m_actionType;
        case QnBusiness::TargetColumn:
        {
            switch (m_actionType) {
            case QnBusiness::SendMailAction:
                return m_actionParams.emailAddress;
            case QnBusiness::ShowPopupAction:
                return (int)m_actionParams.userGroup;
            case QnBusiness::PlaySoundAction:
            case QnBusiness::PlaySoundOnceAction:
                return m_actionParams.soundUrl;
            case QnBusiness::SayTextAction:
                return m_actionParams.sayText;
            default:
                break;
            }
        }
        case QnBusiness::AggregationColumn:
            return m_aggregationPeriod;
        default:
            break;
        }

    case Qt::TextColorRole:
        break;

    case Qt::BackgroundRole:
        if (m_system || m_disabled || isValid())
            break;

        if (!isValid(column))
            return QBrush(qnGlobals->businessRuleInvalidColumnBackgroundColor());
        return QBrush(qnGlobals->businessRuleInvalidBackgroundColor());

    case Qn::ModifiedRole:
        return m_modified;
    case Qn::DisabledRole:
        return m_disabled;
    case Qn::ValidRole:
        return isValid();
    case Qn::ActionIsInstantRole:
        return !QnBusiness::hasToggleState(m_eventType);
    case Qn::ShortTextRole:
        return getText(column, false);

    case Qn::EventTypeRole:
        return qVariantFromValue(m_eventType);
    case Qn::EventResourcesRole:
        return QVariant::fromValue<QnResourceList>(filterEventResources(m_eventResources, m_eventType));
    case Qn::ActionTypeRole:
        return qVariantFromValue(m_actionType);
    case Qn::ActionResourcesRole:
        return QVariant::fromValue<QnResourceList>(filterActionResources(m_actionResources, m_actionType));

    case Qn::HelpTopicIdRole:
        return getHelpTopic(column);
    default:
        break;
    }
    return QVariant();
}

bool QnBusinessRuleViewModel::setData(const int column, const QVariant &value, int role) {
    if (m_system)
        return false;

    if (column == QnBusiness::DisabledColumn && role == Qt::CheckStateRole) {
        Qt::CheckState checked = (Qt::CheckState)value.toInt();
        setDisabled(checked == Qt::Unchecked);
        return true;
    }

    if (role != Qt::EditRole)
        return false;

    switch (column) {
    case QnBusiness::EventColumn:
        setEventType((QnBusiness::EventType)value.toInt());
        return true;
    case QnBusiness::ActionColumn:
        setActionType((QnBusiness::ActionType)value.toInt());
        return true;
    case QnBusiness::SourceColumn:
        setEventResources(filterEventResources(value.value<IDList>(), m_eventType));
        return true;
    case QnBusiness::TargetColumn:
        switch(m_actionType) {
        case QnBusiness::ShowPopupAction:
        {
            QnBusinessActionParameters params = m_actionParams;

            // TODO: #GDM #Business you're implicitly relying on what enum values are, which is very bad.
            // This code will fail silently if someone changes the header. Please write it properly.           
            params.userGroup = (QnBusiness::UserGroup)value.toInt(); 
            setActionParams(params);
            break;
        }
        case QnBusiness::PlaySoundAction:
        case QnBusiness::PlaySoundOnceAction:
        {
            QnBusinessActionParameters params;
            params.soundUrl = value.toString();
            setActionParams(params);
            break;
        }
        case QnBusiness::SayTextAction:
        {
            QnBusinessActionParameters params;
            params.sayText = value.toString();
            setActionParams(params);
            break;
        }
        default:
            setActionResources(filterActionResources(value.value<IDList>(), m_actionType));
            break;
        }
        return true;
    case QnBusiness::AggregationColumn:
        setAggregationPeriod(value.toInt());
        return true;
    default:
        break;
    }

    return false;
}


void QnBusinessRuleViewModel::loadFromRule(QnBusinessEventRulePtr businessRule) {
    m_id = businessRule->id();
    m_modified = false;
    m_eventType = businessRule->eventType();

    m_eventResources = businessRule->eventResources();

    m_eventParams = businessRule->eventParams();

    m_eventState = businessRule->eventState();

    m_actionType = businessRule->actionType();

    m_actionResources = businessRule->actionResources();

    m_actionParams = businessRule->actionParams();

    m_aggregationPeriod = businessRule->aggregationPeriod();

    m_disabled = businessRule->isDisabled();
    m_comments = businessRule->comment();
    m_schedule = businessRule->schedule();
    m_system = businessRule->isSystem();

    updateActionTypesModel();//TODO: #GDM #Business connect on dataChanged?

    emit dataChanged(this, QnBusiness::AllFieldsMask);
}

static QVector<QnUuid> toIdList(const QnResourceList& list)
{
    QVector<QnUuid> result;
    result.reserve(list.size());
    for (int i = 0; i < list.size(); ++i)
        result << list[i]->getId();
    return result;
}

QnBusinessEventRulePtr QnBusinessRuleViewModel::createRule() const {
    QnBusinessEventRulePtr rule(new QnBusinessEventRule());
    rule->setId(m_id);
    rule->setEventType(m_eventType);
    rule->setEventResources(toIdList(filterEventResources(m_eventResources, m_eventType)));
    rule->setEventState(m_eventState);   //TODO: #GDM #Business check
    rule->setEventParams(m_eventParams); //TODO: #GDM #Business filtered
    rule->setActionType(m_actionType);
    rule->setActionResources(toIdList(filterActionResources(m_actionResources, m_actionType)));
    rule->setActionParams(m_actionParams); //TODO: #GDM #Business filtered
    rule->setAggregationPeriod(m_aggregationPeriod);
    rule->setDisabled(m_disabled);
    rule->setComment(m_comments);
    rule->setSchedule(m_schedule);
    return rule;
}

// setters and getters


QnUuid QnBusinessRuleViewModel::id() const {
    return m_id;
}

bool QnBusinessRuleViewModel::isModified() const {
    return m_modified;
}

void QnBusinessRuleViewModel::setModified(bool value) {
    if (m_modified == value)
        return;

    m_modified = value;
    emit dataChanged(this, QnBusiness::ModifiedField);
}

QnBusiness::EventType QnBusinessRuleViewModel::eventType() const {
    return m_eventType;
}

void QnBusinessRuleViewModel::setEventType(const QnBusiness::EventType value) {
    if (m_eventType == value)
        return;

    bool cameraRequired = QnBusiness::requiresCameraResource(m_eventType);
    bool serverRequired = QnBusiness::requiresServerResource(m_eventType);

    m_eventType = value;
    m_modified = true;

    QnBusiness::Fields fields = QnBusiness::EventTypeField | QnBusiness::ModifiedField;

    if (QnBusiness::requiresCameraResource(m_eventType) != cameraRequired ||
            QnBusiness::requiresServerResource(m_eventType) != serverRequired) {
        fields |= QnBusiness::EventResourcesField;
    }

    if (!QnBusiness::hasToggleState(m_eventType) && m_eventState != QnBusiness::UndefinedState){
        m_eventState = QnBusiness::UndefinedState;
        fields |= QnBusiness::EventStateField;
    } else if (QnBusiness::hasToggleState(m_eventType) && !QnBusiness::hasToggleState(m_actionType)) {
        m_eventState = QnBusiness::ActiveState;
        fields |= QnBusiness::EventStateField;
    }
    if (!QnBusiness::hasToggleState(m_eventType) && QnBusiness::hasToggleState(m_actionType)) {
        m_actionType = QnBusiness::ShowPopupAction;
        fields |= QnBusiness::ActionTypeField | QnBusiness::ActionResourcesField | QnBusiness::ActionParamsField;
    }

    updateActionTypesModel();

    emit dataChanged(this, fields);
    //TODO: #GDM #Business check others, params and resources should be merged
}


QnResourceList QnBusinessRuleViewModel::eventResources() const {
    return filterEventResources(m_eventResources, eventType());
}

void QnBusinessRuleViewModel::setEventResources(const QnResourceList &value) {
    IDList newValue;
    for(const auto& r: value)
        newValue << r->getId();
    if (newValue == m_eventResources)
        return; //TODO: #GDM #Business check equal

    m_eventResources = newValue;
    m_modified = true;

    emit dataChanged(this, QnBusiness::EventResourcesField | QnBusiness::ModifiedField);
}

QnBusinessEventParameters QnBusinessRuleViewModel::eventParams() const {
    return m_eventParams;
}

void QnBusinessRuleViewModel::setEventParams(const QnBusinessEventParameters &params)
{
    bool hasChanges = !(m_eventParams == params);
    /*
    bool hasChanges = false;
    for (int i = 0; i < (int) params.CountParam; ++i)
    {
        //if (m_eventParams[i] == params[i])
        //    continue;
        m_eventParams[i] = params[i];
        hasChanges = true;
    }
    */

    if (!hasChanges)
        return;

    m_eventParams = params;
    m_modified = true;

    emit dataChanged(this, QnBusiness::EventParamsField | QnBusiness::ModifiedField);
}

QnBusiness::EventState QnBusinessRuleViewModel::eventState() const {
    return m_eventState;
}

void QnBusinessRuleViewModel::setEventState(QnBusiness::EventState state) {
    if (m_eventState == state)
        return;

    m_eventState = state;
    m_modified = true;

    QnBusiness::Fields fields = QnBusiness::EventStateField | QnBusiness::ModifiedField;
    emit dataChanged(this, fields);
}

QnBusiness::ActionType QnBusinessRuleViewModel::actionType() const {
    return m_actionType;
}

void QnBusinessRuleViewModel::setActionType(const QnBusiness::ActionType value) {
    if (m_actionType == value)
        return;

    bool cameraRequired = QnBusiness::requiresCameraResource(m_actionType);
    bool userRequired = QnBusiness::requiresUserResource(m_actionType);

    bool wasEmailAction = m_actionType == QnBusiness::SendMailAction;

    m_actionType = value;
    m_modified = true;

    QnBusiness::Fields fields = QnBusiness::ActionTypeField | QnBusiness::ModifiedField;
    if (QnBusiness::requiresCameraResource(m_actionType) != cameraRequired ||
            QnBusiness::requiresUserResource(m_actionType) != userRequired)
        fields |= QnBusiness::ActionResourcesField;

    /*
     *  If action is "send email" default units for aggregation period should be hours, not minutes.
     *  Works only if aggregation period was not changed from default value.
     */
    if (value == QnBusiness::SendMailAction && m_aggregationPeriod == 60) {
        m_aggregationPeriod = 60*60;
        fields |= QnBusiness::AggregationField;
    } else if (wasEmailAction && m_aggregationPeriod == 60*60) {
        m_aggregationPeriod = 60;
        fields |= QnBusiness::AggregationField;
    }

    if (QnBusiness::hasToggleState(m_eventType) &&
            !QnBusiness::hasToggleState(m_actionType) &&
            m_eventState == QnBusiness::UndefinedState) {
        m_eventState = QnBusiness::ActiveState;
        fields |= QnBusiness::EventStateField;
    }

    emit dataChanged(this, fields);
}

QnResourceList QnBusinessRuleViewModel::actionResources() const {
    return filterActionResources(m_actionResources, actionType());
}

void QnBusinessRuleViewModel::setActionResources(const QnResourceList &value) {
    IDList newValue;
    for(const auto& r: value)
        newValue << r->getId();
    if (newValue == m_actionResources)
        return;

    m_actionResources = newValue;
    m_modified = true;

    emit dataChanged(this, QnBusiness::ActionResourcesField | QnBusiness::ModifiedField);
}

QnBusinessActionParameters QnBusinessRuleViewModel::actionParams() const
{
    return m_actionParams;
}

void QnBusinessRuleViewModel::setActionParams(const QnBusinessActionParameters &params) {
    if (params == m_actionParams)
        return;

    m_actionParams = params;
    m_modified = true;

    emit dataChanged(this, QnBusiness::ActionParamsField | QnBusiness::ModifiedField);
}

int QnBusinessRuleViewModel::aggregationPeriod() const {
    return m_aggregationPeriod;
}

void QnBusinessRuleViewModel::setAggregationPeriod(int msecs) {
    if (m_aggregationPeriod == msecs)
        return;

    m_aggregationPeriod = msecs;
    m_modified = true;

    emit dataChanged(this, QnBusiness::AggregationField | QnBusiness::ModifiedField);
}

bool QnBusinessRuleViewModel::disabled() const {
    return m_disabled;
}

void QnBusinessRuleViewModel::setDisabled(const bool value) {
    if (m_disabled == value)
        return;

    m_disabled = value;
    m_modified = true;

    emit dataChanged(this, QnBusiness::AllFieldsMask); // all fields should be redrawn
}

bool QnBusinessRuleViewModel::system() const {
    return m_system;
}

QString QnBusinessRuleViewModel::comments() const {
    return m_comments;
}

void QnBusinessRuleViewModel::setComments(const QString value) {
    if (m_comments == value)
        return;

    m_comments = value;
    m_modified = true;

    emit dataChanged(this, QnBusiness::CommentsField | QnBusiness::ModifiedField);
}

QString QnBusinessRuleViewModel::schedule() const {
    return m_schedule;
}

void QnBusinessRuleViewModel::setSchedule(const QString value) {
    if (m_schedule == value)
        return;

    m_schedule = value;
    m_modified = true;

    emit dataChanged(this, QnBusiness::ScheduleField | QnBusiness::ModifiedField);
}

QStandardItemModel* QnBusinessRuleViewModel::eventTypesModel() {
    return m_eventTypesModel;
}

QStandardItemModel* QnBusinessRuleViewModel::eventStatesModel() {
    return m_eventStatesModel;
}

QStandardItemModel* QnBusinessRuleViewModel::actionTypesModel() {
    return m_actionTypesModel;
}

// utilities

QString QnBusinessRuleViewModel::getText(const int column, const bool detailed) const {
    switch (column) {
    case QnBusiness::ModifiedColumn:
        return (m_modified ? QLatin1String("*") : QString());
    case QnBusiness::EventColumn:
        return QnBusinessStringsHelper::eventTypeString(m_eventType, m_eventState, m_actionType);
    case QnBusiness::SourceColumn:
        return getSourceText(detailed);
    case QnBusiness::SpacerColumn:
        return QString();
    case QnBusiness::ActionColumn:
        return QnBusinessStringsHelper::actionName(m_actionType);
    case QnBusiness::TargetColumn:
        return getTargetText(detailed);
    case QnBusiness::AggregationColumn:
        return getAggregationText();
    default:
        break;
    }
    return QString();
}

QString QnBusinessRuleViewModel::getToolTip(const int column) const {
    if (isValid())
        return m_comments.isEmpty() ? getText(column) : m_comments;

    const QString errorMessage = tr("Error: %1");

    switch (column) {
    case QnBusiness::ModifiedColumn:
    case QnBusiness::EventColumn:
    case QnBusiness::SourceColumn:
        if (!isValid(QnBusiness::SourceColumn))
            return errorMessage.arg(getText(QnBusiness::SourceColumn));
        return errorMessage.arg(getText(QnBusiness::TargetColumn));
    default:
        // at least one of them should be invalid
        if (!isValid(QnBusiness::TargetColumn))
            return errorMessage.arg(getText(QnBusiness::TargetColumn));
        return errorMessage.arg(getText(QnBusiness::SourceColumn));
    }
    return QString();
}

QIcon QnBusinessRuleViewModel::getIcon(const int column) const {
    switch (column) {
    case QnBusiness::SourceColumn:
    {
        //TODO: #GDM #Business check all variants or resource requirements: userResource, serverResource
        QnResourceList resources = filterEventResources(m_eventResources, m_eventType);
        if (!QnBusiness::isResourceRequired(m_eventType)) {
            return qnResIconCache->icon(QnResourceIconCache::Servers);
        } else if (resources.size() == 1) {
            QnResourcePtr resource = resources.first();
            return qnResIconCache->icon(resource);
        } else if (QnBusiness::requiresServerResource(m_eventType)){
            return qnResIconCache->icon(QnResourceIconCache::Server);
        } else /* ::requiresCameraResource(m_eventType) */ {
            return qnResIconCache->icon(QnResourceIconCache::Camera);
        }
    }
    case QnBusiness::TargetColumn:
    {
        switch (m_actionType) {
        case QnBusiness::SendMailAction:
        {
            if (!isValid(QnBusiness::TargetColumn))
                return qnResIconCache->icon(QnResourceIconCache::Offline, true);
            else
                return qnResIconCache->icon(QnResourceIconCache::Users);
        }
        case QnBusiness::ShowPopupAction:
        {
            if (m_actionParams.userGroup == QnBusiness::AdminOnly)
                return qnResIconCache->icon(QnResourceIconCache::User);
            else
                return qnResIconCache->icon(QnResourceIconCache::Users);
        }
        case QnBusiness::PlaySoundAction:
        case QnBusiness::PlaySoundOnceAction:
        case QnBusiness::SayTextAction:
            return qnSkin->icon("events/sound.png");
        default:
            break;
        }

        //TODO: #GDM #Business check all variants or resource requirements: userResource, serverResource
        QnResourceList resources = filterActionResources(m_actionResources, m_actionType);
        if (!QnBusiness::requiresCameraResource(m_actionType)) {
            return qnResIconCache->icon(QnResourceIconCache::Servers);
        } else if (resources.size() == 1) {
            QnResourcePtr resource = resources.first();
            return qnResIconCache->icon(resource);
        } else if (resources.isEmpty()) {
            return qnResIconCache->icon(QnResourceIconCache::Offline, true);
        } else {
            return qnResIconCache->icon(QnResourceIconCache::Camera);
        }
    }
    default:
        break;
    }
    return QIcon();
}

int QnBusinessRuleViewModel::getHelpTopic(const int column) const {
    switch (column) {
    case QnBusiness::EventColumn:
        return QnBusiness::eventHelpId(m_eventType);
    case QnBusiness::ActionColumn:
        return QnBusiness::actionHelpId(m_actionType);
    default:
        return Qn::EventsActions_Help;
    }
}

bool QnBusinessRuleViewModel::isValid() const {
    return m_disabled || (isValid(QnBusiness::SourceColumn) && isValid(QnBusiness::TargetColumn));
}

bool QnBusinessRuleViewModel::isValid(int column) const {
    switch (column) {
    case QnBusiness::SourceColumn:
    {
        switch (m_eventType) {
        case QnBusiness::CameraMotionEvent:
            return isResourcesListValid<QnCameraMotionPolicy>(filterEventResources(m_eventResources, m_eventType));
        case QnBusiness::CameraInputEvent:
            return isResourcesListValid<QnCameraInputPolicy>(filterEventResources(m_eventResources, m_eventType));
        default:
            return true;
        }
    }
    case QnBusiness::TargetColumn:
    {
        switch (m_actionType) {
        case QnBusiness::SendMailAction:
        {
            bool any = false;
            for (const QnUserResourcePtr &user: QnBusiness::filteredResources<QnUserResource>(m_actionResources)) {
                QString email = user->getEmail();
                if (email.isEmpty() || !QnEmailAddress::isValid(email))
                    return false;
                any = true;
            }

            QStringList additional = m_actionParams.emailAddress.split(QLatin1Char(';'), QString::SkipEmptyParts);
            foreach(const QString &email, additional) {
                if (email.trimmed().isEmpty())
                    continue;
                if (!QnEmailAddress::isValid(email))
                    return false;
                any = true;
            }
            return any;
        }
        case QnBusiness::CameraRecordingAction:
            return isResourcesListValid<QnCameraRecordingPolicy>(QnBusiness::filteredResources<QnCameraRecordingPolicy::resource_type>(m_actionResources));
        case QnBusiness::CameraOutputAction:
        case QnBusiness::CameraOutputOnceAction:
            return isResourcesListValid<QnCameraOutputPolicy>(QnBusiness::filteredResources<QnCameraOutputPolicy::resource_type>(m_actionResources));
        case QnBusiness::PlaySoundAction:
        case QnBusiness::PlaySoundOnceAction:
            return !m_actionParams.soundUrl.isEmpty();
        case QnBusiness::SayTextAction:
            return !m_actionParams.sayText.isEmpty();
        default:
            break;
        }

        //TODO: #GDM #Business check all variants or resource requirements: userResource, serverResource
        QnResourceList resources = filterActionResources(m_actionResources, m_actionType);
        if (QnBusiness::requiresCameraResource(m_actionType) && resources.isEmpty()) {
            return false;
        }
    }
    default:
        break;
    }
    return true;
}

void QnBusinessRuleViewModel::updateActionTypesModel() {
    QModelIndexList prolongedActions = m_actionTypesModel->match(m_actionTypesModel->index(0,0),
                                                                 ProlongedActionRole, true, -1, Qt::MatchExactly);

    // what type of actions to show: prolonged or instant
    bool enableProlongedActions = QnBusiness::hasToggleState(m_eventType);
    foreach (QModelIndex idx, prolongedActions) {
        m_actionTypesModel->item(idx.row())->setEnabled(enableProlongedActions);
        m_actionTypesModel->item(idx.row())->setSelectable(enableProlongedActions);
    }
}

QString QnBusinessRuleViewModel::getSourceText(const bool detailed) const {
    QnResourceList resources = filterEventResources(m_eventResources, m_eventType);
    if (m_eventType == QnBusiness::CameraMotionEvent)
        return QnCameraMotionPolicy::getText(resources, detailed);
    else if (m_eventType == QnBusiness::CameraInputEvent)
        return QnCameraInputPolicy::getText(resources, detailed);
    
    if (!QnBusiness::isResourceRequired(m_eventType)) {
        return tr("<System>");
    } else if (resources.size() == 1) {
        return getResourceName(resources.first());
    } else if (QnBusiness::requiresServerResource(m_eventType)){
        if (resources.size() == 0)
            return tr("<Any Server>");
        else
            return tr("%n Server(s)", "", resources.size());
    } else /*if (QnBusiness::requiresCameraResource(eventType))*/ {
        if (resources.size() == 0)
            return tr("<Any Camera>");
        else
            return tr("%n Camera(s)", "", resources.size());
    }
}

QString QnBusinessRuleViewModel::getTargetText(const bool detailed) const {
    QnResourceList resources = filterActionResources(m_actionResources, m_actionType);
    switch(m_actionType) {
    case QnBusiness::SendMailAction:
    {
        QStringList additional;
        foreach (QString address, m_actionParams.emailAddress.split(QLatin1Char(';'), QString::SkipEmptyParts)) {
            QString trimmed = address.trimmed();
            if (trimmed.isEmpty())
                continue;
            additional << trimmed;
        }
        return QnUserEmailPolicy::getText(resources,
                                          detailed,
                                          additional);
    }
    case QnBusiness::ShowPopupAction:
    {
<<<<<<< HEAD
        if (m_actionParams.userGroup == QnBusiness::AdminOnly)
            return tr("Administrators only");
=======
        if (m_actionParams.userGroup == QnBusinessActionParameters::AdminOnly)
            return tr("Administrators Only");
>>>>>>> 0ae2d3e0
        else
            return tr("All Users");
    }
    case QnBusiness::CameraRecordingAction:
    {
        return QnCameraRecordingPolicy::getText(resources, detailed);
    }
    case QnBusiness::CameraOutputAction:
    case QnBusiness::CameraOutputOnceAction:
    {
        return QnCameraOutputPolicy::getText(resources, detailed);
    }
    case QnBusiness::PlaySoundAction:
    case QnBusiness::PlaySoundOnceAction:
    {
        QString filename = m_actionParams.soundUrl;
        if (filename.isEmpty())
            return tr("Select Sound");
        QnNotificationSoundModel* soundModel = context()->instance<QnAppServerNotificationCache>()->persistentGuiModel();
        return soundModel->titleByFilename(filename);
    }
    case QnBusiness::SayTextAction:
    {
        QString text = m_actionParams.sayText;
        if (text.isEmpty())
            return tr("Enter Text");
        return text;
    }
    default:
        break;
    }

    //TODO: #GDM #Business check all variants or resource requirements: userResource, serverResource
    if (!QnBusiness::requiresCameraResource(m_actionType)) {
        return tr("<System>");
    } else if (resources.size() == 1) {
        QnResourcePtr resource = resources.first();
        return getResourceName(resource);
    } else if (resources.isEmpty()) {
        return tr("Select at least one camera");
    } else {
        return tr("%n Camera(s)", "", resources.size());
    }

}

QString QnBusinessRuleViewModel::getAggregationText() const {
    const int MINUTE = 60;
    const int HOUR = MINUTE*60;
    const int DAY = HOUR * 24;

    if (QnBusiness::hasToggleState(m_actionType))
        return tr("Not Applied");

    if (m_aggregationPeriod <= 0)
        return tr("Instant");

    if (m_aggregationPeriod >= DAY && m_aggregationPeriod % DAY == 0)
        return tr("Every %n days", "", m_aggregationPeriod / DAY);

    if (m_aggregationPeriod >= HOUR && m_aggregationPeriod % HOUR == 0)
        return tr("Every %n hours", "", m_aggregationPeriod / HOUR);

    if (m_aggregationPeriod >= MINUTE && m_aggregationPeriod % MINUTE == 0)
        return tr("Every %n minutes", "", m_aggregationPeriod / MINUTE);

    return tr("Every %n seconds", "", m_aggregationPeriod);
}

QString QnBusinessRuleViewModel::toggleStateToModelString(QnBusiness::EventState value) {
    switch( value )
    {
    case QnBusiness::InactiveState:
        return tr("Stops");
    case QnBusiness::ActiveState:
        return tr("Starts");
    case QnBusiness::UndefinedState:
        return tr("Starts/Stops");
    }
    return QString();
}<|MERGE_RESOLUTION|>--- conflicted
+++ resolved
@@ -847,13 +847,8 @@
     }
     case QnBusiness::ShowPopupAction:
     {
-<<<<<<< HEAD
         if (m_actionParams.userGroup == QnBusiness::AdminOnly)
-            return tr("Administrators only");
-=======
-        if (m_actionParams.userGroup == QnBusinessActionParameters::AdminOnly)
             return tr("Administrators Only");
->>>>>>> 0ae2d3e0
         else
             return tr("All Users");
     }
