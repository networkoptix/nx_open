--- conflicted
+++ resolved
@@ -566,11 +566,7 @@
                 continue; /* Can drop only layout resources on user. */
 
             menu()->trigger(
-<<<<<<< HEAD
-                Qn::SaveLayoutAsAction,
-=======
                 QnActions::SaveLayoutAsAction,
->>>>>>> 2d203695
                 QnActionParameters(layout).
                 withArgument(Qn::UserResourceRole, user).
                 withArgument(Qn::ResourceNameRole, layout->getName())
