--- conflicted
+++ resolved
@@ -45,565 +45,6 @@
 
 } // namespace
 
-<<<<<<< HEAD
-=======
-
-// -------------------------------------------------------------------------- //
-// Node
-// -------------------------------------------------------------------------- //
-class QnResourcePoolModel::Node {
-    Q_DECLARE_TR_FUNCTIONS(QnResourcePoolModel::Node)
-public:
-    enum State {
-        Normal,     /**< Normal node. */
-        Invalid     /**< Invalid node that should not be displayed. 
-                     * Invalid nodes are parts of dangling tree branches during incremental
-                     * tree construction. They do not emit model signals. */
-    };
-
-    /**
-     * Constructor for toplevel nodes. 
-     */
-    Node(QnResourcePoolModel *model, Qn::NodeType type, const QString &name = QString()):
-        m_model(model),
-        m_type(type),
-        m_state(Normal),
-        m_bastard(false),
-        m_parent(NULL),
-        m_status(QnResource::Online),
-        m_modified(false),
-        m_checked(Qt::Unchecked)
-    {
-        assert(type == Qn::LocalNode ||
-               type == Qn::ServersNode ||
-               type == Qn::UsersNode ||
-               type == Qn::RootNode ||
-               type == Qn::BastardNode ||
-               type == Qn::RecorderNode);
-
-        switch(type) {
-        case Qn::RootNode:
-            m_displayName = m_name = tr("Root");
-            break;
-        case Qn::LocalNode:
-            m_displayName = m_name = tr("Local");
-            m_icon = qnResIconCache->icon(QnResourceIconCache::Local);
-            break;
-        case Qn::ServersNode:
-            m_displayName = m_name = tr("System");
-            m_icon = qnResIconCache->icon(QnResourceIconCache::Servers);
-            break;
-        case Qn::UsersNode:
-            m_displayName = m_name = tr("Users");
-            m_icon = qnResIconCache->icon(QnResourceIconCache::Users);
-            break;
-        case Qn::BastardNode:
-            m_displayName = m_name = QLatin1String("_HIDDEN_"); /* This node is always hidden. */
-            m_bastard = true;
-            break;
-        case Qn::RecorderNode:
-            m_displayName = m_name = name;
-            m_icon = qnResIconCache->icon(QnResourceIconCache::Recorder);
-            m_bastard = true; /* Invisible by default until has children. */
-            break;
-        default:
-            break;
-        }
-    }
-
-    /**
-     * Constructor for resource nodes. 
-     */
-    Node(QnResourcePoolModel *model, const QnResourcePtr &resource): 
-        m_model(model),
-        m_type(Qn::ResourceNode),
-        m_state(Invalid),
-        m_bastard(false),
-        m_parent(NULL),
-        m_status(QnResource::Offline),
-        m_modified(false),
-        m_checked(Qt::Unchecked)
-    {
-        assert(model != NULL);
-
-        setResource(resource);
-    }
-
-    /**
-     * Constructor for item nodes.
-     */
-    Node(QnResourcePoolModel *model, const QUuid &uuid):
-        m_model(model),
-        m_type(Qn::ItemNode),
-        m_uuid(uuid),
-        m_state(Invalid),
-        m_bastard(false),
-        m_parent(NULL),
-        m_status(QnResource::Offline),
-        m_modified(false),
-        m_checked(Qt::Unchecked)
-    {
-        assert(model != NULL);
-    }
-
-    ~Node() {
-        clear();
-
-        foreach(Node *child, m_children)
-            child->setParent(NULL);
-    }
-
-    void clear() {
-        setParent(NULL);
-
-        if(m_type == Qn::ItemNode || m_type == Qn::ResourceNode)
-            setResource(QnResourcePtr());
-    }
-
-    void setResource(const QnResourcePtr &resource) {
-        assert(m_type == Qn::ItemNode || m_type == Qn::ResourceNode);
-
-        if(m_resource == resource)
-            return;
-
-        if(m_resource && m_type == Qn::ItemNode)
-            m_model->m_itemNodesByResource[m_resource.data()].removeOne(this);
-
-        m_resource = resource;
-
-        if(m_resource && m_type == Qn::ItemNode)
-            m_model->m_itemNodesByResource[m_resource.data()].push_back(this);
-        
-        update();
-    }
-
-    void update() {
-        /* Update stored fields. */
-        if(m_type == Qn::ResourceNode || m_type == Qn::ItemNode) {
-            if(m_resource.isNull()) {
-                m_displayName = m_name = QString();
-                m_flags = 0;
-                m_status = QnResource::Online;
-                m_searchString = QString();
-                m_icon = QIcon();
-            } else {
-                m_name = m_resource->getName();
-                m_flags = m_resource->flags();
-                m_status = m_resource->getStatus();
-                m_searchString = m_resource->toSearchString();
-                m_icon = qnResIconCache->icon(m_flags, m_status);
-                m_displayName = getResourceName(m_resource);
-            }
-        }
-
-        /* Update bastard state. */
-        bool bastard = false;
-        switch(m_type) {
-        case Qn::ItemNode:
-            bastard = m_resource.isNull();
-            break;
-        case Qn::ResourceNode: 
-            bastard = !(m_model->accessController()->permissions(m_resource) & Qn::ReadPermission); /* Hide non-readable resources. */
-            if(!bastard)
-                if(QnLayoutResourcePtr layout = m_resource.dynamicCast<QnLayoutResource>()) /* Hide local layouts that are not file-based. */
-                    bastard = m_model->snapshotManager()->isLocal(layout) && !m_model->snapshotManager()->isFile(layout); 
-            if(!bastard)
-                bastard = (m_flags & QnResource::local_server) == QnResource::local_server; /* Hide local server resource. */
-            if(!bastard)
-                bastard = (m_flags & QnResource::local_media) == QnResource::local_media &&
-                        m_resource->getUrl().startsWith(QnLayoutFileStorageResource::layoutPrefix()); //TODO: #Elric hack hack hack
-            break;
-        case Qn::UsersNode:
-            bastard = !m_model->accessController()->hasGlobalPermissions(Qn::GlobalEditUsersPermission);
-            break;
-        case Qn::ServersNode:
-            bastard = !m_model->accessController()->hasGlobalPermissions(Qn::GlobalEditServersPermissions);
-            break;
-        case Qn::BastardNode:
-            bastard = true;
-            break;
-        case Qn::RecorderNode:
-            bastard = m_children.size() == 0;
-            break;
-        default:
-            break;
-        }
-        setBastard(bastard);
-
-        /* Notify views. */
-        changeInternal();
-    }
-
-    void updateRecursive() {
-        update();
-
-        foreach(Node *child, m_children)
-            child->updateRecursive();
-    }
-
-    Qn::NodeType type() const {
-        return m_type;
-    }
-
-    const QnResourcePtr &resource() const {
-        return m_resource;
-    }
-
-    QnResource::Flags resourceFlags() const {
-        return m_flags;
-    }
-
-    QnResource::Status resourceStatus() const {
-        return m_status;
-    }
-
-    const QUuid &uuid() const {
-        return m_uuid;
-    }
-
-    State state() const {
-        return m_state;
-    }
-
-    bool isValid() const {
-        return m_state == Normal;
-    }
-
-    void setState(State state) {
-        if(m_state == state)
-            return;
-
-        m_state = state;
-
-        foreach(Node *node, m_children)
-            node->setState(state);
-    }
-
-    bool isBastard() const {
-        return m_bastard;
-    }
-
-    void setBastard(bool bastard) {
-        if(m_bastard == bastard)
-            return;
-
-        m_bastard = bastard;
-
-        if(m_parent) {
-            if(m_bastard) {
-                m_parent->removeChildInternal(this);
-            } else {
-                setState(m_parent->state());
-                m_parent->addChildInternal(this);
-            }
-        }
-    }
-
-    const QList<Node *> &children() const {
-        return m_children;
-    }
-
-    Node *child(int index) {
-        return m_children[index];
-    }
-
-    Node *parent() const {
-        return m_parent;
-    }
-
-    void setParent(Node *parent) {
-        if(m_parent == parent)
-            return;
-
-        if(m_parent && !m_bastard)
-            m_parent->removeChildInternal(this);
-        
-        m_parent = parent;
-
-        if(m_parent) {
-            if(!m_bastard) {
-                setState(m_parent->state());
-                m_parent->addChildInternal(this);
-            }
-        } else {
-            setState(Invalid);
-        }
-    }
-
-    QModelIndex index(int col) {
-        assert(isValid()); /* Only valid nodes have indices. */
-
-        if(m_parent == NULL)
-            return QModelIndex(); /* That's root node. */
-
-        return index(m_parent->m_children.indexOf(this), col);
-    }
-
-    QModelIndex index(int row, int col) {
-        assert(isValid()); /* Only valid nodes have indices. */
-        assert(m_parent != NULL && row == m_parent->m_children.indexOf(this));
-
-        return m_model->createIndex(row, col, this);
-    }
-
-    Qt::ItemFlags flags(int column) const {
-        if (column == Qn::CheckColumn)
-            return Qt::ItemIsEnabled
-                    | Qt::ItemIsSelectable
-                    | Qt::ItemIsUserCheckable
-                    | Qt::ItemIsEditable;
-
-        Qt::ItemFlags result = Qt::ItemIsEnabled | Qt::ItemIsDropEnabled | Qt::ItemIsSelectable;
-        
-        switch(m_type) {
-        case Qn::ResourceNode:
-            if(m_model->context()->menu()->canTrigger(Qn::RenameAction, QnActionParameters(m_resource)))
-                result |= Qt::ItemIsEditable;
-            /* Fall through. */
-        case Qn::ItemNode:
-            if(m_flags & (QnResource::media | QnResource::layout | QnResource::server | QnResource::user))
-                result |= Qt::ItemIsDragEnabled;
-            break;
-        case Qn::RecorderNode:
-            result |= Qt::ItemIsDragEnabled | Qt::ItemIsEditable;
-            break;
-        default:
-            break;
-        }
-        return result;
-    }
-
-    QVariant data(int role, int column) const {
-        switch(role) {
-        case Qt::DisplayRole:
-        case Qt::StatusTipRole:
-        case Qt::WhatsThisRole:
-        case Qt::AccessibleTextRole:
-        case Qt::AccessibleDescriptionRole:
-            if (column == Qn::NameColumn)
-                return m_displayName + (m_modified ? QLatin1String("*") : QString());
-            break;
-        case Qt::ToolTipRole:
-            return m_displayName;
-        case Qt::DecorationRole:
-            if (column == Qn::NameColumn)
-                return m_icon;
-            break;
-        case Qt::EditRole:
-            if (column == Qn::NameColumn)
-                return m_name;
-            break;
-        case Qt::CheckStateRole:
-            if (column == Qn::CheckColumn)
-                return m_checked;
-            break;
-        case Qn::ResourceRole:
-            if(m_resource)
-                return QVariant::fromValue<QnResourcePtr>(m_resource);
-            break;
-        case Qn::ResourceFlagsRole:
-            if(m_resource)
-                return static_cast<int>(m_flags);
-            break;
-        case Qn::ItemUuidRole:
-            if(m_type == Qn::ItemNode)
-                return QVariant::fromValue<QUuid>(m_uuid);
-            break;
-        case Qn::ResourceSearchStringRole: 
-            return m_searchString;
-        case Qn::ResourceStatusRole: 
-            return static_cast<int>(m_status);
-        case Qn::NodeTypeRole:
-            return static_cast<int>(m_type);
-        case Qn::HelpTopicIdRole:
-            if(m_type == Qn::UsersNode) {
-                return Qn::MainWindow_Tree_Users_Help;
-            } else if(m_type == Qn::LocalNode) {
-                return Qn::MainWindow_Tree_Local_Help;
-            } else if(m_type == Qn::RecorderNode) {
-                return Qn::MainWindow_Tree_Recorder_Help;
-            } else if(m_flags & QnResource::layout) {
-                if(m_model->context()->snapshotManager()->isFile(m_resource.dynamicCast<QnLayoutResource>())) {
-                    return Qn::MainWindow_Tree_MultiVideo_Help;
-                } else {
-                    return Qn::MainWindow_Tree_Layouts_Help;
-                }
-            } else if(m_flags & QnResource::user) {
-                return Qn::MainWindow_Tree_Users_Help;
-            } else if(m_flags & QnResource::local) {
-                return Qn::MainWindow_Tree_Local_Help;
-            } else if(m_flags & QnResource::server) {
-                return Qn::MainWindow_Tree_Servers_Help;
-            } else {
-                return -1;
-            }
-        default:
-            break;
-        }
-
-        return QVariant();        
-    }
-
-    bool setData(const QVariant &value, int role, int column) {
-        if (column == Qn::CheckColumn && role == Qt::CheckStateRole){
-            m_checked = (Qt::CheckState)value.toInt();
-            changeInternal();
-            return true;
-        }
-
-        if(role != Qt::EditRole)
-            return false;
-
-        QnActionParameters parameters;
-        if (m_type == Qn::RecorderNode) {
-            //sending first camera to get groupId and check WriteName permission
-            if (this->children().isEmpty())
-                return false;
-            Node* child = this->child(0);
-            if (!child->resource())
-                return false;
-            parameters = QnActionParameters(child->resource()).withArgument(Qn::ResourceNameRole, value.toString());
-        }
-        else
-            parameters = QnActionParameters(m_resource).withArgument(Qn::ResourceNameRole, value.toString());
-        parameters.setArgument(Qn::NodeTypeRole, static_cast<int>(m_type));
-
-        m_model->context()->menu()->trigger(Qn::RenameAction, parameters);
-        return true;
-    }
-
-    bool isModified() const {
-        return !m_modified;
-    }
-
-    void setModified(bool modified) {
-        if(m_modified == modified)
-            return;
-
-        m_modified = modified; 
-
-        changeInternal();
-    }
-
-    // TODO: #GDM
-    // This is a node construction method, so it does not really belong here.
-    // See other node construction methods, QnResourcePoolModel::node(...).
-    Node *recorder(const QString &groupId, const QString &groupName) {
-        if (m_recorders.contains(groupId))
-            return m_recorders[groupId];
-
-        Node* recorder = new Node(m_model, Qn::RecorderNode, groupName);
-        recorder->setParent(this);
-        m_recorders[groupId] = recorder;
-        return recorder;
-    }
-
-protected:
-    void removeChildInternal(Node *child) {
-        assert(child->parent() == this);
-
-        if(isValid() && !isBastard()) {
-            QModelIndex index = this->index(Qn::NameColumn);
-            int row = m_children.indexOf(child);
-
-            m_model->beginRemoveRows(index, row, row);
-            m_children.removeOne(child);
-            m_model->endRemoveRows();
-        } else {
-            m_children.removeOne(child);
-        }
-        if (this->type() == Qn::RecorderNode && m_children.size() == 0)
-            setBastard(true);
-    }
-
-    void addChildInternal(Node *child) {
-        assert(child->parent() == this);
-
-        if(isValid() && !isBastard()) {
-            QModelIndex index = this->index(Qn::NameColumn);
-            int row = m_children.size();
-
-            m_model->beginInsertRows(index, row, row);
-            m_children.push_back(child);
-            m_model->endInsertRows();
-        } else {
-            m_children.push_back(child);
-        }
-        if (this->type() == Qn::RecorderNode && m_children.size() > 0)
-            setBastard(false);
-    }
-
-    void changeInternal() {
-        if(!isValid() || isBastard())
-            return;
-        
-        QModelIndex index = this->index(Qn::NameColumn);
-        emit m_model->dataChanged(index, index.sibling(index.row(), Qn::ColumnCount - 1));
-    }
-
-private:
-    //TODO: #GDM need complete recorder nodes structure refactor to get rid of this shit
-    friend class QnResourcePoolModel;
-
-    /* Node state. */
-
-    /** Model that this node belongs to. */
-    QnResourcePoolModel *const m_model;
-
-    /** Type of this node. */
-    const Qn::NodeType m_type;
-
-    /** Uuid that this node represents. */
-    const QUuid m_uuid;
-
-    /** Resource associated with this node. */
-    QnResourcePtr m_resource;
-
-    /** State of this node. */
-    State m_state;
-
-    /** Whether this node is a bastard node. Bastard nodes do not appear in
-     * their parent's children list and do not inherit their parent's state. */
-    bool m_bastard;
-
-    /** Parent of this node. */
-    Node *m_parent;
-
-    /** Children of this node. */
-    QList<Node *> m_children;
-
-    /** Recorder children of this node by group id. */
-    QHash<QString, Node *> m_recorders;
-
-    /* Resource-related state. */
-
-    /** Resource flags. */
-    QnResource::Flags m_flags;
-
-    /** Display name of this node */
-    QString m_displayName;
-
-    /** Name of this node. */
-    QString m_name;
-
-    /** Status of this node. */
-    QnResource::Status m_status;
-
-    /** Search string of this node. */
-    QString m_searchString;
-
-    /** Icon of this node. */
-    QIcon m_icon;
-
-    /** Whether this resource is modified. */
-    bool m_modified;
-
-    /** Whether this resource is checked. */
-    Qt::CheckState m_checked;
-};
-
-
->>>>>>> 2c0a668d
 // -------------------------------------------------------------------------- //
 // QnResourcePoolModel :: contructors, destructor and helpers.
 // -------------------------------------------------------------------------- //
@@ -1091,7 +532,6 @@
         connect(layout.data(), SIGNAL(itemRemoved(const QnLayoutResourcePtr &, const QnLayoutItemData &)),  this, SLOT(at_resource_itemRemoved(const QnLayoutResourcePtr &, const QnLayoutItemData &)));
     }
 
-<<<<<<< HEAD
     QnVideoWallResourcePtr videoWall = resource.dynamicCast<QnVideoWallResource>();
     if (videoWall) {
         connect(videoWall.data(), SIGNAL(itemAdded(const QnVideoWallResourcePtr &, const QnVideoWallItem &)),   this, SLOT(at_videoWall_itemAddedOrChanged(const QnVideoWallResourcePtr &, const QnVideoWallItem &)));
@@ -1105,15 +545,12 @@
         connect(user.data(), SIGNAL(videoWallItemRemoved(QnUserResourcePtr, QUuid)),         this, SLOT(at_user_videoWallItemRemoved(QnUserResourcePtr, QUuid)));
     }
 
-    QnResourcePoolModelNode *node = this->node(resource);
-=======
-    QnVirtualCameraResourcePtr camera = resource.dynamicCast<QnVirtualCameraResource>();
+QnVirtualCameraResourcePtr camera = resource.dynamicCast<QnVirtualCameraResource>();
     if(camera) {
         connect(camera.data(), &QnVirtualCameraResource::groupNameChanged, this, &QnResourcePoolModel::at_camera_groupNameChanged);
     }
 
-    Node *node = this->node(resource);
->>>>>>> 2c0a668d
+    QnResourcePoolModelNode *node = this->node(resource);
     node->setResource(resource);
 
     at_resource_parentIdChanged(resource);
@@ -1196,7 +633,6 @@
     deleteNode(node(item.uuid));
 }
 
-<<<<<<< HEAD
 void QnResourcePoolModel::at_videoWall_itemAddedOrChanged(const QnVideoWallResourcePtr &videoWall, const QnVideoWallItem &item) {
     QnResourcePoolModelNode *parentNode = this->node(videoWall);
 
@@ -1232,7 +668,7 @@
 void QnResourcePoolModel::at_user_videoWallItemRemoved(const QnUserResourcePtr &user, const QUuid &uuid) {
     deleteNode(node(Qn::UserVideoWallItemNode, uuid, user));
 }
-=======
+
 //TODO: #GDM need complete recorder nodes structure refactor to get rid of this shit
 void QnResourcePoolModel::at_camera_groupNameChanged(const QnSecurityCamResourcePtr &camera) {
     const QString groupId = camera->getGroupId();
@@ -1243,5 +679,4 @@
         node->m_recorders[groupId]->m_displayName = camera->getGroupName();
         node->changeInternal();
     }
-}
->>>>>>> 2c0a668d
+}