--- conflicted
+++ resolved
@@ -14,16 +14,11 @@
 #include <core/resource/media_resource.h>
 #include <core/resource/camera_resource.h>
 #include <core/resource/media_server_resource.h>
-<<<<<<< HEAD
-#ifdef QN_ENABLE_VIDEO_WALL
 #include <core/resource/videowall_resource.h>
 #include <core/resource/videowall_item.h>
 #include <core/resource/videowall_item_index.h>
 #include <core/resource/videowall_pc_data.h>
-#endif
-#include <core/resource_management/resource_pool.h>
-
-=======
+
 
 #include <core/resource/videowall_resource.h>
 #include <core/resource/videowall_item.h>
@@ -31,8 +26,6 @@
 #include <core/resource/videowall_pc_data.h>
 
 #include <core/resource_management/resource_pool.h>
-
->>>>>>> fe092760
 #include <ui/actions/action_manager.h>
 #include <ui/common/ui_resource_name.h>
 #include <ui/models/resource_pool_model_node.h>
@@ -120,7 +113,6 @@
         return m_rootNodes[m_rootNodeType];
 
     QHash<QnResourcePtr, QnResourcePoolModelNode *>::iterator pos = m_resourceNodeByResource.find(resource);
-<<<<<<< HEAD
     if(pos == m_resourceNodeByResource.end()) {
         Qn::NodeType nodeType = QnMediaServerResource::isEdgeServer(resource->getParentResource())
             ? Qn::EdgeNode
@@ -128,10 +120,6 @@
         pos = m_resourceNodeByResource.insert(resource, new QnResourcePoolModelNode(this, resource, nodeType));
 
     }
-=======
-    if(pos == m_resourceNodeByResource.end())
-        pos = m_resourceNodeByResource.insert(resource, new QnResourcePoolModelNode(this, resource));
->>>>>>> fe092760
     return *pos;
 }
 
@@ -200,11 +188,7 @@
 }
 
 QnResourcePoolModelNode *QnResourcePoolModel::expectedParent(QnResourcePoolModelNode *node) {
-<<<<<<< HEAD
     assert(node->type() == Qn::ResourceNode || node->type() == Qn::EdgeNode);
-=======
-    assert(node->type() == Qn::ResourceNode);
->>>>>>> fe092760
 
     if(!node->resource())
         return m_rootNodes[m_rootNodeType];
@@ -223,15 +207,8 @@
     if(node->resourceFlags() & QnResource::server)
         return m_rootNodes[Qn::ServersNode];
 
-<<<<<<< HEAD
-#ifdef QN_ENABLE_VIDEO_WALL
     if (node->resourceFlags() & QnResource::videowall)
         return m_rootNodes[m_rootNodeType];
-#endif
-=======
-    if (node->resourceFlags() & QnResource::videowall)
-        return m_rootNodes[m_rootNodeType];
->>>>>>> fe092760
 
     QnResourcePtr parentResource = resourcePool()->getResourceById(node->resource()->getParentId());
     if(!parentResource || (parentResource->flags() & QnResource::local_server) == QnResource::local_server) {
@@ -352,13 +329,7 @@
 QStringList QnResourcePoolModel::mimeTypes() const {
     QStringList result = QnWorkbenchResource::resourceMimeTypes();
     result.append(QLatin1String(pureTreeResourcesOnlyMimeType));
-<<<<<<< HEAD
-#ifdef QN_ENABLE_VIDEO_WALL
     result.append(QnVideoWallItem::mimeType());
-#endif
-=======
-    result.append(QnVideoWallItem::mimeType());
->>>>>>> fe092760
     return result;
 }
 
@@ -395,40 +366,18 @@
             QnWorkbenchResource::serializeResources(resources, types, mimeData);
         }
 
-<<<<<<< HEAD
-#ifdef QN_ENABLE_VIDEO_WALL
-        if (types.contains(QnVideoWallItem::mimeType())) {
-            QSet<QString> uuids;
-=======
         if (types.contains(QnVideoWallItem::mimeType())) {
             QSet<QUuid> uuids;
->>>>>>> fe092760
             foreach (const QModelIndex &index, indexes) {
                 QnResourcePoolModelNode *node = this->node(index);
 
                 if (node && (node->type() == Qn::VideoWallItemNode || node->type() == Qn::UserVideoWallItemNode)) {
-<<<<<<< HEAD
-                    uuids << node->uuid().toString();
-                }
-            }
-
-            if (!uuids.isEmpty()) {
-                QByteArray result;
-                QDataStream stream(&result, QIODevice::WriteOnly);
-                stream << uuids.toList();
-
-                mimeData->setData(QnVideoWallItem::mimeType(), result);
-            }
-        }
-#endif
-=======
                     uuids << node->uuid();
                 }
             }
             QnVideoWallItem::serializeUuids(uuids.toList(), mimeData);
 
         }
->>>>>>> fe092760
 
         if(types.contains(QLatin1String(pureTreeResourcesOnlyMimeType)))
             mimeData->setData(QLatin1String(pureTreeResourcesOnlyMimeType), QByteArray(pureTreeResourcesOnly ? "1" : "0"));
@@ -446,17 +395,8 @@
         return false;
 
     /* Check if the format is supported. */
-<<<<<<< HEAD
-#ifdef QN_ENABLE_VIDEO_WALL
     if(!intersects(mimeData->formats(), QnWorkbenchResource::resourceMimeTypes()) && !mimeData->formats().contains(QnVideoWallItem::mimeType()))
         return base_type::dropMimeData(mimeData, action, row, column, parent);
-#else
-    if(!intersects(mimeData->formats(), QnWorkbenchResource::resourceMimeTypes()))
-=======
-    if(!intersects(mimeData->formats(), QnWorkbenchResource::resourceMimeTypes()) && !mimeData->formats().contains(QnVideoWallItem::mimeType()))
->>>>>>> fe092760
-        return base_type::dropMimeData(mimeData, action, row, column, parent);
-#endif
 
     /* Decode. */
     QnResourceList resources = QnWorkbenchResource::deserializeResources(mimeData);
@@ -470,16 +410,15 @@
     if(node->parent() && (node->parent()->resourceFlags() & QnResource::server))
         node = node->parent(); /* Dropping into a server item is the same as dropping into a server */
 
-<<<<<<< HEAD
-#ifdef QN_ENABLE_VIDEO_WALL
     if (node->type() == Qn::VideoWallItemNode) {
-        QnVideoWallItemIndex index = qnResPool->getVideoWallItemByUuid(node->uuid());
-
-        if (index.isNull())
-            return true;
-
-        // layout that is already attached to this screen (if any)
-        QnVideoWallItem item = index.videowall()->getItem(node->uuid());
+        QnActionParameters parameters;
+        if (mimeData->hasFormat(QnVideoWallItem::mimeType()))
+            parameters = QnActionParameters(qnResPool->getVideoWallItemsByUuid(QnVideoWallItem::deserializeUuids(mimeData)));
+        else
+            parameters = QnActionParameters(resources);
+        parameters.setArgument(Qn::VideoWallItemGuidRole, node->uuid());
+        menu()->trigger(Qn::DropOnVideoWallItemAction, parameters);
+    } else 
 
         QnLayoutResourcePtr layout = item.layout.isValid()
                 ? qnResPool->getResourceById(item.layout).dynamicCast<QnLayoutResource>()
@@ -517,17 +456,6 @@
     } else 
 #endif
         
-=======
-    if (node->type() == Qn::VideoWallItemNode) {
-        QnActionParameters parameters;
-        if (mimeData->hasFormat(QnVideoWallItem::mimeType()))
-            parameters = QnActionParameters(qnResPool->getVideoWallItemsByUuid(QnVideoWallItem::deserializeUuids(mimeData)));
-        else
-            parameters = QnActionParameters(resources);
-        parameters.setArgument(Qn::VideoWallItemGuidRole, node->uuid());
-        menu()->trigger(Qn::DropOnVideoWallItemAction, parameters);
-    } else 
->>>>>>> fe092760
     if(QnLayoutResourcePtr layout = node->resource().dynamicCast<QnLayoutResource>()) {
         QnResourceList medias;
         foreach( QnResourcePtr res, resources )
@@ -539,35 +467,15 @@
         menu()->trigger(Qn::OpenInLayoutAction, QnActionParameters(medias).withArgument(Qn::LayoutResourceRole, layout));
     } else if(QnUserResourcePtr user = node->resource().dynamicCast<QnUserResource>()) {
 
-<<<<<<< HEAD
-#ifdef QN_ENABLE_VIDEO_WALL
-        if (mimeData->hasFormat(QnVideoWallItem::mimeType())) {
-            QByteArray data = mimeData->data(QnVideoWallItem::mimeType());
-            QDataStream stream(&data, QIODevice::ReadOnly);
-            QList<QString> videoWallItemUuids;
-            stream >> videoWallItemUuids;
-
-            QnVideoWallItemIndexList indexes;
-            foreach (QString uuid, videoWallItemUuids) {
-                QnVideoWallItemIndex index = qnResPool->getVideoWallItemByUuid(uuid);
-                if (!index.isNull())
-                    indexes << index;
-            }
-
-=======
         if (mimeData->hasFormat(QnVideoWallItem::mimeType())) {
             QnVideoWallItemIndexList indexes = qnResPool->getVideoWallItemsByUuid(QnVideoWallItem::deserializeUuids(mimeData));
->>>>>>> fe092760
             if (!indexes.isEmpty()) {
                 menu()->trigger(Qn::AddVideoWallItemsToUserAction,
                                 QnActionParameters(indexes).withArgument(Qn::UserResourceRole, user));
                 return true; //ignore other resources dropped
             }
         }
-<<<<<<< HEAD
-#endif
-=======
->>>>>>> fe092760
+
 
         foreach(const QnResourcePtr &resource, resources) {
             if(resource->getParentId() == user->getId())
@@ -623,20 +531,12 @@
         connect(layout.data(), SIGNAL(itemRemoved(const QnLayoutResourcePtr &, const QnLayoutItemData &)),  this, SLOT(at_resource_itemRemoved(const QnLayoutResourcePtr &, const QnLayoutItemData &)));
     }
 
-<<<<<<< HEAD
-#ifdef QN_ENABLE_VIDEO_WALL
-=======
->>>>>>> fe092760
     QnVideoWallResourcePtr videoWall = resource.dynamicCast<QnVideoWallResource>();
     if (videoWall) {
         connect(videoWall.data(), SIGNAL(itemAdded(const QnVideoWallResourcePtr &, const QnVideoWallItem &)),   this, SLOT(at_videoWall_itemAddedOrChanged(const QnVideoWallResourcePtr &, const QnVideoWallItem &)));
         connect(videoWall.data(), SIGNAL(itemChanged(const QnVideoWallResourcePtr &, const QnVideoWallItem &)), this, SLOT(at_videoWall_itemAddedOrChanged(const QnVideoWallResourcePtr &, const QnVideoWallItem &)));
         connect(videoWall.data(), SIGNAL(itemRemoved(const QnVideoWallResourcePtr &, const QnVideoWallItem &)), this, SLOT(at_videoWall_itemRemoved(const QnVideoWallResourcePtr &, const QnVideoWallItem &)));
     }
-<<<<<<< HEAD
-#endif
-=======
->>>>>>> fe092760
 
     QnUserResourcePtr user = resource.dynamicCast<QnUserResource>();
     if (user) {
@@ -644,11 +544,8 @@
         connect(user.data(), SIGNAL(videoWallItemRemoved(QnUserResourcePtr, QUuid)),         this, SLOT(at_user_videoWallItemRemoved(QnUserResourcePtr, QUuid)));
     }
 
-<<<<<<< HEAD
+
     QnVirtualCameraResourcePtr camera = resource.dynamicCast<QnVirtualCameraResource>();
-=======
-QnVirtualCameraResourcePtr camera = resource.dynamicCast<QnVirtualCameraResource>();
->>>>>>> fe092760
     if(camera) {
         connect(camera.data(), &QnVirtualCameraResource::groupNameChanged, this, &QnResourcePoolModel::at_camera_groupNameChanged);
     }
@@ -663,10 +560,6 @@
         foreach(const QnLayoutItemData &item, layout->getItems())
             at_resource_itemAdded(layout, item);
 
-<<<<<<< HEAD
-#ifdef QN_ENABLE_VIDEO_WALL
-=======
->>>>>>> fe092760
     if (videoWall)
         foreach(const QnVideoWallItem &item, videoWall->getItems())
             at_videoWall_itemAddedOrChanged(videoWall, item);
@@ -674,10 +567,6 @@
     if (user)
         foreach (const QUuid &uuid, user->videoWallItems())
             at_user_videoWallItemAdded(user, uuid);
-<<<<<<< HEAD
-#endif
-=======
->>>>>>> fe092760
 }
 
 void QnResourcePoolModel::at_resPool_resourceRemoved(const QnResourcePtr &resource) {
@@ -730,15 +619,9 @@
     QnResourcePoolModelNode *node = this->node(item.uuid);
 
     QnResourcePtr resource;
-<<<<<<< HEAD
     //if(item.resource.id.isValid()) { // TODO: #EC2
         //resource = resourcePool()->getResourceById(item.resource.id);
     //} else {
-=======
-    if(item.resource.id.isValid()) { // TODO: #EC2
-        resource = resourcePool()->getResourceById(item.resource.id);
-    } else {
->>>>>>> fe092760
         resource = resourcePool()->getResourceByUniqId(item.resource.path);
     //}
 
@@ -796,7 +679,6 @@
         node->m_recorders[groupId]->m_displayName = camera->getGroupName();
         node->changeInternal();
     }
-<<<<<<< HEAD
 }
 
 #ifdef QN_ENABLE_VIDEO_WALL
@@ -845,7 +727,3 @@
 
 
 
-
-=======
-}
->>>>>>> fe092760
