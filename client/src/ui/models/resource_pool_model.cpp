#include "resource_pool_model.h"
#include <cassert>

#include <QtCore/QMimeData>
#include <QtCore/QUrl>
#include <QtCore/QCoreApplication>

#include <utils/common/checked_cast.h>
#include <common/common_meta_types.h>
#include <common/common_module.h>

#include <core/resource/resource.h>
#include <core/resource/layout_resource.h>
#include <core/resource/user_resource.h>
#include <core/resource/media_resource.h>
#include <core/resource/camera_resource.h>
#include <core/resource/media_server_resource.h>
#include <core/resource/webpage_resource.h>
#include <core/resource/videowall_resource.h>
#include <core/resource/videowall_item.h>
#include <core/resource/videowall_item_index.h>
#include <core/resource/videowall_pc_data.h>
#include <core/resource/videowall_matrix.h>

#include <core/resource/videowall_resource.h>
#include <core/resource/videowall_item.h>
#include <core/resource/videowall_item_index.h>
#include <core/resource/videowall_pc_data.h>

#include <api/global_settings.h>

#include <core/resource_management/resource_pool.h>
#include <ui/actions/action_manager.h>
#include <ui/common/ui_resource_name.h>
#include <ui/delegates/resource_pool_model_custom_column_delegate.h>
#include <ui/models/resource_pool_model_node.h>
#include <ui/style/resource_icon_cache.h>
#include <ui/help/help_topics.h>
#include <ui/workbench/workbench_item.h>
#include <ui/workbench/workbench_context.h>
#include <ui/workbench/workbench_resource.h>
#include <ui/workbench/workbench_layout_snapshot_manager.h>
#include <ui/workbench/workbench_access_controller.h>

namespace {
    const char *pureTreeResourcesOnlyMimeType = "application/x-noptix-pure-tree-resources-only";

    bool intersects(const QStringList &l, const QStringList &r) {
        foreach(const QString &s, l)
            if(r.contains(s))
                return true;
        return false;
    }

    Qn::NodeType rootNodeTypeForScope(QnResourcePoolModel::Scope scope) {
        switch (scope) {
        case QnResourcePoolModel::CamerasScope:
            return Qn::ServersNode;
        case QnResourcePoolModel::UsersScope:
            return Qn::UsersNode;
        default:
            return Qn::RootNode;
        }
    }

} // namespace

// -------------------------------------------------------------------------- //
// QnResourcePoolModel :: contructors, destructor and helpers.
// -------------------------------------------------------------------------- //
QnResourcePoolModel::QnResourcePoolModel(Scope scope, QObject *parent):
    base_type(parent),
    QnWorkbenchContextAware(parent),
    m_urlsShown(true),
    m_scope(scope)
{
    m_rootNodeTypes
        << Qn::LocalNode
        << Qn::UsersNode
        << Qn::ServersNode
        << Qn::WebPagesNode
        << Qn::OtherSystemsNode
        << Qn::RootNode
        << Qn::BastardNode;

    /* Create top-level nodes. */
    foreach(Qn::NodeType t, m_rootNodeTypes) {
        m_rootNodes[t] = new QnResourcePoolModelNode(this, t);
        m_allNodes.append(m_rootNodes[t]);
    }


    Qn::NodeType parentNodeType = scope == FullScope ? Qn::RootNode : Qn::BastardNode;
    Qn::NodeType rootNodeType = rootNodeTypeForScope(m_scope);

    foreach(Qn::NodeType t, m_rootNodeTypes)
        if (t != rootNodeType && t != parentNodeType)
            m_rootNodes[t]->setParent(m_rootNodes[parentNodeType]);

    /* Connect to context. */
    connect(resourcePool(),     &QnResourcePool::resourceAdded,                     this,   &QnResourcePoolModel::at_resPool_resourceAdded, Qt::QueuedConnection);
    connect(resourcePool(),     &QnResourcePool::resourceRemoved,                   this,   &QnResourcePoolModel::at_resPool_resourceRemoved, Qt::QueuedConnection);
    connect(snapshotManager(),  &QnWorkbenchLayoutSnapshotManager::flagsChanged,    this,   &QnResourcePoolModel::at_snapshotManager_flagsChanged);
    connect(accessController(), &QnWorkbenchAccessController::permissionsChanged,   this,   &QnResourcePoolModel::at_accessController_permissionsChanged);
    connect(context(),          &QnWorkbenchContext::userChanged,                   this,   &QnResourcePoolModel::rebuildTree, Qt::QueuedConnection);
    connect(qnCommon,           &QnCommonModule::systemNameChanged,                 this,   &QnResourcePoolModel::at_commonModule_systemNameChanged);
    connect(qnCommon,           &QnCommonModule::readOnlyChanged,                   this,   &QnResourcePoolModel::rebuildTree, Qt::QueuedConnection);
    connect(QnGlobalSettings::instance(),   &QnGlobalSettings::serverAutoDiscoveryChanged,  this,   &QnResourcePoolModel::at_serverAutoDiscoveryEnabledChanged);

    QnResourceList resources = resourcePool()->getResources();

    rebuildTree();

    /* It is important to connect before iterating as new resources may be added to the pool asynchronously. */
    foreach(const QnResourcePtr &resource, resources)
        at_resPool_resourceAdded(resource);

}

QnResourcePoolModel::~QnResourcePoolModel() {
    /* Disconnect from context. */
    disconnect(resourcePool(), NULL, this, NULL);
    disconnect(snapshotManager(), NULL, this, NULL);

    /* Make sure all nodes will have their parent empty. */
    foreach(QnResourcePoolModelNode* node, m_allNodes)
        node->clear();

    /* Free memory. */
    qDeleteAll(m_resourceNodeByResource);
    qDeleteAll(m_itemNodeByUuid);
    qDeleteAll(m_systemNodeBySystemName);
    foreach(Qn::NodeType t, m_rootNodeTypes) {
        delete m_rootNodes[t];
        qDeleteAll(m_nodes[t]);
    }

    /* Note, we don't have to check and remove all the resources from the resource pool
       because they will be removed recursively starting from root nodes. */
}

QnResourcePtr QnResourcePoolModel::resource(const QModelIndex &index) const {
    return data(index, Qn::ResourceRole).value<QnResourcePtr>();
}

QnResourcePoolModelNode *QnResourcePoolModel::node(const QnResourcePtr &resource) {
    if(!resource)
        return m_rootNodes[Qn::BastardNode];

    QHash<QnResourcePtr, QnResourcePoolModelNode *>::iterator pos = m_resourceNodeByResource.find(resource);
    if(pos == m_resourceNodeByResource.end()) {
        Qn::NodeType nodeType = Qn::ResourceNode;
        if (QnMediaServerResource::isHiddenServer(resource->getParentResource()))
            nodeType = Qn::EdgeNode;

        pos = m_resourceNodeByResource.insert(resource, new QnResourcePoolModelNode(this, resource, nodeType));
        m_allNodes.append(*pos);
    }
    return *pos;
}

QnResourcePoolModelNode *QnResourcePoolModel::node(Qn::NodeType nodeType, const QnUuid &uuid, const QnResourcePtr &resource) {
    NodeKey key(resource, uuid);
    if (!m_nodes[nodeType].contains(key)) {
        QnResourcePoolModelNode* node = new QnResourcePoolModelNode(this, uuid, nodeType);
        m_nodes[nodeType].insert(key, node);
        m_allNodes.append(node);
        return node;
    }
    return m_nodes[nodeType][key];
}

QnResourcePoolModelNode *QnResourcePoolModel::node(const QnUuid &uuid) {
    QHash<QnUuid, QnResourcePoolModelNode *>::iterator pos = m_itemNodeByUuid.find(uuid);
    if(pos == m_itemNodeByUuid.end()) {
        pos = m_itemNodeByUuid.insert(uuid, new QnResourcePoolModelNode(this, uuid));
        m_allNodes.append(*pos);
    }
    return *pos;
}

QnResourcePoolModelNode *QnResourcePoolModel::node(const QModelIndex &index) const {
    /* Root node. */
    if(!index.isValid())
        return m_rootNodes[rootNodeTypeForScope(m_scope)];

    return static_cast<QnResourcePoolModelNode *>(index.internalPointer());
}

QnResourcePoolModelNode *QnResourcePoolModel::node(const QnResourcePtr &resource, const QString &groupId, const QString &groupName) {
    if (m_recorderHashByResource[resource].contains(groupId))
        return m_recorderHashByResource[resource][groupId];

    QnResourcePoolModelNode* recorder = new QnResourcePoolModelNode(this, Qn::RecorderNode, groupName);
    if (m_scope != UsersScope)
        recorder->setParent(m_resourceNodeByResource[resource]);
    else
        recorder->setParent(m_rootNodes[Qn::BastardNode]);
    m_recorderHashByResource[resource][groupId] = recorder;
    m_allNodes.append(recorder);
    return recorder;
}

QnResourcePoolModelNode *QnResourcePoolModel::systemNode(const QString &systemName) {
    QnResourcePoolModelNode *node = m_systemNodeBySystemName[systemName];
    if (node)
        return node;

    node = new QnResourcePoolModelNode(this, Qn::SystemNode, systemName);
    if (m_scope == FullScope)
        node->setParent(m_rootNodes[Qn::OtherSystemsNode]);
    else
        node->setParent(m_rootNodes[Qn::BastardNode]);
    m_systemNodeBySystemName[systemName] = node;
    m_allNodes.append(node);
    return node;
}

void QnResourcePoolModel::removeNode(QnResourcePoolModelNode *node) {
    switch(node->type()) {
    case Qn::VideoWallItemNode:
    case Qn::VideoWallMatrixNode:
        removeNode(node->type(), node->uuid(), node->resource());
        return;

    case Qn::ResourceNode:
    case Qn::EdgeNode:
        m_resourceNodeByResource.remove(node->resource());
        break;
    case Qn::ItemNode:
        m_itemNodeByUuid.remove(node->uuid());
        if (node->resource() && m_itemNodesByResource.contains(node->resource()))
            m_itemNodesByResource[node->resource()].removeAll(node);
        break;
    case Qn::RecorderNode:
        break;  //nothing special
    case Qn::SystemNode:
        break;  //nothing special
    default:
        Q_ASSERT_X(false, Q_FUNC_INFO, "should never get here");
    }

    deleteNode(node);
}

void QnResourcePoolModel::removeNode(Qn::NodeType nodeType, const QnUuid &uuid, const QnResourcePtr &resource) {
    NodeKey key(resource, uuid);
    if (!m_nodes[nodeType].contains(key))
        return;

    deleteNode(m_nodes[nodeType].take(key));
}

void QnResourcePoolModel::deleteNode(QnResourcePoolModelNode *node) {
    Q_ASSERT(m_allNodes.contains(node));
    m_allNodes.removeOne(node);
    foreach (QnResourcePoolModelNode* existing, m_allNodes)
        if (existing->parent() == node)
            existing->setParent(NULL);

    delete node;
}

QnResourcePoolModelNode *QnResourcePoolModel::expectedParent(QnResourcePoolModelNode *node) {
    assert(node->type() == Qn::ResourceNode || node->type() == Qn::EdgeNode);

    if(!node->resource())
        return m_rootNodes[Qn::BastardNode];

    if(node->resourceFlags() & Qn::user) {
        if (m_scope == UsersScope)
            return m_rootNodes[Qn::UsersNode];
        if (m_scope == CamerasScope)
            return m_rootNodes[Qn::BastardNode];

        //TODO: #GDM non-admin scope?
        if (!accessController()->hasGlobalPermissions(Qn::GlobalEditUsersPermission))
            return m_rootNodes[Qn::RootNode];

        QnUserResourcePtr user = node->resource().dynamicCast<QnUserResource>();
        if (user && !user->isEnabled())
            return m_rootNodes[Qn::BastardNode];

        return m_rootNodes[Qn::UsersNode];
    }

    /* In UsersScope all other nodes should be hidden. */
    if (m_scope == UsersScope)
        return m_rootNodes[Qn::BastardNode];


    if (node->type() == Qn::EdgeNode)
        return m_rootNodes[Qn::ServersNode];

    if (node->resourceFlags() & Qn::server) {
        if (QnMediaServerResource::isFakeServer(node->resource())) {
            if (m_scope == CamerasScope)
                return m_rootNodes[Qn::BastardNode];

            QnMediaServerResourcePtr server = node->resource().staticCast<QnMediaServerResource>();
            QString systemName = server->getSystemName();
            if (systemName == qnCommon->localSystemName())
                return m_rootNodes[Qn::ServersNode];

            return systemName.isEmpty() ? m_rootNodes[Qn::OtherSystemsNode] : systemNode(systemName);
        }
        return m_rootNodes[Qn::ServersNode];
    }

    if (node->resourceFlags() & Qn::videowall) {
        if (m_scope == CamerasScope)
            return m_rootNodes[Qn::BastardNode];
        else
            return m_rootNodes[Qn::RootNode];
<<<<<<< HEAD
=======
    }

    if (node->resourceFlags().testFlag(Qn::web_page))
    {
        if (m_scope == FullScope)
            return m_rootNodes[Qn::WebPagesNode];
        return m_rootNodes[Qn::BastardNode];
>>>>>>> fa55a50c
    }

    QnResourcePtr parentResource = resourcePool()->getResourceById(node->resource()->getParentId());
    if(!parentResource || (parentResource->flags() & Qn::local_server) == Qn::local_server) {
        if(node->resourceFlags() & Qn::local) {
            return m_rootNodes[Qn::LocalNode];
        } else {
            return m_rootNodes[Qn::BastardNode];
        }
    } else {
        QnResourcePoolModelNode* parent = this->node(parentResource);

        if (QnSecurityCamResourcePtr camera = node->resource().dynamicCast<QnSecurityCamResource>()) {
            QString groupName = camera->getGroupName();
            QString groupId = camera->getGroupId();
            if(!groupId.isEmpty())
                parent = this->node(parentResource, groupId, groupName.isEmpty() ? groupId : groupName);
        }

        return parent;
    }
}

bool QnResourcePoolModel::isUrlsShown() {
    return m_urlsShown;
}

void QnResourcePoolModel::setUrlsShown(bool urlsShown) {
    if(urlsShown == m_urlsShown)
        return;

    m_urlsShown = urlsShown;

    Qn::NodeType rootNodeType = rootNodeTypeForScope(m_scope);
    m_rootNodes[rootNodeType]->updateRecursive();
}

QnResourcePoolModelCustomColumnDelegate* QnResourcePoolModel::customColumnDelegate() const {
    return m_customColumnDelegate.data();
}

void QnResourcePoolModel::setCustomColumnDelegate(QnResourcePoolModelCustomColumnDelegate *columnDelegate) {
    if (m_customColumnDelegate == columnDelegate)
        return;

    if (m_customColumnDelegate)
        disconnect(m_customColumnDelegate, nullptr, this, nullptr);

    m_customColumnDelegate = columnDelegate;

    auto notifyCustomColumnChanged = [this](){
        //TODO: #GDM update only custom column and changed rows
        Qn::NodeType rootNodeType = rootNodeTypeForScope(m_scope);
        m_rootNodes[rootNodeType]->updateRecursive();
    };

    if (m_customColumnDelegate)
        connect(m_customColumnDelegate, &QnResourcePoolModelCustomColumnDelegate::notifyDataChanged,
                this, notifyCustomColumnChanged);

    notifyCustomColumnChanged();

}


// -------------------------------------------------------------------------- //
// QnResourcePoolModel :: QAbstractItemModel implementation
// -------------------------------------------------------------------------- //
QModelIndex QnResourcePoolModel::index(int row, int column, const QModelIndex &parent) const {
    if(!hasIndex(row, column, parent)) /* hasIndex calls rowCount and columnCount. */
        return QModelIndex();

    return node(parent)->child(row)->index(row, column);
}

QModelIndex QnResourcePoolModel::buddy(const QModelIndex &index) const {
    return index;
}

QModelIndex QnResourcePoolModel::parent(const QModelIndex &index) const {
    if (!index.isValid() || index.model() != this)
        return QModelIndex();
    return node(index)->parent()->index(Qn::NameColumn);
}

bool QnResourcePoolModel::hasChildren(const QModelIndex &parent) const {
    return rowCount(parent) > 0;
}

int QnResourcePoolModel::rowCount(const QModelIndex &parent) const {
    if (parent.column() > Qn::NameColumn)
        return 0;

    return node(parent)->children().size();
}

int QnResourcePoolModel::columnCount(const QModelIndex &parent) const {
    return Qn::ColumnCount;
}

Qt::ItemFlags QnResourcePoolModel::flags(const QModelIndex &index) const {
    if(!index.isValid())
        return Qt::NoItemFlags;

    if (index.column() == Qn::CustomColumn)
        return m_customColumnDelegate ? m_customColumnDelegate->flags(index) : Qt::NoItemFlags;

    return node(index)->flags(index.column());
}

QVariant QnResourcePoolModel::data(const QModelIndex &index, int role) const {
    if (!index.isValid() || index.model() != this || !hasIndex(index.row(), index.column(), index.parent()))
        return QVariant();

    /* Only standard QT roles are subject to reimplement. Otherwise we may go to recursion, getting resource for example. */
    if (index.column() == Qn::CustomColumn && role <= Qt::UserRole)
        return m_customColumnDelegate ? m_customColumnDelegate->data(index, role) : QVariant();

    return node(index)->data(role, index.column());
}

bool QnResourcePoolModel::setData(const QModelIndex &index, const QVariant &value, int role) {
    if(!index.isValid())
        return false;

    if (index.column() == Qn::CustomColumn)
        return m_customColumnDelegate ? m_customColumnDelegate->setData(index, value, role) : false;

    return node(index)->setData(value, role, index.column());
}

QVariant QnResourcePoolModel::headerData(int section, Qt::Orientation orientation, int role) const {
    Q_UNUSED(section);
    Q_UNUSED(orientation);
    Q_UNUSED(role);

    return QVariant(); /* No headers needed. */
}

QHash<int,QByteArray> QnResourcePoolModel::roleNames() const {
    QHash<int, QByteArray> roles = base_type::roleNames();
    roles.insert(Qn::ResourceRole,              "resource");
    roles.insert(Qn::ResourceFlagsRole,         "flags");
    roles.insert(Qn::ItemUuidRole,              "uuid");
    roles.insert(Qn::ResourceSearchStringRole,  "searchString");
    roles.insert(Qn::ResourceStatusRole,        "status");
    roles.insert(Qn::NodeTypeRole,              "nodeType");
    return roles;
}

QStringList QnResourcePoolModel::mimeTypes() const {
    QStringList result = QnWorkbenchResource::resourceMimeTypes();
    result.append(QLatin1String(pureTreeResourcesOnlyMimeType));
    result.append(QnVideoWallItem::mimeType());
    return result;
}

QMimeData *QnResourcePoolModel::mimeData(const QModelIndexList &indexes) const {
    QMimeData *mimeData = base_type::mimeData(indexes);
    if (mimeData) {
        const QStringList types = mimeTypes();

        /*
         * This flag services the assertion that cameras can be dropped on mediaserver
         * if and only if they are dragged from tree (not from layouts)
         */
        bool pureTreeResourcesOnly = true;

        if (intersects(types, QnWorkbenchResource::resourceMimeTypes())) {
            QnResourceList resources;
            foreach (const QModelIndex &index, indexes) {
                QnResourcePoolModelNode *node = this->node(index);

                if (node && node->type() == Qn::RecorderNode) {
                    foreach (QnResourcePoolModelNode* child, node->children()) {
                        if (child->resource() && !resources.contains(child->resource()))
                            resources.append(child->resource());
                    }
                }

                if(node && node->resource() && !resources.contains(node->resource()))
                    resources.append(node->resource());

                if(node && (node->type() == Qn::ItemNode))
                    pureTreeResourcesOnly = false;
            }

            QnWorkbenchResource::serializeResources(resources, types, mimeData);
        }

        if (types.contains(QnVideoWallItem::mimeType())) {
            QSet<QnUuid> uuids;
            foreach (const QModelIndex &index, indexes) {
                QnResourcePoolModelNode *node = this->node(index);

                if (node && (node->type() == Qn::VideoWallItemNode)) {
                    uuids << node->uuid();
                }
            }
            QnVideoWallItem::serializeUuids(uuids.toList(), mimeData);

        }

        if(types.contains(QLatin1String(pureTreeResourcesOnlyMimeType)))
            mimeData->setData(QLatin1String(pureTreeResourcesOnlyMimeType), QByteArray(pureTreeResourcesOnly ? "1" : "0"));
    }

    return mimeData;
}

bool QnResourcePoolModel::dropMimeData(const QMimeData *mimeData, Qt::DropAction action, int row, int column, const QModelIndex &parent) {
    if (!mimeData)
        return false;

    /* Check if the action is supported. */
    if(!(action & supportedDropActions()))
        return false;

    /* Check if the format is supported. */
    if(!intersects(mimeData->formats(), QnWorkbenchResource::resourceMimeTypes()) && !mimeData->formats().contains(QnVideoWallItem::mimeType()))
        return base_type::dropMimeData(mimeData, action, row, column, parent);

    /* Decode. */
    QnResourceList resources = QnWorkbenchResource::deserializeResources(mimeData);

    /* Check where we're dropping it. */
    QnResourcePoolModelNode *node = this->node(parent);

    if(node->type() == Qn::ItemNode)
        node = node->parent(); /* Dropping into an item is the same as dropping into a layout. */

    if(node->parent() && (node->parent()->resourceFlags() & Qn::server))
        node = node->parent(); /* Dropping into a server item is the same as dropping into a server */

    if (node->type() == Qn::VideoWallItemNode) {
        QnActionParameters parameters;
        if (mimeData->hasFormat(QnVideoWallItem::mimeType()))
            parameters = QnActionParameters(qnResPool->getVideoWallItemsByUuid(QnVideoWallItem::deserializeUuids(mimeData)));
        else
            parameters = QnActionParameters(resources);
        parameters.setArgument(Qn::VideoWallItemGuidRole, node->uuid());
        menu()->trigger(Qn::DropOnVideoWallItemAction, parameters);
    } else if(QnLayoutResourcePtr layout = node->resource().dynamicCast<QnLayoutResource>()) {
        QnResourceList medias;
        foreach( QnResourcePtr res, resources )
        {
            if( res.dynamicCast<QnMediaResource>() )
                medias.push_back( res );
        }

        menu()->trigger(Qn::OpenInLayoutAction, QnActionParameters(medias).withArgument(Qn::LayoutResourceRole, layout));
    } else if(QnUserResourcePtr user = node->resource().dynamicCast<QnUserResource>()) {
        foreach(const QnResourcePtr &resource, resources) {
            if(resource->getParentId() == user->getId())
                continue; /* Dropping resource into its owner does nothing. */

            QnLayoutResourcePtr layout = resource.dynamicCast<QnLayoutResource>();
            if(!layout)
                continue; /* Can drop only layout resources on user. */

            menu()->trigger(
                Qn::SaveLayoutAsAction,
                QnActionParameters(layout).
                withArgument(Qn::UserResourceRole, user).
                withArgument(Qn::ResourceNameRole, layout->getName())
                );
        }


    } else if(QnMediaServerResourcePtr server = node->resource().dynamicCast<QnMediaServerResource>()) {
        if (QnMediaServerResource::isFakeServer(server))
            return true;

        if(mimeData->data(QLatin1String(pureTreeResourcesOnlyMimeType)) == QByteArray("1")) {
            /* Allow drop of non-layout item data, from tree only. */

            QnNetworkResourceList cameras = resources.filtered<QnNetworkResource>();
            if(!cameras.empty())
                menu()->trigger(Qn::MoveCameraAction, QnActionParameters(cameras).withArgument(Qn::MediaServerResourceRole, server));
        }
    }

    return true;
}

Qt::DropActions QnResourcePoolModel::supportedDropActions() const {
    return Qt::CopyAction | Qt::MoveAction;
}


// -------------------------------------------------------------------------- //
// QnResourcePoolModel :: handlers
// -------------------------------------------------------------------------- //
void QnResourcePoolModel::at_resPool_resourceAdded(const QnResourcePtr &resource) {
    Q_ASSERT(resource);
    if (!resource)
        return;

    connect(resource,       &QnResource::parentIdChanged,                this,  &QnResourcePoolModel::at_resource_parentIdChanged);
    connect(resource,       &QnResource::nameChanged,                    this,  &QnResourcePoolModel::at_resource_resourceChanged);
    connect(resource,       &QnResource::statusChanged,                  this,  &QnResourcePoolModel::at_resource_resourceChanged);
    connect(resource,       &QnResource::urlChanged,                     this,  &QnResourcePoolModel::at_resource_resourceChanged);
    connect(resource,       &QnResource::flagsChanged,                   this,  &QnResourcePoolModel::at_resource_resourceChanged);

    QnLayoutResourcePtr layout = resource.dynamicCast<QnLayoutResource>();
    if(layout) {
        connect(layout,     &QnLayoutResource::itemAdded,               this,   &QnResourcePoolModel::at_layout_itemAdded);
        connect(layout,     &QnLayoutResource::itemRemoved,             this,   &QnResourcePoolModel::at_layout_itemRemoved);
    }

    QnVideoWallResourcePtr videoWall = resource.dynamicCast<QnVideoWallResource>();
    if (videoWall) {
        connect(videoWall,  &QnVideoWallResource::itemAdded,            this,   &QnResourcePoolModel::at_videoWall_itemAddedOrChanged);
        connect(videoWall,  &QnVideoWallResource::itemChanged,          this,   &QnResourcePoolModel::at_videoWall_itemAddedOrChanged);
        connect(videoWall,  &QnVideoWallResource::itemRemoved,          this,   &QnResourcePoolModel::at_videoWall_itemRemoved);

        connect(videoWall,  &QnVideoWallResource::matrixAdded,          this,   &QnResourcePoolModel::at_videoWall_matrixAddedOrChanged);
        connect(videoWall,  &QnVideoWallResource::matrixChanged,        this,   &QnResourcePoolModel::at_videoWall_matrixAddedOrChanged);
        connect(videoWall,  &QnVideoWallResource::matrixRemoved,        this,   &QnResourcePoolModel::at_videoWall_matrixRemoved);
    }

    if(QnVirtualCameraResourcePtr camera = resource.dynamicCast<QnVirtualCameraResource>()) {
        connect(camera,     &QnVirtualCameraResource::groupIdChanged,   this,   &QnResourcePoolModel::at_resource_parentIdChanged);
        connect(camera,     &QnVirtualCameraResource::groupNameChanged, this,   &QnResourcePoolModel::at_camera_groupNameChanged);
        connect(camera,     &QnVirtualCameraResource::statusFlagsChanged, this, &QnResourcePoolModel::at_resource_resourceChanged);
        auto updateParent = [this](const QnResourcePtr &resource) {
            /* Automatically update display name of the EDGE server if its camera was renamed. */
            QnResourcePtr parent = resource->getParentResource();
            if (QnMediaServerResource::isEdgeServer(parent))
                at_resource_resourceChanged(parent);
        };
        connect(camera, &QnResource::nameChanged, this, updateParent);
        updateParent(camera);
    }

    QnMediaServerResourcePtr server = resource.dynamicCast<QnMediaServerResource>();
    if (server) {
        connect(server,     &QnMediaServerResource::redundancyChanged,  this,   &QnResourcePoolModel::at_server_redundancyChanged);

        if (QnMediaServerResource::isFakeServer(server))
            connect(server, &QnMediaServerResource::systemNameChanged,  this,   &QnResourcePoolModel::at_server_systemNameChanged);
    }

    QnUserResourcePtr user = resource.dynamicCast<QnUserResource>();
    if (user) {
        connect(user, &QnUserResource::enabledChanged, this, &QnResourcePoolModel::at_user_enabledChanged);
    }

    QnResourcePoolModelNode *node = this->node(resource);
    node->setResource(resource);

    at_resource_parentIdChanged(resource);
    at_resource_resourceChanged(resource);

    if (server) {
        m_rootNodes[Qn::OtherSystemsNode]->update();
        for (const QnResourcePtr &resource: qnResPool->getResourcesByParentId(server->getId())) {
            if (m_resourceNodeByResource.contains(resource))
                at_resource_parentIdChanged(resource);
        }
    }

    if(layout)
        foreach(const QnLayoutItemData &item, layout->getItems())
            at_layout_itemAdded(layout, item);

    if (videoWall) {
        foreach(const QnVideoWallItem &item, videoWall->items()->getItems())
            at_videoWall_itemAddedOrChanged(videoWall, item);
        foreach(const QnVideoWallMatrix &matrix, videoWall->matrices()->getItems())
            at_videoWall_matrixAddedOrChanged(videoWall, matrix);
    }

    if (QnWebPageResourcePtr webPage = resource.dynamicCast<QnWebPageResource>())
        m_rootNodes[Qn::WebPagesNode]->update();


}

void QnResourcePoolModel::at_resPool_resourceRemoved(const QnResourcePtr &resource) {
    if (!resource)
        return;

    disconnect(resource, NULL, this, NULL);

    QList<QPointer<QnResourcePoolModelNode> > nodesToDelete;
    for (QnResourcePoolModelNode* node: m_allNodes) {
        if (node->resource() == resource)
            nodesToDelete << QPointer<QnResourcePoolModelNode>(node);
    }

    for (auto node: nodesToDelete) {
        if (node.isNull())
            continue;
        removeNode(node.data());
    }

    m_itemNodesByResource.remove(resource);
    m_recorderHashByResource.remove(resource);
    Q_ASSERT(!m_resourceNodeByResource.contains(resource));

    if (QnWebPageResourcePtr webPage = resource.dynamicCast<QnWebPageResource>())
        m_rootNodes[Qn::WebPagesNode]->update();
}


void QnResourcePoolModel::rebuildTree() {
    m_rootNodes[Qn::LocalNode]->update();
    m_rootNodes[Qn::ServersNode]->update();
    m_rootNodes[Qn::UsersNode]->update();
    m_rootNodes[Qn::WebPagesNode]->update();
    m_rootNodes[Qn::OtherSystemsNode]->update();

    foreach(QnResourcePoolModelNode *node, m_resourceNodeByResource)
        node->setParent(expectedParent(node));
}

void QnResourcePoolModel::at_snapshotManager_flagsChanged(const QnLayoutResourcePtr &resource) {
    QnVideoWallResourcePtr videowall = resource->data().value(Qn::VideoWallResourceRole).value<QnVideoWallResourcePtr>();
    QnResourcePoolModelNode *node = videowall
        ? this->node(videowall)
        : this->node(resource);

    node->setModified(snapshotManager()->isModified(resource));
    node->update();
}

void QnResourcePoolModel::at_accessController_permissionsChanged(const QnResourcePtr &resource) {
    node(resource)->update();
    if (resource == context()->user())
        rebuildTree();
}

void QnResourcePoolModel::at_resource_parentIdChanged(const QnResourcePtr &resource) {
    QnResourcePoolModelNode *node = this->node(resource);

    /* update edge resource */
    if (resource.dynamicCast<QnVirtualCameraResource>()) {
        QnResourcePtr server = resource->getParentResource();
        bool wasEdge = (node->type() == Qn::EdgeNode);
        bool mustBeEdge = QnMediaServerResource::isHiddenServer(server);
        if (wasEdge != mustBeEdge) {
            QnResourcePoolModelNode *parent = node->parent();

            m_resourceNodeByResource.remove(resource);
            deleteNode(node);

            if (parent)
                parent->update();

            node = this->node(resource);

            if (QnResourcePoolModelNode *node = m_resourceNodeByResource.value(server))
                node->update();
        }
    }

    node->setParent(expectedParent(node));
}

void QnResourcePoolModel::at_resource_resourceChanged(const QnResourcePtr &resource) {
    QnResourcePoolModelNode *node = this->node(resource);

    node->update();

    if (m_itemNodesByResource.contains(resource))
        foreach(QnResourcePoolModelNode *node, m_itemNodesByResource[resource])
            node->update();
}

void QnResourcePoolModel::at_layout_itemAdded(const QnLayoutResourcePtr &layout, const QnLayoutItemData &item) {
    QnResourcePoolModelNode *parentNode = this->node(layout);
    QnResourcePoolModelNode *node = this->node(item.uuid);

    QnResourcePtr resource;
    if(!item.resource.id.isNull()) { // TODO: #EC2
        resource = resourcePool()->getResourceById(item.resource.id);
    } else {
        resource = resourcePool()->getResourceByUniqueId(item.resource.path);
    }
    //Q_ASSERT(resource);   //too many strange situations with invalid resources in layout items

    node->setResource(resource);
    node->setParent(parentNode);
    node->update();
}

void QnResourcePoolModel::at_layout_itemRemoved(const QnLayoutResourcePtr &, const QnLayoutItemData &item) {
    removeNode(node(item.uuid));
}

void QnResourcePoolModel::at_videoWall_itemAddedOrChanged(const QnVideoWallResourcePtr &videoWall, const QnVideoWallItem &item) {
    QnResourcePoolModelNode *parentNode = this->node(videoWall);

    QnResourcePoolModelNode *node = this->node(Qn::VideoWallItemNode, item.uuid, videoWall);

    QnResourcePtr resource;
    if(!item.layout.isNull())
        resource = resourcePool()->getResourceById(item.layout);

    node->setResource(resource);
    node->setParent(parentNode);
    node->update(); // in case of _changed method call
}

void QnResourcePoolModel::at_videoWall_itemRemoved(const QnVideoWallResourcePtr &videoWall, const QnVideoWallItem &item) {
    Q_UNUSED(videoWall)
    removeNode(Qn::VideoWallItemNode, item.uuid, videoWall);
}

void QnResourcePoolModel::at_videoWall_matrixAddedOrChanged(const QnVideoWallResourcePtr &videoWall, const QnVideoWallMatrix &matrix) {
    QnResourcePoolModelNode *parentNode = this->node(videoWall);

    QnResourcePoolModelNode *node = this->node(Qn::VideoWallMatrixNode, matrix.uuid, videoWall);

    node->setParent(parentNode);
    node->update(); // in case of _changed method call
}

void QnResourcePoolModel::at_videoWall_matrixRemoved(const QnVideoWallResourcePtr &videoWall, const QnVideoWallMatrix &matrix) {
    Q_UNUSED(videoWall)
    removeNode(Qn::VideoWallMatrixNode, matrix.uuid, videoWall);
}

void QnResourcePoolModel::at_camera_groupNameChanged(const QnResourcePtr &resource) {
    QnVirtualCameraResourcePtr camera = resource.dynamicCast<QnVirtualCameraResource>();
    Q_ASSERT(camera);
    if (!camera)
        return;

    const QString groupId = camera->getGroupId();
    foreach (RecorderHash recorderHash, m_recorderHashByResource) {
        if (!recorderHash.contains(groupId))
            continue;
        QnResourcePoolModelNode* recorder = recorderHash[groupId];
        recorder->m_name = camera->getGroupName();
        recorder->m_displayName = camera->getGroupName();
        recorder->changeInternal();
    }
}

void QnResourcePoolModel::at_server_systemNameChanged(const QnResourcePtr &resource) {
    QnMediaServerResourcePtr server = resource.dynamicCast<QnMediaServerResource>();
    Q_ASSERT(server);
    if (!server)
        return;

    QnResourcePoolModelNode *node = this->node(resource);
    node->setParent(expectedParent(node));
    m_rootNodes[Qn::OtherSystemsNode]->update();
}

void QnResourcePoolModel::at_server_redundancyChanged(const QnResourcePtr &resource) {
    QnResourcePoolModelNode *node = this->node(resource);
    node->update();

    for (const QnVirtualCameraResourcePtr &cameraResource: qnResPool->getAllCameras(resource, true)) {
        QnResourcePoolModelNode *camNode = m_resourceNodeByResource.take(cameraResource);
        deleteNode(camNode);
        /* Re-create node as it should change its NodeType from ResourceNode to EdgeNode or vice versa. */
        camNode = this->node(cameraResource);
        camNode->setParent(expectedParent(camNode));
    }
}

void QnResourcePoolModel::at_commonModule_systemNameChanged() {
    m_rootNodes[Qn::ServersNode]->update();
}

void QnResourcePoolModel::at_user_enabledChanged(const QnResourcePtr &resource) {
    QnResourcePoolModelNode *node = this->node(resource);
    node->setParent(expectedParent(node));
}

void QnResourcePoolModel::at_serverAutoDiscoveryEnabledChanged() {
    m_rootNodes[Qn::OtherSystemsNode]->update();
}<|MERGE_RESOLUTION|>--- conflicted
+++ resolved
@@ -312,8 +312,6 @@
             return m_rootNodes[Qn::BastardNode];
         else
             return m_rootNodes[Qn::RootNode];
-<<<<<<< HEAD
-=======
     }
 
     if (node->resourceFlags().testFlag(Qn::web_page))
@@ -321,7 +319,6 @@
         if (m_scope == FullScope)
             return m_rootNodes[Qn::WebPagesNode];
         return m_rootNodes[Qn::BastardNode];
->>>>>>> fa55a50c
     }
 
     QnResourcePtr parentResource = resourcePool()->getResourceById(node->resource()->getParentId());
