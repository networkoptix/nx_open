--- conflicted
+++ resolved
@@ -37,55 +37,9 @@
 void QnEventLogModel::setEvents(const QnLightBusinessActionVectorPtr& events) {
     m_events = events;
     rebuild();
-}
-
-<<<<<<< HEAD
-=======
-void QnEventLogModel::addEvents(const QnLightBusinessActionVectorPtr &events2)
-{
-    if (events2 == 0 || events2->empty()) {
-        return;
-    }
-    else if (m_events == 0 || m_events->empty())
-    {
-        m_events = events2;
-        return;
-    }
-
-    // merge
-
-    QnLightBusinessActionVectorPtr events1 = m_events;
-    m_events = QnLightBusinessActionVectorPtr(new QnLightBusinessActionVector);
-    m_events->resize(events1->size() + events2->size());
-    
-    uint idx1 = 0, idx2 = 0;
-
-    QnLightBusinessActionVector& v1  = *events1.data();
-    QnLightBusinessAction* ptr1 = &v1[0];
-
-    QnLightBusinessActionVector& v2  = *events2.data();
-    QnLightBusinessAction* ptr2 = &v2[0];
-
-    QnLightBusinessActionVector& vDst = *m_events.data();
-    QnLightBusinessAction* dst  = &vDst[0];
-
-
-    while (idx1 < events1->size() && idx2 < events2->size())
-    {
-        if (ptr1[idx1].timestamp() <= ptr2[idx2].timestamp())
-            *dst++ = ptr1[idx1++];
-        else
-            *dst++ = ptr2[idx2++];
-    }
-
-    while (idx1 < events1->size())
-        *dst++ = ptr1[idx1++];
-
-    while (idx2 < events2->size())
-        *dst++ = ptr2[idx2++];
-}
-
->>>>>>> cb27831b
+    int idx1 = 0, idx2 = 0;
+}
+
 QList<QnEventLogModel::Column> QnEventLogModel::columns() const {
     return m_columns;
 }
@@ -180,8 +134,8 @@
                 return qnResIconCache->icon(actionResource->flags(), actionResource->getStatus());
             break;
         }
-    default:
-        break;
+    	default:
+        	break;
     }
     return QVariant();
 }
@@ -242,7 +196,6 @@
             QString result;
 
             switch (eventType) {
-<<<<<<< HEAD
                 case BusinessEventType::Camera_Disconnect:
                     break;
                 case BusinessEventType::Camera_Input:
@@ -261,26 +214,9 @@
                 case BusinessEventType::MediaServer_Conflict: {
                     result = QnBusinessStringsHelper::conflictString(action.getRuntimeParams(), QLatin1Char(' '));
                     break;
-                }
-=======
-            case BusinessEventType::Camera_Disconnect:
-            case BusinessEventType::Camera_Input:
-                break;
-            case BusinessEventType::Camera_Motion:
-                return lit("Click me to see video");
-                break;
-            case BusinessEventType::Storage_Failure:
-            case BusinessEventType::Network_Issue:
-            case BusinessEventType::MediaServer_Failure:
-                return QnBusinessStringsHelper::eventReason(action.getRuntimeParams());
-                break;
-            case BusinessEventType::Camera_Ip_Conflict:
-            case BusinessEventType::MediaServer_Conflict:
-                return QnBusinessStringsHelper::conflictString(action.getRuntimeParams());
-                break;
-            default:
-                break;
->>>>>>> cb27831b
+				}
+            	default:
+					break;
             }
             if (!BusinessEventType::hasToggleState(eventType)) {
                 int cnt = action.getAggregationCount();
@@ -289,13 +225,7 @@
             }
             return result;
         }
-<<<<<<< HEAD
     } 
-=======
-    default:
-        break;
-    }    
->>>>>>> cb27831b
     return QVariant();
 }
 
