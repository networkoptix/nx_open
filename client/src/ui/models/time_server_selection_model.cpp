--- conflicted
+++ resolved
@@ -332,15 +332,9 @@
 QString QnTimeServerSelectionModel::formattedOffset(qint64 offsetMSec) {
     if (offsetMSec == 0)
         return lit("0.00");
-<<<<<<< HEAD
-    QString sign = offsetMSec < 0 
-        ? lit("-")
-        : lit("+");
-=======
     QChar sign = offsetMSec < 0 
         ? L'-'
         : L'+';
->>>>>>> 2d63b39d
 
     QTimeSpan span(offsetMSec);
     span.normalize();
