#ifndef GRAPHICSWIDGET_H
#define GRAPHICSWIDGET_H

#include <QtCore/QScopedPointer>

#include <QtGui/QGraphicsWidget>

#include <ui/graphics/instruments/instrumented.h>

/* A quick workaround. Remove this once we have a better solution. */
#undef override
#define override

class GraphicsWidgetPrivate;

class GraphicsWidget: public Instrumented<QGraphicsWidget>
{
    Q_OBJECT

    typedef Instrumented<QGraphicsWidget> base_type;

public:
    /**
     * Constructor.
     *
     * \param parent                    Parent item for this graphics widget.
     * \param wFlags                    Window flags for this graphics widget.
     */
    GraphicsWidget(QGraphicsItem *parent = 0, Qt::WindowFlags wFlags = 0);

    /**
     * Virtual destructor.
     */
    virtual ~GraphicsWidget();

<<<<<<< HEAD
=======
    enum GraphicsExtraFlag {
        ItemIsResizable = 0x1,          /**< Whether this item is resizable. */
        ItemIsDraggable = 0x2           /**< Whether this item is draggable. */
    };
    Q_DECLARE_FLAGS(GraphicsExtraFlags, GraphicsExtraFlag)

>>>>>>> 56322daa
    static const GraphicsItemChange ItemSizeChange = static_cast<GraphicsItemChange>(ItemPositionChange + 127);
    static const GraphicsItemChange ItemSizeHasChanged = static_cast<GraphicsItemChange>(ItemPositionChange + 128);

protected:
    virtual void initStyleOption(QStyleOption *option) const override;
    virtual bool event(QEvent *event) override;

protected:
    GraphicsWidget(GraphicsWidgetPrivate &dd, QGraphicsItem *parent, Qt::WindowFlags wFlags = 0);

    QScopedPointer<GraphicsWidgetPrivate> d_ptr;

private:
    Q_DECLARE_PRIVATE(GraphicsWidget)
    Q_DISABLE_COPY(GraphicsWidget)
};

#endif // GRAPHICSWIDGET_H<|MERGE_RESOLUTION|>--- conflicted
+++ resolved
@@ -33,15 +33,6 @@
      */
     virtual ~GraphicsWidget();
 
-<<<<<<< HEAD
-=======
-    enum GraphicsExtraFlag {
-        ItemIsResizable = 0x1,          /**< Whether this item is resizable. */
-        ItemIsDraggable = 0x2           /**< Whether this item is draggable. */
-    };
-    Q_DECLARE_FLAGS(GraphicsExtraFlags, GraphicsExtraFlag)
-
->>>>>>> 56322daa
     static const GraphicsItemChange ItemSizeChange = static_cast<GraphicsItemChange>(ItemPositionChange + 127);
     static const GraphicsItemChange ItemSizeHasChanged = static_cast<GraphicsItemChange>(ItemPositionChange + 128);
 
