#include "update_uploader.h"

#include <QtCore/QFile>
#include <QtCore/QTimer>

#include <api/app_server_connection.h>

namespace {
    const int chunkSize = 1024 * 1024;
    const int chunkDelay = 10; // short delay between sendUpdateChunk commands

    ec2::AbstractECConnectionPtr connection2() {
        return QnAppServerConnectionFactory::getConnection2();
    }
} // anonymous namespace

QnUpdateUploader::QnUpdateUploader(QObject *parent) :
    QObject(parent),
    m_chunkSize(chunkSize)
{
}

QString QnUpdateUploader::updateId() const {
    return m_updateId;
}

QSet<QUuid> QnUpdateUploader::peers() const {
    return m_peers;
}

void QnUpdateUploader::cancel() {
    cleanUp();
}

<<<<<<< HEAD
bool QnUpdateUploader::uploadUpdate(const QString &updateId, const QString &fileName, const QSet<QnId> &peers) {
    if (m_updateFile)
=======
bool QnUpdateUploader::uploadUpdate(const QString &updateId, const QString &fileName, const QSet<QUuid> &peers) {
    if (m_updateFile || !m_updateId.isEmpty())
>>>>>>> 5a7bbaea
        return false;

    m_updateFile.reset(new QFile(fileName));
    if (!m_updateFile->open(QFile::ReadOnly)) {
        m_updateFile.reset();
        return false;
    }

    m_updateId = updateId;
    m_peers = peers;
    m_chunkCount = (m_updateFile->size() + m_chunkSize - 1) / m_chunkSize;

    m_progressById.clear();
    foreach (const QUuid &peerId, peers)
        m_progressById[peerId] = 0;

    connect(connection2()->getUpdatesManager().get(),   &ec2::AbstractUpdatesManager::updateUploadProgress,   this,   &QnUpdateUploader::at_updateManager_updateUploadProgress);
    sendNextChunk();
    return true;
}

void QnUpdateUploader::sendNextChunk() {
    if (m_updateFile.isNull())
        return;

    qint64 offset = m_updateFile->pos();
    QByteArray data = m_updateFile->read(m_chunkSize);

    connection2()->getUpdatesManager()->sendUpdatePackageChunk(m_updateId, data, offset, m_peers,
                                                               this, &QnUpdateUploader::chunkUploaded);

    if (data.size() > 0 && m_updateFile->atEnd()) {
        // send tailing request just after the last chunk

        connection2()->getUpdatesManager()->sendUpdatePackageChunk(m_updateId, QByteArray(), m_updateFile->size(), m_peers,
                                                                   this, &QnUpdateUploader::chunkUploaded);
    }
}

void QnUpdateUploader::chunkUploaded(int reqId, ec2::ErrorCode errorCode) {
    Q_UNUSED(reqId)

    if (m_updateFile.isNull())
        return;

    if (errorCode != ec2::ErrorCode::ok) {
        cleanUp();
        emit failed();
        return;
    }

    if (!m_updateFile->atEnd())
        QTimer::singleShot(chunkDelay, this, SLOT(sendNextChunk()));
}

void QnUpdateUploader::at_updateManager_updateUploadProgress(const QString &updateId, const QUuid &peerId, int chunks) {
    if (updateId != m_updateId)
        return;

    if (m_updateFile.isNull())
        return;

    auto it = m_progressById.find(peerId);
    if (it == m_progressById.end()) // it means we have already done upload for this peer
        return;

    int progress = 0;

    if (chunks < 0) {
        m_progressById.erase(it);

        if (chunks == ec2::AbstractUpdatesManager::Failed) {
            cleanUp();
            emit failed();
            return;
        } else {
            progress = 100;
        }
    } else {
        *it = progress = qMax(*it, chunks * 100 / m_chunkCount);
    }

    emit peerProgressChanged(peerId, progress);

    qint64 wholeProgress = (m_peers.size() - m_progressById.size()) * 100;
    foreach (int progress, m_progressById)
        wholeProgress += progress;
    emit progressChanged(wholeProgress / m_peers.size());

    if (m_progressById.isEmpty()) {
        cleanUp();
        emit finished();
    }
}

void QnUpdateUploader::cleanUp() {
    m_updateFile.reset();
    m_updateId.clear();
    connection2()->getUpdatesManager()->disconnect(this);
}<|MERGE_RESOLUTION|>--- conflicted
+++ resolved
@@ -32,13 +32,8 @@
     cleanUp();
 }
 
-<<<<<<< HEAD
-bool QnUpdateUploader::uploadUpdate(const QString &updateId, const QString &fileName, const QSet<QnId> &peers) {
+bool QnUpdateUploader::uploadUpdate(const QString &updateId, const QString &fileName, const QSet<QUuid> &peers) {
     if (m_updateFile)
-=======
-bool QnUpdateUploader::uploadUpdate(const QString &updateId, const QString &fileName, const QSet<QUuid> &peers) {
-    if (m_updateFile || !m_updateId.isEmpty())
->>>>>>> 5a7bbaea
         return false;
 
     m_updateFile.reset(new QFile(fileName));
