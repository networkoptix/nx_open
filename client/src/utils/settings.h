--- conflicted
+++ resolved
@@ -51,11 +51,8 @@
         TOUR_CYCLE_TIME,
         IP_SHOWN_IN_TREE,
 
-<<<<<<< HEAD
         USE_HARDWARE_DECODING,
-=======
         TIME_MODE,
->>>>>>> 98e9741d
 
         VARIABLE_COUNT
     };
@@ -98,11 +95,8 @@
         QN_DECLARE_RW_PROPERTY(QUrl,                    updateFeedUrl,          setUpdateFeedUrl,           UPDATE_FEED_URL,            QUrl())
         QN_DECLARE_RW_PROPERTY(int,                     tourCycleTime,          setTourCycleTime,           TOUR_CYCLE_TIME,            4000)
         QN_DECLARE_RW_PROPERTY(bool,                    isIpShownInTree,        setIpShownInTree,           IP_SHOWN_IN_TREE,           true)
-<<<<<<< HEAD
         QN_DECLARE_RW_PROPERTY(bool,                    isHardwareDecodingUsed, setUseHardwareDecoding,     USE_HARDWARE_DECODING,      false)
-=======
         QN_DECLARE_RW_PROPERTY(Qn::TimeMode,            timeMode,               setTimeMode,                TIME_MODE,                  Qn::ServerTimeMode)
->>>>>>> 98e9741d
     QN_END_PROPERTY_STORAGE()
 
 private:
