#include "media_server_update_tool.h"

#include <QtCore/QFileInfo>
#include <QtCore/QJsonDocument>
#include <QtNetwork/QNetworkAccessManager>
#include <QtNetwork/QNetworkRequest>
#include <QtNetwork/QNetworkReply>

#include <core/resource_management/resource_pool.h>
#include <core/resource/media_server_resource.h>
#include <common/common_module.h>
#include <utils/update/update_utils.h>
#include <utils/download_updates_peer_task.h>
#include <utils/upload_updates_peer_task.h>
#include <utils/install_updates_peer_task.h>
#include <utils/rest_update_peer_task.h>

#include <version.h>

namespace {

const QString QN_UPDATES_URL = lit("http://localhost:8000/updates");
const QString buildInformationSuffix(lit("update"));
const QString updatesDirName = lit(QN_PRODUCT_NAME_SHORT) + lit("_updates");
const QString mutexName = lit("auto_update");

} // anonymous namespace

QnMediaServerUpdateTool::PeerUpdateInformation::PeerUpdateInformation(const QnMediaServerResourcePtr &server) :
    server(server),
    state(UpdateNotFound),
    updateInformation(0),
    progress(0)
{
    if (server)
        sourceVersion = server->getVersion();
}

// TODO: #dklychkov Split this class to a set of QnNetworkPeerTask

QnMediaServerUpdateTool::QnMediaServerUpdateTool(QObject *parent) :
    QObject(parent),
    m_state(Idle),
    m_checkResult(UpdateFound),
    m_onlineUpdateUrl(QN_UPDATES_URL),
<<<<<<< HEAD
    m_denyMajorUpdates(false),
    m_networkAccessManager(new QNetworkAccessManager(this)),
    m_downloadUpdatesPeerTask(new QnDownloadUpdatesPeerTask(this)),
    m_uploadUpdatesPeerTask(new QnUploadUpdatesPeerTask(this)),
    m_installUpdatesPeerTask(new QnInstallUpdatesPeerTask(this)),
    m_restUpdatePeerTask(new QnRestUpdatePeerTask(this))
{
    connect(ec2::QnDistributedMutexManager::instance(), &ec2::QnDistributedMutexManager::locked,        this,   &QnMediaServerUpdateTool::at_mutexLocked, Qt::QueuedConnection);
    connect(ec2::QnDistributedMutexManager::instance(), &ec2::QnDistributedMutexManager::lockTimeout,   this,   &QnMediaServerUpdateTool::at_mutexTimeout, Qt::QueuedConnection);

    connect(m_downloadUpdatesPeerTask,                  &QnNetworkPeerTask::finished,                   this,   &QnMediaServerUpdateTool::at_downloadTask_finished);
    connect(m_uploadUpdatesPeerTask,                    &QnNetworkPeerTask::finished,                   this,   &QnMediaServerUpdateTool::at_uploadTask_finished);
    connect(m_installUpdatesPeerTask,                   &QnNetworkPeerTask::finished,                   this,   &QnMediaServerUpdateTool::at_installTask_finished);
    connect(m_restUpdatePeerTask,                       &QnNetworkPeerTask::finished,                   this,   &QnMediaServerUpdateTool::at_restUpdateTask_finished);
    connect(m_downloadUpdatesPeerTask,                  &QnNetworkPeerTask::peerFinished,               this,   &QnMediaServerUpdateTool::at_downloadTask_peerFinished);
    connect(m_uploadUpdatesPeerTask,                    &QnNetworkPeerTask::peerFinished,               this,   &QnMediaServerUpdateTool::at_uploadTask_peerFinished);
    connect(m_installUpdatesPeerTask,                   &QnNetworkPeerTask::peerFinished,               this,   &QnMediaServerUpdateTool::at_installTask_peerFinished);
    connect(m_restUpdatePeerTask,                       &QnNetworkPeerTask::peerFinished,               this,   &QnMediaServerUpdateTool::at_restUpdateTask_peerFinished);
    connect(m_downloadUpdatesPeerTask,                  &QnNetworkPeerTask::progressChanged,            this,   &QnMediaServerUpdateTool::progressChanged);
    connect(m_uploadUpdatesPeerTask,                    &QnNetworkPeerTask::progressChanged,            this,   &QnMediaServerUpdateTool::progressChanged);
    connect(m_downloadUpdatesPeerTask,                  &QnNetworkPeerTask::peerProgressChanged,        this,   &QnMediaServerUpdateTool::at_networkTask_peerProgressChanged);
    connect(m_uploadUpdatesPeerTask,                    &QnNetworkPeerTask::peerProgressChanged,        this,   &QnMediaServerUpdateTool::at_networkTask_peerProgressChanged);
=======
    m_uploader(new QnUpdateUploader(this)),
    m_networkAccessManager(new QNetworkAccessManager(this)),
    m_distributedMutex(0)
{
    connect(m_uploader,                                 &QnUpdateUploader::finished,                    this,   &QnMediaServerUpdateTool::at_uploader_finished);
    connect(m_uploader,                                 &QnUpdateUploader::failed,                      this,   &QnMediaServerUpdateTool::at_uploader_failed);
    connect(m_uploader,                                 &QnUpdateUploader::progressChanged,             this,   &QnMediaServerUpdateTool::at_uploader_progressChanged);
    connect(m_uploader,                                 &QnUpdateUploader::peerProgressChanged,         this,   &QnMediaServerUpdateTool::at_uploader_peerProgressChanged);
>>>>>>> f59e7250
}

QnMediaServerUpdateTool::State QnMediaServerUpdateTool::state() const {
    return m_state;
}

bool QnMediaServerUpdateTool::isUpdating() const {
    return m_state >= DownloadingUpdate;
}

void QnMediaServerUpdateTool::setState(State state) {
    if (m_state == state)
        return;

    m_state = state;
    emit stateChanged(state);
}

void QnMediaServerUpdateTool::setCheckResult(QnMediaServerUpdateTool::CheckResult result) {
    m_checkResult = result;

    switch (result) {
    case QnMediaServerUpdateTool::UpdateFound:
        m_resultString = tr("Update has been successfully finished.");
        break;
    case QnMediaServerUpdateTool::InternetProblem:
        m_resultString = tr("Check for updates failed.");
        break;
    case QnMediaServerUpdateTool::NoNewerVersion:
        m_resultString = tr("All component in your system are already up to date.");
        break;
    case QnMediaServerUpdateTool::NoSuchBuild:
        m_resultString = tr("There is no such build on the update server");
        break;
    case QnMediaServerUpdateTool::UpdateImpossible:
        m_resultString = tr("Cannot start update.\nUpdate for one or more servers were not found.");
        break;
    }

    setState(Idle);
}

void QnMediaServerUpdateTool::setUpdateResult(QnMediaServerUpdateTool::UpdateResult result) {
    m_updateResult = result;

    switch (result) {
    case QnMediaServerUpdateTool::UpdateSuccessful:
        m_resultString = tr("Update has been successfully finished.");
        break;
    case QnMediaServerUpdateTool::Cancelled:
        m_resultString = tr("Update has been cancelled.");
        break;
    case QnMediaServerUpdateTool::LockFailed:
        m_resultString = tr("Someone has already started an update.");
        break;
    case QnMediaServerUpdateTool::DownloadingFailed:
        m_resultString = tr("Could not download updates.");
        break;
    case QnMediaServerUpdateTool::UploadingFailed:
        m_resultString = tr("Could not upload updates to servers.");
        break;
    case QnMediaServerUpdateTool::InstallationFailed:
    case QnMediaServerUpdateTool::RestInstallationFailed:
        m_resultString = tr("Could not install updates on one or more servers.");
        break;
    }

    setState(Idle);
}

void QnMediaServerUpdateTool::finishUpdate(QnMediaServerUpdateTool::UpdateResult result) {
    unlockMutex();
    setUpdateResult(result);
}

void QnMediaServerUpdateTool::setPeerState(const QnId &peerId, QnMediaServerUpdateTool::PeerUpdateInformation::State state) {
    auto it = m_updateInformationById.find(peerId);
    if (it == m_updateInformationById.end())
        return;

    if (it->state != state) {
        it->state = state;
        emit peerChanged(peerId);
    }
}

QnMediaServerUpdateTool::CheckResult QnMediaServerUpdateTool::updateCheckResult() const {
    return m_checkResult;
}

QnMediaServerUpdateTool::UpdateResult QnMediaServerUpdateTool::updateResult() const {
    return m_updateResult;
}

QString QnMediaServerUpdateTool::resultString() const {
    return m_resultString;
}

QnSoftwareVersion QnMediaServerUpdateTool::targetVersion() const {
    return m_targetVersion;
}

void QnMediaServerUpdateTool::setDenyMajorUpdates(bool denyMajorUpdates) {
    m_denyMajorUpdates = denyMajorUpdates;
}

QnMediaServerUpdateTool::PeerUpdateInformation QnMediaServerUpdateTool::updateInformation(const QnId &peerId) const {
    auto it = m_updateInformationById.find(peerId);
    if (it != m_updateInformationById.end())
        return it.value();

    PeerUpdateInformation info(qnResPool->getIncompatibleResourceById(peerId, true).dynamicCast<QnMediaServerResource>());
    if (info.server && m_state == Idle) {
        info.updateInformation = m_updateFiles[info.server->getSystemInfo()];
        info.state = info.updateInformation ? PeerUpdateInformation::UpdateFound : PeerUpdateInformation::UpdateNotFound;
    }
    return info;
}

QnMediaServerResourceList QnMediaServerUpdateTool::targets() const {
    return m_targets;
}

void QnMediaServerUpdateTool::setTargets(const QSet<QnId> &targets) {
    m_targets.clear();

    foreach (const QnId &id, targets) {
        QnMediaServerResourcePtr server = qnResPool->getIncompatibleResourceById(id).dynamicCast<QnMediaServerResource>();
        if (!server)
            continue;
        m_targets.append(server);
    }
}

QnMediaServerResourceList QnMediaServerUpdateTool::actualTargets() const {
    QnMediaServerResourceList result;

    if (m_targets.isEmpty()) {
        foreach (const QnResourcePtr &resource, qnResPool->getResourcesWithFlag(QnResource::server))
            result.append(resource.staticCast<QnMediaServerResource>());

        foreach (const QnResourcePtr &resource, qnResPool->getAllIncompatibleResources()) {
            if (QnMediaServerResourcePtr server = resource.dynamicCast<QnMediaServerResource>())
                result.append(server);
        }

    } else {
        result = m_targets;
    }

    return result;
}

void QnMediaServerUpdateTool::checkForUpdates() {
    if (m_state >= CheckingForUpdates)
        return;

    checkOnlineUpdates();
}

void QnMediaServerUpdateTool::checkForUpdates(const QnSoftwareVersion &version) {
    if (m_state >= CheckingForUpdates)
        return;

    checkOnlineUpdates(version);
}

void QnMediaServerUpdateTool::checkForUpdates(const QString &path) {
    if (m_state >= CheckingForUpdates)
        return;

    m_localUpdateDir = QDir(path);
    checkLocalUpdates();
}

void QnMediaServerUpdateTool::checkOnlineUpdates(const QnSoftwareVersion &version) {
    setState(CheckingForUpdates);

    if (m_denyMajorUpdates && !version.isNull()) {
        QnSoftwareVersion currentVersion = qnCommon->engineVersion();
        if (version.major() != currentVersion.major() || version.minor() != currentVersion.minor()) {
            setCheckResult(NoSuchBuild);
            return;
        }
    }

    m_updateFiles.clear();
    m_updateInformationById.clear();

    m_targetMustBeNewer = version.isNull();
    m_targetVersion = version;

    QNetworkReply *reply = m_networkAccessManager->get(QNetworkRequest(QUrl(m_onlineUpdateUrl)));
    connect(reply, &QNetworkReply::finished, this, &QnMediaServerUpdateTool::at_updateReply_finished);
}

void QnMediaServerUpdateTool::checkLocalUpdates() {
    QRegExp updateFileRegExp(lit("update_.+_.+_\\d+\\.\\d+\\.\\d+\\.\\d+\\.zip"));

    setState(CheckingForUpdates);

    m_updateFiles.clear();
    m_updateInformationById.clear();

    QStringList entries = m_localUpdateDir.entryList(QStringList() << lit("*.zip"), QDir::Files);
    foreach (const QString &entry, entries) {
        if (!updateFileRegExp.exactMatch(entry))
            continue;

        QString fileName = m_localUpdateDir.absoluteFilePath(entry);
        QnSoftwareVersion version;
        QnSystemInformation sysInfo;

        if (!verifyUpdatePackage(fileName, &version, &sysInfo))
            continue;

        if (m_updateFiles.contains(sysInfo))
            continue;

        m_updateFiles.insert(sysInfo, UpdateFileInformationPtr(new UpdateFileInformation(version, fileName)));
    }

    checkUpdateCoverage();
}

void QnMediaServerUpdateTool::checkBuildOnline() {
    setState(CheckingForUpdates);
    m_targetMustBeNewer = false;

    QUrl url(m_updateLocationPrefix + QString::number(m_targetVersion.build()) + lit("/") + buildInformationSuffix);
    QNetworkReply *reply = m_networkAccessManager->get(QNetworkRequest(url));
    connect(reply, &QNetworkReply::finished, this, &QnMediaServerUpdateTool::at_buildReply_finished);
}

void QnMediaServerUpdateTool::checkUpdateCoverage() {
    bool needUpdate = false;
    foreach (const QnMediaServerResourcePtr &server, actualTargets()) {
        UpdateFileInformationPtr updateFileInformation = m_updateFiles[server->getSystemInfo()];
        if (!updateFileInformation) {
            setCheckResult(UpdateImpossible);
            return;
        }
        QnSoftwareVersion version = updateFileInformation->version;
        if ((m_targetMustBeNewer && version > server->getVersion()) || (!m_targetMustBeNewer && version != server->getVersion()))
            needUpdate = true;
    }

    setCheckResult(needUpdate ? UpdateFound : NoNewerVersion);
    return;
}

void QnMediaServerUpdateTool::at_updateReply_finished() {
    QNetworkReply *reply = qobject_cast<QNetworkReply*>(sender());
    if (!reply) {
        Q_ASSERT_X(0, "This function must be called only from QNetworkReply", Q_FUNC_INFO);
        return;
    }

    reply->deleteLater();

    if (reply->error() != QNetworkReply::NoError) {
        setCheckResult(InternetProblem);
        return;
    }

    QByteArray data = reply->readAll();
    QVariantMap map = QJsonDocument::fromJson(data).toVariant().toMap();
    map = map.value(lit(QN_CUSTOMIZATION_NAME)).toMap();
    QnSoftwareVersion latestVersion = QnSoftwareVersion(map.value(lit("latest_version")).toString());
    QString updatesPrefix = map.value(lit("updates_prefix")).toString();
    if (latestVersion.isNull() || updatesPrefix.isEmpty()) {
        setCheckResult(InternetProblem);
        return;
    }

    if (m_targetVersion.isNull())
        m_targetVersion = latestVersion;
    m_updateLocationPrefix = updatesPrefix;

    checkBuildOnline();
}

void QnMediaServerUpdateTool::at_buildReply_finished() {
    QNetworkReply *reply = qobject_cast<QNetworkReply*>(sender());
    if (!reply) {
        Q_ASSERT_X(0, "This function must be called only from QNetworkReply", Q_FUNC_INFO);
        return;
    }

    reply->deleteLater();

    if (reply->error() != QNetworkReply::NoError) {
        setCheckResult((reply->error() == QNetworkReply::ContentNotFoundError) ? NoSuchBuild : InternetProblem);
        return;
    }

    QByteArray data = reply->readAll();
    QVariantMap map = QJsonDocument::fromJson(data).toVariant().toMap();

    m_targetVersion = QnSoftwareVersion(map.value(lit("version")).toString());

    if (m_targetVersion.isNull()) {
        setCheckResult(NoSuchBuild);
        return;
    }

    QString urlPrefix = m_updateLocationPrefix + QString::number(m_targetVersion.build()) + lit("/");

    QVariantMap packages = map.value(lit("packages")).toMap();
    for (auto platform = packages.begin(); platform != packages.end(); ++platform) {
        QVariantMap architectures = platform.value().toMap();
        for (auto arch = architectures.begin(); arch != architectures.end(); ++arch) {
            // We suppose arch name does not contain '_' char. E.g. arm_isd_s2 will be split to "arm" and "isd_s2"
            QString architecture = arch.key();
            QString modification;
            int i = architecture.indexOf(QChar::fromLatin1('_'));
            if (i != -1) {
                modification = architecture.mid(i + 1);
                architecture = architecture.left(i);
            }

            QVariantMap package = arch.value().toMap();
            QString fileName = package.value(lit("file")).toString();
            UpdateFileInformationPtr info(new UpdateFileInformation(m_targetVersion, QUrl(urlPrefix + fileName)));
            info->baseFileName = fileName;
            info->fileSize = package.value(lit("size")).toLongLong();
            m_updateFiles.insert(QnSystemInformation(platform.key(), architecture, modification), info);
        }
    }

    checkUpdateCoverage();
}


void QnMediaServerUpdateTool::updateServers() {
    m_updateId = QUuid::createUuid().toString();
    m_updateInformationById.clear();
    m_idBySystemInformation.clear();

    foreach (const QnMediaServerResourcePtr &server, actualTargets()) {
        bool incompatible = (server->getStatus() == QnResource::Incompatible);

        if (server->getStatus() != QnResource::Online && !incompatible)
            continue;

        if (!server->getSystemInfo().isValid())
            continue;

        QnId peerId = server->getId();

        m_targetPeerIds.insert(peerId);
        if (incompatible)
            m_incompatiblePeerIds.insert(peerId);

        PeerUpdateInformation info(server);
        info.updateInformation = m_updateFiles.value(server->getSystemInfo());

        if (!info.updateInformation) {
            Q_ASSERT_X(0, "No update info for server", Q_FUNC_INFO);
            return;
        }

        info.state = info.updateInformation->fileName.isEmpty() ? PeerUpdateInformation::PendingDownloading
                                                                : PeerUpdateInformation::PendingUpload;

        m_updateInformationById.insert(peerId, info);
        m_idBySystemInformation.insert(server->getSystemInfo(), peerId);
    }

    setState(DownloadingUpdate);

    downloadUpdates();
}

bool QnMediaServerUpdateTool::cancelUpdate() {
    switch (m_state) {
    case DownloadingUpdate:
        m_downloadUpdatesPeerTask->cancel();
        break;
    case InstallingToIncompatiblePeers:
        m_restUpdatePeerTask->cancel();
        break;
    case UploadingUpdate:
        m_uploadUpdatesPeerTask->cancel();
        break;
    case InstallingUpdate:
        return false;
    default:
        break;
    }

    unlockMutex();

    for (auto it = m_updateInformationById.begin(); it != m_updateInformationById.end(); ++it)
        it->state = PeerUpdateInformation::UpdateCanceled;

    setState(Idle);
    return true;
}

void QnMediaServerUpdateTool::downloadUpdates() {
    QHash<QUrl, QString> downloadTargets;
    QMultiHash<QUrl, QnId> peerAssociations;
    for (auto it = m_updateFiles.begin(); it != m_updateFiles.end(); ++it) {
        downloadTargets.insert(it.value()->url, it.value()->baseFileName);
        foreach (const QnId &peerId, m_idBySystemInformation.values(it.key())) {
            peerAssociations.insert(it.value()->url, peerId);
            PeerUpdateInformation &updateInformation = m_updateInformationById[peerId];
            updateInformation.state = PeerUpdateInformation::UpdateDownloading;
            updateInformation.progress = 0;
        }
    }

    emit progressChanged(0);
    setState(DownloadingUpdate);

    m_downloadUpdatesPeerTask->setTargetDir(updatesDirName);
    m_downloadUpdatesPeerTask->setTargets(downloadTargets);
    m_downloadUpdatesPeerTask->setPeerAssociations(peerAssociations);
    m_downloadUpdatesPeerTask->start(QSet<QnId>::fromList(m_updateInformationById.keys()));
}

void QnMediaServerUpdateTool::uploadUpdatesToServers() {
    QHash<QnSystemInformation, QString> fileBySystemInformation;
    for (auto it = m_updateFiles.begin(); it != m_updateFiles.end(); ++it)
        fileBySystemInformation[it.key()] = it.value()->fileName;

    for (auto it = m_updateInformationById.begin(); it != m_updateInformationById.end(); ++it) {
        if (!m_incompatiblePeerIds.contains(it.key()))
            it->state = PeerUpdateInformation::UpdateUploading;
    }

    emit progressChanged(0);
    setState(UploadingUpdate);

    m_uploadUpdatesPeerTask->setUpdateId(m_updateId);
    m_uploadUpdatesPeerTask->setUploads(fileBySystemInformation);
    m_uploadUpdatesPeerTask->start(m_targetPeerIds - m_incompatiblePeerIds);
}

void QnMediaServerUpdateTool::installUpdatesToServers() {
    for (auto it = m_updateInformationById.begin(); it != m_updateInformationById.end(); ++it) {
        if (!m_incompatiblePeerIds.contains(it.key()))
            it->state = PeerUpdateInformation::UpdateInstalling;
    }

    setState(InstallingUpdate);

    m_installUpdatesPeerTask->setUpdateId(m_updateId);
    m_installUpdatesPeerTask->setVersion(m_targetVersion);
    m_installUpdatesPeerTask->start(m_targetPeerIds - m_incompatiblePeerIds);
}

void QnMediaServerUpdateTool::installIncompatiblePeers() {
    QHash<QnSystemInformation, QString> updateFiles;
    for (auto it = m_updateFiles.begin(); it != m_updateFiles.end(); ++it) {
        updateFiles[it.key()] = it.value()->fileName;

        foreach (const QnId &peerId, m_idBySystemInformation.values(it.key())) {
            if (m_incompatiblePeerIds.contains(peerId))
                m_updateInformationById[peerId].state = PeerUpdateInformation::UpdateInstalling;
        }
    }

    setState(InstallingToIncompatiblePeers);

    m_restUpdatePeerTask->setUpdateId(m_updateId);
    m_restUpdatePeerTask->setUpdateFiles(updateFiles);
    m_restUpdatePeerTask->setVersion(m_targetVersion);
    m_restUpdatePeerTask->start(m_incompatiblePeerIds);
}

<<<<<<< HEAD
void QnMediaServerUpdateTool::lockMutex() {
    m_distributedMutex = ec2::QnDistributedMutexManager::instance()->getLock(mutexName);
=======
void QnMediaServerUpdateTool::uploadUpdatesToServers() {
    emit progressChanged(0);
    setState(UploadingUpdate);

    m_pendingUploadPeers = QSet<QnId>::fromList(m_updateInformationById.keys());
    m_pendingUploads = m_idBySystemInformation.uniqueKeys();

    m_distributedMutex = ec2::QnDistributedMutexManager::instance()->createMutex(mutexName);
    connect(m_distributedMutex, &ec2::QnDistributedMutex::locked,        this,   &QnMediaServerUpdateTool::at_mutexLocked, Qt::QueuedConnection);
    connect(m_distributedMutex, &ec2::QnDistributedMutex::lockTimeout,   this,   &QnMediaServerUpdateTool::at_mutexTimeout, Qt::QueuedConnection);

>>>>>>> f59e7250
}

void QnMediaServerUpdateTool::unlockMutex() {
    if (m_distributedMutex) {
        m_distributedMutex->unlock();
        m_distributedMutex.clear();
    }
}

void QnMediaServerUpdateTool::at_mutexLocked(const QString &name) {
    if (name != mutexName)
        return;

    uploadUpdatesToServers();
}

void QnMediaServerUpdateTool::at_mutexTimeout(const QString &name) {
    if (name != mutexName)
        return;

    m_distributedMutex.clear();
    finishUpdate(LockFailed);
}

void QnMediaServerUpdateTool::at_downloadTask_finished(int errorCode) {
    if (m_state != DownloadingUpdate)
        return;

    if (errorCode != 0) {
        for (auto it = m_updateInformationById.begin(); it != m_updateInformationById.end(); ++it)
            setPeerState(it.key(), PeerUpdateInformation::UpdateFailed);
        finishUpdate(DownloadingFailed);
        return;
    }

    QHash<QUrl, QString> resultingFiles = m_downloadUpdatesPeerTask->resultingFiles();

    for (auto it = m_updateFiles.begin(); it != m_updateFiles.end(); ++it) {
        if (resultingFiles.contains(it.value()->url))
            it.value()->fileName = resultingFiles[it.value()->url];
    }

    installIncompatiblePeers();
}

void QnMediaServerUpdateTool::at_uploadTask_finished(int errorCode) {
    if (m_state != UploadingUpdate)
        return;

<<<<<<< HEAD
    if (errorCode != 0) {
        for (auto it = m_updateInformationById.begin(); it != m_updateInformationById.end(); ++it)
            setPeerState(it.key(), PeerUpdateInformation::UpdateFailed);
        finishUpdate(UploadingFailed);
        return;
=======
void QnMediaServerUpdateTool::unlockMutex() {
    if (m_distributedMutex) {
        m_distributedMutex->unlock();
        m_distributedMutex->deleteLater();
        m_distributedMutex = 0;
>>>>>>> f59e7250
    }

    installUpdatesToServers();
}

<<<<<<< HEAD
void QnMediaServerUpdateTool::at_installTask_finished(int errorCode) {
    if (m_state != InstallingUpdate)
        return;
=======
void QnMediaServerUpdateTool::at_mutexTimeout() {
    m_distributedMutex->deleteLater();
    m_distributedMutex = 0;
    finishUpdate(LockFailed);
}
>>>>>>> f59e7250

    if (errorCode != 0) {
        for (auto it = m_updateInformationById.begin(); it != m_updateInformationById.end(); ++it)
            setPeerState(it.key(), PeerUpdateInformation::UpdateFailed);
        finishUpdate(InstallationFailed);
        return;
    }

    finishUpdate(UpdateSuccessful);
}

void QnMediaServerUpdateTool::at_restUpdateTask_finished(int errorCode) {
    if (m_state != InstallingToIncompatiblePeers)
        return;

    if (errorCode != 0) {
        for (auto it = m_updateInformationById.begin(); it != m_updateInformationById.end(); ++it)
            setPeerState(it.key(), PeerUpdateInformation::UpdateFailed);
        finishUpdate(RestInstallationFailed);
        return;
    }

    if ((m_targetPeerIds - m_incompatiblePeerIds).isEmpty()) {
        finishUpdate(UpdateSuccessful);
        return;
    }

    lockMutex();
}

void QnMediaServerUpdateTool::at_networkTask_peerProgressChanged(const QnId &peerId, int progress) {
    m_updateInformationById[peerId].progress = progress;
    emit peerChanged(peerId);
}

void QnMediaServerUpdateTool::at_downloadTask_peerFinished(const QnId &peerId) {
    setPeerState(peerId, PeerUpdateInformation::PendingUpload);
}

void QnMediaServerUpdateTool::at_uploadTask_peerFinished(const QnId &peerId) {
    setPeerState(peerId, PeerUpdateInformation::PendingInstallation);
}

void QnMediaServerUpdateTool::at_installTask_peerFinished(const QnId &peerId) {
    setPeerState(peerId, PeerUpdateInformation::UpdateFinished);
}

void QnMediaServerUpdateTool::at_restUpdateTask_peerFinished(const QnId &peerId) {
    setPeerState(peerId, PeerUpdateInformation::UpdateFinished);
}<|MERGE_RESOLUTION|>--- conflicted
+++ resolved
@@ -43,17 +43,14 @@
     m_state(Idle),
     m_checkResult(UpdateFound),
     m_onlineUpdateUrl(QN_UPDATES_URL),
-<<<<<<< HEAD
     m_denyMajorUpdates(false),
     m_networkAccessManager(new QNetworkAccessManager(this)),
+    m_distributedMutex(0),
     m_downloadUpdatesPeerTask(new QnDownloadUpdatesPeerTask(this)),
     m_uploadUpdatesPeerTask(new QnUploadUpdatesPeerTask(this)),
     m_installUpdatesPeerTask(new QnInstallUpdatesPeerTask(this)),
     m_restUpdatePeerTask(new QnRestUpdatePeerTask(this))
 {
-    connect(ec2::QnDistributedMutexManager::instance(), &ec2::QnDistributedMutexManager::locked,        this,   &QnMediaServerUpdateTool::at_mutexLocked, Qt::QueuedConnection);
-    connect(ec2::QnDistributedMutexManager::instance(), &ec2::QnDistributedMutexManager::lockTimeout,   this,   &QnMediaServerUpdateTool::at_mutexTimeout, Qt::QueuedConnection);
-
     connect(m_downloadUpdatesPeerTask,                  &QnNetworkPeerTask::finished,                   this,   &QnMediaServerUpdateTool::at_downloadTask_finished);
     connect(m_uploadUpdatesPeerTask,                    &QnNetworkPeerTask::finished,                   this,   &QnMediaServerUpdateTool::at_uploadTask_finished);
     connect(m_installUpdatesPeerTask,                   &QnNetworkPeerTask::finished,                   this,   &QnMediaServerUpdateTool::at_installTask_finished);
@@ -66,16 +63,6 @@
     connect(m_uploadUpdatesPeerTask,                    &QnNetworkPeerTask::progressChanged,            this,   &QnMediaServerUpdateTool::progressChanged);
     connect(m_downloadUpdatesPeerTask,                  &QnNetworkPeerTask::peerProgressChanged,        this,   &QnMediaServerUpdateTool::at_networkTask_peerProgressChanged);
     connect(m_uploadUpdatesPeerTask,                    &QnNetworkPeerTask::peerProgressChanged,        this,   &QnMediaServerUpdateTool::at_networkTask_peerProgressChanged);
-=======
-    m_uploader(new QnUpdateUploader(this)),
-    m_networkAccessManager(new QNetworkAccessManager(this)),
-    m_distributedMutex(0)
-{
-    connect(m_uploader,                                 &QnUpdateUploader::finished,                    this,   &QnMediaServerUpdateTool::at_uploader_finished);
-    connect(m_uploader,                                 &QnUpdateUploader::failed,                      this,   &QnMediaServerUpdateTool::at_uploader_failed);
-    connect(m_uploader,                                 &QnUpdateUploader::progressChanged,             this,   &QnMediaServerUpdateTool::at_uploader_progressChanged);
-    connect(m_uploader,                                 &QnUpdateUploader::peerProgressChanged,         this,   &QnMediaServerUpdateTool::at_uploader_peerProgressChanged);
->>>>>>> f59e7250
 }
 
 QnMediaServerUpdateTool::State QnMediaServerUpdateTool::state() const {
@@ -548,100 +535,74 @@
     m_restUpdatePeerTask->start(m_incompatiblePeerIds);
 }
 
-<<<<<<< HEAD
 void QnMediaServerUpdateTool::lockMutex() {
-    m_distributedMutex = ec2::QnDistributedMutexManager::instance()->getLock(mutexName);
-=======
-void QnMediaServerUpdateTool::uploadUpdatesToServers() {
-    emit progressChanged(0);
-    setState(UploadingUpdate);
-
-    m_pendingUploadPeers = QSet<QnId>::fromList(m_updateInformationById.keys());
-    m_pendingUploads = m_idBySystemInformation.uniqueKeys();
-
     m_distributedMutex = ec2::QnDistributedMutexManager::instance()->createMutex(mutexName);
     connect(m_distributedMutex, &ec2::QnDistributedMutex::locked,        this,   &QnMediaServerUpdateTool::at_mutexLocked, Qt::QueuedConnection);
     connect(m_distributedMutex, &ec2::QnDistributedMutex::lockTimeout,   this,   &QnMediaServerUpdateTool::at_mutexTimeout, Qt::QueuedConnection);
-
->>>>>>> f59e7250
-}
-
-void QnMediaServerUpdateTool::unlockMutex() {
-    if (m_distributedMutex) {
-        m_distributedMutex->unlock();
-        m_distributedMutex.clear();
-    }
-}
-
-void QnMediaServerUpdateTool::at_mutexLocked(const QString &name) {
-    if (name != mutexName)
-        return;
-
-    uploadUpdatesToServers();
-}
-
-void QnMediaServerUpdateTool::at_mutexTimeout(const QString &name) {
-    if (name != mutexName)
-        return;
-
-    m_distributedMutex.clear();
-    finishUpdate(LockFailed);
-}
-
-void QnMediaServerUpdateTool::at_downloadTask_finished(int errorCode) {
-    if (m_state != DownloadingUpdate)
-        return;
-
-    if (errorCode != 0) {
-        for (auto it = m_updateInformationById.begin(); it != m_updateInformationById.end(); ++it)
-            setPeerState(it.key(), PeerUpdateInformation::UpdateFailed);
-        finishUpdate(DownloadingFailed);
-        return;
-    }
-
-    QHash<QUrl, QString> resultingFiles = m_downloadUpdatesPeerTask->resultingFiles();
-
-    for (auto it = m_updateFiles.begin(); it != m_updateFiles.end(); ++it) {
-        if (resultingFiles.contains(it.value()->url))
-            it.value()->fileName = resultingFiles[it.value()->url];
-    }
-
-    installIncompatiblePeers();
-}
-
-void QnMediaServerUpdateTool::at_uploadTask_finished(int errorCode) {
-    if (m_state != UploadingUpdate)
-        return;
-
-<<<<<<< HEAD
-    if (errorCode != 0) {
-        for (auto it = m_updateInformationById.begin(); it != m_updateInformationById.end(); ++it)
-            setPeerState(it.key(), PeerUpdateInformation::UpdateFailed);
-        finishUpdate(UploadingFailed);
-        return;
-=======
+}
+
 void QnMediaServerUpdateTool::unlockMutex() {
     if (m_distributedMutex) {
         m_distributedMutex->unlock();
         m_distributedMutex->deleteLater();
         m_distributedMutex = 0;
->>>>>>> f59e7250
-    }
-
-    installUpdatesToServers();
-}
-
-<<<<<<< HEAD
-void QnMediaServerUpdateTool::at_installTask_finished(int errorCode) {
-    if (m_state != InstallingUpdate)
-        return;
-=======
+    }
+}
+
+void QnMediaServerUpdateTool::at_mutexLocked() {
+    if (name != mutexName)
+        return;
+
+    uploadUpdatesToServers();
+}
+
 void QnMediaServerUpdateTool::at_mutexTimeout() {
+    if (name != mutexName)
+        return;
+
     m_distributedMutex->deleteLater();
     m_distributedMutex = 0;
     finishUpdate(LockFailed);
 }
->>>>>>> f59e7250
+
+void QnMediaServerUpdateTool::at_downloadTask_finished(int errorCode) {
+    if (m_state != DownloadingUpdate)
+        return;
+
+    if (errorCode != 0) {
+        for (auto it = m_updateInformationById.begin(); it != m_updateInformationById.end(); ++it)
+            setPeerState(it.key(), PeerUpdateInformation::UpdateFailed);
+        finishUpdate(DownloadingFailed);
+        return;
+    }
+
+    QHash<QUrl, QString> resultingFiles = m_downloadUpdatesPeerTask->resultingFiles();
+
+    for (auto it = m_updateFiles.begin(); it != m_updateFiles.end(); ++it) {
+        if (resultingFiles.contains(it.value()->url))
+            it.value()->fileName = resultingFiles[it.value()->url];
+    }
+
+    installIncompatiblePeers();
+}
+
+void QnMediaServerUpdateTool::at_uploadTask_finished(int errorCode) {
+    if (m_state != UploadingUpdate)
+        return;
+
+    if (errorCode != 0) {
+        for (auto it = m_updateInformationById.begin(); it != m_updateInformationById.end(); ++it)
+            setPeerState(it.key(), PeerUpdateInformation::UpdateFailed);
+        finishUpdate(UploadingFailed);
+        return;
+    }
+
+    installUpdatesToServers();
+}
+
+void QnMediaServerUpdateTool::at_installTask_finished(int errorCode) {
+    if (m_state != InstallingUpdate)
+        return;
 
     if (errorCode != 0) {
         for (auto it = m_updateInformationById.begin(); it != m_updateInformationById.end(); ++it)
