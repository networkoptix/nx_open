#include "media_server_update_tool.h"

#include <QtCore/QFileInfo>
#include <QtCore/QJsonDocument>
#include <QtCore/QUrlQuery>
#include <QtNetwork/QNetworkAccessManager>
#include <QtNetwork/QNetworkRequest>
#include <QtNetwork/QNetworkReply>

#include <quazip/quazip.h>
#include <quazip/quazipfile.h>

#include <core/resource_management/resource_pool.h>
#include <core/resource/media_server_resource.h>
#include <common/common_module.h>
#include <utils/update/update_utils.h>
#include <utils/download_updates_peer_task.h>
#include <utils/upload_updates_peer_task.h>
#include <utils/install_updates_peer_task.h>
#include <utils/rest_update_peer_task.h>
#include <utils/applauncher_utils.h>

#include <version.h>

namespace {

const QString QN_UPDATES_URL = lit("http://enk.me/bg/dklychkov/exmaple_update/updates");
const QString QN_UPDATE_PACKAGE_URL = lit("http://enk.me/bg/dklychkov/exmaple_update/get_update");
const QString buildInformationSuffix(lit("update"));
const QString updatesDirName = lit(QN_PRODUCT_NAME_SHORT) + lit("_updates");
const QString mutexName = lit("auto_update");
const QString updateInformationFileName = (lit("update.json"));

#ifdef Q_OS_MACX
const bool defaultDisableClientUpdates = true;
#else
const bool defaultDisableClientUpdates = false;
#endif

bool verifyFile(const QString &fileName, qint64 size, const QString &md5) {
    QFile file(fileName);

    if (!file.exists() || file.size() != size)
        return false;

    if (!md5.isEmpty() && makeMd5(&file) != md5)
        return false;

    return true;
}

QnSoftwareVersion minimalVersionForUpdatePackage(const QString &fileName) {
    QuaZipFile infoFile(fileName, updateInformationFileName);
    if (!infoFile.open(QuaZipFile::ReadOnly))
        return QnSoftwareVersion();

    QString data = QString::fromUtf8(infoFile.readAll());
    infoFile.close();

    QRegExp minimalVersionRegExp(lit("\"minimalVersion\"\\s*:\\s*\"([\\d\\.]+)\""));
    if (minimalVersionRegExp.indexIn(data) != -1)
        return QnSoftwareVersion(minimalVersionRegExp.cap(1));

    return QnSoftwareVersion();
}

QnSoftwareVersion maximumAvailableVersion() {
    QList<QnSoftwareVersion> versions;
    if (applauncher::getInstalledVersions(&versions) != applauncher::api::ResultType::ok)
        versions.append(QnSoftwareVersion(qApp->applicationVersion()));

    return *std::max_element(versions.begin(), versions.end());
}

} // anonymous namespace

QnMediaServerUpdateTool::PeerUpdateInformation::PeerUpdateInformation(const QnMediaServerResourcePtr &server) :
    server(server),
    state(UpdateUnknown),
    updateInformation(0),
    progress(0)
{
    if (server)
        sourceVersion = server->getVersion();
}

// TODO: #dklychkov Split this class to a set of QnNetworkPeerTask

QnMediaServerUpdateTool::QnMediaServerUpdateTool(QObject *parent) :
    QObject(parent),
    m_state(Idle),
    m_checkResult(UpdateFound),
    m_onlineUpdateUrl(QN_UPDATES_URL),
    m_denyMajorUpdates(false),
    m_networkAccessManager(new QNetworkAccessManager(this)),
    m_distributedMutex(0),
    m_downloadUpdatesPeerTask(new QnDownloadUpdatesPeerTask(this)),
    m_uploadUpdatesPeerTask(new QnUploadUpdatesPeerTask(this)),
    m_installUpdatesPeerTask(new QnInstallUpdatesPeerTask(this)),
    m_restUpdatePeerTask(new QnRestUpdatePeerTask(this)),
    m_clientRequiresInstaller(false),
    m_disableClientUpdates(defaultDisableClientUpdates)
{
    connect(m_downloadUpdatesPeerTask,                  &QnNetworkPeerTask::finished,                   this,   &QnMediaServerUpdateTool::at_downloadTask_finished);
    connect(m_uploadUpdatesPeerTask,                    &QnNetworkPeerTask::finished,                   this,   &QnMediaServerUpdateTool::at_uploadTask_finished);
    connect(m_installUpdatesPeerTask,                   &QnNetworkPeerTask::finished,                   this,   &QnMediaServerUpdateTool::at_installTask_finished);
    connect(m_restUpdatePeerTask,                       &QnNetworkPeerTask::finished,                   this,   &QnMediaServerUpdateTool::at_restUpdateTask_finished);
    connect(m_downloadUpdatesPeerTask,                  &QnNetworkPeerTask::peerFinished,               this,   &QnMediaServerUpdateTool::at_downloadTask_peerFinished);
    connect(m_uploadUpdatesPeerTask,                    &QnNetworkPeerTask::peerFinished,               this,   &QnMediaServerUpdateTool::at_uploadTask_peerFinished);
    connect(m_installUpdatesPeerTask,                   &QnNetworkPeerTask::peerFinished,               this,   &QnMediaServerUpdateTool::at_installTask_peerFinished);
    connect(m_restUpdatePeerTask,                       &QnNetworkPeerTask::peerFinished,               this,   &QnMediaServerUpdateTool::at_restUpdateTask_peerFinished);
    connect(m_downloadUpdatesPeerTask,                  &QnNetworkPeerTask::progressChanged,            this,   &QnMediaServerUpdateTool::progressChanged);
    connect(m_uploadUpdatesPeerTask,                    &QnNetworkPeerTask::progressChanged,            this,   &QnMediaServerUpdateTool::progressChanged);
    connect(m_downloadUpdatesPeerTask,                  &QnNetworkPeerTask::peerProgressChanged,        this,   &QnMediaServerUpdateTool::at_networkTask_peerProgressChanged);
    connect(m_uploadUpdatesPeerTask,                    &QnNetworkPeerTask::peerProgressChanged,        this,   &QnMediaServerUpdateTool::at_networkTask_peerProgressChanged);
}

QnMediaServerUpdateTool::State QnMediaServerUpdateTool::state() const {
    return m_state;
}

bool QnMediaServerUpdateTool::isUpdating() const {
    return m_state >= DownloadingUpdate;
}

void QnMediaServerUpdateTool::setState(State state) {
    if (m_state == state)
        return;

    m_state = state;
    emit stateChanged(state);
}

void QnMediaServerUpdateTool::setCheckResult(QnMediaServerUpdateTool::CheckResult result) {
    m_checkResult = result;

    switch (result) {
    case UpdateFound:
        m_resultString = tr("Update has been successfully finished.");
        break;
    case InternetProblem:
        m_resultString = tr("Check for updates failed.");
        break;
    case NoNewerVersion:
        m_resultString = tr("All component in your system are already up to date.");
        break;
    case NoSuchBuild:
        m_resultString = tr("There is no such build on the update server");
        break;
    case UpdateImpossible:
        if (m_clientUpdateFile.isNull())
            m_resultString = tr("Cannot start update.\nAn update for the client was not found.");
        else
            m_resultString = tr("Cannot start update.\nAn update for one or more servers was not found.");
        break;
    case BadUpdateFile:
        m_resultString = tr("Cannot update from this file:\n%1").arg(QFileInfo(m_localUpdateFileName).fileName());
        break;
    }

    setState(Idle);
}

void QnMediaServerUpdateTool::setUpdateResult(QnMediaServerUpdateTool::UpdateResult result) {
    m_updateResult = result;

    switch (result) {
    case UpdateSuccessful:
        m_resultString = tr("Update has been successfully finished.");
        break;
    case Cancelled:
        m_resultString = tr("Update has been cancelled.");
        break;
    case LockFailed:
        m_resultString = tr("Someone has already started an update.");
        break;
    case DownloadingFailed:
        m_resultString = tr("Could not download updates.");
        break;
    case UploadingFailed:
        m_resultString = tr("Could not upload updates to servers.");
        break;
    case ClientInstallationFailed:
        m_resultString = tr("Could not install an pdate to the client.");
        break;
    case InstallationFailed:
    case RestInstallationFailed:
        m_resultString = tr("Could not install updates on one or more servers.");
        break;
    }

    setState(Idle);
}

void QnMediaServerUpdateTool::finishUpdate(QnMediaServerUpdateTool::UpdateResult result) {
    unlockMutex();
    removeTemporaryDir();
    setUpdateResult(result);
}

void QnMediaServerUpdateTool::setPeerState(const QnId &peerId, QnMediaServerUpdateTool::PeerUpdateInformation::State state) {
    auto it = m_updateInformationById.find(peerId);
    if (it == m_updateInformationById.end())
        return;

    if (it->state != state) {
        it->state = state;
        emit peerChanged(peerId);
    }
}

QnMediaServerUpdateTool::CheckResult QnMediaServerUpdateTool::updateCheckResult() const {
    return m_checkResult;
}

QnMediaServerUpdateTool::UpdateResult QnMediaServerUpdateTool::updateResult() const {
    return m_updateResult;
}

QString QnMediaServerUpdateTool::resultString() const {
    return m_resultString;
}

QnSoftwareVersion QnMediaServerUpdateTool::targetVersion() const {
    return m_targetVersion;
}

void QnMediaServerUpdateTool::setDenyMajorUpdates(bool denyMajorUpdates) {
    m_denyMajorUpdates = denyMajorUpdates;
}

QnMediaServerUpdateTool::PeerUpdateInformation QnMediaServerUpdateTool::updateInformation(const QnId &peerId) const {
    auto it = m_updateInformationById.find(peerId);
    if (it != m_updateInformationById.end())
        return it.value();

    PeerUpdateInformation info(qnResPool->getIncompatibleResourceById(peerId, true).dynamicCast<QnMediaServerResource>());
    if (info.server && m_state == Idle) {
        info.updateInformation = m_updateFiles[info.server->getSystemInfo()];
        if (m_targetVersion.isNull())
            info.state = PeerUpdateInformation::UpdateUnknown;
        else
            info.state = info.updateInformation ? PeerUpdateInformation::UpdateFound : PeerUpdateInformation::UpdateNotFound;
    }
    return info;
}

QnMediaServerResourceList QnMediaServerUpdateTool::targets() const {
    return m_targets;
}

void QnMediaServerUpdateTool::setTargets(const QSet<QnId> &targets, bool client) {
    m_targets.clear();

    foreach (const QnId &id, targets) {
        QnMediaServerResourcePtr server = qnResPool->getIncompatibleResourceById(id).dynamicCast<QnMediaServerResource>();
        if (!server)
            continue;
        m_targets.append(server);
    }

    m_disableClientUpdates = !client;
}

QnMediaServerResourceList QnMediaServerUpdateTool::actualTargets() const {
    QnMediaServerResourceList result;

    if (m_targets.isEmpty()) {
        foreach (const QnResourcePtr &resource, qnResPool->getResourcesWithFlag(QnResource::server))
            result.append(resource.staticCast<QnMediaServerResource>());

        foreach (const QnResourcePtr &resource, qnResPool->getAllIncompatibleResources()) {
            if (QnMediaServerResourcePtr server = resource.dynamicCast<QnMediaServerResource>()) {
                if (server->getSystemName() == qnCommon->localSystemName())
                    result.append(server);
            }
        }

    } else {
        result = m_targets;
    }

    return result;
}

QUrl QnMediaServerUpdateTool::generateUpdatePackageUrl() const {
    QUrlQuery query;

    QString versionSuffix;
    if (m_targetVersion.isNull()) {
        versionSuffix = lit("/latest");
        query.addQueryItem(lit("current"), qnCommon->engineVersion().toString());
    } else {
        versionSuffix = QString(lit("/%1-%2")).arg(m_targetVersion.toString(), passwordForBuild((unsigned)m_targetVersion.build()));
    }

    QSet<QnSystemInformation> systemInformationList;

    if (m_idBySystemInformation.isEmpty()) {
        foreach (const QnMediaServerResourcePtr &server, actualTargets())
            systemInformationList.insert(server->getSystemInfo());
    } else {
        systemInformationList = QSet<QnSystemInformation>::fromList(m_idBySystemInformation.keys());
    }

    query.addQueryItem(lit("client"), QnSystemInformation::currentSystemInformation().toString().replace(QLatin1Char(' '), QLatin1Char('_')));
    foreach (const QnSystemInformation &systemInformation, systemInformationList)
        query.addQueryItem(lit("server"), systemInformation.toString().replace(QLatin1Char(' '), QLatin1Char('_')));

    QUrl url(QN_UPDATE_PACKAGE_URL + versionSuffix);
    url.setQuery(query);

    return url;
}

void QnMediaServerUpdateTool::reset() {
    if (m_state != Idle)
        return;

    m_updateInformationById.clear();
    m_updateFiles.clear();
    m_clientUpdateFile.clear();
    m_targetVersion = QnSoftwareVersion();
    m_clientRequiresInstaller = false;
    m_disableClientUpdates = defaultDisableClientUpdates;
}

bool QnMediaServerUpdateTool::isClientRequiresInstaller() const {
    return m_clientRequiresInstaller;
}

void QnMediaServerUpdateTool::checkForUpdates() {
    if (m_state >= CheckingForUpdates)
        return;

    checkOnlineUpdates();
}

void QnMediaServerUpdateTool::checkForUpdates(const QnSoftwareVersion &version) {
    if (m_state >= CheckingForUpdates)
        return;

    checkOnlineUpdates(version);
}

void QnMediaServerUpdateTool::checkForUpdates(const QString &fileName) {
    if (m_state >= CheckingForUpdates)
        return;

    m_localUpdateFileName = fileName;

    checkLocalUpdates();
}

void QnMediaServerUpdateTool::checkOnlineUpdates(const QnSoftwareVersion &version) {
    setState(CheckingForUpdates);

    if (m_denyMajorUpdates && !version.isNull()) {
        QnSoftwareVersion currentVersion = qnCommon->engineVersion();
        if (version.major() != currentVersion.major() || version.minor() != currentVersion.minor()) {
            setCheckResult(NoSuchBuild);
            return;
        }
    }

    m_updateFiles.clear();
    m_clientUpdateFile.clear();
    m_updateInformationById.clear();

    m_targetMustBeNewer = version.isNull();
    m_targetVersion = version;
    m_clientRequiresInstaller = false;

    QNetworkReply *reply = m_networkAccessManager->get(QNetworkRequest(QUrl(m_onlineUpdateUrl)));
    connect(reply, &QNetworkReply::finished, this, &QnMediaServerUpdateTool::at_updateReply_finished);
}

void QnMediaServerUpdateTool::checkLocalUpdates() {
    m_updateFiles.clear();
    m_clientUpdateFile.clear();
    m_updateInformationById.clear();
    m_targetMustBeNewer = false;
    m_targetVersion = QnSoftwareVersion();
    m_localTemporaryDir.clear();
    m_clientRequiresInstaller = false;

    setState(CheckingForUpdates);

    if (!QFile::exists(m_localUpdateFileName)) {
        setCheckResult(BadUpdateFile);
        return;
    }

    QDir dir = QDir::temp();
    forever {
        QString dirName = QUuid::createUuid().toString();
        if (dir.exists(dirName))
            continue;

        if (!dir.mkdir(dirName)) {
            setCheckResult(BadUpdateFile);
            return;
        }

        dir.cd(dirName);
        break;
    }

    if (!extractZipArchive(m_localUpdateFileName, dir)) {
        removeTemporaryDir();
        setCheckResult(BadUpdateFile);
        return;
    }

<<<<<<< HEAD
    QRegExp updateFileRegExp(lit("(?:client_){0,1}update_.+_.+_\\d+\\.\\d+\\.\\d+\\.\\d+\\.zip"));

=======
>>>>>>> 2bb08deb
    QStringList entries = dir.entryList(QStringList() << lit("*.zip"), QDir::Files);
    foreach (const QString &entry, entries) {
        QString fileName = dir.absoluteFilePath(entry);
        QnSoftwareVersion version;
        QnSystemInformation sysInfo;
        bool isClient;

        if (!verifyUpdatePackage(fileName, &version, &sysInfo, &isClient))
            continue;

        if (m_updateFiles.contains(sysInfo))
            continue;

        if (m_targetVersion.isNull())
            m_targetVersion = version;

        if (m_targetVersion != version) {
            setCheckResult(BadUpdateFile);
            return;
        }

        if (isClient) {
            if (m_disableClientUpdates)
                continue;

            if (sysInfo != QnSystemInformation(lit(QN_APPLICATION_PLATFORM), lit(QN_APPLICATION_ARCH), lit(QN_ARM_BOX)))
                continue;
        }

        UpdateFileInformationPtr updateFileInformation(new UpdateFileInformation(version, fileName));
        QFile file(fileName);
        updateFileInformation->fileSize = file.size();
        updateFileInformation->md5 = makeMd5(&file);
        if (isClient) {
            m_clientUpdateFile = updateFileInformation;
            QnSoftwareVersion minimalVersion = minimalVersionForUpdatePackage(updateFileInformation->fileName);
            m_clientRequiresInstaller = !minimalVersion.isNull() && minimalVersion > maximumAvailableVersion();
        } else {
            m_updateFiles.insert(sysInfo, updateFileInformation);
        }
    }

    checkUpdateCoverage();
}

void QnMediaServerUpdateTool::checkBuildOnline() {
    setState(CheckingForUpdates);
    m_targetMustBeNewer = false;

    QUrl url(m_updateLocationPrefix + QString::number(m_targetVersion.build()) + lit("/") + buildInformationSuffix);
    QNetworkReply *reply = m_networkAccessManager->get(QNetworkRequest(url));
    connect(reply, &QNetworkReply::finished, this, &QnMediaServerUpdateTool::at_buildReply_finished);
}

void QnMediaServerUpdateTool::removeTemporaryDir() {
    if (m_localTemporaryDir.isEmpty())
        return;

    QDir(m_localTemporaryDir).removeRecursively();
    m_localTemporaryDir.clear();
}

void QnMediaServerUpdateTool::checkUpdateCoverage() {
    bool needUpdate = false;
    foreach (const QnMediaServerResourcePtr &server, actualTargets()) {
        UpdateFileInformationPtr updateFileInformation = m_updateFiles[server->getSystemInfo()];
        if (!updateFileInformation) {
            removeTemporaryDir();
            setCheckResult(UpdateImpossible);
            return;
        }
        needUpdate |= this->needUpdate(server->getVersion(), updateFileInformation->version);
    }

    if (!m_disableClientUpdates && !m_clientRequiresInstaller) {
        if (!m_clientUpdateFile) {
            removeTemporaryDir();
            setCheckResult(UpdateImpossible);
            return;
        }

        if ((m_targetMustBeNewer && m_clientUpdateFile->version > qnCommon->engineVersion()) || (!m_targetMustBeNewer && m_clientUpdateFile->version != qnCommon->engineVersion()))
            needUpdate = true;
    }

    setCheckResult(needUpdate ? UpdateFound : NoNewerVersion);
    return;
}

bool QnMediaServerUpdateTool::needUpdate(const QnSoftwareVersion &version, const QnSoftwareVersion &updateVersion) const {
    return (m_targetMustBeNewer && updateVersion > version) || (!m_targetMustBeNewer && updateVersion != version);
}

void QnMediaServerUpdateTool::at_updateReply_finished() {
    QNetworkReply *reply = qobject_cast<QNetworkReply*>(sender());
    if (!reply) {
        Q_ASSERT_X(0, "This function must be called only from QNetworkReply", Q_FUNC_INFO);
        return;
    }

    reply->deleteLater();

    if (reply->error() != QNetworkReply::NoError) {
        setCheckResult(InternetProblem);
        return;
    }

    QByteArray data = reply->readAll();
    QVariantMap map = QJsonDocument::fromJson(data).toVariant().toMap();
    map = map.value(lit(QN_CUSTOMIZATION_NAME)).toMap();
    QnSoftwareVersion latestVersion = QnSoftwareVersion(map.value(lit("latest_version")).toString());
    QString updatesPrefix = map.value(lit("updates_prefix")).toString();
    if (latestVersion.isNull() || updatesPrefix.isEmpty()) {
        setCheckResult(InternetProblem);
        return;
    }

    if (m_targetVersion.isNull())
        m_targetVersion = latestVersion;
    m_updateLocationPrefix = updatesPrefix;

    checkBuildOnline();
}

void QnMediaServerUpdateTool::at_buildReply_finished() {
    QNetworkReply *reply = qobject_cast<QNetworkReply*>(sender());
    if (!reply) {
        Q_ASSERT_X(0, "This function must be called only from QNetworkReply", Q_FUNC_INFO);
        return;
    }

    reply->deleteLater();

    if (reply->error() != QNetworkReply::NoError) {
        setCheckResult((reply->error() == QNetworkReply::ContentNotFoundError) ? NoSuchBuild : InternetProblem);
        return;
    }

    QByteArray data = reply->readAll();
    QVariantMap map = QJsonDocument::fromJson(data).toVariant().toMap();

    m_targetVersion = QnSoftwareVersion(map.value(lit("version")).toString());

    if (m_targetVersion.isNull()) {
        setCheckResult(NoSuchBuild);
        return;
    }

    QString urlPrefix = m_updateLocationPrefix + QString::number(m_targetVersion.build()) + lit("/");

    QVariantMap packages = map.value(lit("packages")).toMap();
    for (auto platform = packages.begin(); platform != packages.end(); ++platform) {
        QVariantMap architectures = platform.value().toMap();
        for (auto arch = architectures.begin(); arch != architectures.end(); ++arch) {
            // We suppose arch name does not contain '_' char. E.g. arm_isd_s2 will be split to "arm" and "isd_s2"
            QString architecture = arch.key();
            QString modification;
            int i = architecture.indexOf(QChar::fromLatin1('_'));
            if (i != -1) {
                modification = architecture.mid(i + 1);
                architecture = architecture.left(i);
            }

            QVariantMap package = arch.value().toMap();
            QString fileName = package.value(lit("file")).toString();
            UpdateFileInformationPtr info(new UpdateFileInformation(m_targetVersion, QUrl(urlPrefix + fileName)));
            info->baseFileName = fileName;
            info->fileSize = package.value(lit("size")).toLongLong();
            info->md5 = package.value(lit("md5")).toString();
            m_updateFiles.insert(QnSystemInformation(platform.key(), architecture, modification), info);
        }
    }

    if (!m_disableClientUpdates) {
        packages = map.value(lit("clientPackages")).toMap();
        QString arch = lit(QN_APPLICATION_ARCH);
        QString modification = lit(QN_ARM_BOX);
        if (!modification.isEmpty())
            arch += lit("_") + modification;
        QVariantMap package = packages.value(lit(QN_APPLICATION_PLATFORM)).toMap().value(arch).toMap();

        if (!package.isEmpty()) {
            QString fileName = package.value(lit("file")).toString();
            m_clientUpdateFile.reset(new UpdateFileInformation(m_targetVersion, QUrl(urlPrefix + fileName)));
            m_clientUpdateFile->baseFileName = fileName;
            m_clientUpdateFile->fileSize = package.value(lit("size")).toLongLong();
            m_clientUpdateFile->md5 = package.value(lit("md5")).toString();
        }

        QnSoftwareVersion minimalVersionToUpdate(map.value(lit("minimalClientVersion")).toString());
        m_clientRequiresInstaller = !minimalVersionToUpdate.isNull() && minimalVersionToUpdate > maximumAvailableVersion();
    } else {
        m_clientRequiresInstaller = true;
    }

    checkUpdateCoverage();
}


void QnMediaServerUpdateTool::updateServers() {
    m_updateId = QUuid::createUuid().toString();
    m_updateInformationById.clear();
    m_idBySystemInformation.clear();

    foreach (const QnMediaServerResourcePtr &server, actualTargets()) {
        bool incompatible = (server->getStatus() == QnResource::Incompatible);

        if (server->getStatus() != QnResource::Online && !incompatible)
            continue;

        if (!server->getSystemInfo().isValid())
            continue;

        if (!needUpdate(server->getVersion(), m_targetVersion))
            continue;

        QnId peerId = server->getId();

        m_targetPeerIds.insert(peerId);
        if (incompatible)
            m_incompatiblePeerIds.insert(peerId);

        PeerUpdateInformation info(server);
        info.updateInformation = m_updateFiles.value(server->getSystemInfo());

        if (!info.updateInformation) {
            Q_ASSERT_X(0, "No update info for server", Q_FUNC_INFO);
            return;
        }

        info.state = info.updateInformation->fileName.isEmpty() ? PeerUpdateInformation::PendingDownloading
                                                                : PeerUpdateInformation::PendingUpload;

        m_updateInformationById.insert(peerId, info);
        m_idBySystemInformation.insert(server->getSystemInfo(), peerId);
    }

    setState(DownloadingUpdate);

    downloadUpdates();
}

bool QnMediaServerUpdateTool::cancelUpdate() {
    switch (m_state) {
    case DownloadingUpdate:
        m_downloadUpdatesPeerTask->cancel();
        break;
    case InstallingToIncompatiblePeers:
        m_restUpdatePeerTask->cancel();
        break;
    case UploadingUpdate:
        m_uploadUpdatesPeerTask->cancel();
        break;
    case InstallingUpdate:
        return false;
    default:
        break;
    }

    unlockMutex();

    for (auto it = m_updateInformationById.begin(); it != m_updateInformationById.end(); ++it)
        it->state = PeerUpdateInformation::UpdateCanceled;

    setState(Idle);
    return true;
}

void QnMediaServerUpdateTool::downloadUpdates() {
    QHash<QUrl, QString> downloadTargets;
    QMultiHash<QUrl, QnId> peerAssociations;
    QHash<QUrl, QString> hashByUrl;
    QHash<QUrl, qint64> fileSizeByUrl;

    for (auto it = m_updateFiles.begin(); it != m_updateFiles.end(); ++it) {
        QList<QnId> peers = m_idBySystemInformation.values(it.key());
        if (peers.isEmpty())
            continue;

        QString fileName = it.value()->fileName;
        if (fileName.isEmpty())
            fileName = updateFilePath(updatesDirName, it.value()->baseFileName);

        if (!fileName.isEmpty() && verifyFile(fileName, it.value()->fileSize, it.value()->md5)) {
            it.value()->fileName = fileName;
            continue;
        }

        downloadTargets.insert(it.value()->url, it.value()->baseFileName);
        hashByUrl.insert(it.value()->url, it.value()->md5);
        fileSizeByUrl.insert(it.value()->url, it.value()->fileSize);
        foreach (const QnId &peerId, peers) {
            peerAssociations.insert(it.value()->url, peerId);
            PeerUpdateInformation &updateInformation = m_updateInformationById[peerId];
            updateInformation.state = PeerUpdateInformation::UpdateDownloading;
            updateInformation.progress = 0;
        }
    }

    if (!m_clientRequiresInstaller) {
        QString fileName = m_clientUpdateFile->fileName;
        if (fileName.isEmpty())
            fileName = updateFilePath(updatesDirName, m_clientUpdateFile->baseFileName);

        if (!fileName.isEmpty() && verifyFile(fileName, m_clientUpdateFile->fileSize, m_clientUpdateFile->md5)) {
            m_clientUpdateFile->fileName = fileName;
        } else {
            downloadTargets.insert(m_clientUpdateFile->url, m_clientUpdateFile->baseFileName);
            hashByUrl.insert(m_clientUpdateFile->url, m_clientUpdateFile->md5);
            fileSizeByUrl.insert(m_clientUpdateFile->url, m_clientUpdateFile->fileSize);
            peerAssociations.insert(m_clientUpdateFile->url, qnCommon->moduleGUID());
        }
    }

    emit progressChanged(0);
    setState(DownloadingUpdate);

    m_downloadUpdatesPeerTask->setTargetDir(updatesDirName);
    m_downloadUpdatesPeerTask->setTargets(downloadTargets);
    m_downloadUpdatesPeerTask->setHashes(hashByUrl);
    m_downloadUpdatesPeerTask->setFileSizes(fileSizeByUrl);
    m_downloadUpdatesPeerTask->setPeerAssociations(peerAssociations);
    m_downloadUpdatesPeerTask->start(QSet<QnId>::fromList(m_updateInformationById.keys()));
}

void QnMediaServerUpdateTool::uploadUpdatesToServers() {
    QHash<QnSystemInformation, QString> fileBySystemInformation;
    for (auto it = m_updateFiles.begin(); it != m_updateFiles.end(); ++it)
        fileBySystemInformation[it.key()] = it.value()->fileName;

    for (auto it = m_updateInformationById.begin(); it != m_updateInformationById.end(); ++it) {
        if (!m_incompatiblePeerIds.contains(it.key()))
            it->state = PeerUpdateInformation::UpdateUploading;
    }

    emit progressChanged(0);
    setState(UploadingUpdate);

    m_uploadUpdatesPeerTask->setUpdateId(m_updateId);
    m_uploadUpdatesPeerTask->setUploads(fileBySystemInformation);
    m_uploadUpdatesPeerTask->start(m_targetPeerIds - m_incompatiblePeerIds);
}

void QnMediaServerUpdateTool::installClientUpdate() {
    if (m_clientRequiresInstaller || m_disableClientUpdates || m_clientUpdateFile->version == qnCommon->engineVersion()) {
        installIncompatiblePeers();
        return;
    }

    setState(InstallingClientUpdate);

    qApp->processEvents();

    if (applauncher::installZip(m_targetVersion, m_clientUpdateFile->fileName) != applauncher::api::ResultType::ok) {
        for (auto it = m_updateInformationById.begin(); it != m_updateInformationById.end(); ++it)
            setPeerState(it.key(), PeerUpdateInformation::UpdateFailed);
        finishUpdate(InstallationFailed);
        return;
    }

    installIncompatiblePeers();
}

void QnMediaServerUpdateTool::installUpdatesToServers() {
    for (auto it = m_updateInformationById.begin(); it != m_updateInformationById.end(); ++it) {
        if (!m_incompatiblePeerIds.contains(it.key()))
            it->state = PeerUpdateInformation::UpdateInstalling;
    }

    setState(InstallingUpdate);

    m_installUpdatesPeerTask->setUpdateId(m_updateId);
    m_installUpdatesPeerTask->setVersion(m_targetVersion);
    m_installUpdatesPeerTask->start(m_targetPeerIds - m_incompatiblePeerIds);
}

void QnMediaServerUpdateTool::installIncompatiblePeers() {
    QHash<QnSystemInformation, QString> updateFiles;
    for (auto it = m_updateFiles.begin(); it != m_updateFiles.end(); ++it) {
        updateFiles[it.key()] = it.value()->fileName;

        foreach (const QnId &peerId, m_idBySystemInformation.values(it.key())) {
            if (m_incompatiblePeerIds.contains(peerId))
                m_updateInformationById[peerId].state = PeerUpdateInformation::UpdateInstalling;
        }
    }

    setState(InstallingToIncompatiblePeers);

    m_restUpdatePeerTask->setUpdateId(m_updateId);
    m_restUpdatePeerTask->setUpdateFiles(updateFiles);
    m_restUpdatePeerTask->setVersion(m_targetVersion);
    m_restUpdatePeerTask->start(m_incompatiblePeerIds);
}

void QnMediaServerUpdateTool::lockMutex() {
    m_distributedMutex = ec2::QnDistributedMutexManager::instance()->createMutex(mutexName);
    connect(m_distributedMutex, &ec2::QnDistributedMutex::locked,        this,   &QnMediaServerUpdateTool::at_mutexLocked, Qt::QueuedConnection);
    connect(m_distributedMutex, &ec2::QnDistributedMutex::lockTimeout,   this,   &QnMediaServerUpdateTool::at_mutexTimeout, Qt::QueuedConnection);
    m_distributedMutex->lockAsync();
}

void QnMediaServerUpdateTool::unlockMutex() {
    if (m_distributedMutex) {
        m_distributedMutex->unlock();
        m_distributedMutex->deleteLater();
        m_distributedMutex = 0;
    }
}

void QnMediaServerUpdateTool::at_mutexLocked() {
    uploadUpdatesToServers();
}

void QnMediaServerUpdateTool::at_mutexTimeout() {
    m_distributedMutex->deleteLater();
    m_distributedMutex = 0;
    finishUpdate(LockFailed);
}

void QnMediaServerUpdateTool::at_downloadTask_finished(int errorCode) {
    if (m_state != DownloadingUpdate)
        return;

    if (errorCode != 0) {
        for (auto it = m_updateInformationById.begin(); it != m_updateInformationById.end(); ++it)
            setPeerState(it.key(), PeerUpdateInformation::UpdateFailed);
        finishUpdate(DownloadingFailed);
        return;
    }

    QHash<QUrl, QString> resultingFiles = m_downloadUpdatesPeerTask->resultingFiles();

    for (auto it = m_updateFiles.begin(); it != m_updateFiles.end(); ++it) {
        if (resultingFiles.contains(it.value()->url))
            it.value()->fileName = resultingFiles[it.value()->url];
    }
    if (resultingFiles.contains(m_clientUpdateFile->url))
        m_clientUpdateFile->fileName = resultingFiles[m_clientUpdateFile->url];

    installClientUpdate();
}

void QnMediaServerUpdateTool::at_uploadTask_finished(int errorCode) {
    if (m_state != UploadingUpdate)
        return;

    if (errorCode != 0) {
        for (auto it = m_updateInformationById.begin(); it != m_updateInformationById.end(); ++it)
            setPeerState(it.key(), PeerUpdateInformation::UpdateFailed);
        finishUpdate(UploadingFailed);
        return;
    }

    installUpdatesToServers();
}

void QnMediaServerUpdateTool::at_installTask_finished(int errorCode) {
    if (m_state != InstallingUpdate)
        return;

    if (errorCode != 0) {
        for (auto it = m_updateInformationById.begin(); it != m_updateInformationById.end(); ++it)
            setPeerState(it.key(), PeerUpdateInformation::UpdateFailed);
        finishUpdate(InstallationFailed);
        return;
    }

    finishUpdate(UpdateSuccessful);
}

void QnMediaServerUpdateTool::at_restUpdateTask_finished(int errorCode) {
    if (m_state != InstallingToIncompatiblePeers)
        return;

    if (errorCode != 0) {
        for (auto it = m_updateInformationById.begin(); it != m_updateInformationById.end(); ++it)
            setPeerState(it.key(), PeerUpdateInformation::UpdateFailed);
        finishUpdate(RestInstallationFailed);
        return;
    }

    if ((m_targetPeerIds - m_incompatiblePeerIds).isEmpty()) {
        finishUpdate(UpdateSuccessful);
        return;
    }

    lockMutex();
}

void QnMediaServerUpdateTool::at_networkTask_peerProgressChanged(const QnId &peerId, int progress) {
    m_updateInformationById[peerId].progress = progress;
    emit peerChanged(peerId);
}

void QnMediaServerUpdateTool::at_downloadTask_peerFinished(const QnId &peerId) {
    setPeerState(peerId, PeerUpdateInformation::PendingUpload);
}

void QnMediaServerUpdateTool::at_uploadTask_peerFinished(const QnId &peerId) {
    setPeerState(peerId, PeerUpdateInformation::PendingInstallation);
}

void QnMediaServerUpdateTool::at_installTask_peerFinished(const QnId &peerId) {
    setPeerState(peerId, PeerUpdateInformation::UpdateFinished);
}

void QnMediaServerUpdateTool::at_restUpdateTask_peerFinished(const QnId &peerId) {
    setPeerState(peerId, PeerUpdateInformation::UpdateFinished);
}<|MERGE_RESOLUTION|>--- conflicted
+++ resolved
@@ -412,11 +412,6 @@
         return;
     }
 
-<<<<<<< HEAD
-    QRegExp updateFileRegExp(lit("(?:client_){0,1}update_.+_.+_\\d+\\.\\d+\\.\\d+\\.\\d+\\.zip"));
-
-=======
->>>>>>> 2bb08deb
     QStringList entries = dir.entryList(QStringList() << lit("*.zip"), QDir::Files);
     foreach (const QString &entry, entries) {
         QString fileName = dir.absoluteFilePath(entry);
