#include "media_server_update_tool.h"

#include <QtCore/QThread>
#include <QtCore/QFileInfo>
#include <QtCore/QJsonDocument>
#include <QtCore/QUrlQuery>
#include <QtCore/QFutureWatcher>
#include <QtConcurrent/qtconcurrentrun.h>

#include <core/resource_management/resource_pool.h>
#include <core/resource/media_server_resource.h>
#include <common/common_module.h>
#include <utils/update/update_utils.h>
#include <utils/check_update_peer_task.h>
#include <utils/download_updates_peer_task.h>
#include <utils/upload_updates_peer_task.h>
#include <utils/install_updates_peer_task.h>
#include <utils/rest_update_peer_task.h>
<<<<<<< HEAD
#include <utils/applauncher_utils.h>
=======
#include <mutex/distributed_mutex_manager.h>
>>>>>>> 62d9f4e8

#include <version.h>

namespace {

const QString QN_UPDATES_URL = lit("http://enk.me/bg/dklychkov/exmaple_update/updates");
const QString QN_UPDATE_PACKAGE_URL = lit("http://enk.me/bg/dklychkov/exmaple_update/get_update");
const QString updatesDirName = lit(QN_PRODUCT_NAME_SHORT) + lit("_updates");
const QString mutexName = lit("auto_update");

#ifdef Q_OS_MACX
const bool defaultDisableClientUpdates = true;
#else
const bool defaultDisableClientUpdates = false;
#endif

bool verifyFile(const QString &fileName, qint64 size, const QString &md5) {
    QFile file(fileName);

    if (!file.exists() || file.size() != size)
        return false;

    if (!md5.isEmpty() && makeMd5(&file) != md5)
        return false;

    return true;
}

} // anonymous namespace

QnMediaServerUpdateTool::PeerUpdateInformation::PeerUpdateInformation(const QnMediaServerResourcePtr &server) :
    server(server),
    state(UpdateUnknown),
    updateInformation(0),
    progress(0)
{
    if (server)
        sourceVersion = server->getVersion();
}

// TODO: #dklychkov Split this class to a set of QnNetworkPeerTask

QnMediaServerUpdateTool::QnMediaServerUpdateTool(QObject *parent) :
    QObject(parent),
    m_tasksThread(new QThread(this)),
    m_state(Idle),
    m_checkResult(UpdateFound),
    m_denyMajorUpdates(false),
    m_distributedMutex(0),
    m_checkForUpdatesPeerTask(new QnCheckForUpdatesPeerTask()),
    m_downloadUpdatesPeerTask(new QnDownloadUpdatesPeerTask()),
    m_uploadUpdatesPeerTask(new QnUploadUpdatesPeerTask()),
    m_installUpdatesPeerTask(new QnInstallUpdatesPeerTask()),
    m_restUpdatePeerTask(new QnRestUpdatePeerTask()),
    m_clientRequiresInstaller(false),
    m_disableClientUpdates(defaultDisableClientUpdates)
{
    m_checkForUpdatesPeerTask->setUpdatesUrl(QN_UPDATES_URL);

    m_checkForUpdatesPeerTask->moveToThread(m_tasksThread);
    m_downloadUpdatesPeerTask->moveToThread(m_tasksThread);
    m_uploadUpdatesPeerTask->moveToThread(m_tasksThread);
    m_installUpdatesPeerTask->moveToThread(m_tasksThread);
    m_restUpdatePeerTask->moveToThread(m_tasksThread);

    connect(m_checkForUpdatesPeerTask,                  &QnNetworkPeerTask::finished,                   this,   &QnMediaServerUpdateTool::at_checkForUpdatesTask_finished);
    connect(m_downloadUpdatesPeerTask,                  &QnNetworkPeerTask::finished,                   this,   &QnMediaServerUpdateTool::at_downloadTask_finished);
    connect(m_uploadUpdatesPeerTask,                    &QnNetworkPeerTask::finished,                   this,   &QnMediaServerUpdateTool::at_uploadTask_finished);
    connect(m_installUpdatesPeerTask,                   &QnNetworkPeerTask::finished,                   this,   &QnMediaServerUpdateTool::at_installTask_finished);
    connect(m_restUpdatePeerTask,                       &QnNetworkPeerTask::finished,                   this,   &QnMediaServerUpdateTool::at_restUpdateTask_finished);
    connect(m_downloadUpdatesPeerTask,                  &QnNetworkPeerTask::peerFinished,               this,   &QnMediaServerUpdateTool::at_downloadTask_peerFinished);
    connect(m_uploadUpdatesPeerTask,                    &QnNetworkPeerTask::peerFinished,               this,   &QnMediaServerUpdateTool::at_uploadTask_peerFinished);
    connect(m_installUpdatesPeerTask,                   &QnNetworkPeerTask::peerFinished,               this,   &QnMediaServerUpdateTool::at_installTask_peerFinished);
    connect(m_restUpdatePeerTask,                       &QnNetworkPeerTask::peerFinished,               this,   &QnMediaServerUpdateTool::at_restUpdateTask_peerFinished);
    connect(m_downloadUpdatesPeerTask,                  &QnNetworkPeerTask::progressChanged,            this,   &QnMediaServerUpdateTool::progressChanged);
    connect(m_uploadUpdatesPeerTask,                    &QnNetworkPeerTask::progressChanged,            this,   &QnMediaServerUpdateTool::progressChanged);
    connect(m_downloadUpdatesPeerTask,                  &QnNetworkPeerTask::peerProgressChanged,        this,   &QnMediaServerUpdateTool::at_networkTask_peerProgressChanged);
    connect(m_uploadUpdatesPeerTask,                    &QnNetworkPeerTask::peerProgressChanged,        this,   &QnMediaServerUpdateTool::at_networkTask_peerProgressChanged);
}

QnMediaServerUpdateTool::~QnMediaServerUpdateTool() {
    if (m_tasksThread->isRunning()) {
        m_tasksThread->quit();
        m_tasksThread->wait();
    }

    delete m_checkForUpdatesPeerTask;
    delete m_downloadUpdatesPeerTask;
    delete m_uploadUpdatesPeerTask;
    delete m_installUpdatesPeerTask;
    delete m_restUpdatePeerTask;
}

QnMediaServerUpdateTool::State QnMediaServerUpdateTool::state() const {
    return m_state;
}

bool QnMediaServerUpdateTool::isUpdating() const {
    return m_state >= DownloadingUpdate;
}

void QnMediaServerUpdateTool::setState(State state) {
    if (m_state == state)
        return;

    m_state = state;
    emit stateChanged(state);
}

void QnMediaServerUpdateTool::setCheckResult(QnMediaServerUpdateTool::CheckResult result) {
    m_checkResult = result;

    switch (result) {
    case UpdateFound:
        m_resultString = tr("Update has been successfully finished.");
        break;
    case InternetProblem:
        m_resultString = tr("Check for updates failed.");
        break;
    case NoNewerVersion:
        m_resultString = tr("All component in your system are already up to date.");
        break;
    case NoSuchBuild:
        m_resultString = tr("There is no such build on the update server");
        break;
    case UpdateImpossible:
        if (m_clientUpdateFile.isNull())
            m_resultString = tr("Cannot start update.\nAn update for the client was not found.");
        else
            m_resultString = tr("Cannot start update.\nAn update for one or more servers was not found.");
        break;
    case BadUpdateFile:
        m_resultString = tr("Cannot update from this file:\n%1").arg(QFileInfo(m_checkForUpdatesPeerTask->updateFileName()).fileName());
        break;
    }

    setState(Idle);
}

void QnMediaServerUpdateTool::setUpdateResult(QnMediaServerUpdateTool::UpdateResult result) {
    m_updateResult = result;

    switch (result) {
    case UpdateSuccessful:
        m_resultString = tr("Update has been successfully finished.");
        break;
    case Cancelled:
        m_resultString = tr("Update has been cancelled.");
        break;
    case LockFailed:
        m_resultString = tr("Someone has already started an update.");
        break;
    case DownloadingFailed:
        m_resultString = tr("Could not download updates.");
        break;
    case UploadingFailed:
        m_resultString = tr("Could not upload updates to servers.");
        break;
    case ClientInstallationFailed:
        m_resultString = tr("Could not install an pdate to the client.");
        break;
    case InstallationFailed:
    case RestInstallationFailed:
        m_resultString = tr("Could not install updates on one or more servers.");
        break;
    }

    setState(Idle);
}

void QnMediaServerUpdateTool::finishUpdate(QnMediaServerUpdateTool::UpdateResult result) {
    m_tasksThread->quit();
    unlockMutex();
    removeTemporaryDir();
    setUpdateResult(result);
}

void QnMediaServerUpdateTool::setPeerState(const QUuid &peerId, QnMediaServerUpdateTool::PeerUpdateInformation::State state) {
    auto it = m_updateInformationById.find(peerId);
    if (it == m_updateInformationById.end())
        return;

    if (it->state != state) {
        it->state = state;
        emit peerChanged(peerId);
    }
}

QnMediaServerUpdateTool::CheckResult QnMediaServerUpdateTool::updateCheckResult() const {
    return m_checkResult;
}

QnMediaServerUpdateTool::UpdateResult QnMediaServerUpdateTool::updateResult() const {
    return m_updateResult;
}

QString QnMediaServerUpdateTool::resultString() const {
    return m_resultString;
}

QnSoftwareVersion QnMediaServerUpdateTool::targetVersion() const {
    return m_targetVersion;
}

void QnMediaServerUpdateTool::setDenyMajorUpdates(bool denyMajorUpdates) {
    m_denyMajorUpdates = denyMajorUpdates;
}

QnMediaServerUpdateTool::PeerUpdateInformation QnMediaServerUpdateTool::updateInformation(const QUuid &peerId) const {
    auto it = m_updateInformationById.find(peerId);
    if (it != m_updateInformationById.end())
        return it.value();

    PeerUpdateInformation info(qnResPool->getIncompatibleResourceById(peerId, true).dynamicCast<QnMediaServerResource>());
    if (info.server && m_state == Idle) {
        info.updateInformation = m_updateFiles[info.server->getSystemInfo()];
        if (m_targetVersion.isNull())
            info.state = PeerUpdateInformation::UpdateUnknown;
        else
            info.state = info.updateInformation ? PeerUpdateInformation::UpdateFound : PeerUpdateInformation::UpdateNotFound;
    }
    return info;
}

QnMediaServerResourceList QnMediaServerUpdateTool::targets() const {
    return m_targets;
}

<<<<<<< HEAD
void QnMediaServerUpdateTool::setTargets(const QSet<QnId> &targets, bool client) {
=======
void QnMediaServerUpdateTool::setTargets(const QSet<QUuid> &targets) {
>>>>>>> 62d9f4e8
    m_targets.clear();

    foreach (const QUuid &id, targets) {
        QnMediaServerResourcePtr server = qnResPool->getIncompatibleResourceById(id).dynamicCast<QnMediaServerResource>();
        if (!server)
            continue;
        m_targets.append(server);
    }

    m_disableClientUpdates = !client;
}

QnMediaServerResourceList QnMediaServerUpdateTool::actualTargets() const {
    QnMediaServerResourceList result;

    if (m_targets.isEmpty()) {
        foreach (const QnResourcePtr &resource, qnResPool->getResourcesWithFlag(Qn::server))
            result.append(resource.staticCast<QnMediaServerResource>());

        foreach (const QnResourcePtr &resource, qnResPool->getAllIncompatibleResources()) {
            if (QnMediaServerResourcePtr server = resource.dynamicCast<QnMediaServerResource>()) {
                if (server->getSystemName() == qnCommon->localSystemName())
                    result.append(server);
            }
        }

    } else {
        result = m_targets;
    }

    return result;
}

QUrl QnMediaServerUpdateTool::generateUpdatePackageUrl() const {
    QUrlQuery query;

    QString versionSuffix;
    if (m_targetVersion.isNull()) {
        versionSuffix = lit("/latest");
        query.addQueryItem(lit("current"), qnCommon->engineVersion().toString());
    } else {
        versionSuffix = QString(lit("/%1-%2")).arg(m_targetVersion.toString(), passwordForBuild((unsigned)m_targetVersion.build()));
    }

    QSet<QnSystemInformation> systemInformationList;

    if (m_idBySystemInformation.isEmpty()) {
        foreach (const QnMediaServerResourcePtr &server, actualTargets())
            systemInformationList.insert(server->getSystemInfo());
    } else {
        systemInformationList = QSet<QnSystemInformation>::fromList(m_idBySystemInformation.keys());
    }

    query.addQueryItem(lit("client"), QnSystemInformation::currentSystemInformation().toString().replace(QLatin1Char(' '), QLatin1Char('_')));
    foreach (const QnSystemInformation &systemInformation, systemInformationList)
        query.addQueryItem(lit("server"), systemInformation.toString().replace(QLatin1Char(' '), QLatin1Char('_')));

    QUrl url(QN_UPDATE_PACKAGE_URL + versionSuffix);
    url.setQuery(query);

    return url;
}

void QnMediaServerUpdateTool::reset() {
    if (m_state != Idle)
        return;

    m_updateInformationById.clear();
    m_updateFiles.clear();
    m_clientUpdateFile.clear();
    m_targetVersion = QnSoftwareVersion();
    m_clientRequiresInstaller = false;
    m_disableClientUpdates = defaultDisableClientUpdates;
}

bool QnMediaServerUpdateTool::isClientRequiresInstaller() const {
    return m_clientRequiresInstaller;
}

void QnMediaServerUpdateTool::checkForUpdates(const QnSoftwareVersion &version) {
    if (m_state >= CheckingForUpdates)
        return;

    setState(CheckingForUpdates);

    QSet<QUuid> peers;
    foreach (const QnMediaServerResourcePtr &server, actualTargets())
        peers.insert(server->getId());

    m_checkForUpdatesPeerTask->setPeers(peers);
    m_checkForUpdatesPeerTask->setTargetVersion(version);
    m_checkForUpdatesPeerTask->setDisableClientUpdates(m_disableClientUpdates);
    m_tasksThread->start();
    QMetaObject::invokeMethod(m_checkForUpdatesPeerTask, "start", Qt::QueuedConnection);
}

void QnMediaServerUpdateTool::checkForUpdates(const QString &fileName) {
    if (m_state >= CheckingForUpdates)
        return;

    setState(CheckingForUpdates);

    QSet<QUuid> peers;
    foreach (const QnMediaServerResourcePtr &server, actualTargets())
        peers.insert(server->getId());

    m_checkForUpdatesPeerTask->setPeers(peers);
    m_checkForUpdatesPeerTask->setUpdateFileName(fileName);
    m_checkForUpdatesPeerTask->setDisableClientUpdates(m_disableClientUpdates);
    m_tasksThread->start();
    QMetaObject::invokeMethod(m_checkForUpdatesPeerTask, "start", Qt::QueuedConnection);
}

void QnMediaServerUpdateTool::removeTemporaryDir() {
    if (m_localTemporaryDir.isEmpty())
        return;

    QDir(m_localTemporaryDir).removeRecursively();
    m_localTemporaryDir.clear();
}

void QnMediaServerUpdateTool::updateServers() {
    m_updateId = QUuid::createUuid().toString();
    m_updateInformationById.clear();
    m_idBySystemInformation.clear();

    foreach (const QnMediaServerResourcePtr &server, actualTargets()) {
        bool incompatible = (server->getStatus() == Qn::Incompatible);

        if (server->getStatus() != Qn::Online && !incompatible)
            continue;

        if (!server->getSystemInfo().isValid())
            continue;

        if (!m_checkForUpdatesPeerTask->needUpdate(server->getVersion(), m_targetVersion))
            continue;

        QUuid peerId = server->getId();

        m_targetPeerIds.insert(peerId);
        if (incompatible)
            m_incompatiblePeerIds.insert(peerId);

        PeerUpdateInformation info(server);
        info.updateInformation = m_updateFiles.value(server->getSystemInfo());

        if (!info.updateInformation) {
            Q_ASSERT_X(0, "No update info for server", Q_FUNC_INFO);
            return;
        }

        info.state = info.updateInformation->fileName.isEmpty() ? PeerUpdateInformation::PendingDownloading
                                                                : PeerUpdateInformation::PendingUpload;

        m_updateInformationById.insert(peerId, info);
        m_idBySystemInformation.insert(server->getSystemInfo(), peerId);
    }

    setState(DownloadingUpdate);

    m_tasksThread->start();

    downloadUpdates();
}

bool QnMediaServerUpdateTool::cancelUpdate() {
    switch (m_state) {
    case DownloadingUpdate:
        m_downloadUpdatesPeerTask->cancel();
        break;
    case InstallingToIncompatiblePeers:
        m_restUpdatePeerTask->cancel();
        break;
    case UploadingUpdate:
        m_uploadUpdatesPeerTask->cancel();
        break;
    case InstallingUpdate:
        return false;
    default:
        break;
    }

    unlockMutex();

    for (auto it = m_updateInformationById.begin(); it != m_updateInformationById.end(); ++it)
        it->state = PeerUpdateInformation::UpdateCanceled;

<<<<<<< HEAD
    removeTemporaryDir();
    setState(Idle);
=======
    setUpdateResult(Cancelled);
>>>>>>> 62d9f4e8
    return true;
}

void QnMediaServerUpdateTool::downloadUpdates() {
    QHash<QUrl, QString> downloadTargets;
    QMultiHash<QUrl, QUuid> peerAssociations;
    QHash<QUrl, QString> hashByUrl;
    QHash<QUrl, qint64> fileSizeByUrl;

    for (auto it = m_updateFiles.begin(); it != m_updateFiles.end(); ++it) {
        QList<QUuid> peers = m_idBySystemInformation.values(it.key());
        if (peers.isEmpty())
            continue;

        QString fileName = it.value()->fileName;
        if (fileName.isEmpty())
            fileName = updateFilePath(updatesDirName, it.value()->baseFileName);

        if (!fileName.isEmpty() && verifyFile(fileName, it.value()->fileSize, it.value()->md5)) {
            it.value()->fileName = fileName;
            continue;
        }

        downloadTargets.insert(it.value()->url, it.value()->baseFileName);
        hashByUrl.insert(it.value()->url, it.value()->md5);
        fileSizeByUrl.insert(it.value()->url, it.value()->fileSize);
        foreach (const QUuid &peerId, peers) {
            peerAssociations.insert(it.value()->url, peerId);
            PeerUpdateInformation &updateInformation = m_updateInformationById[peerId];
            updateInformation.state = PeerUpdateInformation::UpdateDownloading;
            updateInformation.progress = 0;
        }
    }

    if (!m_clientRequiresInstaller) {
        QString fileName = m_clientUpdateFile->fileName;
        if (fileName.isEmpty())
            fileName = updateFilePath(updatesDirName, m_clientUpdateFile->baseFileName);

        if (!fileName.isEmpty() && verifyFile(fileName, m_clientUpdateFile->fileSize, m_clientUpdateFile->md5)) {
            m_clientUpdateFile->fileName = fileName;
        } else {
            downloadTargets.insert(m_clientUpdateFile->url, m_clientUpdateFile->baseFileName);
            hashByUrl.insert(m_clientUpdateFile->url, m_clientUpdateFile->md5);
            fileSizeByUrl.insert(m_clientUpdateFile->url, m_clientUpdateFile->fileSize);
            peerAssociations.insert(m_clientUpdateFile->url, qnCommon->moduleGUID());
        }
    }

    emit progressChanged(0);
    setState(DownloadingUpdate);

    m_downloadUpdatesPeerTask->setTargetDir(updatesDirName);
    m_downloadUpdatesPeerTask->setTargets(downloadTargets);
    m_downloadUpdatesPeerTask->setHashes(hashByUrl);
    m_downloadUpdatesPeerTask->setFileSizes(fileSizeByUrl);
    m_downloadUpdatesPeerTask->setPeerAssociations(peerAssociations);
    m_downloadUpdatesPeerTask->setPeers(QSet<QUuid>::fromList(m_updateInformationById.keys()));
    QMetaObject::invokeMethod(m_downloadUpdatesPeerTask, "start", Qt::QueuedConnection);
}

void QnMediaServerUpdateTool::uploadUpdatesToServers() {
    QHash<QnSystemInformation, QString> fileBySystemInformation;
    for (auto it = m_updateFiles.begin(); it != m_updateFiles.end(); ++it)
        fileBySystemInformation[it.key()] = it.value()->fileName;

    for (auto it = m_updateInformationById.begin(); it != m_updateInformationById.end(); ++it) {
        if (!m_incompatiblePeerIds.contains(it.key()))
            it->state = PeerUpdateInformation::UpdateUploading;
    }

    emit progressChanged(0);

    m_uploadUpdatesPeerTask->setUpdateId(m_updateId);
    m_uploadUpdatesPeerTask->setUploads(fileBySystemInformation);
    m_uploadUpdatesPeerTask->start(m_targetPeerIds - m_incompatiblePeerIds);
}

void QnMediaServerUpdateTool::installClientUpdate() {
    if (m_clientRequiresInstaller || m_disableClientUpdates || m_clientUpdateFile->version == qnCommon->engineVersion()) {
        installIncompatiblePeers();
        return;
    }

    setState(InstallingClientUpdate);

    QFuture<applauncher::api::ResultType::Value> future = QtConcurrent::run(&applauncher::installZip, m_targetVersion, m_clientUpdateFile->fileName);
    QFutureWatcher<applauncher::api::ResultType::Value> *futureWatcher = new QFutureWatcher<applauncher::api::ResultType::Value>(this);
    futureWatcher->setFuture(future);
    connect(futureWatcher, &QFutureWatcher<applauncher::api::ResultType::Value>::finished, this, &QnMediaServerUpdateTool::at_clientUpdateInstalled);
}

void QnMediaServerUpdateTool::installUpdatesToServers() {
    setState(InstallingUpdate);

    for (auto it = m_updateInformationById.begin(); it != m_updateInformationById.end(); ++it) {
        if (!m_incompatiblePeerIds.contains(it.key()))
            it->state = PeerUpdateInformation::UpdateInstalling;
    }

    m_installUpdatesPeerTask->setUpdateId(m_updateId);
    m_installUpdatesPeerTask->setVersion(m_targetVersion);
    m_installUpdatesPeerTask->setPeers(m_targetPeerIds - m_incompatiblePeerIds);
    QMetaObject::invokeMethod(m_installUpdatesPeerTask, "start", Qt::QueuedConnection);
}

void QnMediaServerUpdateTool::installIncompatiblePeers() {
    QHash<QnSystemInformation, QString> updateFiles;
    for (auto it = m_updateFiles.begin(); it != m_updateFiles.end(); ++it) {
        updateFiles[it.key()] = it.value()->fileName;

        foreach (const QUuid &peerId, m_idBySystemInformation.values(it.key())) {
            if (m_incompatiblePeerIds.contains(peerId))
                m_updateInformationById[peerId].state = PeerUpdateInformation::UpdateInstalling;
        }
    }

    setState(InstallingToIncompatiblePeers);

    m_restUpdatePeerTask->setUpdateId(m_updateId);
    m_restUpdatePeerTask->setUpdateFiles(updateFiles);
    m_restUpdatePeerTask->setVersion(m_targetVersion);
    m_restUpdatePeerTask->setPeers(m_incompatiblePeerIds);
    QMetaObject::invokeMethod(m_restUpdatePeerTask, "start", Qt::QueuedConnection);
}

void QnMediaServerUpdateTool::lockMutex() {
    setState(UploadingUpdate);

    m_distributedMutex = ec2::QnDistributedMutexManager::instance()->createMutex(mutexName);
    connect(m_distributedMutex, &ec2::QnDistributedMutex::locked,        this,   &QnMediaServerUpdateTool::at_mutexLocked, Qt::QueuedConnection);
    connect(m_distributedMutex, &ec2::QnDistributedMutex::lockTimeout,   this,   &QnMediaServerUpdateTool::at_mutexTimeout, Qt::QueuedConnection);
    m_distributedMutex->lockAsync();
}

void QnMediaServerUpdateTool::unlockMutex() {
    if (m_distributedMutex) {
        m_distributedMutex->unlock();
        m_distributedMutex->deleteLater();
        m_distributedMutex = 0;
    }
}

void QnMediaServerUpdateTool::at_mutexLocked() {
    uploadUpdatesToServers();
}

void QnMediaServerUpdateTool::at_mutexTimeout() {
    m_distributedMutex->deleteLater();
    m_distributedMutex = 0;
    finishUpdate(LockFailed);
}

void QnMediaServerUpdateTool::at_checkForUpdatesTask_finished(int errorCode) {
    m_tasksThread->quit();

    m_updateFiles = m_checkForUpdatesPeerTask->updateFiles();
    m_localTemporaryDir = m_checkForUpdatesPeerTask->temporaryDir();
    m_targetVersion = m_checkForUpdatesPeerTask->targetVersion();
    m_clientRequiresInstaller = m_checkForUpdatesPeerTask->isClientRequiresInstaller();
    m_clientUpdateFile = m_checkForUpdatesPeerTask->clientUpdateFile();

    setCheckResult((CheckResult)errorCode); // codes are the same now
}

void QnMediaServerUpdateTool::at_downloadTask_finished(int errorCode) {
    if (m_state != DownloadingUpdate)
        return;

    if (errorCode != 0) {
        for (auto it = m_updateInformationById.begin(); it != m_updateInformationById.end(); ++it)
            setPeerState(it.key(), PeerUpdateInformation::UpdateFailed);
        finishUpdate(DownloadingFailed);
        return;
    }

    QHash<QUrl, QString> resultingFiles = m_downloadUpdatesPeerTask->resultingFiles();

    for (auto it = m_updateFiles.begin(); it != m_updateFiles.end(); ++it) {
        if (resultingFiles.contains(it.value()->url))
            it.value()->fileName = resultingFiles[it.value()->url];
    }
    if (resultingFiles.contains(m_clientUpdateFile->url))
        m_clientUpdateFile->fileName = resultingFiles[m_clientUpdateFile->url];

    installClientUpdate();
}

void QnMediaServerUpdateTool::at_clientUpdateInstalled() {
    QFutureWatcher<applauncher::api::ResultType::Value> *futureWatcher = dynamic_cast<QFutureWatcher<applauncher::api::ResultType::Value>*>(sender());
    if (!futureWatcher)
        return;

    futureWatcher->deleteLater();

    if (m_state != InstallingClientUpdate)
        return;

    if (futureWatcher->result() != applauncher::api::ResultType::ok) {
        for (auto it = m_updateInformationById.begin(); it != m_updateInformationById.end(); ++it)
            setPeerState(it.key(), PeerUpdateInformation::UpdateFailed);
        finishUpdate(InstallationFailed);
        return;
    }

    installIncompatiblePeers();
}

void QnMediaServerUpdateTool::at_uploadTask_finished(int errorCode) {
    if (m_state != UploadingUpdate)
        return;

    if (errorCode != 0) {
        for (auto it = m_updateInformationById.begin(); it != m_updateInformationById.end(); ++it)
            setPeerState(it.key(), PeerUpdateInformation::UpdateFailed);
        finishUpdate(UploadingFailed);
        return;
    }

    installUpdatesToServers();
}

void QnMediaServerUpdateTool::at_installTask_finished(int errorCode) {
    if (m_state != InstallingUpdate)
        return;

    if (errorCode != 0) {
        for (auto it = m_updateInformationById.begin(); it != m_updateInformationById.end(); ++it)
            setPeerState(it.key(), PeerUpdateInformation::UpdateFailed);
        finishUpdate(InstallationFailed);
        return;
    }

    finishUpdate(UpdateSuccessful);
}

void QnMediaServerUpdateTool::at_restUpdateTask_finished(int errorCode) {
    if (m_state != InstallingToIncompatiblePeers)
        return;

    if (errorCode != 0) {
        for (auto it = m_updateInformationById.begin(); it != m_updateInformationById.end(); ++it)
            setPeerState(it.key(), PeerUpdateInformation::UpdateFailed);
        finishUpdate(RestInstallationFailed);
        return;
    }

    if ((m_targetPeerIds - m_incompatiblePeerIds).isEmpty()) {
        finishUpdate(UpdateSuccessful);
        return;
    }

    lockMutex();
}

void QnMediaServerUpdateTool::at_networkTask_peerProgressChanged(const QUuid &peerId, int progress) {
    m_updateInformationById[peerId].progress = progress;
    emit peerChanged(peerId);
}

void QnMediaServerUpdateTool::at_downloadTask_peerFinished(const QUuid &peerId) {
    setPeerState(peerId, PeerUpdateInformation::PendingUpload);
}

void QnMediaServerUpdateTool::at_uploadTask_peerFinished(const QUuid &peerId) {
    setPeerState(peerId, PeerUpdateInformation::PendingInstallation);
}

void QnMediaServerUpdateTool::at_installTask_peerFinished(const QUuid &peerId) {
    setPeerState(peerId, PeerUpdateInformation::UpdateFinished);
}

void QnMediaServerUpdateTool::at_restUpdateTask_peerFinished(const QUuid &peerId) {
    setPeerState(peerId, PeerUpdateInformation::UpdateFinished);
}<|MERGE_RESOLUTION|>--- conflicted
+++ resolved
@@ -16,11 +16,8 @@
 #include <utils/upload_updates_peer_task.h>
 #include <utils/install_updates_peer_task.h>
 #include <utils/rest_update_peer_task.h>
-<<<<<<< HEAD
 #include <utils/applauncher_utils.h>
-=======
 #include <mutex/distributed_mutex_manager.h>
->>>>>>> 62d9f4e8
 
 #include <version.h>
 
@@ -249,11 +246,7 @@
     return m_targets;
 }
 
-<<<<<<< HEAD
-void QnMediaServerUpdateTool::setTargets(const QSet<QnId> &targets, bool client) {
-=======
-void QnMediaServerUpdateTool::setTargets(const QSet<QUuid> &targets) {
->>>>>>> 62d9f4e8
+void QnMediaServerUpdateTool::setTargets(const QSet<QUuid> &targets, bool client) {
     m_targets.clear();
 
     foreach (const QUuid &id, targets) {
@@ -442,12 +435,7 @@
     for (auto it = m_updateInformationById.begin(); it != m_updateInformationById.end(); ++it)
         it->state = PeerUpdateInformation::UpdateCanceled;
 
-<<<<<<< HEAD
-    removeTemporaryDir();
-    setState(Idle);
-=======
     setUpdateResult(Cancelled);
->>>>>>> 62d9f4e8
     return true;
 }
 
