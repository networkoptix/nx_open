#include "media_server_update_tool.h"

#include <QtCore/QThread>
#include <QtCore/QFileInfo>
#include <QtCore/QJsonDocument>
#include <QtCore/QUrlQuery>
#include <QtCore/QFutureWatcher>
#include <QtConcurrent/qtconcurrentrun.h>

#include <core/resource_management/resource_pool.h>
#include <core/resource/media_server_resource.h>
#include <common/common_module.h>
#include <utils/update/update_utils.h>
#include <utils/check_update_peer_task.h>
#include <utils/download_updates_peer_task.h>
#include <utils/upload_updates_peer_task.h>
#include <utils/install_updates_peer_task.h>
#include <utils/rest_update_peer_task.h>
#include <utils/applauncher_utils.h>

#include <version.h>

namespace {

const QString QN_UPDATES_URL = lit("http://enk.me/bg/dklychkov/exmaple_update/updates");
const QString QN_UPDATE_PACKAGE_URL = lit("http://enk.me/bg/dklychkov/exmaple_update/get_update");
const QString updatesDirName = lit(QN_PRODUCT_NAME_SHORT) + lit("_updates");
const QString mutexName = lit("auto_update");

#ifdef Q_OS_MACX
const bool defaultDisableClientUpdates = true;
#else
const bool defaultDisableClientUpdates = false;
#endif

bool verifyFile(const QString &fileName, qint64 size, const QString &md5) {
    QFile file(fileName);

    if (!file.exists() || file.size() != size)
        return false;

    if (!md5.isEmpty() && makeMd5(&file) != md5)
        return false;

    return true;
}

} // anonymous namespace

QnMediaServerUpdateTool::PeerUpdateInformation::PeerUpdateInformation(const QnMediaServerResourcePtr &server) :
    server(server),
    state(UpdateUnknown),
    updateInformation(0),
    progress(0)
{
    if (server)
        sourceVersion = server->getVersion();
}

// TODO: #dklychkov Split this class to a set of QnNetworkPeerTask

QnMediaServerUpdateTool::QnMediaServerUpdateTool(QObject *parent) :
    QObject(parent),
    m_tasksThread(new QThread(this)),
    m_state(Idle),
    m_checkResult(UpdateFound),
    m_denyMajorUpdates(false),
    m_distributedMutex(0),
<<<<<<< HEAD
    m_checkForUpdatesPeerTask(new QnCheckForUpdatesPeerTask(this)),
    m_downloadUpdatesPeerTask(new QnDownloadUpdatesPeerTask(this)),
    m_uploadUpdatesPeerTask(new QnUploadUpdatesPeerTask(this)),
    m_installUpdatesPeerTask(new QnInstallUpdatesPeerTask(this)),
    m_restUpdatePeerTask(new QnRestUpdatePeerTask(this)),
    m_clientRequiresInstaller(false),
    m_disableClientUpdates(defaultDisableClientUpdates)
=======
    m_checkForUpdatesPeerTask(new QnCheckForUpdatesPeerTask()),
    m_downloadUpdatesPeerTask(new QnDownloadUpdatesPeerTask()),
    m_uploadUpdatesPeerTask(new QnUploadUpdatesPeerTask()),
    m_installUpdatesPeerTask(new QnInstallUpdatesPeerTask()),
    m_restUpdatePeerTask(new QnRestUpdatePeerTask())
>>>>>>> a37a0785
{
    m_checkForUpdatesPeerTask->setUpdatesUrl(QN_UPDATES_URL);

    m_checkForUpdatesPeerTask->moveToThread(m_tasksThread);
    m_downloadUpdatesPeerTask->moveToThread(m_tasksThread);
    m_uploadUpdatesPeerTask->moveToThread(m_tasksThread);
    m_installUpdatesPeerTask->moveToThread(m_tasksThread);
    m_restUpdatePeerTask->moveToThread(m_tasksThread);

    connect(m_checkForUpdatesPeerTask,                  &QnNetworkPeerTask::finished,                   this,   &QnMediaServerUpdateTool::at_checkForUpdatesTask_finished);
    connect(m_downloadUpdatesPeerTask,                  &QnNetworkPeerTask::finished,                   this,   &QnMediaServerUpdateTool::at_downloadTask_finished);
    connect(m_uploadUpdatesPeerTask,                    &QnNetworkPeerTask::finished,                   this,   &QnMediaServerUpdateTool::at_uploadTask_finished);
    connect(m_installUpdatesPeerTask,                   &QnNetworkPeerTask::finished,                   this,   &QnMediaServerUpdateTool::at_installTask_finished);
    connect(m_restUpdatePeerTask,                       &QnNetworkPeerTask::finished,                   this,   &QnMediaServerUpdateTool::at_restUpdateTask_finished);
    connect(m_downloadUpdatesPeerTask,                  &QnNetworkPeerTask::peerFinished,               this,   &QnMediaServerUpdateTool::at_downloadTask_peerFinished);
    connect(m_uploadUpdatesPeerTask,                    &QnNetworkPeerTask::peerFinished,               this,   &QnMediaServerUpdateTool::at_uploadTask_peerFinished);
    connect(m_installUpdatesPeerTask,                   &QnNetworkPeerTask::peerFinished,               this,   &QnMediaServerUpdateTool::at_installTask_peerFinished);
    connect(m_restUpdatePeerTask,                       &QnNetworkPeerTask::peerFinished,               this,   &QnMediaServerUpdateTool::at_restUpdateTask_peerFinished);
    connect(m_downloadUpdatesPeerTask,                  &QnNetworkPeerTask::progressChanged,            this,   &QnMediaServerUpdateTool::progressChanged);
    connect(m_uploadUpdatesPeerTask,                    &QnNetworkPeerTask::progressChanged,            this,   &QnMediaServerUpdateTool::progressChanged);
    connect(m_downloadUpdatesPeerTask,                  &QnNetworkPeerTask::peerProgressChanged,        this,   &QnMediaServerUpdateTool::at_networkTask_peerProgressChanged);
    connect(m_uploadUpdatesPeerTask,                    &QnNetworkPeerTask::peerProgressChanged,        this,   &QnMediaServerUpdateTool::at_networkTask_peerProgressChanged);
}

QnMediaServerUpdateTool::~QnMediaServerUpdateTool() {
    if (m_tasksThread->isRunning()) {
        m_tasksThread->quit();
        m_tasksThread->wait();
    }

    delete m_checkForUpdatesPeerTask;
    delete m_downloadUpdatesPeerTask;
    delete m_uploadUpdatesPeerTask;
    delete m_installUpdatesPeerTask;
    delete m_restUpdatePeerTask;
}

QnMediaServerUpdateTool::State QnMediaServerUpdateTool::state() const {
    return m_state;
}

bool QnMediaServerUpdateTool::isUpdating() const {
    return m_state >= DownloadingUpdate;
}

void QnMediaServerUpdateTool::setState(State state) {
    if (m_state == state)
        return;

    m_state = state;
    emit stateChanged(state);
}

void QnMediaServerUpdateTool::setCheckResult(QnMediaServerUpdateTool::CheckResult result) {
    m_checkResult = result;

    switch (result) {
    case UpdateFound:
        m_resultString = tr("Update has been successfully finished.");
        break;
    case InternetProblem:
        m_resultString = tr("Check for updates failed.");
        break;
    case NoNewerVersion:
        m_resultString = tr("All component in your system are already up to date.");
        break;
    case NoSuchBuild:
        m_resultString = tr("There is no such build on the update server");
        break;
    case UpdateImpossible:
        if (m_clientUpdateFile.isNull())
            m_resultString = tr("Cannot start update.\nAn update for the client was not found.");
        else
            m_resultString = tr("Cannot start update.\nAn update for one or more servers was not found.");
        break;
    case BadUpdateFile:
        m_resultString = tr("Cannot update from this file:\n%1").arg(QFileInfo(m_checkForUpdatesPeerTask->updateFileName()).fileName());
        break;
    }

    setState(Idle);
}

void QnMediaServerUpdateTool::setUpdateResult(QnMediaServerUpdateTool::UpdateResult result) {
    m_updateResult = result;

    switch (result) {
    case UpdateSuccessful:
        m_resultString = tr("Update has been successfully finished.");
        break;
    case Cancelled:
        m_resultString = tr("Update has been cancelled.");
        break;
    case LockFailed:
        m_resultString = tr("Someone has already started an update.");
        break;
    case DownloadingFailed:
        m_resultString = tr("Could not download updates.");
        break;
    case UploadingFailed:
        m_resultString = tr("Could not upload updates to servers.");
        break;
    case ClientInstallationFailed:
        m_resultString = tr("Could not install an pdate to the client.");
        break;
    case InstallationFailed:
    case RestInstallationFailed:
        m_resultString = tr("Could not install updates on one or more servers.");
        break;
    }

    setState(Idle);
}

void QnMediaServerUpdateTool::finishUpdate(QnMediaServerUpdateTool::UpdateResult result) {
    m_tasksThread->quit();
    unlockMutex();
    removeTemporaryDir();
    setUpdateResult(result);
}

void QnMediaServerUpdateTool::setPeerState(const QnId &peerId, QnMediaServerUpdateTool::PeerUpdateInformation::State state) {
    auto it = m_updateInformationById.find(peerId);
    if (it == m_updateInformationById.end())
        return;

    if (it->state != state) {
        it->state = state;
        emit peerChanged(peerId);
    }
}

QnMediaServerUpdateTool::CheckResult QnMediaServerUpdateTool::updateCheckResult() const {
    return m_checkResult;
}

QnMediaServerUpdateTool::UpdateResult QnMediaServerUpdateTool::updateResult() const {
    return m_updateResult;
}

QString QnMediaServerUpdateTool::resultString() const {
    return m_resultString;
}

QnSoftwareVersion QnMediaServerUpdateTool::targetVersion() const {
    return m_targetVersion;
}

void QnMediaServerUpdateTool::setDenyMajorUpdates(bool denyMajorUpdates) {
    m_denyMajorUpdates = denyMajorUpdates;
}

QnMediaServerUpdateTool::PeerUpdateInformation QnMediaServerUpdateTool::updateInformation(const QnId &peerId) const {
    auto it = m_updateInformationById.find(peerId);
    if (it != m_updateInformationById.end())
        return it.value();

    PeerUpdateInformation info(qnResPool->getIncompatibleResourceById(peerId, true).dynamicCast<QnMediaServerResource>());
    if (info.server && m_state == Idle) {
        info.updateInformation = m_updateFiles[info.server->getSystemInfo()];
        if (m_targetVersion.isNull())
            info.state = PeerUpdateInformation::UpdateUnknown;
        else
            info.state = info.updateInformation ? PeerUpdateInformation::UpdateFound : PeerUpdateInformation::UpdateNotFound;
    }
    return info;
}

QnMediaServerResourceList QnMediaServerUpdateTool::targets() const {
    return m_targets;
}

void QnMediaServerUpdateTool::setTargets(const QSet<QnId> &targets, bool client) {
    m_targets.clear();

    foreach (const QnId &id, targets) {
        QnMediaServerResourcePtr server = qnResPool->getIncompatibleResourceById(id).dynamicCast<QnMediaServerResource>();
        if (!server)
            continue;
        m_targets.append(server);
    }

    m_disableClientUpdates = !client;
}

QnMediaServerResourceList QnMediaServerUpdateTool::actualTargets() const {
    QnMediaServerResourceList result;

    if (m_targets.isEmpty()) {
        foreach (const QnResourcePtr &resource, qnResPool->getResourcesWithFlag(QnResource::server))
            result.append(resource.staticCast<QnMediaServerResource>());

        foreach (const QnResourcePtr &resource, qnResPool->getAllIncompatibleResources()) {
            if (QnMediaServerResourcePtr server = resource.dynamicCast<QnMediaServerResource>()) {
                if (server->getSystemName() == qnCommon->localSystemName())
                    result.append(server);
            }
        }

    } else {
        result = m_targets;
    }

    return result;
}

QUrl QnMediaServerUpdateTool::generateUpdatePackageUrl() const {
    QUrlQuery query;

    QString versionSuffix;
    if (m_targetVersion.isNull()) {
        versionSuffix = lit("/latest");
        query.addQueryItem(lit("current"), qnCommon->engineVersion().toString());
    } else {
        versionSuffix = QString(lit("/%1-%2")).arg(m_targetVersion.toString(), passwordForBuild((unsigned)m_targetVersion.build()));
    }

    QSet<QnSystemInformation> systemInformationList;

    if (m_idBySystemInformation.isEmpty()) {
        foreach (const QnMediaServerResourcePtr &server, actualTargets())
            systemInformationList.insert(server->getSystemInfo());
    } else {
        systemInformationList = QSet<QnSystemInformation>::fromList(m_idBySystemInformation.keys());
    }

    query.addQueryItem(lit("client"), QnSystemInformation::currentSystemInformation().toString().replace(QLatin1Char(' '), QLatin1Char('_')));
    foreach (const QnSystemInformation &systemInformation, systemInformationList)
        query.addQueryItem(lit("server"), systemInformation.toString().replace(QLatin1Char(' '), QLatin1Char('_')));

    QUrl url(QN_UPDATE_PACKAGE_URL + versionSuffix);
    url.setQuery(query);

    return url;
}

void QnMediaServerUpdateTool::reset() {
    if (m_state != Idle)
        return;

    m_updateInformationById.clear();
    m_updateFiles.clear();
    m_clientUpdateFile.clear();
    m_targetVersion = QnSoftwareVersion();
    m_clientRequiresInstaller = false;
    m_disableClientUpdates = defaultDisableClientUpdates;
}

bool QnMediaServerUpdateTool::isClientRequiresInstaller() const {
    return m_clientRequiresInstaller;
}

void QnMediaServerUpdateTool::checkForUpdates(const QnSoftwareVersion &version) {
    if (m_state >= CheckingForUpdates)
        return;

    setState(CheckingForUpdates);

    QnIdSet peers;
    foreach (const QnMediaServerResourcePtr &server, actualTargets())
        peers.insert(server->getId());

    m_checkForUpdatesPeerTask->setPeers(peers);
    m_checkForUpdatesPeerTask->setTargetVersion(version);
    m_checkForUpdatesPeerTask->setDisableClientUpdates(m_disableClientUpdates);
    m_tasksThread->start();
    QMetaObject::invokeMethod(m_checkForUpdatesPeerTask, "start", Qt::QueuedConnection);
}

void QnMediaServerUpdateTool::checkForUpdates(const QString &fileName) {
    if (m_state >= CheckingForUpdates)
        return;

    setState(CheckingForUpdates);

    QnIdSet peers;
    foreach (const QnMediaServerResourcePtr &server, actualTargets())
        peers.insert(server->getId());

    m_checkForUpdatesPeerTask->setPeers(peers);
    m_checkForUpdatesPeerTask->setUpdateFileName(fileName);
    m_checkForUpdatesPeerTask->setDisableClientUpdates(m_disableClientUpdates);
    m_tasksThread->start();
    QMetaObject::invokeMethod(m_checkForUpdatesPeerTask, "start", Qt::QueuedConnection);
}

void QnMediaServerUpdateTool::removeTemporaryDir() {
    if (m_localTemporaryDir.isEmpty())
        return;

    QDir(m_localTemporaryDir).removeRecursively();
    m_localTemporaryDir.clear();
}

void QnMediaServerUpdateTool::updateServers() {
    m_updateId = QUuid::createUuid().toString();
    m_updateInformationById.clear();
    m_idBySystemInformation.clear();

    foreach (const QnMediaServerResourcePtr &server, actualTargets()) {
        bool incompatible = (server->getStatus() == QnResource::Incompatible);

        if (server->getStatus() != QnResource::Online && !incompatible)
            continue;

        if (!server->getSystemInfo().isValid())
            continue;

        if (!m_checkForUpdatesPeerTask->needUpdate(server->getVersion(), m_targetVersion))
            continue;

        QnId peerId = server->getId();

        m_targetPeerIds.insert(peerId);
        if (incompatible)
            m_incompatiblePeerIds.insert(peerId);

        PeerUpdateInformation info(server);
        info.updateInformation = m_updateFiles.value(server->getSystemInfo());

        if (!info.updateInformation) {
            Q_ASSERT_X(0, "No update info for server", Q_FUNC_INFO);
            return;
        }

        info.state = info.updateInformation->fileName.isEmpty() ? PeerUpdateInformation::PendingDownloading
                                                                : PeerUpdateInformation::PendingUpload;

        m_updateInformationById.insert(peerId, info);
        m_idBySystemInformation.insert(server->getSystemInfo(), peerId);
    }

    setState(DownloadingUpdate);

    m_tasksThread->start();

    downloadUpdates();
}

bool QnMediaServerUpdateTool::cancelUpdate() {
    switch (m_state) {
    case DownloadingUpdate:
        m_downloadUpdatesPeerTask->cancel();
        break;
    case InstallingToIncompatiblePeers:
        m_restUpdatePeerTask->cancel();
        break;
    case UploadingUpdate:
        m_uploadUpdatesPeerTask->cancel();
        break;
    case InstallingUpdate:
        return false;
    default:
        break;
    }

    unlockMutex();

    for (auto it = m_updateInformationById.begin(); it != m_updateInformationById.end(); ++it)
        it->state = PeerUpdateInformation::UpdateCanceled;

    removeTemporaryDir();
    setState(Idle);
    return true;
}

void QnMediaServerUpdateTool::downloadUpdates() {
    QHash<QUrl, QString> downloadTargets;
    QMultiHash<QUrl, QnId> peerAssociations;
    QHash<QUrl, QString> hashByUrl;
    QHash<QUrl, qint64> fileSizeByUrl;

    for (auto it = m_updateFiles.begin(); it != m_updateFiles.end(); ++it) {
        QList<QnId> peers = m_idBySystemInformation.values(it.key());
        if (peers.isEmpty())
            continue;

        QString fileName = it.value()->fileName;
        if (fileName.isEmpty())
            fileName = updateFilePath(updatesDirName, it.value()->baseFileName);

        if (!fileName.isEmpty() && verifyFile(fileName, it.value()->fileSize, it.value()->md5)) {
            it.value()->fileName = fileName;
            continue;
        }

        downloadTargets.insert(it.value()->url, it.value()->baseFileName);
        hashByUrl.insert(it.value()->url, it.value()->md5);
        fileSizeByUrl.insert(it.value()->url, it.value()->fileSize);
        foreach (const QnId &peerId, peers) {
            peerAssociations.insert(it.value()->url, peerId);
            PeerUpdateInformation &updateInformation = m_updateInformationById[peerId];
            updateInformation.state = PeerUpdateInformation::UpdateDownloading;
            updateInformation.progress = 0;
        }
    }

    if (!m_clientRequiresInstaller) {
        QString fileName = m_clientUpdateFile->fileName;
        if (fileName.isEmpty())
            fileName = updateFilePath(updatesDirName, m_clientUpdateFile->baseFileName);

        if (!fileName.isEmpty() && verifyFile(fileName, m_clientUpdateFile->fileSize, m_clientUpdateFile->md5)) {
            m_clientUpdateFile->fileName = fileName;
        } else {
            downloadTargets.insert(m_clientUpdateFile->url, m_clientUpdateFile->baseFileName);
            hashByUrl.insert(m_clientUpdateFile->url, m_clientUpdateFile->md5);
            fileSizeByUrl.insert(m_clientUpdateFile->url, m_clientUpdateFile->fileSize);
            peerAssociations.insert(m_clientUpdateFile->url, qnCommon->moduleGUID());
        }
    }

    emit progressChanged(0);
    setState(DownloadingUpdate);

    m_downloadUpdatesPeerTask->setTargetDir(updatesDirName);
    m_downloadUpdatesPeerTask->setTargets(downloadTargets);
    m_downloadUpdatesPeerTask->setHashes(hashByUrl);
    m_downloadUpdatesPeerTask->setFileSizes(fileSizeByUrl);
    m_downloadUpdatesPeerTask->setPeerAssociations(peerAssociations);
    m_downloadUpdatesPeerTask->setPeers(QSet<QnId>::fromList(m_updateInformationById.keys()));
    QMetaObject::invokeMethod(m_downloadUpdatesPeerTask, "start", Qt::QueuedConnection);
}

void QnMediaServerUpdateTool::uploadUpdatesToServers() {
    QHash<QnSystemInformation, QString> fileBySystemInformation;
    for (auto it = m_updateFiles.begin(); it != m_updateFiles.end(); ++it)
        fileBySystemInformation[it.key()] = it.value()->fileName;

    for (auto it = m_updateInformationById.begin(); it != m_updateInformationById.end(); ++it) {
        if (!m_incompatiblePeerIds.contains(it.key()))
            it->state = PeerUpdateInformation::UpdateUploading;
    }

    emit progressChanged(0);
    setState(UploadingUpdate);

    m_uploadUpdatesPeerTask->setUpdateId(m_updateId);
    m_uploadUpdatesPeerTask->setUploads(fileBySystemInformation);
    m_uploadUpdatesPeerTask->start(m_targetPeerIds - m_incompatiblePeerIds);
}

void QnMediaServerUpdateTool::installClientUpdate() {
    if (m_clientRequiresInstaller || m_disableClientUpdates || m_clientUpdateFile->version == qnCommon->engineVersion()) {
        installIncompatiblePeers();
        return;
    }

    setState(InstallingClientUpdate);

    QFuture<applauncher::api::ResultType::Value> future = QtConcurrent::run(&applauncher::installZip, m_targetVersion, m_clientUpdateFile->fileName);
    QFutureWatcher<applauncher::api::ResultType::Value> *futureWatcher = new QFutureWatcher<applauncher::api::ResultType::Value>(this);
    futureWatcher->setFuture(future);
    connect(futureWatcher, &QFutureWatcher<applauncher::api::ResultType::Value>::finished, this, &QnMediaServerUpdateTool::at_clientUpdateInstalled);
}

void QnMediaServerUpdateTool::installUpdatesToServers() {
    for (auto it = m_updateInformationById.begin(); it != m_updateInformationById.end(); ++it) {
        if (!m_incompatiblePeerIds.contains(it.key()))
            it->state = PeerUpdateInformation::UpdateInstalling;
    }

    setState(InstallingUpdate);

    m_installUpdatesPeerTask->setUpdateId(m_updateId);
    m_installUpdatesPeerTask->setVersion(m_targetVersion);
    m_installUpdatesPeerTask->setPeers(m_targetPeerIds - m_incompatiblePeerIds);
    QMetaObject::invokeMethod(m_installUpdatesPeerTask, "start", Qt::QueuedConnection);
}

void QnMediaServerUpdateTool::installIncompatiblePeers() {
    QHash<QnSystemInformation, QString> updateFiles;
    for (auto it = m_updateFiles.begin(); it != m_updateFiles.end(); ++it) {
        updateFiles[it.key()] = it.value()->fileName;

        foreach (const QnId &peerId, m_idBySystemInformation.values(it.key())) {
            if (m_incompatiblePeerIds.contains(peerId))
                m_updateInformationById[peerId].state = PeerUpdateInformation::UpdateInstalling;
        }
    }

    setState(InstallingToIncompatiblePeers);

    m_restUpdatePeerTask->setUpdateId(m_updateId);
    m_restUpdatePeerTask->setUpdateFiles(updateFiles);
    m_restUpdatePeerTask->setVersion(m_targetVersion);
    m_restUpdatePeerTask->setPeers(m_incompatiblePeerIds);
    QMetaObject::invokeMethod(m_restUpdatePeerTask, "start", Qt::QueuedConnection);
}

void QnMediaServerUpdateTool::lockMutex() {
    m_distributedMutex = ec2::QnDistributedMutexManager::instance()->createMutex(mutexName);
    connect(m_distributedMutex, &ec2::QnDistributedMutex::locked,        this,   &QnMediaServerUpdateTool::at_mutexLocked, Qt::QueuedConnection);
    connect(m_distributedMutex, &ec2::QnDistributedMutex::lockTimeout,   this,   &QnMediaServerUpdateTool::at_mutexTimeout, Qt::QueuedConnection);
    m_distributedMutex->lockAsync();
}

void QnMediaServerUpdateTool::unlockMutex() {
    if (m_distributedMutex) {
        m_distributedMutex->unlock();
        m_distributedMutex->deleteLater();
        m_distributedMutex = 0;
    }
}

void QnMediaServerUpdateTool::at_mutexLocked() {
    uploadUpdatesToServers();
}

void QnMediaServerUpdateTool::at_mutexTimeout() {
    m_distributedMutex->deleteLater();
    m_distributedMutex = 0;
    finishUpdate(LockFailed);
}

void QnMediaServerUpdateTool::at_checkForUpdatesTask_finished(int errorCode) {
    m_tasksThread->quit();

    m_updateFiles = m_checkForUpdatesPeerTask->updateFiles();
    m_localTemporaryDir = m_checkForUpdatesPeerTask->temporaryDir();
    m_targetVersion = m_checkForUpdatesPeerTask->targetVersion();
    m_clientRequiresInstaller = m_checkForUpdatesPeerTask->isClientRequiresInstaller();
    m_clientUpdateFile = m_checkForUpdatesPeerTask->clientUpdateFile();

    setCheckResult((CheckResult)errorCode); // codes are the same now
}

void QnMediaServerUpdateTool::at_downloadTask_finished(int errorCode) {
    if (m_state != DownloadingUpdate)
        return;

    if (errorCode != 0) {
        for (auto it = m_updateInformationById.begin(); it != m_updateInformationById.end(); ++it)
            setPeerState(it.key(), PeerUpdateInformation::UpdateFailed);
        finishUpdate(DownloadingFailed);
        return;
    }

    QHash<QUrl, QString> resultingFiles = m_downloadUpdatesPeerTask->resultingFiles();

    for (auto it = m_updateFiles.begin(); it != m_updateFiles.end(); ++it) {
        if (resultingFiles.contains(it.value()->url))
            it.value()->fileName = resultingFiles[it.value()->url];
    }
    if (resultingFiles.contains(m_clientUpdateFile->url))
        m_clientUpdateFile->fileName = resultingFiles[m_clientUpdateFile->url];

    installClientUpdate();
}

void QnMediaServerUpdateTool::at_clientUpdateInstalled() {
    QFutureWatcher<applauncher::api::ResultType::Value> *futureWatcher = dynamic_cast<QFutureWatcher<applauncher::api::ResultType::Value>*>(sender());
    if (!futureWatcher)
        return;

    futureWatcher->deleteLater();

    if (m_state != InstallingClientUpdate)
        return;

    if (futureWatcher->result() != applauncher::api::ResultType::ok) {
        for (auto it = m_updateInformationById.begin(); it != m_updateInformationById.end(); ++it)
            setPeerState(it.key(), PeerUpdateInformation::UpdateFailed);
        finishUpdate(InstallationFailed);
        return;
    }

    installIncompatiblePeers();
}

void QnMediaServerUpdateTool::at_uploadTask_finished(int errorCode) {
    if (m_state != UploadingUpdate)
        return;

    if (errorCode != 0) {
        for (auto it = m_updateInformationById.begin(); it != m_updateInformationById.end(); ++it)
            setPeerState(it.key(), PeerUpdateInformation::UpdateFailed);
        finishUpdate(UploadingFailed);
        return;
    }

    installUpdatesToServers();
}

void QnMediaServerUpdateTool::at_installTask_finished(int errorCode) {
    if (m_state != InstallingUpdate)
        return;

    if (errorCode != 0) {
        for (auto it = m_updateInformationById.begin(); it != m_updateInformationById.end(); ++it)
            setPeerState(it.key(), PeerUpdateInformation::UpdateFailed);
        finishUpdate(InstallationFailed);
        return;
    }

    finishUpdate(UpdateSuccessful);
}

void QnMediaServerUpdateTool::at_restUpdateTask_finished(int errorCode) {
    if (m_state != InstallingToIncompatiblePeers)
        return;

    if (errorCode != 0) {
        for (auto it = m_updateInformationById.begin(); it != m_updateInformationById.end(); ++it)
            setPeerState(it.key(), PeerUpdateInformation::UpdateFailed);
        finishUpdate(RestInstallationFailed);
        return;
    }

    if ((m_targetPeerIds - m_incompatiblePeerIds).isEmpty()) {
        finishUpdate(UpdateSuccessful);
        return;
    }

    lockMutex();
}

void QnMediaServerUpdateTool::at_networkTask_peerProgressChanged(const QnId &peerId, int progress) {
    m_updateInformationById[peerId].progress = progress;
    emit peerChanged(peerId);
}

void QnMediaServerUpdateTool::at_downloadTask_peerFinished(const QnId &peerId) {
    setPeerState(peerId, PeerUpdateInformation::PendingUpload);
}

void QnMediaServerUpdateTool::at_uploadTask_peerFinished(const QnId &peerId) {
    setPeerState(peerId, PeerUpdateInformation::PendingInstallation);
}

void QnMediaServerUpdateTool::at_installTask_peerFinished(const QnId &peerId) {
    setPeerState(peerId, PeerUpdateInformation::UpdateFinished);
}

void QnMediaServerUpdateTool::at_restUpdateTask_peerFinished(const QnId &peerId) {
    setPeerState(peerId, PeerUpdateInformation::UpdateFinished);
}<|MERGE_RESOLUTION|>--- conflicted
+++ resolved
@@ -66,21 +66,13 @@
     m_checkResult(UpdateFound),
     m_denyMajorUpdates(false),
     m_distributedMutex(0),
-<<<<<<< HEAD
-    m_checkForUpdatesPeerTask(new QnCheckForUpdatesPeerTask(this)),
-    m_downloadUpdatesPeerTask(new QnDownloadUpdatesPeerTask(this)),
-    m_uploadUpdatesPeerTask(new QnUploadUpdatesPeerTask(this)),
-    m_installUpdatesPeerTask(new QnInstallUpdatesPeerTask(this)),
-    m_restUpdatePeerTask(new QnRestUpdatePeerTask(this)),
-    m_clientRequiresInstaller(false),
-    m_disableClientUpdates(defaultDisableClientUpdates)
-=======
     m_checkForUpdatesPeerTask(new QnCheckForUpdatesPeerTask()),
     m_downloadUpdatesPeerTask(new QnDownloadUpdatesPeerTask()),
     m_uploadUpdatesPeerTask(new QnUploadUpdatesPeerTask()),
     m_installUpdatesPeerTask(new QnInstallUpdatesPeerTask()),
-    m_restUpdatePeerTask(new QnRestUpdatePeerTask())
->>>>>>> a37a0785
+    m_restUpdatePeerTask(new QnRestUpdatePeerTask()),
+    m_clientRequiresInstaller(false),
+    m_disableClientUpdates(defaultDisableClientUpdates)
 {
     m_checkForUpdatesPeerTask->setUpdatesUrl(QN_UPDATES_URL);
 
