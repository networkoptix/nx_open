--- conflicted
+++ resolved
@@ -34,65 +34,7 @@
 
 } // anonymous namespace
 
-<<<<<<< HEAD
-bool QnConnectionDataList::contains(const QString &name){
-    foreach(QnConnectionData data, *this){
-        if (data.name != name)
-            continue;
-        return true;
-    }
-    return false;
-}
-
-QnConnectionData QnConnectionDataList::getByName(const QString &name){
-    foreach(QnConnectionData data, *this){
-        if (data.name == name)
-            return data;
-    }
-    return QnConnectionData();
-}
-
-bool QnConnectionDataList::removeOne(const QString &name){
-    foreach(QnConnectionData data, *this){
-        if (data.name != name)
-            continue;
-        QList::removeOne(data);
-        return true;
-    }
-    return false;
-}
-
-bool QnConnectionDataList::reorderByUrl(const QUrl &url){
-    QUrl clean_url(url);
-    clean_url.setPassword(QString());
-    foreach(QnConnectionData data, *this){
-        if (data.url != clean_url)
-            continue;
-        QList::removeOne(data);
-        QList::prepend(data);
-        return true;
-    }
-    return false;
-}
-
-QString QnConnectionDataList::generateUniqueName(const QString &base){
-    int counter = 0;
-    QString uniqueName;
-    QString counterString(QLatin1String("(%1)"));
-    do
-        uniqueName = base + counterString.arg(++counter);
-    while (contains(uniqueName));
-    return uniqueName;
-}
-
-QString QnConnectionDataList::defaultLastUsedName(){
-    return QObject::tr("* Last used connection *");
-}
-
-
 QSettings qSettings;	//TODO/FIXME remove this shit. Have to add to build common as shared object, since it requires extern qSettibns to be defined somewhere...
-=======
->>>>>>> 98e9741d
 Q_GLOBAL_STATIC(QnSettings, qn_settings)
 
 QnSettings::QnSettings():
