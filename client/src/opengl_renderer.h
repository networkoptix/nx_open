--- conflicted
+++ resolved
@@ -50,11 +50,7 @@
 class QnOpenGLRendererManager: public QObject {
     Q_OBJECT;
 public:
-<<<<<<< HEAD
-    static QnOpenGLRenderer &instance(const QGLContext* a_context);
-=======
     static QnOpenGLRenderer& instance(const QGLContext* a_context);
->>>>>>> befad52a
 
     QHash<const QGLContext*,QnOpenGLRenderer>& getContainer(){ return m_container; };
 private:
