
#include "rtsp_client_archive_delegate.h"

#include <QtCore/QBuffer>
#include <QtNetwork/QNetworkCookie>

extern "C"
{
    #include <libavcodec/avcodec.h>
}

#include <api/app_server_connection.h>
#include <api/session_manager.h>
#include <api/network_proxy_factory.h>

#include <core/datapacket/media_data_packet.h>
#include <core/resource_management/resource_pool.h>
#include <core/resource/camera_resource.h>
#include <core/resource/camera_history.h>
#include <core/resource/media_server_resource.h>

#include <plugins/resource/server_camera/server_camera.h>
#include <plugins/resource/archive/archive_stream_reader.h>

#include <redass/redass_controller.h>

#include <utils/common/util.h>
#include <utils/common/sleep.h>
#include <utils/common/synctime.h>
#include <utils/media/ffmpeg_helper.h>
#include <utils/network/rtp_stream_parser.h>
#include <utils/network/ffmpeg_sdp.h>
#include <QtConcurrent/QtConcurrentFilter>
#include "http/custom_headers.h"

static const int MAX_RTP_BUFFER_SIZE = 65535;

static const int REOPEN_TIMEOUT = 1000;

QnRtspClientArchiveDelegate::QnRtspClientArchiveDelegate(QnArchiveStreamReader* reader):
    QnAbstractArchiveDelegate(),
    m_rtpData(0),
    m_tcpMode(true),
    m_position(DATETIME_NOW),
    m_opened(false),
    m_lastPacketFlags(-1),
    m_closing(false),
    m_singleShotMode(false),
    m_sendedCSec(0),
    m_lastSeekTime(AV_NOPTS_VALUE),
    m_lastReceivedTime(AV_NOPTS_VALUE),
    m_blockReopening(false),
    m_quality(MEDIA_Quality_High),
    m_qualityFastSwitch(true),
    m_lastMinTimeTime(0),
    m_globalMinArchiveTime(AV_NOPTS_VALUE),
    m_forcedEndTime(AV_NOPTS_VALUE),
    m_isMultiserverAllowed(true),
    m_playNowModeAllowed(true),
    m_reader(reader),
    m_frameCnt(0),
    m_lockedTime(AV_NOPTS_VALUE)
{
    m_rtpDataBuffer = new quint8[MAX_RTP_BUFFER_SIZE];
    m_flags |= Flag_SlowSource;
    m_flags |= Flag_CanProcessNegativeSpeed;
    m_flags |= Flag_CanProcessMediaStep;
    m_flags |= Flag_CanSendMotion;
    m_flags |= Flag_CanSeekImmediatly;

    if (reader)
        connect(this, SIGNAL(dataDropped(QnArchiveStreamReader*)), qnRedAssController, SLOT(onSlowStream(QnArchiveStreamReader*)));

    m_auth.username = QnAppServerConnectionFactory::url().userName();
    m_auth.password = QnAppServerConnectionFactory::url().password();
    m_auth.videowall = QnAppServerConnectionFactory::videowallGuid();

    connect(qnCameraHistoryPool, &QnCameraHistoryPool::cameraHistoryChanged, this, [this](const QnVirtualCameraResourcePtr &camera) {
        /* Ignore camera history if fixed server is set. */
        if (m_fixedServer || !m_isMultiserverAllowed)
            return;

        /* Ignore other cameras changes. */
        if (camera != m_camera)
            return;

        if (m_server != getServerOnTime(m_position))
            reopen();
    });

    connect(qnCameraHistoryPool, &QnCameraHistoryPool::cameraFootageChanged, this, [this](const QnVirtualCameraResourcePtr &camera) {
        /* Ignore camera history if fixed server is set. */
        if (m_fixedServer || !m_isMultiserverAllowed)
            return;

        /* Ignore other cameras changes. */
        if (camera != m_camera)
            return;

        checkMinTimeFromOtherServer(m_camera);
    });
}

void QnRtspClientArchiveDelegate::setCamera(const QnVirtualCameraResourcePtr &camera)
{
    if (m_camera == camera)
        return;

    m_camera = camera;
    m_server = camera->getParentServer();
    setupRtspSession(camera, m_server, &m_rtspSession, m_playNowModeAllowed);
}

void QnRtspClientArchiveDelegate::setFixedServer(const QnMediaServerResourcePtr &server){
    m_server = server;
    m_fixedServer = m_server;
}

QnRtspClientArchiveDelegate::~QnRtspClientArchiveDelegate() {
    close();
    delete [] m_rtpDataBuffer;
}

QnMediaServerResourcePtr QnRtspClientArchiveDelegate::getNextMediaServerFromTime(const QnVirtualCameraResourcePtr &camera, qint64 time) {
    if (!camera)
        return QnMediaServerResourcePtr();
    if (m_fixedServer)
        return QnMediaServerResourcePtr();
    return qnCameraHistoryPool->getNextMediaServerAndPeriodOnTime(camera, time, m_rtspSession.getScale() >= 0, &m_serverTimePeriod);
}

QString QnRtspClientArchiveDelegate::getUrl(const QnVirtualCameraResourcePtr &camera, const QnMediaServerResourcePtr &_server) const {
    // if camera is null we can't get its parent in any case
    QnMediaServerResourcePtr server = (_server || (!camera))
        ? _server 
        : camera->getParentServer();
    if (!server)
        return QString();
    QString url = server->getUrl() + QLatin1Char('/');
    if (camera)
        url += camera->getPhysicalId();
    else
        url += server->getUrl();
    return url;
}

struct ArchiveTimeCheckInfo
{
    ArchiveTimeCheckInfo(): owner(0), result(0) {}
    ArchiveTimeCheckInfo(const QnVirtualCameraResourcePtr& camera, const QnMediaServerResourcePtr& server, QnRtspClientArchiveDelegate* owner, qint64* result): 
        camera(camera), server(server), owner(owner), result(result) {}
    QnVirtualCameraResourcePtr camera;
    QnMediaServerResourcePtr server;
    QnRtspClientArchiveDelegate* owner;
    qint64* result;
};

void QnRtspClientArchiveDelegate::checkMinTimeFromOtherServer(const QnVirtualCameraResourcePtr &camera, const QnMediaServerResourcePtr &server, qint64* result)
{
    RTPSession otherRtspSession;
    QnRtspClientArchiveDelegate::setupRtspSession(camera, server,  &otherRtspSession, false);
    if (otherRtspSession.open(QnRtspClientArchiveDelegate::getUrl(camera, server)).errorCode != CameraDiagnostics::ErrorCode::noError) 
        return;

    qint64 startTime = otherRtspSession.startTime();
    if (startTime != qint64(AV_NOPTS_VALUE) && startTime != DATETIME_NOW)
    {
<<<<<<< HEAD
        QnMutexLocker lock( &m_timeMutex );
        if (startTime < *result || *result == AV_NOPTS_VALUE)
=======
        QMutexLocker lock(&m_timeMutex);
        if (startTime < *result || *result == qint64(AV_NOPTS_VALUE))
>>>>>>> 7a15bb1f
            *result = startTime;
    }
}

bool checkGlobalMinTime(const ArchiveTimeCheckInfo& checkInfo)
{
    checkInfo.owner->checkMinTimeFromOtherServer(checkInfo.camera, checkInfo.server, checkInfo.result);
    return true;
}

void QnRtspClientArchiveDelegate::checkMinTimeFromOtherServer(const QnVirtualCameraResourcePtr &camera)
{
    if (!camera) {
<<<<<<< HEAD
        QnMutexLocker lock( &m_timeMutex );
        m_globalMinArchiveTime = AV_NOPTS_VALUE;
        return;
    }

    QnMediaServerResourceList mediaServerList = qnCameraHistoryPool->getCameraFootageData(camera);
    /* Check if no archive available on any server. */
    if (mediaServerList.isEmpty()) {
        QnMutexLocker lock( &m_timeMutex );
        m_globalMinArchiveTime = AV_NOPTS_VALUE;
=======
        QMutexLocker lock(&m_timeMutex);
        m_globalMinArchiveTime = qint64(AV_NOPTS_VALUE);
        return;
    }

    QnCameraHistoryPtr history = QnCameraHistoryPool::instance()->getCameraHistory(camera);
    if (!history) {
        QMutexLocker lock(&m_timeMutex);
        m_globalMinArchiveTime = qint64(AV_NOPTS_VALUE);
>>>>>>> 7a15bb1f
        return;
    }

    QList<ArchiveTimeCheckInfo> checkList;
<<<<<<< HEAD
    qint64 currentMinTime  = AV_NOPTS_VALUE;
    qint64 otherMinTime  = AV_NOPTS_VALUE;
    for (const auto &server: mediaServerList)
        checkList << ArchiveTimeCheckInfo(camera, server, this, server == m_server ? &currentMinTime : &otherMinTime);
    QtConcurrent::blockingFilter(checkList, checkGlobalMinTime);
    QnMutexLocker lock( &m_timeMutex );
    if ((otherMinTime != AV_NOPTS_VALUE) && (currentMinTime == AV_NOPTS_VALUE || otherMinTime < currentMinTime))
=======
    qint64 currentMinTime  = qint64(AV_NOPTS_VALUE);
    qint64 otherMinTime  = qint64(AV_NOPTS_VALUE);
    for (const QnUuid &serverId: mediaServerList.values().toSet()) 
    {
        QnMediaServerResourcePtr server = qSharedPointerDynamicCast<QnMediaServerResource> (qnResPool->getResourceById(serverId));
        if (server)
            checkList << ArchiveTimeCheckInfo(camera, server, this, server == m_server ? &currentMinTime : &otherMinTime);
    }
    QtConcurrent::blockingFilter(checkList, checkGlobalMinTime);
    QMutexLocker lock(&m_timeMutex);
    if ((otherMinTime != qint64(AV_NOPTS_VALUE)) && (currentMinTime == qint64(AV_NOPTS_VALUE) || otherMinTime < currentMinTime))
>>>>>>> 7a15bb1f
        m_globalMinArchiveTime = otherMinTime;
    else
        m_globalMinArchiveTime = qint64(AV_NOPTS_VALUE);
}

QnMediaServerResourcePtr QnRtspClientArchiveDelegate::getServerOnTime(qint64 timeUsec) {
    if (!m_camera)
        return QnMediaServerResourcePtr();
    QnMediaServerResourcePtr currentServer = m_camera->getParentServer();

    if (timeUsec == DATETIME_NOW)
        return currentServer;

    qint64 timeMs = timeUsec / 1000;

    QnMediaServerResourcePtr mediaServer = qnCameraHistoryPool->getMediaServerOnTime(m_camera, timeMs, &m_serverTimePeriod);
    if (!mediaServer)
        return currentServer;
    
    if (mediaServer != m_server)
        qDebug() << "switch to server " << mediaServer->getUrl();
    return mediaServer;

}

bool QnRtspClientArchiveDelegate::open(const QnResourcePtr &resource) {
    QnVirtualCameraResourcePtr camera = resource.dynamicCast<QnVirtualCameraResource>();
    Q_ASSERT(camera);
    if (!camera)
        return false;

    setCamera(camera);

    bool rez = openInternal();
    if (!rez) {
        for (int i = 0; i < REOPEN_TIMEOUT/10 && !m_closing; ++i)
            QnSleep::msleep(10);
    }
    return rez;
}

bool QnRtspClientArchiveDelegate::openInternal() {
    if (m_opened)
        return true;
    m_closing = false;

    m_customVideoLayout.reset();
   
    if (!m_fixedServer) {
        m_server = getServerOnTime(m_position); // try to update server
        if (m_server == 0 || m_server->getStatus() == Qn::Offline) 
        {
            if (m_isMultiserverAllowed && m_globalMinArchiveTime == qint64(AV_NOPTS_VALUE))
                checkMinTimeFromOtherServer(m_camera);
            return false;
        }
    }

    setupRtspSession(m_camera, m_server, &m_rtspSession, m_playNowModeAllowed);
    m_rtpData = 0;

    const bool isOpened = m_rtspSession.open(getUrl(m_camera, m_server), m_lastSeekTime).errorCode == CameraDiagnostics::ErrorCode::noError;
    if (isOpened)
    {
        lockTime(startTime());
        if (m_isMultiserverAllowed)
            checkMinTimeFromOtherServer(m_camera);

        qint64 endTime = m_position;
        if (m_forcedEndTime)
            endTime = m_forcedEndTime;

        m_rtspSession.play(m_position, endTime, m_rtspSession.getScale());
        RTPSession::TrackMap trackInfo =  m_rtspSession.getTrackInfo();
        if (!trackInfo.isEmpty())
            m_rtpData = trackInfo[0]->ioDevice;
        if (!m_rtpData)
            m_rtspSession.stop();
        unlockTime();
    }
    else {
        m_rtspSession.stop();
    }
    m_opened = m_rtspSession.isOpened();
    m_sendedCSec = m_rtspSession.lastSendedCSeq();

    if (m_opened) {

        QList<QByteArray> audioSDP = m_rtspSession.getSdpByType(RTPSession::TT_AUDIO);
        parseAudioSDP(audioSDP);

        QString vLayout = m_rtspSession.getVideoLayout();
        if (!vLayout.isEmpty()) {
            auto newValue = QnCustomResourceVideoLayout::fromString(vLayout);
            bool isChanged =  getVideoLayout()->toString() != newValue->toString();
            m_customVideoLayout = newValue;
            if(isChanged)
                emit m_reader->videoLayoutChanged();
        }
    }
    return m_opened;
}

void QnRtspClientArchiveDelegate::parseAudioSDP(const QList<QByteArray>& audioSDP)
{
    for (int i = 0; i < audioSDP.size(); ++i)
    {
        if (audioSDP[i].startsWith("a=fmtp")) {
            int configPos = audioSDP[i].indexOf("config=");
            if (configPos > 0) {
                m_audioLayout.reset( new QnResourceCustomAudioLayout() );
                QByteArray contextData = QByteArray::fromBase64(audioSDP[i].mid(configPos + 7));
                QnMediaContextPtr context(new QnMediaContext(contextData));
                if (context->ctx() && context->ctx()->codec_type == AVMEDIA_TYPE_AUDIO)
                    m_audioLayout->addAudioTrack(QnResourceAudioLayout::AudioTrack(context, getAudioCodecDescription(context->ctx())));
            }
        }
    }
}

void QnRtspClientArchiveDelegate::beforeClose()
{
    //m_waitBOF = false;
    m_closing = true;
    if (m_rtpData)
        m_rtpData->getMediaSocket()->close();
}

void QnRtspClientArchiveDelegate::close()
{
    QnMutexLocker lock( &m_mutex );
    //m_waitBOF = false;
    m_rtspSession.stop();
    m_lastPacketFlags = -1;
    m_opened = false;
    m_audioLayout.reset();
    m_frameCnt = 0;
    m_parsers.clear();
}

void QnRtspClientArchiveDelegate::lockTime(qint64 value)
{
    QnMutexLocker lock( &m_timeMutex );
    m_lockedTime = value;
}

void QnRtspClientArchiveDelegate::unlockTime()
{
<<<<<<< HEAD
    QnMutexLocker lock( &m_timeMutex );
    m_lockedTime = AV_NOPTS_VALUE;
=======
    QMutexLocker lock(&m_timeMutex);
    m_lockedTime = qint64(AV_NOPTS_VALUE);
>>>>>>> 7a15bb1f
}

qint64 QnRtspClientArchiveDelegate::startTime()
{
<<<<<<< HEAD
    QnMutexLocker lock( &m_timeMutex );
    if(m_lockedTime != AV_NOPTS_VALUE)
=======
    QMutexLocker lock(&m_timeMutex);
    if(m_lockedTime != qint64(AV_NOPTS_VALUE))
>>>>>>> 7a15bb1f
        return m_lockedTime;
    qint64 result = m_globalMinArchiveTime != qint64(AV_NOPTS_VALUE) ? m_globalMinArchiveTime : m_rtspSession.startTime();

    if (result == DATETIME_NOW || result <= qnSyncTime->currentMSecsSinceEpoch()*1000)
        return result;
    else
        return DATETIME_NOW; // archive in a future
}

qint64 QnRtspClientArchiveDelegate::endTime()
{
    /*
    if (m_rtspSession.endTime() > qnSyncTime->currentUSecsSinceEpoch())
        return m_rtspSession.endTime();
    else
    */
    return DATETIME_NOW; // LIVE or archive future point as right edge for server video
}

void QnRtspClientArchiveDelegate::reopen()
{
    close();

    if (m_blockReopening)
        return;

    for (int i = 0; i < REOPEN_TIMEOUT/10 && !m_closing; ++i)
        QnSleep::msleep(10);

    if (m_camera)
        openInternal();
}

QnAbstractMediaDataPtr QnRtspClientArchiveDelegate::getNextData()
{
    QnAbstractMediaDataPtr result = getNextDataInternal();
    if (!result && !m_blockReopening)
        result = getNextDataInternal(); // try again in case of RTSP reconnect

    if (m_serverTimePeriod.isNull() || !m_isMultiserverAllowed)
        return result;
    
    // Check if archive moved to other video server
    qint64 timeMs = AV_NOPTS_VALUE;
    if (result && result->timestamp >= 0)
        timeMs = result->timestamp/1000; // do not switch server if AV_NOPTS_VALUE and any other invalid packet timings
    bool outOfRange = (quint64)timeMs != AV_NOPTS_VALUE && ((m_rtspSession.getScale() >= 0 && timeMs >= m_serverTimePeriod.endTimeMs()) ||
                      (m_rtspSession.getScale() <  0 && timeMs < m_serverTimePeriod.startTimeMs));
    if (result == 0 || outOfRange || result->dataType == QnAbstractMediaData::EMPTY_DATA)
    {
        if ((quint64)m_lastSeekTime == AV_NOPTS_VALUE)
            m_lastSeekTime = qnSyncTime->currentMSecsSinceEpoch()*1000;
        QnMediaServerResourcePtr newServer = getNextMediaServerFromTime(m_camera, m_lastSeekTime/1000);
        if (newServer) {
            qDebug() << "Reached the edge for archive in a current server. packetTime=" << QDateTime::fromMSecsSinceEpoch(timeMs).toString() <<
                "period: " << QDateTime::fromMSecsSinceEpoch(m_serverTimePeriod.startTimeMs).toString() << "-" << 
                QDateTime::fromMSecsSinceEpoch(m_serverTimePeriod.endTimeMs()).toString();

            m_server = newServer;
            m_lastSeekTime = m_serverTimePeriod.startTimeMs*1000;
            if (m_rtspSession.getScale() > 0)
                m_position = m_serverTimePeriod.startTimeMs*1000;
            else
                m_position = (m_serverTimePeriod.endTimeMs()-1)*1000;
            close();
            openInternal();

            result = getNextData();
            if (result)
                result->flags |= QnAbstractMediaData::MediaFlags_NewServer;
            return result;
        }
        else {
            m_serverTimePeriod.clear();
        }
    }

    return result;
}

QnAbstractMediaDataPtr QnRtspClientArchiveDelegate::getNextDataInternal()
{
    // sometime function may return zero packet if no data arrived
    QnAbstractMediaDataPtr result;
    int errCnt = 0;
    QTime receiveTimer;
    receiveTimer.restart();
    while(!result)
    {
        if (!m_rtpData || (!m_opened && !m_closing)) {
            //m_rtspSession.stop(); // reconnect
            reopen();
            return result;
        }

        int rtpChannelNum = 0;
        int blockSize  = m_rtpData->read((char*)m_rtpDataBuffer, MAX_RTP_BUFFER_SIZE);
        if (blockSize < 0 && !m_closing) {
            //m_rtspSession.stop(); // reconnect
            reopen();
            return result; 
        }
        else if (blockSize == 0) {
            static const int MAX_ERROR_COUNT = 10;

            errCnt++;
            if (errCnt >= MAX_ERROR_COUNT)
                break;
            else
                continue;
        }
        errCnt = 0;

#ifdef DEBUG_RTSP
        static QFile* binaryFile = 0;
        if (!binaryFile) {
            binaryFile = new QFile("c:/binary2.rtsp");
            binaryFile->open(QFile::WriteOnly);
        }
        binaryFile->write((const char*) m_rtpDataBuffer, blockSize);
        binaryFile->flush();

#endif

        quint8* data = m_rtpDataBuffer;
        if (m_tcpMode)
        {
            if (blockSize < 4) {
//                qWarning() << Q_FUNC_INFO << __LINE__ << "strange RTP/TCP packet. len < 4. Ignored";
                return result;
            }
            rtpChannelNum = m_rtpDataBuffer[1];
            blockSize -= 4;
            data += 4;
        }
        else {
            rtpChannelNum = m_rtpData->getMediaSocket()->getLocalAddress().port;
        }
        const QString format = m_rtspSession.getTrackFormatByRtpChannelNum(rtpChannelNum).toLower();
        qint64 parserPosition = qint64(AV_NOPTS_VALUE);
        if (format.isEmpty()) {
            //qWarning() << Q_FUNC_INFO << __LINE__ << "RTP track" << rtpChannelNum << "not found";
        }
        else if (format == QLatin1String("ffmpeg")) {
            result = std::dynamic_pointer_cast<QnAbstractMediaData>(processFFmpegRtpPayload(data, blockSize, rtpChannelNum/2, &parserPosition));
            if (!result && m_frameCnt == 0 && receiveTimer.elapsed() > 4000)
                emit dataDropped(m_reader); // if client can't receive first frame too long inform that stream is slow
        }
        else if (format == QLatin1String("ffmpeg-metadata")) {
            processMetadata(data, blockSize);
        }
        else
            qWarning() << Q_FUNC_INFO << __LINE__ << "Only FFMPEG payload format now implemeted. Ask developers to add '" << format << "' format";

        if (result && m_sendedCSec != result->opaque)
            result.reset(); // ignore old archive data
        if (result && parserPosition != qint64(AV_NOPTS_VALUE))
            m_position = parserPosition;
        /*
        if (result && m_waitBOF)
        {
            if ((result->flags & QnAbstractMediaData::MediaFlags_BOF) &&
                ((result->flags & QnAbstractMediaData::MediaFlags_LIVE) ||  m_sendedCSec == result->opaque))
            {
                if (qAbs(result->timestamp - m_lastSeekTime) > 1000ll*1000*10)
                {
                    QString s;
                    QTextStream str(&s);
                    str << "recvSsrc=" << m_sendedCSec 
                        << " expectedTime=" << QDateTime::fromMSecsSinceEpoch(m_lastSeekTime/1000).toString("hh:mm:ss.zzz")
                        << " packetTime=" << QDateTime::fromMSecsSinceEpoch(result->timestamp/1000).toString("hh:mm:ss.zzz");
                    str.flush();
                    cl_log.log(s, cl_logALWAYS);
                }
                m_waitBOF = false;
            }
            else
                result.clear();
        }
        */
    }
    if (!result && !m_closing)
        reopen();
    if (result) {
        m_lastPacketFlags = result->flags;
        m_frameCnt++;
    }


    /*
    if (result && result->flags & QnAbstractMediaData::MediaFlags_LIVE)
    {
        // Server can change quality for LIVE stream (for archive quality controlled by client only)
        // So, if server is changed quality, update current quality variables
        if (qSharedPointerDynamicCast<QnCompressedVideoData>(result))
        {
            bool isLowPacket = result->flags & QnAbstractMediaData::MediaFlags_LowQuality;
            bool isLowQuality = m_quality == MEDIA_Quality_Low;
            if (isLowPacket != isLowQuality) 
            {
                m_rtspSession.setAdditionAttribute("x-media-quality", isLowPacket ? "low" : "high");
                m_qualityFastSwitch = true; // We already have got new quality. So, it is "fast" switch
                m_quality = isLowPacket ? MEDIA_Quality_Low : MEDIA_Quality_High;
                emit qualityChanged(m_quality);
            }
        }
    }
    */

    m_lastReceivedTime = qnSyncTime->currentMSecsSinceEpoch();
    return result;
}

void QnRtspClientArchiveDelegate::setAdditionalAttribute(const QByteArray& name, const QByteArray& value)
{
    m_rtspSession.setAdditionAttribute(name, value);
}

qint64 QnRtspClientArchiveDelegate::seek(qint64 startTime, qint64 endTime)
{
    m_forcedEndTime = endTime;
    return seek(startTime, true);
}


qint64 QnRtspClientArchiveDelegate::seek(qint64 time, bool findIFrame)
{
    m_blockReopening = false;

    //if (time == m_position)
    //    return time;

    //deleteContexts(); // context is going to create again on first data after SEEK, so ignore rest of data before seek
    m_lastSeekTime = m_position = time;
    if (m_isMultiserverAllowed) {
        QnMediaServerResourcePtr newServer = getServerOnTime(m_position);
        if (newServer != m_server)
        {
            close();
            m_server = newServer;
        }
    }

    if (!findIFrame)
        m_rtspSession.setAdditionAttribute("x-no-find-iframe", "1");

    if (!m_opened && m_camera) {
        if (!openInternal() && m_isMultiserverAllowed)
        {
            // Try next server in the list immediately, It is improve seek time if current server is offline and next server is exists
            while (!m_closing)
            {
                QnMediaServerResourcePtr nextServer = getNextMediaServerFromTime(m_camera, m_lastSeekTime/1000);
                if (nextServer && nextServer != m_server) 
                {
                    m_server = nextServer;
                    m_lastSeekTime = m_serverTimePeriod.startTimeMs*1000;
                    if (m_rtspSession.getScale() > 0)
                        m_position = m_serverTimePeriod.startTimeMs*1000;
                    else
                        m_position = (m_serverTimePeriod.endTimeMs()-1)*1000;
                    close();
                    if (openInternal())
                        break;
                }
                else {
                    break;
                }
            }
        }
    }
    else {
        qint64 endTime = AV_NOPTS_VALUE;
        if (m_forcedEndTime)
            endTime = m_forcedEndTime;
        else if (m_singleShotMode)
            endTime = time;
        m_rtspSession.sendPlay(time, endTime, m_rtspSession.getScale());
        m_rtspSession.removeAdditionAttribute("x-no-find-iframe");
    }
    m_sendedCSec = m_rtspSession.lastSendedCSeq();
    return time;
}

void QnRtspClientArchiveDelegate::setSingleshotMode(bool value)
{
    if (value == m_singleShotMode)
        return;

    m_singleShotMode = value;
    /*
    if (value)
        m_rtspSession.sendPause();
    else
        m_rtspSession.sendPlay(AV_NOPTS_VALUE, AV_NOPTS_VALUE, m_rtspSession.getScale());
    */
}

QnConstResourceVideoLayoutPtr QnRtspClientArchiveDelegate::getVideoLayout()
{
    if (m_customVideoLayout)
        return m_customVideoLayout;
    else if (m_camera)
        return m_camera->getVideoLayout();
    else
        return QnMediaResource::getDefaultVideoLayout();
}

QnConstResourceAudioLayoutPtr QnRtspClientArchiveDelegate::getAudioLayout()
{
    if (!m_audioLayout) {
        m_audioLayout.reset( new QnResourceCustomAudioLayout() );
        for (QMap<int, QnFfmpegRtpParserPtr>::const_iterator itr = m_parsers.begin(); itr != m_parsers.end(); ++itr)
        {
            QnMediaContextPtr context = itr.value()->mediaContext();
            if (context && context->ctx() && context->ctx()->codec_type == AVMEDIA_TYPE_AUDIO)
                m_audioLayout->addAudioTrack(QnResourceAudioLayout::AudioTrack(context, getAudioCodecDescription(context->ctx())));
        }
    }
    return m_audioLayout;
}

void QnRtspClientArchiveDelegate::processMetadata(const quint8* data, int dataSize)
{
   // RtpHeader* rtpHeader = (RtpHeader*) data;
    const quint8* payload = data + RtpHeader::RTP_HEADER_SIZE;
    QByteArray ba((const char*)payload, data + dataSize - payload);
    if (ba.startsWith("npt="))
        m_rtspSession.parseRangeHeader(QLatin1String(ba));
    else if (ba.startsWith("drop-report"))
        emit dataDropped(m_reader);
}

QnAbstractDataPacketPtr QnRtspClientArchiveDelegate::processFFmpegRtpPayload(quint8* data, int dataSize, int channelNum, qint64* parserPosition)
{
    QnMutexLocker lock( &m_mutex );

    QnAbstractMediaDataPtr result;

    QMap<int, QnFfmpegRtpParserPtr>::iterator itr = m_parsers.find(channelNum);
    if (itr == m_parsers.end())
        itr = m_parsers.insert(channelNum, QnFfmpegRtpParserPtr(new QnFfmpegRtpParser()));
    QnFfmpegRtpParserPtr parser = itr.value();
    bool gotData = false;
    parser->processData(data, 0, dataSize, RtspStatistic(), gotData);
    *parserPosition = parser->position();
    if (gotData) {
        result = parser->nextData();
        if (result)
            result->channelNumber = channelNum;
    }
    return result;
}

void QnRtspClientArchiveDelegate::onReverseMode(qint64 displayTime, bool value)
{
    m_blockReopening = false;
    int sign = value ? -1 : 1;
    bool fromLive = value && m_position == DATETIME_NOW;
    close();

    if (!m_opened && m_camera) {
        m_rtspSession.setScale(qAbs(m_rtspSession.getScale()) * sign);
        m_position = displayTime;
        openInternal();
    }
    else {
        m_rtspSession.sendPlay(displayTime, AV_NOPTS_VALUE, qAbs(m_rtspSession.getScale()) * sign);
    }
    m_sendedCSec = m_rtspSession.lastSendedCSeq();
    //m_waitBOF = true;

    if (fromLive) 
        m_position = AV_NOPTS_VALUE;
}

bool QnRtspClientArchiveDelegate::isRealTimeSource() const 
{ 
    if (m_lastPacketFlags == -1)
        return m_position == DATETIME_NOW; 
    else
        return m_lastPacketFlags & QnAbstractMediaData::MediaFlags_LIVE;
}

bool QnRtspClientArchiveDelegate::setQuality(MediaQuality quality, bool fastSwitch)
{
    if (m_quality == quality && fastSwitch <= m_qualityFastSwitch)
        return false;
    m_quality = quality;
    m_qualityFastSwitch = fastSwitch;

    QByteArray value; // = quality == MEDIA_Quality_High ? "high" : "low";
    if (quality == MEDIA_Quality_ForceHigh)
        value = "force-high";
    else if (quality == MEDIA_Quality_High)
        value = "high";
    else
        value = "low";

    QByteArray paramName = "x-media-quality";
    m_rtspSession.setAdditionAttribute(paramName, value);

    if (!m_rtspSession.isOpened())
        return false;

    if (!fastSwitch) {
        m_rtspSession.sendSetParameter(paramName, value);
        return false; // switch quality without seek (it is take more time)
    }
    else 
        return true; // need send seek command
}

void QnRtspClientArchiveDelegate::setSendMotion(bool value)
{
    m_rtspSession.setAdditionAttribute("x-send-motion", value ? "1" : "0");
    m_rtspSession.sendSetParameter("x-send-motion", value ? "1" : "0");
}

void QnRtspClientArchiveDelegate::setMotionRegion(const QRegion& region)
{
    if (region.isEmpty())
    {
        m_rtspSession.removeAdditionAttribute("x-motion-region");
    }
    else 
    {
        QBuffer buffer;
        buffer.open(QIODevice::WriteOnly);
        QDataStream stream(&buffer);
        stream << region;
        buffer.close();
        QByteArray s = buffer.data().toBase64();
        m_rtspSession.setAdditionAttribute("x-motion-region", s);
    }
    //m_rtspSession.sendPlay(AV_NOPTS_VALUE, AV_NOPTS_VALUE, m_rtspSession.getScale());
}

void QnRtspClientArchiveDelegate::beforeSeek(qint64 time)
{
    if (m_camera && m_camera->hasParam(lit("groupplay")))
        return; // avoid close/open for VMAX

    qint64 diff = qAbs(m_lastReceivedTime - qnSyncTime->currentMSecsSinceEpoch());
    bool longNoData = ((m_position == DATETIME_NOW || time == DATETIME_NOW) && diff > 250) || diff > 1000*10;
    if (longNoData || m_quality == MEDIA_Quality_Low)
    {
        m_blockReopening = true;
        close();
    }
}

void QnRtspClientArchiveDelegate::beforeChangeReverseMode(bool reverseMode)
{
    // Reconnect If camera is offline and it is switch from live to archive
    if (m_position == DATETIME_NOW) {
        if (reverseMode)
            beforeSeek(AV_NOPTS_VALUE);
        else
            m_blockReopening = false;
    }
}

void QnRtspClientArchiveDelegate::setRange(qint64 startTime, qint64 endTime, qint64 frameStep)
{
    setAdditionalAttribute("x-media-step", QByteArray::number(frameStep));
    seek(startTime, endTime);
}

void QnRtspClientArchiveDelegate::setMultiserverAllowed(bool value)
{
    m_isMultiserverAllowed = value;
}

void QnRtspClientArchiveDelegate::setupRtspSession(const QnVirtualCameraResourcePtr &camera, const QnMediaServerResourcePtr &server, RTPSession* session, bool usePredefinedTracks) const {
    if (usePredefinedTracks) {
        int numOfVideoChannels = 1;
        QnConstResourceVideoLayoutPtr videoLayout = camera->getVideoLayout(0);
         if (videoLayout)
             numOfVideoChannels = videoLayout->channelCount();
        session->setUsePredefinedTracks(numOfVideoChannels); // omit DESCRIBE and SETUP requests
    } else {
        session->setUsePredefinedTracks(0);
    }
    
    QString user = m_auth.username;
    QString password = m_auth.password;
    QAuthenticator auth;
    auth.setUser(user);
    auth.setPassword(password);
    session->setAuth(auth, RTPSession::authDigest);

    if (!m_auth.videowall.isNull())
        session->setAdditionAttribute(Qn::VIDEOWALL_GUID_HEADER_NAME, m_auth.videowall.toString().toUtf8());

    if (server) {
        QNetworkProxy proxy = QnNetworkProxyFactory::instance()->proxyToResource(server);
        if (proxy.type() != QNetworkProxy::NoProxy)
            session->setProxyAddr(proxy.hostName(), proxy.port());
        session->setAdditionAttribute(Qn::SERVER_GUID_HEADER_NAME, server->getId().toByteArray());
    }

    session->setTransport(QLatin1String("TCP"));
}

void QnRtspClientArchiveDelegate::setPlayNowModeAllowed(bool value)
{
    m_playNowModeAllowed = value;
    if (!value)
        m_rtspSession.setUsePredefinedTracks(0);
}<|MERGE_RESOLUTION|>--- conflicted
+++ resolved
@@ -165,13 +165,8 @@
     qint64 startTime = otherRtspSession.startTime();
     if (startTime != qint64(AV_NOPTS_VALUE) && startTime != DATETIME_NOW)
     {
-<<<<<<< HEAD
         QnMutexLocker lock( &m_timeMutex );
-        if (startTime < *result || *result == AV_NOPTS_VALUE)
-=======
-        QMutexLocker lock(&m_timeMutex);
         if (startTime < *result || *result == qint64(AV_NOPTS_VALUE))
->>>>>>> 7a15bb1f
             *result = startTime;
     }
 }
@@ -185,9 +180,8 @@
 void QnRtspClientArchiveDelegate::checkMinTimeFromOtherServer(const QnVirtualCameraResourcePtr &camera)
 {
     if (!camera) {
-<<<<<<< HEAD
         QnMutexLocker lock( &m_timeMutex );
-        m_globalMinArchiveTime = AV_NOPTS_VALUE;
+        m_globalMinArchiveTime = qint64(AV_NOPTS_VALUE);
         return;
     }
 
@@ -195,43 +189,18 @@
     /* Check if no archive available on any server. */
     if (mediaServerList.isEmpty()) {
         QnMutexLocker lock( &m_timeMutex );
-        m_globalMinArchiveTime = AV_NOPTS_VALUE;
-=======
-        QMutexLocker lock(&m_timeMutex);
         m_globalMinArchiveTime = qint64(AV_NOPTS_VALUE);
         return;
     }
 
-    QnCameraHistoryPtr history = QnCameraHistoryPool::instance()->getCameraHistory(camera);
-    if (!history) {
-        QMutexLocker lock(&m_timeMutex);
-        m_globalMinArchiveTime = qint64(AV_NOPTS_VALUE);
->>>>>>> 7a15bb1f
-        return;
-    }
-
     QList<ArchiveTimeCheckInfo> checkList;
-<<<<<<< HEAD
-    qint64 currentMinTime  = AV_NOPTS_VALUE;
-    qint64 otherMinTime  = AV_NOPTS_VALUE;
+    qint64 currentMinTime  = qint64(AV_NOPTS_VALUE);
+    qint64 otherMinTime  = qint64(AV_NOPTS_VALUE);
     for (const auto &server: mediaServerList)
         checkList << ArchiveTimeCheckInfo(camera, server, this, server == m_server ? &currentMinTime : &otherMinTime);
     QtConcurrent::blockingFilter(checkList, checkGlobalMinTime);
     QnMutexLocker lock( &m_timeMutex );
-    if ((otherMinTime != AV_NOPTS_VALUE) && (currentMinTime == AV_NOPTS_VALUE || otherMinTime < currentMinTime))
-=======
-    qint64 currentMinTime  = qint64(AV_NOPTS_VALUE);
-    qint64 otherMinTime  = qint64(AV_NOPTS_VALUE);
-    for (const QnUuid &serverId: mediaServerList.values().toSet()) 
-    {
-        QnMediaServerResourcePtr server = qSharedPointerDynamicCast<QnMediaServerResource> (qnResPool->getResourceById(serverId));
-        if (server)
-            checkList << ArchiveTimeCheckInfo(camera, server, this, server == m_server ? &currentMinTime : &otherMinTime);
-    }
-    QtConcurrent::blockingFilter(checkList, checkGlobalMinTime);
-    QMutexLocker lock(&m_timeMutex);
     if ((otherMinTime != qint64(AV_NOPTS_VALUE)) && (currentMinTime == qint64(AV_NOPTS_VALUE) || otherMinTime < currentMinTime))
->>>>>>> 7a15bb1f
         m_globalMinArchiveTime = otherMinTime;
     else
         m_globalMinArchiveTime = qint64(AV_NOPTS_VALUE);
@@ -380,24 +349,14 @@
 
 void QnRtspClientArchiveDelegate::unlockTime()
 {
-<<<<<<< HEAD
     QnMutexLocker lock( &m_timeMutex );
-    m_lockedTime = AV_NOPTS_VALUE;
-=======
-    QMutexLocker lock(&m_timeMutex);
     m_lockedTime = qint64(AV_NOPTS_VALUE);
->>>>>>> 7a15bb1f
 }
 
 qint64 QnRtspClientArchiveDelegate::startTime()
 {
-<<<<<<< HEAD
     QnMutexLocker lock( &m_timeMutex );
-    if(m_lockedTime != AV_NOPTS_VALUE)
-=======
-    QMutexLocker lock(&m_timeMutex);
     if(m_lockedTime != qint64(AV_NOPTS_VALUE))
->>>>>>> 7a15bb1f
         return m_lockedTime;
     qint64 result = m_globalMinArchiveTime != qint64(AV_NOPTS_VALUE) ? m_globalMinArchiveTime : m_rtspSession.startTime();
 
