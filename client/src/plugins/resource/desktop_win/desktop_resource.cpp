#include "desktop_resource.h"

#if defined(Q_OS_WIN)

#include "plugins/resource/desktop_win/desktop_data_provider.h"
#include "ui/screen_recording/video_recorder_settings.h"
#include "core/resource/media_server_resource.h"
#include "plugins/resource/desktop_camera/desktop_camera_connection.h"

<<<<<<< HEAD
namespace {
    const QnUuid desktopResourceUuid(lit("{B3B2235F-D279-4d28-9012-00DE1002A61D}"));
}

QnDesktopResource::QnDesktopResource(QGLWidget* mainWindow): QnAbstractArchiveResource()
=======
//static QnWinDesktopResource* instance = 0;

QnWinDesktopResource::QnWinDesktopResource(QGLWidget* mainWindow):
    QnDesktopResource()
>>>>>>> 2a60750b
{
    m_mainWidget = mainWindow;
    addFlags(Qn::local_live_cam | Qn::desktop_camera);

    const QString name = lit("Desktop");
    setName(name);
    setUrl(name);
    m_desktopDataProvider = 0;
<<<<<<< HEAD
    setId(desktopResourceUuid); // only one desktop resource is allowed)
=======
    setId(QnDesktopResource::getDesktopResourceUuid()); // only one desktop resource is allowed)
  //  setDisabled(true);
    //Q_ASSERT_X(instance == 0, "Only one instance of desktop camera now allowed!", Q_FUNC_INFO);
    //instance = this;
>>>>>>> 2a60750b
}

QnWinDesktopResource::~QnWinDesktopResource()
{
    delete m_desktopDataProvider;
}

<<<<<<< HEAD
QString QnDesktopResource::toString() const {
    return getUniqueId();
}

QnAbstractStreamDataProvider* QnDesktopResource::createDataProviderInternal(Qn::ConnectionRole /*role*/)
=======
QnAbstractStreamDataProvider* QnWinDesktopResource::createDataProviderInternal(Qn::ConnectionRole /*role*/)
>>>>>>> 2a60750b
{
    QnMutexLocker lock( &m_dpMutex );

    createSharedDataProvider();
    if (m_desktopDataProvider == 0)
        return 0;

    QnDesktopDataProviderWrapper* p = new QnDesktopDataProviderWrapper(toSharedPointer(), m_desktopDataProvider);
    m_desktopDataProvider->addDataProcessor(p);
    return p;
}

void QnWinDesktopResource::createSharedDataProvider()
{
    if (m_desktopDataProvider)
    {
        if (m_desktopDataProvider->readyToStop())
            delete m_desktopDataProvider; // stop and destroy old instance
        else
            return; // already exists
    }

    QnVideoRecorderSettings recorderSettings;

    QnAudioDeviceInfo audioDevice = recorderSettings.primaryAudioDevice();
    QnAudioDeviceInfo secondAudioDevice;
    if (recorderSettings.secondaryAudioDevice().fullName() != audioDevice.fullName())
        secondAudioDevice = recorderSettings.secondaryAudioDevice();
    if (QnAudioDeviceInfo::availableDevices(QAudio::AudioInput).isEmpty()) {
        audioDevice = QnAudioDeviceInfo(); // no audio devices
        secondAudioDevice = QnAudioDeviceInfo();
    }
    int screen = QnVideoRecorderSettings::screenToAdapter(recorderSettings.screen());
    bool captureCursor = recorderSettings.captureCursor();
    QSize encodingSize = QnVideoRecorderSettings::resolutionToSize(recorderSettings.resolution());
    float encodingQuality = QnVideoRecorderSettings::qualityToNumeric(recorderSettings.decoderQuality());
    Qn::CaptureMode captureMode = recorderSettings.captureMode();

    m_desktopDataProvider = new QnDesktopDataProvider(toSharedPointer(),
        screen,
        audioDevice.isNull() ? 0 : &audioDevice,
        secondAudioDevice.isNull() ? 0 : &secondAudioDevice,
        captureMode,
        captureCursor,
        encodingSize,
        encodingQuality,
        m_mainWidget,
        QPixmap());
}

bool QnWinDesktopResource::isRendererSlow() const
{
    QnVideoRecorderSettings recorderSettings;
    Qn::CaptureMode captureMode = recorderSettings.captureMode();
    return captureMode == Qn::FullScreenMode;
}

static QSharedPointer<QnEmptyResourceAudioLayout> emptyAudioLayout(
    new QnEmptyResourceAudioLayout());

<<<<<<< HEAD
bool QnDesktopResource::isConnectedTo(const QnMediaServerResourcePtr &server) const
{
    if (!server)
        return false;
    return m_connectionPool.contains(server->getId());
}

static QSharedPointer<QnEmptyResourceAudioLayout> emptyAudioLayout( new QnEmptyResourceAudioLayout() );
QnConstResourceAudioLayoutPtr QnDesktopResource::getAudioLayout(const QnAbstractStreamDataProvider* /*dataProvider*/) const
=======
QnConstResourceAudioLayoutPtr QnWinDesktopResource::getAudioLayout(const QnAbstractStreamDataProvider* /*dataProvider*/) const
>>>>>>> 2a60750b
{
    if (!m_desktopDataProvider)
        return emptyAudioLayout;
    return m_desktopDataProvider->getAudioLayout();
}
#endif<|MERGE_RESOLUTION|>--- conflicted
+++ resolved
@@ -7,18 +7,10 @@
 #include "core/resource/media_server_resource.h"
 #include "plugins/resource/desktop_camera/desktop_camera_connection.h"
 
-<<<<<<< HEAD
-namespace {
-    const QnUuid desktopResourceUuid(lit("{B3B2235F-D279-4d28-9012-00DE1002A61D}"));
-}
-
-QnDesktopResource::QnDesktopResource(QGLWidget* mainWindow): QnAbstractArchiveResource()
-=======
 //static QnWinDesktopResource* instance = 0;
 
 QnWinDesktopResource::QnWinDesktopResource(QGLWidget* mainWindow):
     QnDesktopResource()
->>>>>>> 2a60750b
 {
     m_mainWidget = mainWindow;
     addFlags(Qn::local_live_cam | Qn::desktop_camera);
@@ -27,14 +19,10 @@
     setName(name);
     setUrl(name);
     m_desktopDataProvider = 0;
-<<<<<<< HEAD
-    setId(desktopResourceUuid); // only one desktop resource is allowed)
-=======
     setId(QnDesktopResource::getDesktopResourceUuid()); // only one desktop resource is allowed)
   //  setDisabled(true);
     //Q_ASSERT_X(instance == 0, "Only one instance of desktop camera now allowed!", Q_FUNC_INFO);
     //instance = this;
->>>>>>> 2a60750b
 }
 
 QnWinDesktopResource::~QnWinDesktopResource()
@@ -42,15 +30,7 @@
     delete m_desktopDataProvider;
 }
 
-<<<<<<< HEAD
-QString QnDesktopResource::toString() const {
-    return getUniqueId();
-}
-
-QnAbstractStreamDataProvider* QnDesktopResource::createDataProviderInternal(Qn::ConnectionRole /*role*/)
-=======
 QnAbstractStreamDataProvider* QnWinDesktopResource::createDataProviderInternal(Qn::ConnectionRole /*role*/)
->>>>>>> 2a60750b
 {
     QnMutexLocker lock( &m_dpMutex );
 
@@ -111,19 +91,7 @@
 static QSharedPointer<QnEmptyResourceAudioLayout> emptyAudioLayout(
     new QnEmptyResourceAudioLayout());
 
-<<<<<<< HEAD
-bool QnDesktopResource::isConnectedTo(const QnMediaServerResourcePtr &server) const
-{
-    if (!server)
-        return false;
-    return m_connectionPool.contains(server->getId());
-}
-
-static QSharedPointer<QnEmptyResourceAudioLayout> emptyAudioLayout( new QnEmptyResourceAudioLayout() );
-QnConstResourceAudioLayoutPtr QnDesktopResource::getAudioLayout(const QnAbstractStreamDataProvider* /*dataProvider*/) const
-=======
 QnConstResourceAudioLayoutPtr QnWinDesktopResource::getAudioLayout(const QnAbstractStreamDataProvider* /*dataProvider*/) const
->>>>>>> 2a60750b
 {
     if (!m_desktopDataProvider)
         return emptyAudioLayout;
