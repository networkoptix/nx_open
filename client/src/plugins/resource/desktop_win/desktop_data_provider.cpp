#include "desktop_data_provider.h"
#if defined(Q_OS_WIN)
#include <intrin.h>
#include <windows.h>
#include <mmsystem.h>


static const int DEFAULT_VIDEO_STREAM_ID = 0;
static const int DEFAULT_AUDIO_STREAM_ID = 1;
static const int AUDIO_QUEUE_MAX_SIZE = 256;
static const int AUDIO_CAUPTURE_FREQUENCY = 44100;
static const int AUDIO_CAUPTURE_ALT_FREQUENCY = 48000;
static const int BASE_BITRATE = 1000 * 1000 * 10; // bitrate for best quality for fullHD mode;

static const int MAX_VIDEO_JITTER = 2;

extern "C"
{
    #include <libavformat/avformat.h>
    #include <libavcodec/avcodec.h>
    #include <libavutil/opt.h>
}

#include <nx/streaming/media_data_packet.h>
#include <nx/streaming/av_codec_media_context.h>
#include <nx/streaming/abstract_data_consumer.h>
#include <plugins/resource/desktop_win/win_audio_device_info.h>
#include <decoders/audio/ffmpeg_audio_decoder.h>
#include <utils/common/synctime.h>
#include <nx/utils/log/log.h>
#include <utils/media/ffmpeg_helper.h>

<<<<<<< HEAD
namespace {

    // mux audio 1 and audio 2 to audio1 buffer
    // I have used intrinsics for SSE. It is portable for MSVC, GCC (mac, linux), Intel compiler
    static void stereoAudioMux(qint16* a1, qint16* a2, int lenInShort)
    {
        __m128i* audio1 = (__m128i*) a1;
        __m128i* audio2 = (__m128i*) a2;
        for (int i = 0; i < lenInShort / 8; ++i)
        {
            //*audio1 = _mm_avg_epu16(*audio1, *audio2);
            *audio1 = _mm_add_epi16(*audio1, *audio2); /* SSE2. */
            audio1++;
            audio2++;
        }
        int rest = lenInShort % 8;
        if (rest > 0)
        {
            a1 += lenInShort - rest;
            a2 += lenInShort - rest;
            for (int i = 0; i < rest; ++i)
            {
                //*a1 = ((int)*a1 + (int)*a2) >> 1;
                *a1 = qMax(SHRT_MIN, qMin(SHRT_MAX, ((int)*a1 + (int)*a2)));
                a1++;
                a2++;
            }
        }
    }

    static void monoToStereo(qint16* dst, qint16* src, int lenInShort)
    {
        for (int i = 0; i < lenInShort; ++i)
        {
            *dst++ = *src;
            *dst++ = *src++;
        }
    }

    static void monoToStereo(qint16* dst, qint16* src1, qint16* src2, int lenInShort)
    {
        for (int i = 0; i < lenInShort; ++i)
        {
            *dst++ = *src1++;
            *dst++ = *src2++;
        }
    }

    struct FffmpegLog
=======
struct FffmpegLog
{
    static void av_log_default_callback_impl(void* ptr, int level, const char* fmt, va_list vl)
>>>>>>> 2a60750b
    {
        static void av_log_default_callback_impl(void* ptr, int level, const char* fmt, va_list vl)
        {
            Q_UNUSED(level)
                Q_UNUSED(ptr)
                NX_ASSERT(fmt && "NULL Pointer");

            if (!fmt) {
                return;
            }
            static char strText[1024 + 1];
            vsnprintf(&strText[0], sizeof(strText) - 1, fmt, vl);
            va_end(vl);

            qDebug() << "ffmpeg library: " << strText;
        }
    };

    QnAudioFormat createAudioFormat(const QAudioFormat &source)
    {
        QnAudioFormat result;
        result.setSampleType(static_cast<QnAudioFormat::SampleType>(source.sampleType()));
        result.setSampleRate(source.sampleRate());
        result.setSampleSize(source.sampleSize());
        result.setChannelCount(source.channelCount());
        result.setCodec(source.codec());
        result.setByteOrder(static_cast<QnAudioFormat::Endian>(source.byteOrder()));
        return result;
    }
}

QnDesktopDataProvider::EncodedAudioInfo::EncodedAudioInfo(QnDesktopDataProvider* owner):
    m_owner(owner),
    m_tmpAudioBuffer(CL_MEDIA_ALIGNMENT, FF_MIN_BUFFER_SIZE),
    m_speexPreprocess(0),
    m_terminated(false)
{

}

QnDesktopDataProvider::EncodedAudioInfo::~EncodedAudioInfo()
{
    stop();
    if (m_speexPreprocess)
        speex_preprocess_state_destroy(m_speexPreprocess);
    m_speexPreprocess = 0;
}

int QnDesktopDataProvider::EncodedAudioInfo::nameToWaveIndex()
{
    int iNumDevs = waveInGetNumDevs();
    QString name;
    int devNum = 1;
    m_audioDevice.splitFullName(name, devNum);
    for(int i = 0; i < iNumDevs; ++i)
    {
        WAVEINCAPS wic;
        if(waveInGetDevCaps(i, &wic, sizeof(WAVEINCAPS)) == MMSYSERR_NOERROR)
        {
            QString tmp = QString((const QChar *) wic.szPname);
            if (name.startsWith(tmp)) {
                if (--devNum == 0)
                    return i;
            }
        }
    }
    return WAVE_MAPPER;
}

static void QT_WIN_CALLBACK waveInProc(HWAVEIN /*hWaveIn*/,
                                UINT uMsg,
                                DWORD_PTR dwInstance,
                                DWORD_PTR /*dwParam1*/,
                                DWORD_PTR /*dwParam2*/)
{
    QnDesktopDataProvider::EncodedAudioInfo* audio = (QnDesktopDataProvider::EncodedAudioInfo*) dwInstance;
    switch(uMsg)
    {
        case WIM_OPEN:
            break;
        case WIM_DATA:
            audio->gotData();
            break;
        case WIM_CLOSE:
            break;
        default:
            return;
    }
}

void QnDesktopDataProvider::EncodedAudioInfo::clearBuffers()
{
    while (m_buffers.size() > 0)
    {
        WAVEHDR* data = m_buffers.dequeue();
        waveInUnprepareHeader(hWaveIn, data, sizeof(WAVEHDR));
        av_free(data->lpData);
        delete data;
    }
}

void QnDesktopDataProvider::EncodedAudioInfo::gotData()
{
    if (m_terminated)
        return;
    QnMutexLocker lock( &m_mtx );
    if (m_buffers.isEmpty())
        return;
    WAVEHDR* data = m_buffers.front();
    if(data->dwBytesRecorded > 0 && data->dwFlags & WHDR_DONE)
    {
        // write data
        int packetSize = data->dwBytesRecorded;
        QnWritableCompressedAudioDataPtr outData(new QnWritableCompressedAudioData(CL_MEDIA_ALIGNMENT, packetSize));
        outData->m_data.write(data->lpData, data->dwBytesRecorded);
        outData->timestamp = m_owner->currentTime(); // - m_startDelay;
        //cl_log.log("got audio data. time=", outData->timestamp, cl_logALWAYS);
        m_audioQueue.push(outData);

        waveInUnprepareHeader(hWaveIn, data, sizeof(WAVEHDR));
        av_free(data->lpData);
        delete data;
        m_buffers.dequeue();
        addBuffer();
    }
}

bool QnDesktopDataProvider::EncodedAudioInfo::addBuffer()
{
    WAVEHDR* buffer = new WAVEHDR();
    HRESULT hr;
    memset(buffer, 0, sizeof(WAVEHDR));
    buffer->dwBufferLength = audioPacketSize();
    buffer->lpData = (LPSTR) av_malloc(audioPacketSize());

    m_buffers << buffer;

    hr = waveInPrepareHeader(hWaveIn, buffer, sizeof(WAVEHDR));
    if (hr != S_OK) return false;

    hr = waveInAddBuffer(hWaveIn, buffer, sizeof(WAVEHDR));
    if (hr != S_OK) return false;

    return true;
}

void QnDesktopDataProvider::EncodedAudioInfo::stop()
{
    m_terminated = true;
    QnMutexLocker lock( &m_mtx );
    waveInReset(hWaveIn);
    waveInClose(hWaveIn);
    clearBuffers();
}

bool QnDesktopDataProvider::EncodedAudioInfo::start()
{
    return waveInStart(hWaveIn) == S_OK;
}

int QnDesktopDataProvider::EncodedAudioInfo::audioPacketSize()
{
    return m_owner->m_audioCodecCtx->frame_size * m_audioFormat.channelCount() * m_audioFormat.sampleSize()/8;
}

bool QnDesktopDataProvider::EncodedAudioInfo::setupFormat(QString& errMessage)
{
    QAudioFormat audioFormat = m_audioDevice.preferredFormat();

    audioFormat.setSampleRate(AUDIO_CAUPTURE_FREQUENCY);
    audioFormat.setSampleSize(16);
    audioFormat.setChannelCount(2);
    audioFormat.setSampleType(QAudioFormat::SignedInt);

    if (!m_audioDevice.isFormatSupported(audioFormat))
    {
        audioFormat.setChannelCount(1);
        if (!m_audioDevice.isFormatSupported(audioFormat))
        {
            m_audioFormat.setSampleRate(AUDIO_CAUPTURE_ALT_FREQUENCY);
            if (!m_audioDevice.isFormatSupported(audioFormat)) {
                errMessage = tr("44.1Khz and 48Khz audio formats are not supported by audio capturing device! Please select other audio device or 'none' value in screen recording settings");
                return false;
            }
        }
    }

    m_audioFormat = createAudioFormat(audioFormat);
    m_audioQueue.setMaxSize(AUDIO_QUEUE_MAX_SIZE);
    return true;
}

bool QnDesktopDataProvider::EncodedAudioInfo::setupPostProcess()
{
    int devId = nameToWaveIndex();
    WAVEFORMATEX wfx;
    //HRESULT hr;
    wfx.nSamplesPerSec = m_audioFormat.sampleRate();
    wfx.wBitsPerSample = m_audioFormat.sampleSize();
    wfx.nChannels = m_audioFormat.channelCount();
    wfx.cbSize = 0;

    wfx.wFormatTag = WAVE_FORMAT_PCM;
    wfx.nBlockAlign = (wfx.wBitsPerSample >> 3) * wfx.nChannels;
    wfx.nAvgBytesPerSec = wfx.nBlockAlign * wfx.nSamplesPerSec;

    if(waveInOpen(&hWaveIn, devId, &wfx,
        (DWORD_PTR)&waveInProc,
        (DWORD_PTR) this,
        CALLBACK_FUNCTION) != MMSYSERR_NOERROR != S_OK)
        return false;

    for (int i = 0; i < AUDIO_BUFFERS_COUNT; ++i)
    {
        if (!addBuffer())
            return false;
    }

    QnWinAudioDeviceInfo extInfo(m_audioDevice.deviceName());
    if (extInfo.isMicrophone())
    {
        m_speexPreprocess = speex_preprocess_state_init(m_owner->m_audioCodecCtx->frame_size * m_owner->m_audioCodecCtx->channels, m_owner->m_audioCodecCtx->sample_rate);
        int denoiseEnabled = 1;
        int agcEnabled = 1;
        float agcLevel = 16000;
        speex_preprocess_ctl(m_speexPreprocess, SPEEX_PREPROCESS_SET_DENOISE, &denoiseEnabled);
        speex_preprocess_ctl(m_speexPreprocess, SPEEX_PREPROCESS_SET_AGC, &agcEnabled);
        speex_preprocess_ctl(m_speexPreprocess, SPEEX_PREPROCESS_SET_AGC_LEVEL, &agcLevel);
    }
    return true;
}

QnDesktopDataProvider::QnDesktopDataProvider (
                   QnResourcePtr res,
                   int desktopNum,
                   const QnAudioDeviceInfo* audioDevice,
                   const QnAudioDeviceInfo* audioDevice2,
                   Qn::CaptureMode captureMode,
                   bool captureCursor,
                   const QSize& captureResolution,
                   float encodeQualuty, // in range 0.0 .. 1.0
                   QWidget* glWidget,
                   const QPixmap& logo
                   ):
    QnDesktopDataProviderBase(res),
    m_videoBuf(0),
    m_videoBufSize(0),
    m_videoCodecCtx(0),
    m_audioCodecCtx(0),
    m_grabber(0),
    m_desktopNum(desktopNum),

    m_audioFramesCount(0),
    m_audioFrameDuration(0),
    m_storedAudioPts(0),
    m_maxAudioJitter(0),

    m_captureMode(captureMode),
    m_captureCursor(captureCursor),
    m_captureResolution(captureResolution),
    m_encodeQualuty(encodeQualuty),
    m_encodedFrames(0),
    m_widget(glWidget),
    m_encodedAudioBuf(0),
    m_capturingStopped(false),
    m_logo(logo),
    m_started(false),
    m_isInitialized(false)
{
    if (audioDevice || audioDevice2)
    {
        m_audioInfo << new EncodedAudioInfo(this);
        m_audioInfo[0]->m_audioDevice = audioDevice ? *audioDevice : *audioDevice2;
    }

    if (audioDevice && audioDevice2)
    {
        m_audioInfo << new EncodedAudioInfo(this); // second channel
        m_audioInfo[1]->m_audioDevice = *audioDevice2;
    }

    m_needStop = false;
}

QnDesktopDataProvider::~QnDesktopDataProvider()
{
    stop();
}

int QnDesktopDataProvider::calculateBitrate()
{
    double bitrate = BASE_BITRATE;

    bitrate /=  1920.0*1080.0 / m_grabber->width() / m_grabber->height();

    bitrate *= m_encodeQualuty;
    if (m_grabber->width() <= 320)
        bitrate *= 1.5;
    return bitrate;
}

bool QnDesktopDataProvider::init()
{
    m_initTime = AV_NOPTS_VALUE;
    m_grabber = new QnBufferedScreenGrabber(
            m_desktopNum,
            QnBufferedScreenGrabber::DEFAULT_QUEUE_SIZE,
            QnBufferedScreenGrabber::DEFAULT_FRAME_RATE,
            m_captureMode,
            m_captureCursor,
            m_captureResolution,
            m_widget);
    m_grabber->setLogo(m_logo);

    //av_log_set_callback(FffmpegLog::av_log_default_callback_impl);


    m_videoBufSize = avpicture_get_size((PixelFormat) m_grabber->format(), m_grabber->width(), m_grabber->height());
    m_videoBuf = (quint8*) av_malloc(m_videoBufSize);

    m_frame = avcodec_alloc_frame();
    avpicture_alloc((AVPicture*) m_frame, m_grabber->format(), m_grabber->width(), m_grabber->height() );

    QString videoCodecName = QLatin1String("mpeg4"); // "libx264"
    if (m_encodeQualuty <= 0.5)
        videoCodecName = QLatin1String("mpeg2video");
    AVCodec* videoCodec = avcodec_find_encoder_by_name(videoCodecName.toLatin1().constData());
    if(videoCodec == 0)
    {
        m_lastErrorStr = tr("Could not find video encoder %1.").arg(videoCodecName);
        return false;
    }

    if (m_grabber->width() % 8 != 0) {
        m_lastErrorStr = tr("Screen width must be a multiple of 8.");
        return false;
    }

    m_videoCodecCtx = avcodec_alloc_context3(videoCodec);
    m_videoCodecCtx->codec_id = videoCodec->id;
    m_videoCodecCtx->codec_type = AVMEDIA_TYPE_VIDEO ;
    m_videoCodecCtx->thread_count = QThread::idealThreadCount();


    m_videoCodecCtx->time_base = m_grabber->getFrameRate();

    m_videoCodecCtx->pix_fmt = m_grabber->format();
    m_videoCodecCtx->coded_width = m_videoCodecCtx->width = m_grabber->width();
    m_videoCodecCtx->coded_height = m_videoCodecCtx->height = m_grabber->height();
    //m_videoCodecCtx->flags |= CODEC_FLAG_GLOBAL_HEADER;


    m_videoCodecCtx->bit_rate = calculateBitrate();
    //m_videoCodecCtx->rc_buffer_size = m_videoCodecCtx->bit_rate;
    //m_videoCodecCtx->rc_max_rate = m_videoCodecCtx->bit_rate;

    QString codec_prop;

    //if (videoCodecName != QLatin1String("libx264"))
    if (m_encodeQualuty == 1)
    {
        m_videoCodecCtx->has_b_frames = 1;
        m_videoCodecCtx->level = 50;
        //m_videoCodecCtx->me_threshold = 0;
        //m_videoCodecCtx->intra_dc_precision = 0;
        //m_videoCodecCtx->strict_std_compliance = 0;
        m_videoCodecCtx->me_method = ME_EPZS;
        m_videoCodecCtx->gop_size = 25;
        m_videoCodecCtx->trellis = 2;
        m_videoCodecCtx->flags |= CODEC_FLAG_AC_PRED;
        m_videoCodecCtx->flags |= CODEC_FLAG_4MV;
        //"mv4=1:aic=1";
    }
    /*
    else {
        if (m_encodeQualuty <= 0.75)
            codec_prop = QLatin1String("refs=2;me_method=dia;subq=3;me_range=16;g=50;keyint_min=25;sc_threshold=40;i_qfactor=0.71;b_strategy=1;qcomp=0.6;qmin=10;qmax=51;qdiff=4;bf=3");
        m_videoCodecCtx->gop_size = 50;
    }
    */

    QStringList prop_list = codec_prop.split(QLatin1Char(';'), QString::SkipEmptyParts);
    for (int i=0; i<prop_list.size();i++)
    {
        QStringList param = prop_list.at(i).split(QLatin1Char('='), QString::SkipEmptyParts);
        if (param.size()==2)
        {
            int res = av_set_string3(m_videoCodecCtx, param.at(0).trimmed().toLatin1().data(), param.at(1).trimmed().toLatin1().data(), 1, NULL);
            if (res != 0)
                cl_log.log(QLatin1String("Wrong option for video codec:"), param.at(0), cl_logWARNING);
        }
    }


    if (m_captureResolution.width() > 0)
    {
        double srcAspect = m_grabber->screenWidth() / (double) m_grabber->screenHeight();
        double dstAspect = m_captureResolution.width() / (double) m_captureResolution.height();
        double sar = srcAspect / dstAspect;
        m_videoCodecCtx->sample_aspect_ratio = av_d2q(sar, 255);
    }
    else {
        m_videoCodecCtx->sample_aspect_ratio.num = 1;
        m_videoCodecCtx->sample_aspect_ratio.den = 1;
    }

    const auto videoContext = new QnAvCodecMediaContext(m_videoCodecCtx);
    m_videoContext = QnConstMediaContextPtr(videoContext);

    if (avcodec_open(m_videoCodecCtx, videoCodec) < 0)
    {
        m_lastErrorStr = tr("Could not initialize video encoder.");
        return false;
    }

    // init audio capture
    if (!m_audioInfo.isEmpty())
    {
        foreach(EncodedAudioInfo* audioChannel, m_audioInfo)
        {
            if (!audioChannel->setupFormat(m_lastErrorStr))
                return false;
        }

        m_encodedAudioBuf = (quint8*) av_malloc(FF_MIN_BUFFER_SIZE);

        QString audioCodecName = QLatin1String("libmp3lame"); //< "aac"
        AVCodec* audioCodec = avcodec_find_encoder_by_name(audioCodecName.toLatin1().constData());
        if(audioCodec == 0)
        {
            m_lastErrorStr = tr("Could not find audio encoder '%1'.").arg(audioCodecName);
            return false;
        }

        m_audioCodecCtx = avcodec_alloc_context3(audioCodec);
        m_audioCodecCtx->codec_id = audioCodec->id;
        m_audioCodecCtx->codec_type = AVMEDIA_TYPE_AUDIO;
        m_audioCodecCtx->sample_fmt = QnFfmpegAudioDecoder::audioFormatQtToFfmpeg(m_audioInfo[0]->m_audioFormat);
        m_audioCodecCtx->channels = m_audioInfo.size() > 1 ? 2 : m_audioInfo[0]->m_audioFormat.channelCount();
        m_audioCodecCtx->sample_rate = m_audioInfo[0]->m_audioFormat.sampleRate();
        AVRational audioRational = {1, m_audioCodecCtx->sample_rate};
        m_audioCodecCtx->time_base = audioRational;
        m_audioCodecCtx->bit_rate = 64000 * m_audioCodecCtx->channels;
        //m_audioCodecCtx->flags |= CODEC_FLAG_GLOBAL_HEADER;

        const auto audioContext = new QnAvCodecMediaContext(m_audioCodecCtx);
        m_audioContext = QnConstMediaContextPtr(audioContext);

        if (avcodec_open(m_audioCodecCtx, audioCodec) < 0)
        {
            m_lastErrorStr = tr("Could not initialize audio encoder.");
            return false;
        }

        foreach(EncodedAudioInfo* audioChannel, m_audioInfo)
        {
            if (!audioChannel->setupPostProcess())
            {
                m_lastErrorStr = tr("Could not initialize audio device '%1'.").arg(audioChannel->m_audioDevice.fullName());
                return false;
            }
        }

        // QnMediaContext was created before open() call to avoid encoder specific fields.
        // Transfer extradata manually.
        audioContext->setExtradata(m_audioCodecCtx->extradata, m_audioCodecCtx->extradata_size);
    }

    if (m_audioCodecCtx)
        m_audioFrameDuration = m_audioCodecCtx->frame_size / (double) m_audioCodecCtx->sample_rate * 1000; // keep in ms
    //m_audioFrameDuration *= m_audioOutStream->time_base.den / (double) m_audioOutStream->time_base.num;

    // 50 ms as max jitter
    // QT uses 25fps timer for audio grabbing, so jitter 40ms + 10ms reserved.
    m_maxAudioJitter = 1000 / 20; // keep in ms
    //m_maxAudioJitter = m_audioOutStream->time_base.den / (double) m_audioOutStream->time_base.num / 20;


    foreach (EncodedAudioInfo* info, m_audioInfo)
    {
        if (!info->start())
        {
            m_lastErrorStr = tr("Could not start primary audio device.");
            return false;
        }
    }

    // QnMediaContext was created before open() call to avoid encoder specific fields.
    // Transfer extradata manually.
    videoContext->setExtradata(m_videoCodecCtx->extradata, m_videoCodecCtx->extradata_size);

    //m_videoContext = QnMediaContextPtr(new QnAvCodecMediaContext(m_videoCodecCtx));
    //m_videoContext->ctx()->stats_out = 0;
    //m_videoContext->ctx()->coded_frame = 0;

    return true;
}

int QnDesktopDataProvider::processData(bool flush)
{
    if (m_videoCodecCtx == 0)
        return -1;
    int out_size = avcodec_encode_video(m_videoCodecCtx, m_videoBuf, m_videoBufSize, flush ? 0 : m_frame);

    if (out_size < 1 && !flush)
        return out_size;

    AVRational timeBaseMs;
    timeBaseMs.num = 1;
    timeBaseMs.den = 1000;

    AVRational timeBaseNative;
    timeBaseNative.num = 1;
    timeBaseNative.den = 1000000;

    if (m_initTime == AV_NOPTS_VALUE)
        m_initTime = qnSyncTime->currentUSecsSinceEpoch();

    if (out_size > 0)
    {

        QnWritableCompressedVideoDataPtr video = QnWritableCompressedVideoDataPtr(new QnWritableCompressedVideoData(CL_MEDIA_ALIGNMENT, out_size, m_videoContext));
        video->m_data.write((const char*) m_videoBuf, out_size);
        video->compressionType = m_videoCodecCtx->codec_id;
        video->timestamp = av_rescale_q(m_videoCodecCtx->coded_frame->pts, m_videoCodecCtx->time_base, timeBaseNative) + m_initTime;

        if(m_videoCodecCtx->coded_frame->key_frame)
            video->flags |= QnAbstractMediaData::MediaFlags_AVKey;
        video->flags |= QnAbstractMediaData::MediaFlags_LIVE;
        video->dataProvider = this;
        putData(video);
    }

    putAudioData();

    return out_size;
}

void QnDesktopDataProvider::putAudioData()
{
    // write all audio frames
    EncodedAudioInfo* ai = m_audioInfo.size() > 0 ? m_audioInfo[0] : 0;
    EncodedAudioInfo* ai2 = m_audioInfo.size() > 1 ? m_audioInfo[1] : 0;
    while (ai && ai->m_audioQueue.size() > 0 && (ai2 == 0 || ai2->m_audioQueue.size() > 0))
    {
        QnWritableCompressedAudioDataPtr audioData = std::static_pointer_cast<QnWritableCompressedAudioData>(ai->m_audioQueue.front());

        qint64 audioPts = audioData->timestamp - m_audioFrameDuration;
        qint64 expectedAudioPts = m_storedAudioPts + m_audioFramesCount * m_audioFrameDuration;
        int audioJitter = qAbs(audioPts - expectedAudioPts);

        //cl_log.log("audio jitter=", audioJitter, cl_logALWAYS); // all in ms

        if (audioJitter < m_maxAudioJitter)
        {
            audioPts = expectedAudioPts;
        }
        else {
            m_storedAudioPts = audioPts;
            m_audioFramesCount = 0;
        }


        m_audioFramesCount++;

        QnWritableCompressedAudioDataPtr mediaData;
        ai->m_audioQueue.pop(mediaData);

        // todo: add audio resample here

        short* buffer1 = (short*) audioData->m_data.data();
        if (ai->m_speexPreprocess)
            speex_preprocess(ai->m_speexPreprocess, buffer1, NULL);

        if (ai2)
        {
            QnWritableCompressedAudioDataPtr audioData2;
            ai2->m_audioQueue.pop(audioData2);
            short* buffer2 = (short*) audioData2->m_data.data();
            if (ai2->m_speexPreprocess)
                speex_preprocess(ai2->m_speexPreprocess, buffer2, NULL);

            int stereoPacketSize = m_audioCodecCtx->frame_size * 2 * ai->m_audioFormat.sampleSize()/8;
            /*
            // first mono to left, second mono to right
            // may be it is mode usefull?
            if (m_audioFormat.channels() == 1 && m_audioFormat2.channels() == 1)
            {
                monoToStereo((qint16*) m_tmpAudioBuffer1.data.data(), buffer1, buffer2, stereoPacketSize/4);
                buffer1 = (qint16*) m_tmpAudioBuffer1.data.data();
                buffer2 = 0;
            }
            */
            if (ai->m_audioFormat.channelCount() == 1)
            {
                monoToStereo((qint16*) ai->m_tmpAudioBuffer.m_data.data(), buffer1, stereoPacketSize/4);
                buffer1 = (qint16*) ai->m_tmpAudioBuffer.m_data.data();
            }
            if (ai2->m_audioFormat.channelCount() == 1)
            {
                monoToStereo((qint16*) ai2->m_tmpAudioBuffer.m_data.data(), buffer2, stereoPacketSize/4);
                buffer2 = (qint16*) ai2->m_tmpAudioBuffer.m_data.data();
            }
            if (buffer2)
                stereoAudioMux(buffer1, buffer2, stereoPacketSize / 2);
        }

        if (!m_soundAnalyzer)
        {
            m_soundAnalyzer = QnVoiceSpectrumAnalyzer::instance();
            m_soundAnalyzer->initialize(m_audioCodecCtx->sample_rate, m_audioCodecCtx->channels);
        }
        m_soundAnalyzer->processData(buffer1, m_audioCodecCtx->frame_size);

        int aEncoded = avcodec_encode_audio(m_audioCodecCtx, m_encodedAudioBuf, FF_MIN_BUFFER_SIZE, buffer1);
        if (aEncoded > 0)
        {
            AVRational timeBaseNative;
            timeBaseNative.num = 1;
            timeBaseNative.den = 1000000;

            AVRational timeBaseMs;
            timeBaseMs.num = 1;
            timeBaseMs.den = 1000;

            QnWritableCompressedAudioDataPtr audio = QnWritableCompressedAudioDataPtr(new QnWritableCompressedAudioData(CL_MEDIA_ALIGNMENT, aEncoded, m_audioContext));
            audio->m_data.write((const char*) m_encodedAudioBuf, aEncoded);
            audio->compressionType = m_audioCodecCtx->codec_id;
            audio->timestamp = av_rescale_q(audioPts, timeBaseMs, timeBaseNative) + m_initTime;
            //audio->timestamp = av_rescale_q(m_audioCodecCtx->coded_frame->pts, m_audioCodecCtx->time_base, timeBaseNative) + m_initTime;
            audio->flags |= QnAbstractMediaData::MediaFlags_LIVE;
            audio->dataProvider = this;
            audio->channelNumber = 1;
            putData(audio);
        }
    }
}

void QnDesktopDataProvider::start(Priority priority)
{
    QnMutexLocker lock( &m_startMutex );
    if (m_started)
        return;
    m_started = true;

    m_isInitialized = init();
    if (!m_isInitialized) {
        m_needStop = true;
        return;
    }
    QnLongRunnable::start(priority);
}

bool QnDesktopDataProvider::isInitialized() const
{
    return m_isInitialized;
}

bool QnDesktopDataProvider::needVideoData() const
{
    QnMutexLocker mutex( &m_mutex );
    for (const auto& consumer: m_dataprocessors)
    {
        if (consumer->needConfigureProvider())
            return true;
    }
    return false;
}

void QnDesktopDataProvider::run()
{
    while (!needToStop() || m_grabber->dataExist())
    {
        if (needVideoData())
        {
            m_grabber->start(QThread::HighestPriority);

            if (needToStop() && !m_capturingStopped)
            {
                stopCapturing();
                m_capturingStopped = true;
            }

            CaptureInfoPtr capturedData = m_grabber->getNextFrame();
            if (!capturedData || !capturedData->opaque || capturedData->width == 0 || capturedData->height == 0)
                continue;
            m_grabber->capturedDataToFrame(capturedData, m_frame);

            AVRational r;
            r.num = 1;
            r.den = 1000;
            qint64 capturedPts = av_rescale_q(m_frame->pts, r, m_grabber->getFrameRate());
            if (m_encodedFrames == 0)
                m_encodedFrames = capturedPts;

            bool firstStep = true;
            while (firstStep || capturedPts - m_encodedFrames >= MAX_VIDEO_JITTER)
            {
                m_frame->pts = m_encodedFrames;
                if (processData(false) < 0)
                {
                    cl_log.log(QLatin1String("Video encoding error. Stop recording."), cl_logWARNING);
                    break;
                }
                //cl_log.log(QLatin1String("encode pts="), m_encodedFrames, cl_logALWAYS);

                m_encodedFrames++;
                firstStep = false;
            }
        }
        else
        {
            m_grabber->pleaseStop();
            putAudioData();
        }
        if (needToStop())
            break;
    }
    if (!m_capturingStopped)
        stopCapturing();

    cl_log.log(QLatin1String("flushing video buffer"), cl_logDEBUG2);
    if (needVideoData())
    {
        do {
        } while (processData(true) > 0); // flush buffers
    }

    closeStream();
}

void QnDesktopDataProvider::stopCapturing()
{
    foreach(EncodedAudioInfo* info, m_audioInfo)
        info->stop();
    m_grabber->pleaseStop();
}

void QnDesktopDataProvider::closeStream()
{
    delete m_grabber;
    m_grabber = 0;

    QnFfmpegHelper::deleteAvCodecContext(m_videoCodecCtx);
    m_videoCodecCtx = 0;
    QnFfmpegHelper::deleteAvCodecContext(m_audioCodecCtx);
    m_audioCodecCtx = 0;

    if (m_frame) {
        avpicture_free((AVPicture*) m_frame);
        av_free(m_frame);
        m_frame = 0;
    }

    if (m_videoBuf)
        av_free(m_videoBuf);
    m_videoBuf = 0;

    if (m_encodedAudioBuf)
        av_free(m_encodedAudioBuf);
    m_encodedAudioBuf = 0;

    foreach(EncodedAudioInfo* audioChannel, m_audioInfo)
        delete audioChannel;
    m_audioInfo.clear();
}

QnConstResourceAudioLayoutPtr QnDesktopDataProvider::getAudioLayout()
{
    if (!m_audioLayout)
        m_audioLayout.reset(new QnDesktopAudioLayout() );
    if (m_audioCodecCtx && m_audioLayout->channelCount() == 0)
    {
        QnResourceAudioLayout::AudioTrack track;
        track.codecContext = QnConstMediaContextPtr(new QnAvCodecMediaContext(m_audioCodecCtx));
        m_audioLayout->setAudioTrackInfo(track);
    }
    return m_audioLayout;
}

qint64 QnDesktopDataProvider::currentTime() const
{
    return m_grabber->currentTime();
}

void QnDesktopDataProvider::beforeDestroyDataProvider(QnAbstractDataConsumer* consumer)
{
    QnMutexLocker lock( &m_startMutex );
    removeDataProcessor(consumer);
    if (processorsCount() == 0)
        pleaseStop();
}

void QnDesktopDataProvider::addDataProcessor(QnAbstractDataConsumer* consumer)
{
    QnMutexLocker lock( &m_startMutex );
    if (needToStop()) {
        wait(); // wait previous thread instance
        m_started = false; // now we ready to restart
    }
    QnAbstractMediaStreamDataProvider::addDataProcessor(consumer);
}

bool QnDesktopDataProvider::readyToStop() const
{
    QnMutexLocker lock( &m_startMutex );
    return processorsCount() == 0;
}

/*
void QnDesktopDataProvider::putData(QnAbstractDataPacketPtr data)
{
    QnAbstractMediaDataPtr media  = data.dynamicCast<QnAbstractMediaData>();
    if (!media)
        return;

    QnMutexLocker mutex( &m_mutex );
    for (int i = 0; i < m_dataprocessors.size(); ++i)
    {
        QnAbstractDataConsumer* dp = m_dataprocessors.at(i);
        if (dp->canAcceptData())
        {
            if (media->dataType == QnAbstractMediaData::VIDEO)
            {
                QSet<void*>::iterator itr = m_needKeyData.find(dp);
                if (itr != m_needKeyData.end())
                {
                    if (media->flags | AV_PKT_FLAG_KEY)
                        m_needKeyData.erase(itr);
                    else
                        continue; // skip data
                }
            }
            dp->putData(data);
        }
        else {
            m_needKeyData << dp;
        }
    }
}
*/

#endif // Q_OS_WIN<|MERGE_RESOLUTION|>--- conflicted
+++ resolved
@@ -29,62 +29,10 @@
 #include <utils/common/synctime.h>
 #include <nx/utils/log/log.h>
 #include <utils/media/ffmpeg_helper.h>
-
-<<<<<<< HEAD
 namespace {
 
-    // mux audio 1 and audio 2 to audio1 buffer
-    // I have used intrinsics for SSE. It is portable for MSVC, GCC (mac, linux), Intel compiler
-    static void stereoAudioMux(qint16* a1, qint16* a2, int lenInShort)
-    {
-        __m128i* audio1 = (__m128i*) a1;
-        __m128i* audio2 = (__m128i*) a2;
-        for (int i = 0; i < lenInShort / 8; ++i)
-        {
-            //*audio1 = _mm_avg_epu16(*audio1, *audio2);
-            *audio1 = _mm_add_epi16(*audio1, *audio2); /* SSE2. */
-            audio1++;
-            audio2++;
-        }
-        int rest = lenInShort % 8;
-        if (rest > 0)
-        {
-            a1 += lenInShort - rest;
-            a2 += lenInShort - rest;
-            for (int i = 0; i < rest; ++i)
-            {
-                //*a1 = ((int)*a1 + (int)*a2) >> 1;
-                *a1 = qMax(SHRT_MIN, qMin(SHRT_MAX, ((int)*a1 + (int)*a2)));
-                a1++;
-                a2++;
-            }
-        }
-    }
-
-    static void monoToStereo(qint16* dst, qint16* src, int lenInShort)
-    {
-        for (int i = 0; i < lenInShort; ++i)
-        {
-            *dst++ = *src;
-            *dst++ = *src++;
-        }
-    }
-
-    static void monoToStereo(qint16* dst, qint16* src1, qint16* src2, int lenInShort)
-    {
-        for (int i = 0; i < lenInShort; ++i)
-        {
-            *dst++ = *src1++;
-            *dst++ = *src2++;
-        }
-    }
 
     struct FffmpegLog
-=======
-struct FffmpegLog
-{
-    static void av_log_default_callback_impl(void* ptr, int level, const char* fmt, va_list vl)
->>>>>>> 2a60750b
     {
         static void av_log_default_callback_impl(void* ptr, int level, const char* fmt, va_list vl)
         {
@@ -103,17 +51,6 @@
         }
     };
 
-    QnAudioFormat createAudioFormat(const QAudioFormat &source)
-    {
-        QnAudioFormat result;
-        result.setSampleType(static_cast<QnAudioFormat::SampleType>(source.sampleType()));
-        result.setSampleRate(source.sampleRate());
-        result.setSampleSize(source.sampleSize());
-        result.setChannelCount(source.channelCount());
-        result.setCodec(source.codec());
-        result.setByteOrder(static_cast<QnAudioFormat::Endian>(source.byteOrder()));
-        return result;
-    }
 }
 
 QnDesktopDataProvider::EncodedAudioInfo::EncodedAudioInfo(QnDesktopDataProvider* owner):
@@ -252,27 +189,24 @@
 
 bool QnDesktopDataProvider::EncodedAudioInfo::setupFormat(QString& errMessage)
 {
-    QAudioFormat audioFormat = m_audioDevice.preferredFormat();
-
-    audioFormat.setSampleRate(AUDIO_CAUPTURE_FREQUENCY);
-    audioFormat.setSampleSize(16);
-    audioFormat.setChannelCount(2);
-    audioFormat.setSampleType(QAudioFormat::SignedInt);
-
-    if (!m_audioDevice.isFormatSupported(audioFormat))
-    {
-        audioFormat.setChannelCount(1);
-        if (!m_audioDevice.isFormatSupported(audioFormat))
+    m_audioFormat = m_audioDevice.preferredFormat();
+    m_audioFormat.setSampleRate(AUDIO_CAUPTURE_FREQUENCY);
+    m_audioFormat.setSampleSize(16);
+    m_audioFormat.setChannelCount(2);
+    m_audioFormat.setSampleType(QAudioFormat::SignedInt);
+
+    if (!m_audioDevice.isFormatSupported(m_audioFormat))
+    {
+        m_audioFormat.setChannelCount(1);
+        if (!m_audioDevice.isFormatSupported(m_audioFormat))
         {
             m_audioFormat.setSampleRate(AUDIO_CAUPTURE_ALT_FREQUENCY);
-            if (!m_audioDevice.isFormatSupported(audioFormat)) {
+            if (!m_audioDevice.isFormatSupported(m_audioFormat)) {
                 errMessage = tr("44.1Khz and 48Khz audio formats are not supported by audio capturing device! Please select other audio device or 'none' value in screen recording settings");
                 return false;
             }
         }
     }
-
-    m_audioFormat = createAudioFormat(audioFormat);
     m_audioQueue.setMaxSize(AUDIO_QUEUE_MAX_SIZE);
     return true;
 }
