#include "desktop_data_provider.h"

#ifdef Q_OS_WIN

#include <intrin.h>
#include <windows.h>
#include <mmsystem.h>


static const int DEFAULT_VIDEO_STREAM_ID = 0;
static const int DEFAULT_AUDIO_STREAM_ID = 1;
static const int AUDIO_QUEUE_MAX_SIZE = 256;
static const int AUDIO_CAUPTURE_FREQUENCY = 44100;
static const int AUDIO_CAUPTURE_ALT_FREQUENCY = 48000;
static const int BASE_BITRATE = 1000 * 1000 * 10; // bitrate for best quality for fullHD mode;

static const int MAX_VIDEO_JITTER = 2;

extern "C"
{
    #include <libavformat/avformat.h>
    #include <libavcodec/avcodec.h>
    #include <libavutil/opt.h>
}

#include <nx/streaming/media_data_packet.h>
#include <nx/streaming/av_codec_media_context.h>
#include <nx/streaming/abstract_data_consumer.h>
#include <plugins/resource/desktop_win/win_audio_device_info.h>
#include <decoders/audio/ffmpeg_audio_decoder.h>
#include <utils/common/synctime.h>
#include <nx/utils/log/log.h>
#include <utils/media/ffmpeg_helper.h>

namespace {

    // mux audio 1 and audio 2 to audio1 buffer
    // I have used intrinsics for SSE. It is portable for MSVC, GCC (mac, linux), Intel compiler
    static void stereoAudioMux(qint16* a1, qint16* a2, int lenInShort)
    {
        __m128i* audio1 = (__m128i*) a1;
        __m128i* audio2 = (__m128i*) a2;
        for (int i = 0; i < lenInShort / 8; ++i)
        {
            //*audio1 = _mm_avg_epu16(*audio1, *audio2);
            *audio1 = _mm_add_epi16(*audio1, *audio2); /* SSE2. */
            audio1++;
            audio2++;
        }
        int rest = lenInShort % 8;
        if (rest > 0)
        {
            a1 += lenInShort - rest;
            a2 += lenInShort - rest;
            for (int i = 0; i < rest; ++i)
            {
                //*a1 = ((int)*a1 + (int)*a2) >> 1;
                *a1 = qMax(SHRT_MIN, qMin(SHRT_MAX, ((int)*a1 + (int)*a2)));
                a1++;
                a2++;
            }
        }
    }

    static void monoToStereo(qint16* dst, qint16* src, int lenInShort)
    {
        for (int i = 0; i < lenInShort; ++i)
        {
            *dst++ = *src;
            *dst++ = *src++;
        }
    }

    static void monoToStereo(qint16* dst, qint16* src1, qint16* src2, int lenInShort)
    {
        for (int i = 0; i < lenInShort; ++i)
        {
            *dst++ = *src1++;
            *dst++ = *src2++;
        }
    }

    struct FffmpegLog
    {
        static void av_log_default_callback_impl(void* ptr, int level, const char* fmt, va_list vl)
        {
            Q_UNUSED(level)
                Q_UNUSED(ptr)
                NX_ASSERT(fmt && "NULL Pointer");

            if (!fmt) {
                return;
            }
            static char strText[1024 + 1];
            vsnprintf(&strText[0], sizeof(strText) - 1, fmt, vl);
            va_end(vl);

            qDebug() << "ffmpeg library: " << strText;
        }
    };

    QnAudioFormat createAudioFormat(const QAudioFormat &source)
    {
        QnAudioFormat result;
        result.setSampleType(static_cast<QnAudioFormat::SampleType>(source.sampleType()));
        result.setSampleRate(source.sampleRate());
        result.setSampleSize(source.sampleSize());
        result.setChannelCount(source.channelCount());
        result.setCodec(source.codec());
        result.setByteOrder(static_cast<QnAudioFormat::Endian>(source.byteOrder()));
        return result;
    }
}

QnDesktopDataProvider::EncodedAudioInfo::EncodedAudioInfo(QnDesktopDataProvider* owner):
    m_owner(owner),
    m_tmpAudioBuffer(CL_MEDIA_ALIGNMENT, FF_MIN_BUFFER_SIZE),
    m_speexPreprocess(0),
    m_terminated(false)
{

}

QnDesktopDataProvider::EncodedAudioInfo::~EncodedAudioInfo()
{
    stop();
    if (m_speexPreprocess)
        speex_preprocess_state_destroy(m_speexPreprocess);
    m_speexPreprocess = 0;
}

int QnDesktopDataProvider::EncodedAudioInfo::nameToWaveIndex()
{
    int iNumDevs = waveInGetNumDevs();
    QString name;
    int devNum = 1;
    m_audioDevice.splitFullName(name, devNum);
    for(int i = 0; i < iNumDevs; ++i)
    {
        WAVEINCAPS wic;
        if(waveInGetDevCaps(i, &wic, sizeof(WAVEINCAPS)) == MMSYSERR_NOERROR)
        {
            QString tmp = QString((const QChar *) wic.szPname);
            if (name.startsWith(tmp)) {
                if (--devNum == 0)
                    return i;
            }
        }
    }
    return WAVE_MAPPER;
}

static void QT_WIN_CALLBACK waveInProc(HWAVEIN /*hWaveIn*/,
                                UINT uMsg,
                                DWORD_PTR dwInstance,
                                DWORD_PTR /*dwParam1*/,
                                DWORD_PTR /*dwParam2*/)
{
    QnDesktopDataProvider::EncodedAudioInfo* audio = (QnDesktopDataProvider::EncodedAudioInfo*) dwInstance;
    switch(uMsg)
    {
        case WIM_OPEN:
            break;
        case WIM_DATA:
            audio->gotData();
            break;
        case WIM_CLOSE:
            break;
        default:
            return;
    }
}

void QnDesktopDataProvider::EncodedAudioInfo::clearBuffers()
{
    while (m_buffers.size() > 0)
    {
        WAVEHDR* data = m_buffers.dequeue();
        waveInUnprepareHeader(hWaveIn, data, sizeof(WAVEHDR));
        av_free(data->lpData);
        delete data;
    }
}

void QnDesktopDataProvider::EncodedAudioInfo::gotData()
{
    if (m_terminated)
        return;
    QnMutexLocker lock( &m_mtx );
    if (m_buffers.isEmpty())
        return;
    WAVEHDR* data = m_buffers.front();
    if(data->dwBytesRecorded > 0 && data->dwFlags & WHDR_DONE)
    {
        // write data
        int packetSize = data->dwBytesRecorded;
        QnWritableCompressedAudioDataPtr outData(new QnWritableCompressedAudioData(CL_MEDIA_ALIGNMENT, packetSize));
        outData->m_data.write(data->lpData, data->dwBytesRecorded);
        outData->timestamp = m_owner->currentTime(); // - m_startDelay;
        //cl_log.log("got audio data. time=", outData->timestamp, cl_logALWAYS);
        m_audioQueue.push(outData);

        waveInUnprepareHeader(hWaveIn, data, sizeof(WAVEHDR));
        av_free(data->lpData);
        delete data;
        m_buffers.dequeue();
        addBuffer();
    }
}

bool QnDesktopDataProvider::EncodedAudioInfo::addBuffer()
{
    WAVEHDR* buffer = new WAVEHDR();
    HRESULT hr;
    memset(buffer, 0, sizeof(WAVEHDR));
    buffer->dwBufferLength = audioPacketSize();
    buffer->lpData = (LPSTR) av_malloc(audioPacketSize());

    m_buffers << buffer;

    hr = waveInPrepareHeader(hWaveIn, buffer, sizeof(WAVEHDR));
    if (hr != S_OK) return false;

    hr = waveInAddBuffer(hWaveIn, buffer, sizeof(WAVEHDR));
    if (hr != S_OK) return false;

    return true;
}

void QnDesktopDataProvider::EncodedAudioInfo::stop()
{
    m_terminated = true;
    QnMutexLocker lock( &m_mtx );
    waveInReset(hWaveIn);
    waveInClose(hWaveIn);
    clearBuffers();
}

bool QnDesktopDataProvider::EncodedAudioInfo::start()
{
    return waveInStart(hWaveIn) == S_OK;
}

int QnDesktopDataProvider::EncodedAudioInfo::audioPacketSize()
{
    return m_owner->m_audioCodecCtx->frame_size * m_audioFormat.channelCount() * m_audioFormat.sampleSize()/8;
}

bool QnDesktopDataProvider::EncodedAudioInfo::setupFormat(QString& errMessage)
{
    QAudioFormat audioFormat = m_audioDevice.preferredFormat();

    audioFormat.setSampleRate(AUDIO_CAUPTURE_FREQUENCY);
    audioFormat.setSampleSize(16);
    audioFormat.setChannelCount(2);
    audioFormat.setSampleType(QAudioFormat::SignedInt);

    if (!m_audioDevice.isFormatSupported(audioFormat))
    {
        audioFormat.setChannelCount(1);
        if (!m_audioDevice.isFormatSupported(audioFormat))
        {
            m_audioFormat.setSampleRate(AUDIO_CAUPTURE_ALT_FREQUENCY);
            if (!m_audioDevice.isFormatSupported(audioFormat)) {
                errMessage = tr("44.1Khz and 48Khz audio formats are not supported by audio capturing device! Please select other audio device or 'none' value in screen recording settings");
                return false;
            }
        }
    }

    m_audioFormat = createAudioFormat(audioFormat);
    m_audioQueue.setMaxSize(AUDIO_QUEUE_MAX_SIZE);
    return true;
}

bool QnDesktopDataProvider::EncodedAudioInfo::setupPostProcess()
{
    int devId = nameToWaveIndex();
    WAVEFORMATEX wfx;
    //HRESULT hr;
    wfx.nSamplesPerSec = m_audioFormat.sampleRate();
    wfx.wBitsPerSample = m_audioFormat.sampleSize();
    wfx.nChannels = m_audioFormat.channelCount();
    wfx.cbSize = 0;

    wfx.wFormatTag = WAVE_FORMAT_PCM;
    wfx.nBlockAlign = (wfx.wBitsPerSample >> 3) * wfx.nChannels;
    wfx.nAvgBytesPerSec = wfx.nBlockAlign * wfx.nSamplesPerSec;

    if(waveInOpen(&hWaveIn, devId, &wfx,
        (DWORD_PTR)&waveInProc,
        (DWORD_PTR) this,
        CALLBACK_FUNCTION) != MMSYSERR_NOERROR != S_OK)
        return false;

    for (int i = 0; i < AUDIO_BUFFERS_COUNT; ++i)
    {
        if (!addBuffer())
            return false;
    }

    QnWinAudioDeviceInfo extInfo(m_audioDevice.deviceName());
    if (extInfo.isMicrophone())
    {
        m_speexPreprocess = speex_preprocess_state_init(m_owner->m_audioCodecCtx->frame_size * m_owner->m_audioCodecCtx->channels, m_owner->m_audioCodecCtx->sample_rate);
        int denoiseEnabled = 1;
        int agcEnabled = 1;
        float agcLevel = 16000;
        speex_preprocess_ctl(m_speexPreprocess, SPEEX_PREPROCESS_SET_DENOISE, &denoiseEnabled);
        speex_preprocess_ctl(m_speexPreprocess, SPEEX_PREPROCESS_SET_AGC, &agcEnabled);
        speex_preprocess_ctl(m_speexPreprocess, SPEEX_PREPROCESS_SET_AGC_LEVEL, &agcLevel);
    }
    return true;
}

QnDesktopDataProvider::QnDesktopDataProvider (
                   QnResourcePtr res,
                   int desktopNum,
                   const QnAudioDeviceInfo* audioDevice,
                   const QnAudioDeviceInfo* audioDevice2,
                   Qn::CaptureMode captureMode,
                   bool captureCursor,
                   const QSize& captureResolution,
                   float encodeQualuty, // in range 0.0 .. 1.0
                   QWidget* glWidget,
                   const QPixmap& logo
                   ):
    QnAbstractMediaStreamDataProvider(res),
    m_videoBuf(0),
    m_videoBufSize(0),
    m_videoCodecCtx(0),
    m_audioCodecCtx(0),
    m_grabber(0),
    m_desktopNum(desktopNum),

    m_audioFramesCount(0),
    m_audioFrameDuration(0),
    m_storedAudioPts(0),
    m_maxAudioJitter(0),

    m_captureMode(captureMode),
    m_captureCursor(captureCursor),
    m_captureResolution(captureResolution),
    m_encodeQualuty(encodeQualuty),
    m_encodedFrames(0),
    m_widget(glWidget),
    m_encodedAudioBuf(0),
    m_capturingStopped(false),
    m_logo(logo),
    m_started(false),
    m_isInitialized(false)
{
    if (audioDevice || audioDevice2)
    {
        m_audioInfo << new EncodedAudioInfo(this);
        m_audioInfo[0]->m_audioDevice = audioDevice ? *audioDevice : *audioDevice2;
    }

    if (audioDevice && audioDevice2)
    {
        m_audioInfo << new EncodedAudioInfo(this); // second channel
        m_audioInfo[1]->m_audioDevice = *audioDevice2;
    }

    m_needStop = false;
}

QnDesktopDataProvider::~QnDesktopDataProvider()
{
    stop();
}

int QnDesktopDataProvider::calculateBitrate()
{
    double bitrate = BASE_BITRATE;

    bitrate /=  1920.0*1080.0 / m_grabber->width() / m_grabber->height();

    bitrate *= m_encodeQualuty;
    if (m_grabber->width() <= 320)
        bitrate *= 1.5;
    return bitrate;
}

bool QnDesktopDataProvider::init()
{
    m_initTime = AV_NOPTS_VALUE;
    m_grabber = new QnBufferedScreenGrabber(
            m_desktopNum,
            QnBufferedScreenGrabber::DEFAULT_QUEUE_SIZE,
            QnBufferedScreenGrabber::DEFAULT_FRAME_RATE,
            m_captureMode,
            m_captureCursor,
            m_captureResolution,
            m_widget);
    m_grabber->setLogo(m_logo);

    //av_log_set_callback(FffmpegLog::av_log_default_callback_impl);


    m_videoBufSize = avpicture_get_size((PixelFormat) m_grabber->format(), m_grabber->width(), m_grabber->height());
    m_videoBuf = (quint8*) av_malloc(m_videoBufSize);

    m_frame = avcodec_alloc_frame();
    avpicture_alloc((AVPicture*) m_frame, m_grabber->format(), m_grabber->width(), m_grabber->height() );

    QString videoCodecName = QLatin1String("mpeg4"); // "libx264"
    if (m_encodeQualuty <= 0.5)
        videoCodecName = QLatin1String("mpeg2video");
    AVCodec* videoCodec = avcodec_find_encoder_by_name(videoCodecName.toLatin1().constData());
    if(videoCodec == 0)
    {
        m_lastErrorStr = tr("Could not find video encoder %1.").arg(videoCodecName);
        return false;
    }

    if (m_grabber->width() % 8 != 0) {
        m_lastErrorStr = tr("Screen width must be a multiple of 8.");
        return false;
    }

    m_videoCodecCtx = avcodec_alloc_context3(videoCodec);
    m_videoCodecCtx->codec_id = videoCodec->id;
    m_videoCodecCtx->codec_type = AVMEDIA_TYPE_VIDEO ;
    m_videoCodecCtx->thread_count = QThread::idealThreadCount();


    m_videoCodecCtx->time_base = m_grabber->getFrameRate();

    m_videoCodecCtx->pix_fmt = m_grabber->format();
    m_videoCodecCtx->coded_width = m_videoCodecCtx->width = m_grabber->width();
    m_videoCodecCtx->coded_height = m_videoCodecCtx->height = m_grabber->height();
    //m_videoCodecCtx->flags |= CODEC_FLAG_GLOBAL_HEADER;


    m_videoCodecCtx->bit_rate = calculateBitrate();
    //m_videoCodecCtx->rc_buffer_size = m_videoCodecCtx->bit_rate;
    //m_videoCodecCtx->rc_max_rate = m_videoCodecCtx->bit_rate;

    QString codec_prop;

    //if (videoCodecName != QLatin1String("libx264"))
    if (m_encodeQualuty == 1)
    {
        m_videoCodecCtx->has_b_frames = 1;
        m_videoCodecCtx->level = 50;
        //m_videoCodecCtx->me_threshold = 0;
        //m_videoCodecCtx->intra_dc_precision = 0;
        //m_videoCodecCtx->strict_std_compliance = 0;
        m_videoCodecCtx->me_method = ME_EPZS;
        m_videoCodecCtx->gop_size = 25;
        m_videoCodecCtx->trellis = 2;
        m_videoCodecCtx->flags |= CODEC_FLAG_AC_PRED;
        m_videoCodecCtx->flags |= CODEC_FLAG_4MV;
        //"mv4=1:aic=1";
    }
    /*
    else {
        if (m_encodeQualuty <= 0.75)
            codec_prop = QLatin1String("refs=2;me_method=dia;subq=3;me_range=16;g=50;keyint_min=25;sc_threshold=40;i_qfactor=0.71;b_strategy=1;qcomp=0.6;qmin=10;qmax=51;qdiff=4;bf=3");
        m_videoCodecCtx->gop_size = 50;
    }
    */

    QStringList prop_list = codec_prop.split(QLatin1Char(';'), QString::SkipEmptyParts);
    for (int i=0; i<prop_list.size();i++)
    {
        QStringList param = prop_list.at(i).split(QLatin1Char('='), QString::SkipEmptyParts);
        if (param.size()==2)
        {
            int res = av_set_string3(m_videoCodecCtx, param.at(0).trimmed().toLatin1().data(), param.at(1).trimmed().toLatin1().data(), 1, NULL);
            if (res != 0)
                cl_log.log(QLatin1String("Wrong option for video codec:"), param.at(0), cl_logWARNING);
        }
    }


    if (m_captureResolution.width() > 0)
    {
        double srcAspect = m_grabber->screenWidth() / (double) m_grabber->screenHeight();
        double dstAspect = m_captureResolution.width() / (double) m_captureResolution.height();
        double sar = srcAspect / dstAspect;
        m_videoCodecCtx->sample_aspect_ratio = av_d2q(sar, 255);
    }
    else {
        m_videoCodecCtx->sample_aspect_ratio.num = 1;
        m_videoCodecCtx->sample_aspect_ratio.den = 1;
    }

    const auto videoContext = new QnAvCodecMediaContext(m_videoCodecCtx);
    m_videoContext = QnConstMediaContextPtr(videoContext);

    if (avcodec_open(m_videoCodecCtx, videoCodec) < 0)
    {
        m_lastErrorStr = tr("Could not initialize video encoder.");
        return false;
    }

    // init audio capture
    if (!m_audioInfo.isEmpty())
    {
        foreach(EncodedAudioInfo* audioChannel, m_audioInfo)
        {
            if (!audioChannel->setupFormat(m_lastErrorStr))
                return false;
        }

        m_encodedAudioBuf = (quint8*) av_malloc(FF_MIN_BUFFER_SIZE);

        QString audioCodecName = QLatin1String("libmp3lame"); //< "aac"
        AVCodec* audioCodec = avcodec_find_encoder_by_name(audioCodecName.toLatin1().constData());
        if(audioCodec == 0)
        {
            m_lastErrorStr = tr("Could not find audio encoder '%1'.").arg(audioCodecName);
            return false;
        }

        m_audioCodecCtx = avcodec_alloc_context3(audioCodec);
        m_audioCodecCtx->codec_id = audioCodec->id;
        m_audioCodecCtx->codec_type = AVMEDIA_TYPE_AUDIO;
        m_audioCodecCtx->sample_fmt = QnFfmpegAudioDecoder::audioFormatQtToFfmpeg(m_audioInfo[0]->m_audioFormat);
        m_audioCodecCtx->channels = m_audioInfo.size() > 1 ? 2 : m_audioInfo[0]->m_audioFormat.channelCount();
        m_audioCodecCtx->sample_rate = m_audioInfo[0]->m_audioFormat.sampleRate();
        AVRational audioRational = {1, m_audioCodecCtx->sample_rate};
        m_audioCodecCtx->time_base = audioRational;
        m_audioCodecCtx->bit_rate = 64000 * m_audioCodecCtx->channels;
        //m_audioCodecCtx->flags |= CODEC_FLAG_GLOBAL_HEADER;

        const auto audioContext = new QnAvCodecMediaContext(m_audioCodecCtx);
        m_audioContext = QnConstMediaContextPtr(audioContext);

        if (avcodec_open(m_audioCodecCtx, audioCodec) < 0)
        {
            m_lastErrorStr = tr("Could not initialize audio encoder.");
            return false;
        }

        foreach(EncodedAudioInfo* audioChannel, m_audioInfo)
        {
            if (!audioChannel->setupPostProcess())
            {
                m_lastErrorStr = tr("Could not initialize audio device '%1'.").arg(audioChannel->m_audioDevice.fullName());
                return false;
            }
        }

        // QnMediaContext was created before open() call to avoid encoder specific fields.
        // Transfer extradata manually.
        audioContext->setExtradata(m_audioCodecCtx->extradata, m_audioCodecCtx->extradata_size);
    }

    if (m_audioCodecCtx)
        m_audioFrameDuration = m_audioCodecCtx->frame_size / (double) m_audioCodecCtx->sample_rate * 1000; // keep in ms
    //m_audioFrameDuration *= m_audioOutStream->time_base.den / (double) m_audioOutStream->time_base.num;

    // 50 ms as max jitter
    // QT uses 25fps timer for audio grabbing, so jitter 40ms + 10ms reserved.
    m_maxAudioJitter = 1000 / 20; // keep in ms
    //m_maxAudioJitter = m_audioOutStream->time_base.den / (double) m_audioOutStream->time_base.num / 20;


<<<<<<< HEAD
    m_grabber->start(QThread::HighestPriority);
    foreach (EncodedAudioInfo* info, m_audioInfo)
=======
    foreach(EncodedAudioInfo* info, m_audioInfo)
>>>>>>> 6043a29c
    {
        if (!info->start())
        {
            m_lastErrorStr = tr("Could not start primary audio device.");
            return false;
        }
    }

    // QnMediaContext was created before open() call to avoid encoder specific fields.
    // Transfer extradata manually.
    videoContext->setExtradata(m_videoCodecCtx->extradata, m_videoCodecCtx->extradata_size);

    //m_videoContext = QnMediaContextPtr(new QnAvCodecMediaContext(m_videoCodecCtx));
    //m_videoContext->ctx()->stats_out = 0;
    //m_videoContext->ctx()->coded_frame = 0;

    return true;
}

int QnDesktopDataProvider::processData(bool flush)
{
    if (m_videoCodecCtx == 0)
        return -1;
    int out_size = avcodec_encode_video(m_videoCodecCtx, m_videoBuf, m_videoBufSize, flush ? 0 : m_frame);

    if (out_size < 1 && !flush)
        return out_size;

    AVRational timeBaseMs;
    timeBaseMs.num = 1;
    timeBaseMs.den = 1000;

    AVRational timeBaseNative;
    timeBaseNative.num = 1;
    timeBaseNative.den = 1000000;

    if (m_initTime == AV_NOPTS_VALUE)
        m_initTime = qnSyncTime->currentUSecsSinceEpoch();

    if (out_size > 0)
    {

        QnWritableCompressedVideoDataPtr video = QnWritableCompressedVideoDataPtr(new QnWritableCompressedVideoData(CL_MEDIA_ALIGNMENT, out_size, m_videoContext));
        video->m_data.write((const char*) m_videoBuf, out_size);
        video->compressionType = m_videoCodecCtx->codec_id;
        video->timestamp = av_rescale_q(m_videoCodecCtx->coded_frame->pts, m_videoCodecCtx->time_base, timeBaseNative) + m_initTime;

        if(m_videoCodecCtx->coded_frame->key_frame)
            video->flags |= QnAbstractMediaData::MediaFlags_AVKey;
        video->flags |= QnAbstractMediaData::MediaFlags_LIVE;
        video->dataProvider = this;
        putData(video);
    }

    putAudioData();

    return out_size;
}

void QnDesktopDataProvider::putAudioData()
{
    // write all audio frames
    EncodedAudioInfo* ai = m_audioInfo.size() > 0 ? m_audioInfo[0] : 0;
    EncodedAudioInfo* ai2 = m_audioInfo.size() > 1 ? m_audioInfo[1] : 0;
    while (ai && ai->m_audioQueue.size() > 0 && (ai2 == 0 || ai2->m_audioQueue.size() > 0))
    {
        QnWritableCompressedAudioDataPtr audioData = std::static_pointer_cast<QnWritableCompressedAudioData>(ai->m_audioQueue.front());

        qint64 audioPts = audioData->timestamp - m_audioFrameDuration;
        qint64 expectedAudioPts = m_storedAudioPts + m_audioFramesCount * m_audioFrameDuration;
        int audioJitter = qAbs(audioPts - expectedAudioPts);

        //cl_log.log("audio jitter=", audioJitter, cl_logALWAYS); // all in ms

        if (audioJitter < m_maxAudioJitter)
        {
            audioPts = expectedAudioPts;
        }
        else {
            m_storedAudioPts = audioPts;
            m_audioFramesCount = 0;
        }


        m_audioFramesCount++;

        QnWritableCompressedAudioDataPtr mediaData;
        ai->m_audioQueue.pop(mediaData);

        // todo: add audio resample here

        short* buffer1 = (short*) audioData->m_data.data();
        if (ai->m_speexPreprocess)
            speex_preprocess(ai->m_speexPreprocess, buffer1, NULL);

        if (ai2)
        {
            QnWritableCompressedAudioDataPtr audioData2;
            ai2->m_audioQueue.pop(audioData2);
            short* buffer2 = (short*) audioData2->m_data.data();
            if (ai2->m_speexPreprocess)
                speex_preprocess(ai2->m_speexPreprocess, buffer2, NULL);

            int stereoPacketSize = m_audioCodecCtx->frame_size * 2 * ai->m_audioFormat.sampleSize()/8;
            /*
            // first mono to left, second mono to right
            // may be it is mode usefull?
            if (m_audioFormat.channels() == 1 && m_audioFormat2.channels() == 1)
            {
                monoToStereo((qint16*) m_tmpAudioBuffer1.data.data(), buffer1, buffer2, stereoPacketSize/4);
                buffer1 = (qint16*) m_tmpAudioBuffer1.data.data();
                buffer2 = 0;
            }
            */
            if (ai->m_audioFormat.channelCount() == 1)
            {
                monoToStereo((qint16*) ai->m_tmpAudioBuffer.m_data.data(), buffer1, stereoPacketSize/4);
                buffer1 = (qint16*) ai->m_tmpAudioBuffer.m_data.data();
            }
            if (ai2->m_audioFormat.channelCount() == 1)
            {
                monoToStereo((qint16*) ai2->m_tmpAudioBuffer.m_data.data(), buffer2, stereoPacketSize/4);
                buffer2 = (qint16*) ai2->m_tmpAudioBuffer.m_data.data();
            }
            if (buffer2)
                stereoAudioMux(buffer1, buffer2, stereoPacketSize / 2);
        }

        if (!m_soundAnalyzer)
        {
            m_soundAnalyzer = QnVoiceSpectrumAnalyzer::instance();
            m_soundAnalyzer->initialize(m_audioCodecCtx->sample_rate, m_audioCodecCtx->channels);
        }
        m_soundAnalyzer->processData(buffer1, m_audioCodecCtx->frame_size);

        int aEncoded = avcodec_encode_audio(m_audioCodecCtx, m_encodedAudioBuf, FF_MIN_BUFFER_SIZE, buffer1);
        if (aEncoded > 0)
        {
<<<<<<< HEAD
            QnWritableCompressedAudioDataPtr audio = QnWritableCompressedAudioDataPtr(new QnWritableCompressedAudioData(CL_MEDIA_ALIGNMENT, aEncoded, m_audioContext));
=======
            AVRational timeBaseNative;
            timeBaseNative.num = 1;
            timeBaseNative.den = 1000000;

            AVRational timeBaseMs;
            timeBaseMs.num = 1;
            timeBaseMs.den = 1000;

            QnWritableCompressedAudioDataPtr audio = QnWritableCompressedAudioDataPtr(new QnWritableCompressedAudioData(CL_MEDIA_ALIGNMENT, aEncoded, m_audioCodecCtxPtr));
>>>>>>> 6043a29c
            audio->m_data.write((const char*) m_encodedAudioBuf, aEncoded);
            audio->compressionType = m_audioCodecCtx->codec_id;
            audio->timestamp = av_rescale_q(audioPts, timeBaseMs, timeBaseNative) + m_initTime;
            //audio->timestamp = av_rescale_q(m_audioCodecCtx->coded_frame->pts, m_audioCodecCtx->time_base, timeBaseNative) + m_initTime;
            audio->flags |= QnAbstractMediaData::MediaFlags_LIVE;
            audio->dataProvider = this;
            audio->channelNumber = 1;
            putData(audio);
        }
    }
}

void QnDesktopDataProvider::start(Priority priority)
{
    QnMutexLocker lock( &m_startMutex );
    if (m_started)
        return;
    m_started = true;

    m_isInitialized = init();
    if (!m_isInitialized) {
        m_needStop = true;
        return;
    }
    QnLongRunnable::start(priority);
}

bool QnDesktopDataProvider::isInitialized() const
{
    return m_isInitialized;
}

bool QnDesktopDataProvider::needVideoData() const
{
    QnMutexLocker mutex( &m_mutex );
    for (const auto& consumer: m_dataprocessors)
    {
        if (consumer->needConfigureProvider())
            return true;
    }
    return false;
}

void QnDesktopDataProvider::run()
{
    while (!needToStop() || m_grabber->dataExist())
    {
        if (needVideoData())
        {
            m_grabber->start(QThread::HighestPriority);

            if (needToStop() && !m_capturingStopped)
            {
                stopCapturing();
                m_capturingStopped = true;
            }

            CaptureInfoPtr capturedData = m_grabber->getNextFrame();
            if (!capturedData || !capturedData->opaque || capturedData->width == 0 || capturedData->height == 0)
                continue;
            m_grabber->capturedDataToFrame(capturedData, m_frame);

            AVRational r;
            r.num = 1;
            r.den = 1000;
            qint64 capturedPts = av_rescale_q(m_frame->pts, r, m_grabber->getFrameRate());
            if (m_encodedFrames == 0)
                m_encodedFrames = capturedPts;

            bool firstStep = true;
            while (firstStep || capturedPts - m_encodedFrames >= MAX_VIDEO_JITTER)
            {
                m_frame->pts = m_encodedFrames;
                if (processData(false) < 0)
                {
                    cl_log.log(QLatin1String("Video encoding error. Stop recording."), cl_logWARNING);
                    break;
                }
                //cl_log.log(QLatin1String("encode pts="), m_encodedFrames, cl_logALWAYS);

                m_encodedFrames++;
                firstStep = false;
            }
        }
        else
        {
            m_grabber->pleaseStop();
            putAudioData();
        }
    }
    if (!m_capturingStopped)
        stopCapturing();

    cl_log.log(QLatin1String("flushing video buffer"), cl_logDEBUG2);
    if (needVideoData())
    {
        do {
        } while (processData(true) > 0); // flush buffers
    }

    closeStream();
}

void QnDesktopDataProvider::stopCapturing()
{
    foreach(EncodedAudioInfo* info, m_audioInfo)
        info->stop();
    m_grabber->pleaseStop();
}

void QnDesktopDataProvider::closeStream()
{
    delete m_grabber;
    m_grabber = 0;

    QnFfmpegHelper::deleteAvCodecContext(m_videoCodecCtx);
    m_videoCodecCtx = 0;
    QnFfmpegHelper::deleteAvCodecContext(m_audioCodecCtx);
    m_audioCodecCtx = 0;

    if (m_frame) {
        avpicture_free((AVPicture*) m_frame);
        av_free(m_frame);
        m_frame = 0;
    }

    if (m_videoBuf)
        av_free(m_videoBuf);
    m_videoBuf = 0;

    if (m_encodedAudioBuf)
        av_free(m_encodedAudioBuf);
    m_encodedAudioBuf = 0;

    foreach(EncodedAudioInfo* audioChannel, m_audioInfo)
        delete audioChannel;
    m_audioInfo.clear();
}

class QnDesktopDataProvider::QnDesktopAudioLayout: public QnResourceAudioLayout
{
public:
    QnDesktopAudioLayout(): QnResourceAudioLayout(), m_channels(0) {}
    virtual int channelCount() const override { return m_channels; }
    virtual AudioTrack getAudioTrackInfo(int /*index*/) const override { return m_audioTrack; }
    void setAudioTrackInfo(const AudioTrack& info) { m_audioTrack = info; m_channels = 1;}
private:
    AudioTrack m_audioTrack;
    int m_channels;
};

QnConstResourceAudioLayoutPtr QnDesktopDataProvider::getAudioLayout()
{
    if (!m_audioLayout)
        m_audioLayout.reset(new QnDesktopAudioLayout() );
    if (m_audioCodecCtx && m_audioLayout->channelCount() == 0)
    {
        QnResourceAudioLayout::AudioTrack track;
        track.codecContext = QnConstMediaContextPtr(new QnAvCodecMediaContext(m_audioCodecCtx));
        m_audioLayout->setAudioTrackInfo(track);
    }
    return m_audioLayout;
}

qint64 QnDesktopDataProvider::currentTime() const
{
    return m_grabber->currentTime();
}

void QnDesktopDataProvider::beforeDestroyDataProvider(QnAbstractDataConsumer* consumer)
{
    QnMutexLocker lock( &m_startMutex );
    removeDataProcessor(consumer);
    if (processorsCount() == 0)
        pleaseStop();
}

void QnDesktopDataProvider::addDataProcessor(QnAbstractDataConsumer* consumer)
{
    QnMutexLocker lock( &m_startMutex );
    if (needToStop()) {
        wait(); // wait previous thread instance
        m_started = false; // now we ready to restart
    }
    QnAbstractMediaStreamDataProvider::addDataProcessor(consumer);
}

bool QnDesktopDataProvider::readyToStop() const
{
    QnMutexLocker lock( &m_startMutex );
    return processorsCount() == 0;
}

/*
void QnDesktopDataProvider::putData(QnAbstractDataPacketPtr data)
{
    QnAbstractMediaDataPtr media  = data.dynamicCast<QnAbstractMediaData>();
    if (!media)
        return;

    QnMutexLocker mutex( &m_mutex );
    for (int i = 0; i < m_dataprocessors.size(); ++i)
    {
        QnAbstractDataConsumer* dp = m_dataprocessors.at(i);
        if (dp->canAcceptData())
        {
            if (media->dataType == QnAbstractMediaData::VIDEO)
            {
                QSet<void*>::iterator itr = m_needKeyData.find(dp);
                if (itr != m_needKeyData.end())
                {
                    if (media->flags | AV_PKT_FLAG_KEY)
                        m_needKeyData.erase(itr);
                    else
                        continue; // skip data
                }
            }
            dp->putData(data);
        }
        else {
            m_needKeyData << dp;
        }
    }
}
*/

#endif // Q_OS_WIN<|MERGE_RESOLUTION|>--- conflicted
+++ resolved
@@ -559,12 +559,7 @@
     //m_maxAudioJitter = m_audioOutStream->time_base.den / (double) m_audioOutStream->time_base.num / 20;
 
 
-<<<<<<< HEAD
-    m_grabber->start(QThread::HighestPriority);
     foreach (EncodedAudioInfo* info, m_audioInfo)
-=======
-    foreach(EncodedAudioInfo* info, m_audioInfo)
->>>>>>> 6043a29c
     {
         if (!info->start())
         {
@@ -703,9 +698,6 @@
         int aEncoded = avcodec_encode_audio(m_audioCodecCtx, m_encodedAudioBuf, FF_MIN_BUFFER_SIZE, buffer1);
         if (aEncoded > 0)
         {
-<<<<<<< HEAD
-            QnWritableCompressedAudioDataPtr audio = QnWritableCompressedAudioDataPtr(new QnWritableCompressedAudioData(CL_MEDIA_ALIGNMENT, aEncoded, m_audioContext));
-=======
             AVRational timeBaseNative;
             timeBaseNative.num = 1;
             timeBaseNative.den = 1000000;
@@ -714,8 +706,7 @@
             timeBaseMs.num = 1;
             timeBaseMs.den = 1000;
 
-            QnWritableCompressedAudioDataPtr audio = QnWritableCompressedAudioDataPtr(new QnWritableCompressedAudioData(CL_MEDIA_ALIGNMENT, aEncoded, m_audioCodecCtxPtr));
->>>>>>> 6043a29c
+            QnWritableCompressedAudioDataPtr audio = QnWritableCompressedAudioDataPtr(new QnWritableCompressedAudioData(CL_MEDIA_ALIGNMENT, aEncoded, m_audioContext));
             audio->m_data.write((const char*) m_encodedAudioBuf, aEncoded);
             audio->compressionType = m_audioCodecCtx->codec_id;
             audio->timestamp = av_rescale_q(audioPts, timeBaseMs, timeBaseNative) + m_initTime;
