#include "desktop_camera_connection.h"

#include <common/common_module.h>

#include "core/resource/media_server_resource.h"
#include "network/tcp_connection_priv.h"
#include "api/app_server_connection.h"
#include "rtsp/rtsp_ffmpeg_encoder.h"

#include <plugins/resource/desktop_camera/desktop_resource_base.h>
#include <http/custom_headers.h>


static const int CONNECT_TIMEOUT = 1000 * 5;
static const int KEEP_ALIVE_TIMEOUT = 1000 * 120;

class QnDesktopCameraDataConsumer: public QnAbstractDataConsumer
{
public:
    QnDesktopCameraDataConsumer(QnDesktopCameraConnectionProcessor* owner):
<<<<<<< HEAD
        QnAbstractDataConsumer(20),
=======
        QnAbstractDataConsumer(50),
>>>>>>> 2a60750b
        m_sequence(0),
        m_owner(owner),
        m_needVideoData(false)
    {
        for (int i = 0; i < 2; ++i) {
            m_serializers[i].setAdditionFlags(0);
            m_serializers[i].setLiveMarker(true);
        }
    }

    virtual ~QnDesktopCameraDataConsumer()
    {
        stop();
    }

    void setNeedVideoData(bool value)
    {
        m_needVideoData = value;
    }
	
protected:

    virtual bool processData(const QnAbstractDataPacketPtr& packet) override
    {
        if (m_needStop)
            return true;

        QnByteArray sendBuffer(CL_MEDIA_ALIGNMENT, 1024 * 64);

        QnAbstractMediaDataPtr media = std::dynamic_pointer_cast<QnAbstractMediaData>(packet);
        if (!media)
            return false;

        int streamIndex = media->channelNumber;
        NX_ASSERT(streamIndex <= 1);

        m_serializers[streamIndex].setDataPacket(media);
        m_owner->sendLock();
        while(!m_needStop && m_owner->isConnected() && m_serializers[streamIndex].getNextPacket(sendBuffer))
        {
            NX_ASSERT(sendBuffer.size() < 65536 - 4);
            quint8 header[4];
            header[0] = '$';
            header[1] = streamIndex;
            header[2] = sendBuffer.size() >> 8;
            header[3] = (quint8) sendBuffer.size();
            m_owner->sendData((const char*) &header, 4);

            static AVRational r = {1, 1000000};
            AVRational time_base = {1, (int) m_serializers[streamIndex].getFrequency() };
            qint64 packetTime = av_rescale_q(packet->timestamp, r, time_base);

            QnRtspEncoder::buildRTPHeader(sendBuffer.data(), m_serializers[streamIndex].getSSRC(), m_serializers[streamIndex].getRtpMarker(),
                           packetTime, m_serializers[streamIndex].getPayloadtype(), m_sequence++);
            m_owner->sendData(sendBuffer);
            sendBuffer.clear();
        }
        m_owner->sendUnlock();
        return true;
    }
	
    virtual bool needConfigureProvider() const override
    {
        return m_needVideoData;
    }
	
private:
    quint32 m_sequence;
    QnRtspFfmpegEncoder m_serializers[2]; // video + audio
    QnDesktopCameraConnectionProcessor* m_owner;
    bool m_needVideoData;
};

class QnDesktopCameraConnectionProcessorPrivate: public QnTCPConnectionProcessorPrivate
{
public:
    QnDesktopResource* desktop;
    QnAbstractStreamDataProvider* dataProvider;
    QnDesktopCameraDataConsumer* dataConsumer;
    QnMutex sendMutex;
};

QnDesktopCameraConnectionProcessor::QnDesktopCameraConnectionProcessor(
    QSharedPointer<AbstractStreamSocket> socket,
    void* sslContext,
    QnDesktopResource* desktop):
  QnTCPConnectionProcessor(new QnDesktopCameraConnectionProcessorPrivate(), socket)
{
    Q_UNUSED(sslContext)
    Q_D(QnDesktopCameraConnectionProcessor);
    d->desktop = desktop;
    d->dataProvider = 0;
    d->dataConsumer = 0;
}

QnDesktopCameraConnectionProcessor::~QnDesktopCameraConnectionProcessor()
{
    Q_D(QnDesktopCameraConnectionProcessor);

    stop();
    disconnectInternal();

    d->socket.clear(); // we have not ownership for socket in this class
}

void QnDesktopCameraConnectionProcessor::processRequest()
{
    Q_D(QnDesktopCameraConnectionProcessor);
    QByteArray method = d->request.requestLine.method;
    if (method == "PLAY")
    {
        if (d->dataProvider == 0) 
        {
            d->dataProvider = d->desktop->createDataProvider(Qn::CR_Default);
            d->dataConsumer = new QnDesktopCameraDataConsumer(this);
            d->dataProvider->addDataProcessor(d->dataConsumer);
            d->dataConsumer->start();
            d->dataProvider->start();
        }
        bool needVideoData = d->request.headers.find(Qn::DESKTOP_CAMERA_NO_VIDEO_HEADER_NAME) == d->request.headers.end();
        d->dataConsumer->setNeedVideoData(needVideoData);
    }
    else if (method == "TEARDOWN")
    {
        disconnectInternal();
    }
    else if (method == "KEEP-ALIVE")
    {
        // nothing to do. we restarting timer on any request
    }
    d->response.headers.insert(std::make_pair("cSeq", nx_http::getHeaderValue(d->request.headers, "cSeq")));
    //QnMutexLocker lock( &d->sendMutex );
    //sendResponse("RTSP", CODE_OK, QByteArray(), QByteArray());
}

void QnDesktopCameraConnectionProcessor::disconnectInternal()
{
    Q_D(QnDesktopCameraConnectionProcessor);

    if (d->dataProvider && d->dataConsumer)
        d->dataProvider->removeDataProcessor(d->dataConsumer);
    if (d->dataProvider)
        d->dataProvider->pleaseStop();
    if (d->dataConsumer)
        d->dataConsumer->pleaseStop();
    delete d->dataConsumer;
    delete d->dataProvider;

    d->dataProvider = 0;
    d->dataConsumer = 0;
}

void QnDesktopCameraConnectionProcessor::sendLock()
{
    Q_D(QnDesktopCameraConnectionProcessor);
    d->sendMutex.lock();
}

void QnDesktopCameraConnectionProcessor::sendUnlock()
{
    Q_D(QnDesktopCameraConnectionProcessor);
    d->sendMutex.unlock();
}

bool QnDesktopCameraConnectionProcessor::isConnected() const
{
    Q_D(const QnDesktopCameraConnectionProcessor);
    return d->socket->isConnected();
}


void QnDesktopCameraConnectionProcessor::sendData(const QnByteArray& data)
{
    Q_D(QnDesktopCameraConnectionProcessor);
    int sended = d->socket->send(data);
    if (sended < (int)data.size())
        d->socket->close();
}

void QnDesktopCameraConnectionProcessor::sendData(const char* data, int len)
{
    Q_D(QnDesktopCameraConnectionProcessor);
    int sended = d->socket->send(data, len);
    if (sended < len)
        d->socket->close();
}

// --------------- QnDesktopCameraconnection ------------------

QnDesktopCameraConnection::QnDesktopCameraConnection(QnDesktopResource* owner, const QnMediaServerResourcePtr &server):
    QnLongRunnable(),
    m_owner(owner),
    m_server(server),
    processor(0)
{
}

QnDesktopCameraConnection::~QnDesktopCameraConnection()
{
    pleaseStop();
    stop();
}

void QnDesktopCameraConnection::terminatedSleep(int sleep)
{
    for (int i = 0; i < sleep/10 && !m_needStop; ++i)
        msleep(10);
}

void QnDesktopCameraConnection::pleaseStop()
{
    {
        QnMutexLocker lock( &m_mutex );
        if (processor)
            processor->pleaseStop();
        if (httpClient)
            httpClient->pleaseStop();
        if (tcpSocket)
            tcpSocket->shutdown();
    }

    base_type::pleaseStop();
}

void QnDesktopCameraConnection::run()
{
    while (!m_needStop)
    {
        QAuthenticator auth;
        auth.setUser(QnAppServerConnectionFactory::url().userName());
        auth.setPassword(QnAppServerConnectionFactory::url().password());
        {
            QnMutexLocker lock(&m_mutex);
            tcpSocket.reset();
            processor.reset();
            httpClient.reset(new nx_http::HttpClient());
        }

        httpClient->addAdditionalHeader("user-name", auth.user().toUtf8());
        httpClient->addAdditionalHeader("user-id", qnCommon->moduleGUID().toByteArray());
        httpClient->setSendTimeoutMs(CONNECT_TIMEOUT);
        httpClient->setResponseReadTimeoutMs(CONNECT_TIMEOUT);

        httpClient->setUserName(auth.user());
        httpClient->setUserPassword(auth.password());

        if (auth.user().isEmpty() || auth.password().isEmpty()) {
            terminatedSleep(1000 * 10);
            continue;
        }

        QUrl url(m_server->getApiUrl());
        url.setPath(lit("/desktop_camera"));

        if (!httpClient->doGet(url))
        {
            terminatedSleep(1000 * 10);
            continue;
        }

        {
            QnMutexLocker lock(&m_mutex);
            tcpSocket = QSharedPointer<AbstractStreamSocket>(httpClient->takeSocket().release());
            httpClient.reset();
            processor.reset(new QnDesktopCameraConnectionProcessor(tcpSocket, 0, m_owner));
        }

        QElapsedTimer timeout;
        timeout.start();
        while (!m_needStop && tcpSocket->isConnected())
        {
            if (processor->readRequest()) {
                processor->parseRequest();
                processor->processRequest();
                timeout.restart();
            }
            else if (timeout.elapsed() > KEEP_ALIVE_TIMEOUT)
            {
                break;
            }
        }
    }

    QnMutexLocker lock( &m_mutex );
    processor.reset();
    httpClient.reset();
    tcpSocket.reset();
}<|MERGE_RESOLUTION|>--- conflicted
+++ resolved
@@ -9,6 +9,7 @@
 
 #include <plugins/resource/desktop_camera/desktop_resource_base.h>
 #include <http/custom_headers.h>
+#include <nx/streaming/abstract_stream_data_provider.h>
 
 
 static const int CONNECT_TIMEOUT = 1000 * 5;
@@ -18,11 +19,7 @@
 {
 public:
     QnDesktopCameraDataConsumer(QnDesktopCameraConnectionProcessor* owner):
-<<<<<<< HEAD
-        QnAbstractDataConsumer(20),
-=======
         QnAbstractDataConsumer(50),
->>>>>>> 2a60750b
         m_sequence(0),
         m_owner(owner),
         m_needVideoData(false)
@@ -42,7 +39,7 @@
     {
         m_needVideoData = value;
     }
-	
+
 protected:
 
     virtual bool processData(const QnAbstractDataPacketPtr& packet) override
@@ -83,12 +80,12 @@
         m_owner->sendUnlock();
         return true;
     }
-	
+
     virtual bool needConfigureProvider() const override
     {
         return m_needVideoData;
     }
-	
+
 private:
     quint32 m_sequence;
     QnRtspFfmpegEncoder m_serializers[2]; // video + audio
@@ -134,7 +131,7 @@
     QByteArray method = d->request.requestLine.method;
     if (method == "PLAY")
     {
-        if (d->dataProvider == 0) 
+        if (d->dataProvider == 0)
         {
             d->dataProvider = d->desktop->createDataProvider(Qn::CR_Default);
             d->dataConsumer = new QnDesktopCameraDataConsumer(this);
