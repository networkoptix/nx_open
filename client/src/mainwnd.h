--- conflicted
+++ resolved
@@ -23,23 +23,6 @@
 
     void goToNewLayoutContent(LayoutContent* newl);
 
-<<<<<<< HEAD
-private slots:
-    void itemActivated(uint resourceId);
-    void handleMessage(const QString& message);
-
-private:
-    void closeEvent(QCloseEvent *event);
-    void destroyNavigator(CLLayoutNavigator*& nav);
-
-    void activate();
-
-private:
-    QScopedPointer<QnBlueBackgroundPainter> m_backgroundPainter;
-    QnWorkbenchController *m_controller;
-    CLLayoutNavigator* m_normalView;
-    static MainWnd *s_instance;
-=======
 Q_SIGNALS:
     void mainWindowClosed();
 
@@ -53,14 +36,16 @@
     void handleMessage(const QString &message);
 
 private:
+    void closeEvent(QCloseEvent *event);
     void destroyNavigator(CLLayoutNavigator *&nav);
 
     void activate();
 
 private:
+    QScopedPointer<QnBlueBackgroundPainter> m_backgroundPainter;
+    QnWorkbenchController *m_controller;
     CLLayoutNavigator *m_normalView;
-    static MainWnd *m_instance;
->>>>>>> 87b5e82b
+    static MainWnd *s_instance;
 };
 
 #endif // MAINWND_H