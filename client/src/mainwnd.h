#ifndef MAINWND_H
#define MAINWND_H

<<<<<<< HEAD
#include <QScopedPointer>
#include "ui_mainwnd.h"
=======
#include <QtGui/QMainWindow>
>>>>>>> 40ab9b01

class QnBlueBackgroundPainter;

class CLLayoutNavigator;
class LayoutContent;

class MainWnd : public QMainWindow
{
    Q_OBJECT

public:
    MainWnd(int argc, char* argv[], QWidget *parent = 0, Qt::WFlags flags = 0);
    virtual ~MainWnd();

    static MainWnd* instance() { return s_instance; }
    void addFilesToCurrentOrNewLayout(const QStringList& files, bool forceNewLayout = false);

    void goToNewLayoutContent(LayoutContent* newl);

private slots:
    void itemActivated(uint resourceId);
    void handleMessage(const QString& message);

private:
    void closeEvent(QCloseEvent *event);
    void destroyNavigator(CLLayoutNavigator*& nav);

#if 0
    void dragEnterEvent(QDragEnterEvent *event);
    void dropEvent(QDropEvent *event);
#endif

    void activate();

private:
    QScopedPointer<QnBlueBackgroundPainter> m_backgroundPainter;
    CLLayoutNavigator* m_normalView;
    static MainWnd *s_instance;
};

#endif // MAINWND_H<|MERGE_RESOLUTION|>--- conflicted
+++ resolved
@@ -1,12 +1,8 @@
 #ifndef MAINWND_H
 #define MAINWND_H
 
-<<<<<<< HEAD
 #include <QScopedPointer>
-#include "ui_mainwnd.h"
-=======
 #include <QtGui/QMainWindow>
->>>>>>> 40ab9b01
 
 class QnBlueBackgroundPainter;
 
