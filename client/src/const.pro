--- conflicted
+++ resolved
@@ -180,7 +180,6 @@
 PRECOMPILED_SOURCE = $$PWD/StdAfx.cpp
 
 RESOURCES += ../build/skin.qrc
-<<<<<<< HEAD
 FORMS += \
     ui/preferences/connectionssettingswidget.ui \
     ui/preferences/licensewidget.ui \
@@ -189,20 +188,13 @@
     ui/dialogs/logindialog.ui \
     ui/dialogs/tagseditdialog.ui \
     ui/dialogs/camerasettingsdialog.ui \
+    ui/dialogs/multiplecamerasettingsdialog.ui \
     ui/dialogs/serversettingsdialog.ui \
     youtube/youtubeuploaddialog.ui \
     youtube/youtubesetting.ui \
     ui/device_settings/camera_schedule.ui \
     ui/dialogs/connectiontestingdialog.ui \
     ui/widgets/help_context_widget.ui \
-=======
-FORMS += ui/preferences/connectionssettingswidget.ui ui/preferences/licensewidget.ui \
-         ui/preferences/preferences.ui ui/preferences/recordingsettingswidget.ui \
-         ui/dialogs/logindialog.ui ui/dialogs/tagseditdialog.ui ui/dialogs/camerasettingsdialog.ui \
-         ui/dialogs/multiplecamerasettingsdialog.ui ui/dialogs/serversettingsdialog.ui \
-         youtube/youtubeuploaddialog.ui youtube/youtubesetting.ui \
-         ui/device_settings/camera_schedule.ui ui/dialogs/connectiontestingdialog.ui
->>>>>>> 933cb803
 
 DEFINES += CL_TRIAL_MODE CL_FORCE_LOGO
 #DEFINES += CL_CUSTOMIZATION_PRESET=\\\"trinity\\\"
