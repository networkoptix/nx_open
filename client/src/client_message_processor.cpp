#include <QtCore/QTimer>
#include <QtCore/QDebug>
#include <QtCore/QtGlobal>
#include <QtCore/QThread>

#include "core/resource_managment/resource_discovery_manager.h"
#include "core/resource_managment/resource_pool.h"
#include "device_plugins/server_camera/server_camera.h"
#include "utils/common/synctime.h"

#include "client_message_processor.h"

class QnClientMessageProcessorInstance: public QnClientMessageProcessor {
public:
    QnClientMessageProcessorInstance() {
        QThread *thread = new QThread(); // TODO: #Elric leaking thread here.
        thread->start();

        moveToThread(thread);
    }
};
Q_GLOBAL_STATIC(QnClientMessageProcessorInstance, qn_clientMessageProcessor_instance);

QnClientMessageProcessor* QnClientMessageProcessor::instance()
{
    return qn_clientMessageProcessor_instance();
}

void QnClientMessageProcessor::init()
{
    QUrl appServerEventsUrl = QnAppServerConnectionFactory::defaultUrl();
    appServerEventsUrl.setPath(QLatin1String("/events/"));
    appServerEventsUrl.addQueryItem(QLatin1String("format"), QLatin1String("pb"));
    appServerEventsUrl.addQueryItem(QLatin1String("guid"), QnAppServerConnectionFactory::clientGuid());
    init(appServerEventsUrl, EVENT_RECONNECT_TIMEOUT);
}

void QnClientMessageProcessor::init(const QUrl& url, int timeout)
{
    m_source = QSharedPointer<QnMessageSource>(new QnMessageSource(url, timeout));

    connect(m_source.data(), SIGNAL(messageReceived(QnMessage)), this, SLOT(at_messageReceived(QnMessage)));
    connect(m_source.data(), SIGNAL(connectionOpened(QnMessage)), this, SLOT(at_connectionOpened(QnMessage)));
    connect(m_source.data(), SIGNAL(connectionClosed(QString)), this, SLOT(at_connectionClosed(QString)));
}

QnClientMessageProcessor::QnClientMessageProcessor()
{
}

void QnClientMessageProcessor::run()
{
    init();

    m_source->startRequest();
}

void QnClientMessageProcessor::stop()
{
    if (m_source)
        m_source->stop();
}

void QnClientMessageProcessor::processResources(const QnResourceList& resources)
{
    QnResourceList newResources;

    foreach (const QnResourcePtr& resource, resources)
        if(!updateResource(resource, false))
            newResources.push_back(resource);

    qnResPool->addResources(newResources);
}

void QnClientMessageProcessor::processLicenses(const QnLicenseList& licenses)
{
    qnLicensePool->replaceLicenses(licenses);
}

bool QnClientMessageProcessor::updateResource(QnResourcePtr resource, bool insert) // TODO: 'insert' parameter is hacky. Get rid of it and write some nicer code.
{
    bool result = false;
    QnResourcePtr ownResource;

    QString guid = resource->getGuid();
    if (!guid.isEmpty())
        ownResource = qnResPool->getResourceByGuid(guid);
    else
        ownResource = qnResPool->getResourceById(resource->getId());

    if (ownResource.isNull()) {
<<<<<<< HEAD
        qnResPool->addResource(resource); // TODO: #Ivan

        if (QnMediaServerResourcePtr mediaServer = resource.dynamicCast<QnMediaServerResource>())
            determineOptimalIF(mediaServer.data());
    } else
=======
        if(insert) {
            qnResPool->addResource(resource);
            result = true;
        }
    } else {
>>>>>>> c43e2806
        ownResource->update(resource);
        result = true;
    }


    if (QnLayoutResourcePtr layout = ownResource.dynamicCast<QnLayoutResource>())
        layout->requestStore();
    return result;
}

void QnClientMessageProcessor::determineOptimalIF(QnMediaServerResource* mediaServer)
{
    // set proxy. If some media server IF will be found, proxy address will be cleared
    QString url = QnAppServerConnectionFactory::defaultUrl().host();
    if (url.isEmpty())
        url = QLatin1String("127.0.0.1");
    int port = QnAppServerConnectionFactory::defaultMediaProxyPort();
    mediaServer->apiConnection()->setProxyAddr(url, port);
    disconnect(mediaServer, NULL, this, NULL);
    connect(mediaServer, SIGNAL(serverIfFound(const QnMediaServerResourcePtr &, const QString &)), this, SLOT(at_serverIfFound(const QnMediaServerResourcePtr &, const QString &)));
    mediaServer->determineOptimalNetIF();
}

void QnClientMessageProcessor::at_serverIfFound(const QnMediaServerResourcePtr &resource, const QString & url)
{
    if (url != QLatin1String("proxy"))
        resource->apiConnection()->setProxyAddr(QString(), 0);
}

void QnClientMessageProcessor::at_messageReceived(QnMessage message)
{
    if (message.eventType == Qn::Message_Type_License)
    {
        qnLicensePool->addLicense(message.license);
    }
    else if (message.eventType == Qn::Message_Type_ResourceDisabledChange)
    {
        QnResourcePtr resource;
        if (!message.resourceGuid.isEmpty())
            resource = qnResPool->getResourceByGuid(message.resourceGuid);
        else
            resource = qnResPool->getResourceById(message.resourceId);

        if (resource)
        {
            resource->setDisabled(message.resourceDisabled);
        }
    }
    else if (message.eventType == Qn::Message_Type_ResourceStatusChange)
    {
        QnResourcePtr resource;
        if (!message.resourceGuid.isEmpty())
            resource = qnResPool->getResourceByGuid(message.resourceGuid);
        else
            resource = qnResPool->getResourceById(message.resourceId);

        if (resource)
        {
            resource->setStatus(message.resourceStatus);
        }
    }
    else if (message.eventType == Qn::Message_Type_CameraServerItem)
    {
        QnCameraHistoryPool::instance()->addCameraHistoryItem(*message.cameraServerItem);
    }
    else if (message.eventType == Qn::Message_Type_ResourceChange)
    {
        if (!message.resource)
        {
            qWarning() << "Got Message_Type_ResourceChange with empty resource in it";
            return;
        }

        updateResource(message.resource);
    }
    else if (message.eventType == Qn::Message_Type_ResourceDelete)
    {
        QnResourcePtr ownResource = qnResPool->getResourceById(message.resourceId);
        qnResPool->removeResource(ownResource);
    }
    else if (message.eventType == Qn::Message_Type_BusinessRuleInsertOrUpdate)
    {
        emit businessRuleChanged(message.businessRule);
    }
    else if (message.eventType == Qn::Message_Type_BusinessRuleDelete)
    {
        emit businessRuleDeleted(message.resourceId);
    }
    else if (message.eventType == Qn::Message_Type_BroadcastBusinessAction)
    {
        emit businessActionReceived(message.businessAction);
    }

}

void QnClientMessageProcessor::at_connectionClosed(QString errorString)
{
    qDebug() << "Connection aborted:" << errorString;

    emit connectionClosed();
}

void QnClientMessageProcessor::processCameraServerItems(const QnCameraHistoryList& cameraHistoryList)
{
    foreach(QnCameraHistoryPtr history, cameraHistoryList)
        QnCameraHistoryPool::instance()->addCameraHistory(history);
}

void QnClientMessageProcessor::at_connectionOpened(QnMessage message)
{
    processResources(message.resources);
    processLicenses(message.licenses);

    processCameraServerItems(message.cameraServerItems);

    QnResourceDiscoveryManager::instance()->setReady(true);
    qDebug() << "Connection opened";

    qnSyncTime->reset();
    emit connectionOpened();
}<|MERGE_RESOLUTION|>--- conflicted
+++ resolved
@@ -89,19 +89,13 @@
         ownResource = qnResPool->getResourceById(resource->getId());
 
     if (ownResource.isNull()) {
-<<<<<<< HEAD
-        qnResPool->addResource(resource); // TODO: #Ivan
-
-        if (QnMediaServerResourcePtr mediaServer = resource.dynamicCast<QnMediaServerResource>())
-            determineOptimalIF(mediaServer.data());
-    } else
-=======
         if(insert) {
             qnResPool->addResource(resource);
             result = true;
-        }
-    } else {
->>>>>>> c43e2806
+        	if (QnMediaServerResourcePtr mediaServer = resource.dynamicCast<QnMediaServerResource>())
+            	determineOptimalIF(mediaServer.data());
+        }
+    else {
         ownResource->update(resource);
         result = true;
     }
@@ -109,8 +103,6 @@
 
     if (QnLayoutResourcePtr layout = ownResource.dynamicCast<QnLayoutResource>())
         layout->requestStore();
-    return result;
-}
 
 void QnClientMessageProcessor::determineOptimalIF(QnMediaServerResource* mediaServer)
 {
