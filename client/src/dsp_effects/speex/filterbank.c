--- conflicted
+++ resolved
@@ -53,10 +53,6 @@
 
 FilterBank *filterbank_new(int banks, spx_word32_t sampling, int len, int type)
 {
-<<<<<<< HEAD
-    //(void)type;
-=======
->>>>>>> bef663f1
    FilterBank *bank;
    spx_word32_t df;
    spx_word32_t max_mel, mel_interval;
