#include "mainwnd.h"

#include <core/resource/directory_browser.h>
#include <core/resourcemanagment/resource_pool.h>

#include <ui/layout_navigator.h>
#include <ui/video_cam_layout/layout_manager.h>
#include <ui/video_cam_layout/start_screen_content.h>
#include <QtGui/QDockWidget>
#include <QtGui/QTabWidget>
#include <QtGui/QToolBar>

#include <ui/context_menu_helper.h>
#include <ui/navigationtreewidget.h>

#include <ui/mixins/sync_play_mixin.h>
#include <ui/mixins/render_watch_mixin.h>

#include <ui/graphics/view/graphics_view.h>
#include <ui/graphics/view/blue_background_painter.h>
#include <ui/graphics/instruments/archivedropinstrument.h>

#include <ui/workbench/workbench.h>
#include <ui/workbench/workbench_controller.h>
#include <ui/workbench/workbench_grid_mapper.h>
#include <ui/workbench/workbench_layout.h>
#include <ui/workbench/workbench_display.h>
#include <utils/common/util.h>
#include <utils/common/warnings.h>
#include "file_processor.h"
#include "settings.h"
#include "version.h"


<<<<<<< HEAD
MainWnd *MainWnd::s_instance = 0;

=======
>>>>>>> 87b5e82b
MainWnd::MainWnd(int argc, char* argv[], QWidget *parent, Qt::WindowFlags flags)
    : QMainWindow(parent, flags),
      m_normalView(NULL),
      m_controller(NULL)
{
    if(s_instance != NULL)
        qnWarning("Several instances of main window created, expect problems.");
    else
        s_instance = this;
    
    /* Set up QWidget. */
    setWindowTitle(APPLICATION_NAME);
    setAttribute(Qt::WA_QuitOnClose);
    setAutoFillBackground(false);
    setAcceptDrops(true);

    QPalette pal = palette();
    pal.setColor(backgroundRole(), app_bkr_color);
    setPalette(pal);

    const int min_width = 800;
    setMinimumWidth(min_width);
    setMinimumHeight(min_width * 3 / 4);

    /* Set up scene & view. */
    QGraphicsScene *scene = new QGraphicsScene(this);
    QnGraphicsView *view = new QnGraphicsView(scene, this);

    m_backgroundPainter.reset(new QnBlueBackgroundPainter(120.0));
    view->installLayerPainter(m_backgroundPainter.data(), QGraphicsScene::BackgroundLayer);

    /* Set up model & control machinery. */
   
    const QSizeF defaultCellSize = QSizeF(150.0, 100.0);
    const QSizeF defaultSpacing = QSizeF(25.0, 25.0);
    QnWorkbench *workbench = new QnWorkbench(this);
    workbench->mapper()->setCellSize(defaultCellSize);
    workbench->mapper()->setSpacing(defaultSpacing);

    QnWorkbenchDisplay *display = new QnWorkbenchDisplay(workbench, this);
    display->setScene(scene);
    display->setView(view);

    m_controller = new QnWorkbenchController(display, this);

    new QnSyncPlayMixin(display, this);

    /* Process input files. */
    QStringList files;
    for (int i = 1; i < argc; ++i)
        m_controller->drop(fromNativePath(QString::fromLocal8Bit(argv[i])), QPoint(0, 0));

    /* Prepare UI. */
    QTabWidget *tabWidget = new QTabWidget(this);
    tabWidget->addTab(view, QIcon(), tr("Scene"));
    tabWidget->addTab(new QWidget(tabWidget), QIcon(), tr("Grid/Properies"));
    tabWidget->setContentsMargins(0, 0, 0, 0);
    setCentralWidget(tabWidget);

    // dock widgets
    NavigationTreeWidget *navigationWidget = new NavigationTreeWidget(tabWidget);

    connect(navigationWidget, SIGNAL(activated(uint)), this, SLOT(itemActivated(uint)));

    QDockWidget *navigationDock = new QDockWidget(tr("Navigation"), this);
    navigationDock->setAllowedAreas(Qt::LeftDockWidgetArea | Qt::RightDockWidgetArea);
    navigationDock->setFeatures(QDockWidget::DockWidgetClosable | QDockWidget::DockWidgetMovable | QDockWidget::DockWidgetFloatable);
    navigationDock->setWidget(navigationWidget);
    addDockWidget(Qt::LeftDockWidgetArea, navigationDock);


    // toolbars
    QToolBar *toolBar = new QToolBar(this);
    //toolBar->addActions(m_normalView->getView().actions());
    toolBar->addAction(&cm_exit);
    toolBar->addAction(&cm_toggle_fullscreen);
    toolBar->addAction(&cm_preferences);
    addToolBar(Qt::TopToolBarArea, toolBar);

#if 0
    if (!files.isEmpty())
        show();
    else
        showFullScreen();
#endif
}

MainWnd::~MainWnd()
{
    m_instance = 0;

    destroyNavigator(m_normalView);
}

void MainWnd::findAcceptedFiles(QStringList& files, const QString& path)
{
    if (CLAviDvdDevice::isAcceptedUrl(path))
    {
        if (path.indexOf(QLatin1Char('?')) == -1)
        {
            // open all titles on DVD
            QStringList titles = QnAVIDvdArchiveDelegate::getTitleList(path);
            foreach (const QString &title, titles)
                files << path + QLatin1String("?title=") + title;
        }
        else
        {
            files.append(path);
        }
    }
    else if (CLAviBluRayDevice::isAcceptedUrl(path))
    {
        files.append(path);
    }
    else
    {
        FileTypeSupport fileTypeSupport;
        QFileInfo fileInfo(path);
        if (fileInfo.isDir())
        {
            QDirIterator iter(path, QDirIterator::Subdirectories);
            while (iter.hasNext())
            {
                QString nextFilename = iter.next();
                if (QFileInfo(nextFilename).isFile())
                {
                    if (fileTypeSupport.isFileSupported(nextFilename))
                        files.append(nextFilename);
                }
            }
        }
        else if (fileInfo.isFile())
        {
            if (fileTypeSupport.isFileSupported(path))
                files.append(path);
        }
    }
}

void MainWnd::itemActivated(uint resourceId)
{
    // ### rewrite from scratch ;)
    QnResourcePtr resource = qnResPool->getResourceById(QnId(QString::number(resourceId)));
    
    QnMediaResourcePtr mediaResource = resource.dynamicCast<QnMediaResource>();
    if (!mediaResource.isNull() && m_controller->layout()->items(mediaResource->getUniqueId()).empty()) {
        QPoint gridPos = m_controller->display()->mapViewportToGrid(m_controller->display()->view()->viewport()->geometry().center());
        
        m_controller->drop(resource, gridPos);
    }
}

void MainWnd::addFilesToCurrentOrNewLayout(const QStringList& files, bool forceNewLayout)
{
    if (files.isEmpty())
        return;

    cl_log.log(QLatin1String("Entering addFilesToCurrentOrNewLayout"), cl_logALWAYS);

    QnResourceList rlst = QnResourceDirectoryBrowser::instance().checkFiles(files);
    qnResPool->addResources(rlst);

    // If current content created by opening files or DND, use it. Otherwise create new one.
    LayoutContent* content = m_normalView->getView().getCamLayOut().getContent();

    if (!forceNewLayout && content != CLSceneLayoutManager::instance().getSearchLayout()
        && content != CLSceneLayoutManager::instance().startScreenLayoutContent())
    {
        cl_log.log(QLatin1String("Using old layout, content ") + content->getName(), cl_logALWAYS);
        foreach (const QString &file, files)
        {
            m_normalView->getView().getCamLayOut().addDevice(file, true);
            content->addDevice(file);
        }

        m_normalView->getView().fitInView(600, 100, SLOW_START_SLOW_END);
    }
    else
    {
        cl_log.log(QLatin1String("Creating new layout, content ") + content->getName(), cl_logALWAYS);
        content = CLSceneLayoutManager::instance().getNewEmptyLayoutContent();

        foreach (const QString &file, files)
            content->addDevice(file);

        m_normalView->goToNewLayoutContent(content);
    }
}

void MainWnd::goToNewLayoutContent(LayoutContent* newl)
{
    m_normalView->goToNewLayoutContent(newl);
}

void MainWnd::handleMessage(const QString &message)
{
    const QStringList files = message.split(QLatin1Char('\0'), QString::SkipEmptyParts);

    addFilesToCurrentOrNewLayout(files);
    activate();
}

void MainWnd::closeEvent(QCloseEvent *event)
{
    QMainWindow::closeEvent(event);

    if (event->isAccepted())
    {
        destroyNavigator(m_normalView);

        Q_EMIT mainWindowClosed();
    }
}

<<<<<<< HEAD
=======
void MainWnd::dragEnterEvent(QDragEnterEvent *event)
{
    event->acceptProposedAction();
}

void MainWnd::dropEvent(QDropEvent *event)
{
    QStringList files;
    foreach (const QUrl &url, event->mimeData()->urls())
        findAcceptedFiles(files, url.toLocalFile());

    addFilesToCurrentOrNewLayout(files, event->keyboardModifiers() & Qt::AltModifier);
    activate();
}

void MainWnd::destroyNavigator(CLLayoutNavigator *&nav)
{
    if (nav)
    {
        nav->destroy();
        delete nav;
        nav = 0;
    }
}

>>>>>>> 87b5e82b
void MainWnd::activate()
{
    if (isFullScreen())
        showFullScreen();
    else
        showNormal();
    raise();
    activateWindow();
}<|MERGE_RESOLUTION|>--- conflicted
+++ resolved
@@ -32,11 +32,7 @@
 #include "version.h"
 
 
-<<<<<<< HEAD
 MainWnd *MainWnd::s_instance = 0;
-
-=======
->>>>>>> 87b5e82b
 MainWnd::MainWnd(int argc, char* argv[], QWidget *parent, Qt::WindowFlags flags)
     : QMainWindow(parent, flags),
       m_normalView(NULL),
@@ -251,21 +247,6 @@
     }
 }
 
-<<<<<<< HEAD
-=======
-void MainWnd::dragEnterEvent(QDragEnterEvent *event)
-{
-    event->acceptProposedAction();
-}
-
-void MainWnd::dropEvent(QDropEvent *event)
-{
-    QStringList files;
-    foreach (const QUrl &url, event->mimeData()->urls())
-        findAcceptedFiles(files, url.toLocalFile());
-
-    addFilesToCurrentOrNewLayout(files, event->keyboardModifiers() & Qt::AltModifier);
-    activate();
 }
 
 void MainWnd::destroyNavigator(CLLayoutNavigator *&nav)
@@ -276,9 +257,6 @@
         delete nav;
         nav = 0;
     }
-}
-
->>>>>>> 87b5e82b
 void MainWnd::activate()
 {
     if (isFullScreen())
