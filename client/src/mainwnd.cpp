--- conflicted
+++ resolved
@@ -100,16 +100,6 @@
         m_controller->drop(fromNativePath(QFile::decodeName(argv[i])), QPointF(0, 0));
 
     /* Prepare UI. */
-<<<<<<< HEAD
-    m_navigationWidget = new NavigationTreeWidget(this);
-    connect(m_navigationWidget, SIGNAL(activated(uint)), this, SLOT(itemActivated(uint)));
-
-    //connect(renderWatcher, SIGNAL(displayingStateChanged(QnAbstractRenderer *, bool)), m_display, SIGNAL(displayingStateChanged(QnAbstractRenderer *, bool)));
-    connect(renderWatcher, SIGNAL(displayingStateChanged(QnAbstractRenderer *, bool)), m_display, SLOT(onDisplayingStateChanged(QnAbstractRenderer *, bool)));
-
-
-=======
->>>>>>> a5d80b47
     m_tabWidget = new TabWidget(this);
     m_tabWidget->setMovable(true);
     m_tabWidget->setTabsClosable(true);
