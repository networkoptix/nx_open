--- conflicted
+++ resolved
@@ -96,6 +96,7 @@
             , statManager, &QnStatisticsManager::resetStatistics);
         QObject::connect(QnClientMessageProcessor::instance(), &QnClientMessageProcessor::initialResourcesReceived
             , statManager, &QnStatisticsManager::sendStatistics);
+
     }
 }
 
@@ -161,15 +162,13 @@
 
     initializeStatisticsManager(common);
 
-<<<<<<< HEAD
+    /* Long runnables depend on QnCameraHistoryPool and other singletons. */
+    common->store<QnLongRunnablePool>(new QnLongRunnablePool());
+
     QnCloudStatusWatcher *cloudStatusWatcher = new QnCloudStatusWatcher();
     cloudStatusWatcher->setCloudEndpoint(qnSettings->cdbEndpoint());
     cloudStatusWatcher->setCloudCredentials(qnSettings->cloudLogin(), qnSettings->cloudPassword(), true);
     common->store<QnCloudStatusWatcher>(cloudStatusWatcher);
-=======
-    /* Long runnables depend on QnCameraHistoryPool and other singletons. */
-    common->store<QnLongRunnablePool>(new QnLongRunnablePool());
->>>>>>> 6043a29c
 
 #ifdef Q_OS_WIN
     win32_exception::setCreateFullCrashDump(qnSettings->createFullCrashDump());
