#ifndef QN_CLIENT_GLOBALS_H
#define QN_CLIENT_GLOBALS_H

#include <QtCore/QMetaType>

namespace Qn {

    /** 
     * Type of a node in resource tree displayed to the user.
     */
    enum NodeType {
        RootNode,
        LocalNode,
        ServersNode,
        UsersNode,
        ResourceNode,   /**< Node that represents a resource. */
        ItemNode,       /**< Node that represents a layout item. */
        BastardNode,    /**< Node that contains hidden resources. */
        RecorderNode,   /**< Node that represents a recorder (VMAX, etc). */
        NodeTypeCount
    };


    /**
<<<<<<< HEAD
     * Generic enumeration holding different data roles used in Qn classes.
     */
    enum ItemDataRole {
        FirstItemDataRole   = Qt::UserRole,

        /* Tree-based. */
        NodeTypeRole        = FirstItemDataRole,    /**< Role for node type, see <tt>Qn::NodeType</tt>. */

        /* Resource-based. */
        ResourceRole,                               /**< Role for QnResourcePtr. */
        UserResourceRole,                           /**< Role for QnUserResourcePtr. */
        LayoutResourceRole,                         /**< Role for QnLayoutResourcePtr. */
        MediaServerResourceRole,                    /**< Role for QnMediaServerResourcePtr. */
        ResourceNameRole,                           /**< Role for resource name. Value of type QString. */
        ResourceFlagsRole,                          /**< Role for resource flags. Value of type int (QnResource::Flags). */
        ResourceSearchStringRole,                   /**< Role for resource search string. Value of type QString. */
        ResourceStatusRole,                         /**< Role for resource status. Value of type int (QnResource::Status). */
        ResourceUidRole,                            /**< Role for resource unique id. Value of type QString. */

        /* Layout-based. */
        LayoutCellSpacingRole,                      /**< Role for layout's cell spacing. Value of type QSizeF. */
        LayoutCellAspectRatioRole,                  /**< Role for layout's cell aspect ratio. Value of type qreal. */
        LayoutBoundingRectRole,                     /**< Role for layout's bounding rect. Value of type QRect. */
        LayoutSyncStateRole,                        /**< Role for layout's stream synchronization state. Value of type QnStreamSynchronizationState. */
        LayoutSearchStateRole,                      /**< */
        LayoutTimeLabelsRole,                       /**< Role for layout's time label diplay. Value of type bool. */ 
        LayoutPermissionsRole,                      /**< Role for overriding layout's permissions. Value of type int (Qn::Permissions). */ 
        LayoutSelectionRole,                        /**< Role for layout's selected items. Value of type QVector<QUuid>. */

        /* Item-based. */
        ItemUuidRole,                               /**< Role for item's UUID. Value of type QUuid. */
        ItemGeometryRole,                           /**< Role for item's integer geometry. Value of type QRect. */
        ItemGeometryDeltaRole,                      /**< Role for item's floating point geometry delta. Value of type QRectF. */
        ItemCombinedGeometryRole,                   /**< Role for item's floating point combined geometry. Value of type QRectF. */
        ItemPositionRole,                           /**< Role for item's floating point position. Value of type QPointF. */
        ItemZoomRectRole,                           /**< Role for item's zoom window. Value of type QRectF. */
        ItemImageEnhancementRole,                   /**< Role for item's image enhancement params. Value of type ImageCorrectionParams. */
        ItemImageDewarpingRole,                     /**< Role for item's image dewarping params. Value of type DewarpingParams. */
        ItemFlagsRole,                              /**< Role for item's flags. Value of type int (Qn::ItemFlags). */
        ItemRotationRole,                           /**< Role for item's rotation. Value of type qreal. */
        ItemFrameColorRole,                         /**< Role for item's frame color. Value of type QColor. */

        ItemTimeRole,                               /**< Role for item's playback position, in milliseconds. Value of type qint64. */
        ItemPausedRole,                             /**< Role for item's paused state. Value of type bool. */
        ItemSpeedRole,                              /**< Role for item's playback speed. Value of type qreal. */
        ItemSliderWindowRole,                       /**< Role for slider window that is displayed when the item is active. Value of type QnTimePeriod. */
        ItemSliderSelectionRole,                    /**< Role for slider selection that is displayed when the items is active. Value of type QnTimePeriod. */
        ItemCheckedButtonsRole,                     /**< Role for buttons that a checked in item's titlebar. Value of type int (QnResourceWidget::Buttons). */

        /* Context-based. */
        CurrentLayoutResourceRole,
        CurrentUserResourceRole,
        CurrentLayoutMediaItemsRole,
        CurrentMediaServerResourcesRole,

        /* Arguments. */
        SerializedDataRole,
        ConnectionInfoRole,
        FocusElementRole,
        TimePeriodRole,
        TimePeriodsRole,
        MergedTimePeriodsRole,
        AutoConnectRole,
        FileNameRole,                               /**< Role for target filename. Used in TakeScreenshotAction. */
        TitleRole,                                  /**< Role for dialog title. Used in MessageBoxAction. */
        TextRole,                                   /**< Role for dialog text. Used in MessageBoxAction. */
        UrlRole,                                    /**< Role for target url. Used in BrowseUrlAction. */


        /* Others. */
        HelpTopicIdRole,                            /**< Role for item's help topic. Value of type int. */
        PtzPresetRole,                              /**< Role for PTZ preset. Value of type QnPtzPreset. */

        ItemMouseCursorRole,                        /**< Role for item's mouse cursor. */
        DisplayHtmlRole                             /**< Same as Display role, but use HTML format. */
    };


    /**
=======
>>>>>>> 417e8ca6
     * Role of an item on the scene. 
     * 
     * Note that at any time there may exist no more than one item for each role.
     * 
     * Also note that the order is important. Code in <tt>workbench.cpp</tt> relies on it.
     */
    enum ItemRole {
        ZoomedRole,         /**< Item is zoomed. */
        RaisedRole,         /**< Item is raised. */
        SingleSelectedRole, /**< Item is the only selected item on a workbench. */
        SingleRole,         /**< Item is the only item on a workbench. */
        ActiveRole,         /**< Item is active. */
        CentralRole,        /**< Item is 'central' --- zoomed, raised, single selected, or focused. */
        ItemRoleCount
    };
    

    /**
     * Item-specific flags. Are part of item's serializable state.
     */
    enum ItemFlag {
        Pinned = 0x1,                       /**< Item is pinned to the grid. Items are not pinned by default. */
        PendingGeometryAdjustment = 0x2     /**< Geometry adjustment is pending. 
                                             * Center of item's combined geometry defines desired position. 
                                             * If item's rect is invalid, but not empty (width or height are negative), then any position is OK. */
    };
    Q_DECLARE_FLAGS(ItemFlags, ItemFlag)
    Q_DECLARE_OPERATORS_FOR_FLAGS(ItemFlags)


    /**
     * Layer of a graphics item on the scene.
     * 
     * Workbench display presents convenience functions for moving items between layers
     * and guarantees that items from the layers with higher numbers are always
     * displayed on top of those from the layers with lower numbers.
     */
    enum ItemLayer {
        EMappingLayer,              /**< Layer for E-Mapping background. */
        BackLayer,                  /**< Back layer. */
        RaisedConeBgLayer,          /**< Layer for origin cone when item is not raised anymore. */
        PinnedLayer,                /**< Layer for pinned items. */
        RaisedConeLayer,            /**< Layer for origin cone for raised items. */
        PinnedRaisedLayer,          /**< Layer for pinned items that are raised. */
        UnpinnedLayer,              /**< Layer for unpinned items. */
        UnpinnedRaisedLayer,        /**< Layer for unpinned items that are raised. */
        ZoomedLayer,                /**< Layer for zoomed items. */
        FrontLayer,                 /**< Topmost layer for items. Items that are being dragged, resized or manipulated in any other way are to be placed here. */
        EffectsLayer,               /**< Layer for top-level effects. */
        UiLayer,                    /**< Layer for ui elements, i.e. navigation bar, resource tree, etc... */
        MessageBoxLayer,            /**< Layer for graphics text messages. */
        LayerCount
    };


    /**
     * Flags describing how viewport margins affect viewport geometry.
     */
    enum MarginFlag {
        /** Viewport margins affect how viewport size is bounded. */
        MarginsAffectSize = 0x1,        

        /** Viewport margins affect how viewport position is bounded. */
        MarginsAffectPosition = 0x2
    };
    Q_DECLARE_FLAGS(MarginFlags, MarginFlag)
    Q_DECLARE_OPERATORS_FOR_FLAGS(MarginFlags)


    /**
     * Flags describing the differences between instances of the same resource
     * on the client and on the enterprise controller.
     */
    enum ResourceSavingFlag {
        /** Resource is local and has never been saved to EC. */
        ResourceIsLocal = 0x1,

        /** Resource is currently being saved to EC. */
        ResourceIsBeingSaved = 0x2,

        /** Unsaved changes are present in the resource. */
        ResourceIsChanged = 0x4
    };
    Q_DECLARE_FLAGS(ResourceSavingFlags, ResourceSavingFlag)
    Q_DECLARE_OPERATORS_FOR_FLAGS(ResourceSavingFlags)


    /**
     * Flags describing the actions permitted for the user to do with the 
     * selected resource.
     */
    enum Permission {
        /* Generic permissions. */
        ReadPermission                          = 0x00010000,   /**< Generic read access. Having this access right doesn't necessary mean that all information is readable. */
        WritePermission                         = 0x00020000,   /**< Generic write access. Having this access right doesn't necessary mean that all information is writable. */ 
        SavePermission                          = 0x00040000,   /**< Generic save access. Entity can be saved to appserver. */
        RemovePermission                        = 0x00080000,   /**< Generic delete permission. */
        ReadWriteSavePermission                 = ReadPermission | WritePermission | SavePermission,
        WriteNamePermission                     = 0x01000000,   /**< Permission to edit resource's name. */

        /* Layout-specific permissions. */
        AddRemoveItemsPermission                = 0x00100000,   /**< Permission to add or remove items from a layout. */
        EditLayoutSettingsPermission            = 0x00200000,   /**< Permission to setup layout background or set locked flag. */
        FullLayoutPermissions                   = ReadWriteSavePermission | WriteNamePermission | Qn::RemovePermission | AddRemoveItemsPermission | EditLayoutSettingsPermission,
        
        /* User-specific permissions. */
        WritePasswordPermission                 = 0x02000000,   /**< Permission to edit associated password. */
        WriteAccessRightsPermission             = 0x04000000,   /**< Permission to edit access rights. */
        CreateLayoutPermission                  = 0x08000000,   /**< Permission to create layouts for the user. */
        ReadEmailPermission                     = ReadPermission,
        WriteEmailPermission                    = WritePasswordPermission,

        /* Media-specific permissions. */
        ExportPermission                        = 0x20000000,   /**< Permission to export video parts. */

        /* Camera-specific permissions. */
        WritePtzPermission                      = 0x10000000,   /**< Permission to use camera's PTZ controls. */

        /* Global permissions, applicable to current user only. */
        GlobalEditProtectedUserPermission       = 0x00000001,   /**< Root, can edit admins. */
        GlobalProtectedPermission               = 0x00000002,   /**< Admin, can edit other non-admins. */
        GlobalEditLayoutsPermission             = 0x00000004,   /**< Can create and edit layouts. */
        GlobalEditUsersPermission               = 0x00000008,   /**< Can create and edit users. */        
        GlobalEditServersPermissions            = 0x00000020,   /**< Can edit server settings. */
        GlobalViewLivePermission                = 0x00000080,   /**< Can view live stream of available cameras. */
        GlobalViewArchivePermission             = 0x00000100,   /**< Can view archives of available cameras. */
        GlobalExportPermission                  = 0x00000200,   /**< Can export archives of available cameras. */
        GlobalEditCamerasPermission             = 0x00000400,   /**< Can edit camera settings. */
        GlobalPtzControlPermission              = 0x00000800,   /**< Can change camera's PTZ state. */
        GlobalPanicPermission                   = 0x00001000,   /**< Can trigger panic recording. */
        
        /* Deprecated permissions. */
        DeprecatedEditCamerasPermission         = 0x00000010,   /**< Can edit camera settings and change camera's PTZ state. */
        DeprecatedViewExportArchivePermission   = 0x00000040,   /**< Can view and export archives of available cameras. */

        /* Shortcuts. */
        GlobalLiveViewerPermissions             = GlobalViewLivePermission,
        GlobalViewerPermissions                 = GlobalLiveViewerPermissions       | GlobalViewArchivePermission | GlobalExportPermission,
        GlobalAdvancedViewerPermissions         = GlobalViewerPermissions           | GlobalEditCamerasPermission | GlobalPtzControlPermission,
        GlobalAdminPermissions                  = GlobalAdvancedViewerPermissions   | GlobalEditLayoutsPermission | GlobalEditUsersPermission | GlobalProtectedPermission | GlobalEditServersPermissions | GlobalPanicPermission,
        GlobalOwnerPermissions                  = GlobalAdminPermissions            | GlobalEditProtectedUserPermission,
            
        AllPermissions                          = 0xFFFFFFFF
    };
    Q_DECLARE_FLAGS(Permissions, Permission)
    Q_DECLARE_OPERATORS_FOR_FLAGS(Permissions)


    /**
     * \param permissions               Permission flags containing some deprecated values.
     * \returns                         Permission flags with deprecated values replaced with new ones.
     */
    inline Qn::Permissions undeprecate(Qn::Permissions permissions) {
        Qn::Permissions result = permissions;

        if(result & Qn::DeprecatedEditCamerasPermission) {
            result &= ~Qn::DeprecatedEditCamerasPermission;
            result |= Qn::GlobalEditCamerasPermission | Qn::GlobalPtzControlPermission;
        }

        if(result & Qn::DeprecatedViewExportArchivePermission) {
            result &= ~Qn::DeprecatedViewExportArchivePermission;
            result |= Qn::GlobalViewArchivePermission | Qn::GlobalExportPermission;
        }

        if(result & Qn::GlobalProtectedPermission)
            result |= Qn::GlobalPanicPermission;

        return result;
    }


    /**
     * Time display mode. 
     */
    enum TimeMode {
        ServerTimeMode, 
        ClientTimeMode  
    };

    /**
     * Columns in the resource tree model.
     */
    enum ResourceTreeColumn {
        NameColumn,
        CheckColumn,
        ColumnCount
    };

    /**
     * Overlay for resource widgets.
     */
    enum ResourceStatusOverlay {
        EmptyOverlay,
        PausedOverlay,
        LoadingOverlay,
        NoDataOverlay,
        UnauthorizedOverlay,
        OfflineOverlay,
        AnalogWithoutLicenseOverlay
    };

    /**
     * Result of a frame rendering operation. 
     * 
     * Note that the order is important here --- higher values are prioritized
     * when calculating cumulative status of several rendering operations.
     */
    enum RenderStatus {
        NothingRendered,    /**< No frames to render, so nothing was rendered. */
        CannotRender,       /**< Something went wrong. */
        OldFrameRendered,   /**< No new frames available, old frame was rendered. */
        NewFrameRendered    /**< New frame was rendered. */
    };


    /**
     * Video resolution adjustment mode for RADASS.
     */
    enum ResolutionMode {
        AutoResolution,
        HighResolution,
        LowResolution,
        ResolutionModeCount
    };

    /**
     * Importance level of a notification. 
     */
    enum NotificationLevel {
        NoNotification,
        OtherNotification,
        CommonNotification,
        ImportantNotification,
        CriticalNotification,
        SystemNotification,
    };

} // namespace Qn

Q_DECLARE_TYPEINFO(Qn::ItemRole, Q_PRIMITIVE_TYPE);
Q_DECLARE_METATYPE(Qn::ItemRole)
Q_DECLARE_METATYPE(Qn::TimeMode)

#endif // QN_CLIENT_GLOBALS_H<|MERGE_RESOLUTION|>--- conflicted
+++ resolved
@@ -22,88 +22,6 @@
 
 
     /**
-<<<<<<< HEAD
-     * Generic enumeration holding different data roles used in Qn classes.
-     */
-    enum ItemDataRole {
-        FirstItemDataRole   = Qt::UserRole,
-
-        /* Tree-based. */
-        NodeTypeRole        = FirstItemDataRole,    /**< Role for node type, see <tt>Qn::NodeType</tt>. */
-
-        /* Resource-based. */
-        ResourceRole,                               /**< Role for QnResourcePtr. */
-        UserResourceRole,                           /**< Role for QnUserResourcePtr. */
-        LayoutResourceRole,                         /**< Role for QnLayoutResourcePtr. */
-        MediaServerResourceRole,                    /**< Role for QnMediaServerResourcePtr. */
-        ResourceNameRole,                           /**< Role for resource name. Value of type QString. */
-        ResourceFlagsRole,                          /**< Role for resource flags. Value of type int (QnResource::Flags). */
-        ResourceSearchStringRole,                   /**< Role for resource search string. Value of type QString. */
-        ResourceStatusRole,                         /**< Role for resource status. Value of type int (QnResource::Status). */
-        ResourceUidRole,                            /**< Role for resource unique id. Value of type QString. */
-
-        /* Layout-based. */
-        LayoutCellSpacingRole,                      /**< Role for layout's cell spacing. Value of type QSizeF. */
-        LayoutCellAspectRatioRole,                  /**< Role for layout's cell aspect ratio. Value of type qreal. */
-        LayoutBoundingRectRole,                     /**< Role for layout's bounding rect. Value of type QRect. */
-        LayoutSyncStateRole,                        /**< Role for layout's stream synchronization state. Value of type QnStreamSynchronizationState. */
-        LayoutSearchStateRole,                      /**< */
-        LayoutTimeLabelsRole,                       /**< Role for layout's time label diplay. Value of type bool. */ 
-        LayoutPermissionsRole,                      /**< Role for overriding layout's permissions. Value of type int (Qn::Permissions). */ 
-        LayoutSelectionRole,                        /**< Role for layout's selected items. Value of type QVector<QUuid>. */
-
-        /* Item-based. */
-        ItemUuidRole,                               /**< Role for item's UUID. Value of type QUuid. */
-        ItemGeometryRole,                           /**< Role for item's integer geometry. Value of type QRect. */
-        ItemGeometryDeltaRole,                      /**< Role for item's floating point geometry delta. Value of type QRectF. */
-        ItemCombinedGeometryRole,                   /**< Role for item's floating point combined geometry. Value of type QRectF. */
-        ItemPositionRole,                           /**< Role for item's floating point position. Value of type QPointF. */
-        ItemZoomRectRole,                           /**< Role for item's zoom window. Value of type QRectF. */
-        ItemImageEnhancementRole,                   /**< Role for item's image enhancement params. Value of type ImageCorrectionParams. */
-        ItemImageDewarpingRole,                     /**< Role for item's image dewarping params. Value of type DewarpingParams. */
-        ItemFlagsRole,                              /**< Role for item's flags. Value of type int (Qn::ItemFlags). */
-        ItemRotationRole,                           /**< Role for item's rotation. Value of type qreal. */
-        ItemFrameColorRole,                         /**< Role for item's frame color. Value of type QColor. */
-
-        ItemTimeRole,                               /**< Role for item's playback position, in milliseconds. Value of type qint64. */
-        ItemPausedRole,                             /**< Role for item's paused state. Value of type bool. */
-        ItemSpeedRole,                              /**< Role for item's playback speed. Value of type qreal. */
-        ItemSliderWindowRole,                       /**< Role for slider window that is displayed when the item is active. Value of type QnTimePeriod. */
-        ItemSliderSelectionRole,                    /**< Role for slider selection that is displayed when the items is active. Value of type QnTimePeriod. */
-        ItemCheckedButtonsRole,                     /**< Role for buttons that a checked in item's titlebar. Value of type int (QnResourceWidget::Buttons). */
-
-        /* Context-based. */
-        CurrentLayoutResourceRole,
-        CurrentUserResourceRole,
-        CurrentLayoutMediaItemsRole,
-        CurrentMediaServerResourcesRole,
-
-        /* Arguments. */
-        SerializedDataRole,
-        ConnectionInfoRole,
-        FocusElementRole,
-        TimePeriodRole,
-        TimePeriodsRole,
-        MergedTimePeriodsRole,
-        AutoConnectRole,
-        FileNameRole,                               /**< Role for target filename. Used in TakeScreenshotAction. */
-        TitleRole,                                  /**< Role for dialog title. Used in MessageBoxAction. */
-        TextRole,                                   /**< Role for dialog text. Used in MessageBoxAction. */
-        UrlRole,                                    /**< Role for target url. Used in BrowseUrlAction. */
-
-
-        /* Others. */
-        HelpTopicIdRole,                            /**< Role for item's help topic. Value of type int. */
-        PtzPresetRole,                              /**< Role for PTZ preset. Value of type QnPtzPreset. */
-
-        ItemMouseCursorRole,                        /**< Role for item's mouse cursor. */
-        DisplayHtmlRole                             /**< Same as Display role, but use HTML format. */
-    };
-
-
-    /**
-=======
->>>>>>> 417e8ca6
      * Role of an item on the scene. 
      * 
      * Note that at any time there may exist no more than one item for each role.
