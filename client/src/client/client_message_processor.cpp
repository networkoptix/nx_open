--- conflicted
+++ resolved
@@ -188,15 +188,10 @@
 
 void QnClientMessageProcessor::onGotInitialNotification(const ec2::QnFullResourceData& fullData)
 {
-<<<<<<< HEAD
     if (m_incompatibleServerAdder) {
         delete m_incompatibleServerAdder;
         m_incompatibleServerAdder = 0;
     }
-=======
-    if (m_incompatibleServerAdder)
-        delete m_incompatibleServerAdder;
->>>>>>> a274a0be
 
     QnCommonMessageProcessor::onGotInitialNotification(fullData);
     QnResourceDiscoveryManager::instance()->setReady(true);
