#include "client_message_processor.h"
#include "core/resource_management/resource_pool.h"
#include "api/app_server_connection.h"
#include "core/resource/media_server_resource.h"
#include "core/resource/layout_resource.h"
#include "core/resource_management/resource_discovery_manager.h"
#include "utils/common/synctime.h"
#include "common/common_module.h"
#include "plugins/resource/server_camera/server_camera.h"
#include "utils/incompatible_server_adder.h"
#include "utils/network/global_module_finder.h"

#include "version.h"


QnClientMessageProcessor::QnClientMessageProcessor():
    base_type(),
    m_incompatibleServerAdder(NULL),
    m_connected(false),
    m_holdConnection(false)
{
}

void QnClientMessageProcessor::init(const ec2::AbstractECConnectionPtr& connection)
{
    QnCommonMessageProcessor::init(connection);
    if (connection) {
        assert(!m_connected);
        assert(qnCommon->remoteGUID().isNull());
        qnCommon->setRemoteGUID(connection->connectionInfo().ecsGuid);
        connect( connection.get(), &ec2::AbstractECConnection::remotePeerFound, this, &QnClientMessageProcessor::at_remotePeerFound);
        connect( connection.get(), &ec2::AbstractECConnection::remotePeerLost, this, &QnClientMessageProcessor::at_remotePeerLost);
        connect( connection->getMiscManager().get(), &ec2::AbstractMiscManager::systemNameChangeRequested,
                 this, &QnClientMessageProcessor::at_systemNameChangeRequested );
    } else if (m_connected) { // double init by null is allowed
        assert(!qnCommon->remoteGUID().isNull());
        ec2::ApiPeerAliveData data;
        data.peer.id = qnCommon->remoteGUID();
        qnCommon->setRemoteGUID(QUuid());
        m_connected = false;
        emit connectionClosed();
    } else if (!qnCommon->remoteGUID().isNull()) { // we are trying to reconnect to server now
        qnCommon->setRemoteGUID(QUuid());
    }
}

void QnClientMessageProcessor::setHoldConnection(bool holdConnection) {
    if (m_holdConnection == holdConnection)
        return;

    m_holdConnection = holdConnection;

    if (!m_holdConnection && !m_connected && !qnCommon->remoteGUID().isNull())
        emit connectionClosed();
}

void QnClientMessageProcessor::onResourceStatusChanged(const QnResourcePtr &resource, QnResource::Status status) {
    resource->setStatus(status);
    checkForTmpStatus(resource);
}

void QnClientMessageProcessor::updateResource(const QnResourcePtr &resource) {
    QnResourcePtr ownResource;

    ownResource = qnResPool->getIncompatibleResourceById(resource->getId(), true);

    // Use discovery information to update offline servers. They may be just incompatible.
    if (resource->getStatus() == QnResource::Offline) {
        QnModuleInformation moduleInformation = QnGlobalModuleFinder::instance()->moduleInformation(resource->getId());
        if (!moduleInformation.id.isNull()) {
            if (QnMediaServerResourcePtr mediaServer = resource.dynamicCast<QnMediaServerResource>()) {
                mediaServer->setVersion(moduleInformation.version);
                mediaServer->setSystemInfo(moduleInformation.systemInformation);
                mediaServer->setSystemName(moduleInformation.systemName);
                if (moduleInformation.systemName != qnCommon->localSystemName() || moduleInformation.version != qnCommon->engineVersion())
                    mediaServer->setStatus(QnResource::Incompatible);
            }
        }
    }

    if (ownResource.isNull()) {
        qnResPool->addResource(resource);
        if (QnMediaServerResourcePtr mediaServer = resource.dynamicCast<QnMediaServerResource>())
            determineOptimalIF(mediaServer);
    }
    else {
        bool mserverStatusChanged = false;
        bool compatibleStatusChanged = false;
        QnMediaServerResourcePtr mediaServer = ownResource.dynamicCast<QnMediaServerResource>();
        if (mediaServer) {
            mserverStatusChanged = ownResource->getStatus() != resource->getStatus();
            compatibleStatusChanged = mserverStatusChanged && (ownResource->getStatus() == QnResource::Incompatible || resource->getStatus() == QnResource::Incompatible);
        }

        // move incompatible resource to the main pool if it became normal
        if (ownResource && ownResource->getStatus() == QnResource::Incompatible && resource->getStatus() != QnResource::Incompatible)
            qnResPool->makeResourceNormal(ownResource);

        ownResource->update(resource);

        if (mserverStatusChanged && mediaServer)
            determineOptimalIF(mediaServer);

        // move server into the other subtree if compatibility has been changed
        if (compatibleStatusChanged && mediaServer)
            mediaServer->parentIdChanged(mediaServer);
    }

    // TODO: #Elric #2.3 don't update layout if we're re-reading resources, 
    // this leads to unsaved layouts spontaneously rolling back to last saved state.

    if (QnLayoutResourcePtr layout = ownResource.dynamicCast<QnLayoutResource>())
        layout->requestStore();

    checkForTmpStatus(resource);
}

void QnClientMessageProcessor::processResources(const QnResourceList& resources)
{
    QnCommonMessageProcessor::processResources(resources);
    foreach(const QnResourcePtr& resource, resources)
        checkForTmpStatus(resource);
}

void QnClientMessageProcessor::checkForTmpStatus(const QnResourcePtr& resource)
{
    // process tmp status
    if (QnMediaServerResourcePtr mediaServer = resource.dynamicCast<QnMediaServerResource>()) 
    {
        if (mediaServer->getStatus() == QnResource::Offline)
            updateServerTmpStatus(mediaServer->getId(), QnResource::Offline);
        else
            updateServerTmpStatus(mediaServer->getId(), QnResource::NotDefined);
    }
    else if (QnServerCameraPtr serverCamera = resource.dynamicCast<QnServerCamera>()) 
    {
        QnMediaServerResourcePtr mediaServer = qnResPool->getResourceById(serverCamera->getParentId()).dynamicCast<QnMediaServerResource>();
        if (mediaServer) {
            if (mediaServer->getStatus() ==QnResource::Offline)
                serverCamera->setTmpStatus(QnResource::Offline);
            else
                serverCamera->setTmpStatus(QnResource::NotDefined);
        }
    }
}

void QnClientMessageProcessor::determineOptimalIF(const QnMediaServerResourcePtr &resource)
{
    // set proxy. If some servers IF will be found, proxy address will be cleared
    const QString& proxyAddr = QnAppServerConnectionFactory::url().host();
    resource->apiConnection()->setProxyAddr(
        resource->getApiUrl(),
        proxyAddr,
        QnAppServerConnectionFactory::url().port() );    //starting with 2.3 proxy embedded to Server
    disconnect(resource.data(), NULL, this, NULL);
    resource->determineOptimalNetIF();
}

void QnClientMessageProcessor::updateServerTmpStatus(const QnId& id, QnResource::Status status)
{
    QnResourcePtr server = qnResPool->getResourceById(id);
    if (!server)
        return;
    foreach(QnResourcePtr res, qnResPool->getAllCameras(server)) {
        QnServerCameraPtr serverCamera = res.dynamicCast<QnServerCamera>();
        if (serverCamera)
            serverCamera->setTmpStatus(status);
    }
}

void QnClientMessageProcessor::at_remotePeerFound(ec2::ApiPeerAliveData data, bool isProxy)
{
    if (qnCommon->remoteGUID().isNull()) {
        qWarning() << "at_remotePeerFound received while disconnected";
        return;
    }

    if (data.peer.id != qnCommon->remoteGUID())
        return;

    assert(!isProxy);
    assert(!m_connected);
    
    m_connected = true;
    emit connectionOpened();
}

void QnClientMessageProcessor::at_remotePeerLost(ec2::ApiPeerAliveData data, bool isProxy)
{
    if (qnCommon->remoteGUID().isNull()) {
        qWarning() << "at_remotePeerLost received while disconnected";
        return;
    }

    QnMediaServerResourcePtr server = qnResPool->getResourceById(data.peer.id).staticCast<QnMediaServerResource>();
    if (server)
        server->setStatus(QnResource::Offline);

    if (data.peer.id != qnCommon->remoteGUID())
        return;


    Q_ASSERT_X(!isProxy, Q_FUNC_INFO, "!isProxy");
    Q_ASSERT_X(m_connected, Q_FUNC_INFO, "m_connected");

    m_connected = false;

    if (!m_holdConnection)
        emit connectionClosed();
}

void QnClientMessageProcessor::at_systemNameChangeRequested(const QString &systemName) {
    if (qnCommon->localSystemName() == systemName)
        return;

    qnCommon->setLocalSystemName(systemName);
}

void QnClientMessageProcessor::onGotInitialNotification(const ec2::QnFullResourceData& fullData)
{
    if (m_incompatibleServerAdder) {
        delete m_incompatibleServerAdder;
        m_incompatibleServerAdder = 0;
    }

    QnCommonMessageProcessor::onGotInitialNotification(fullData);
<<<<<<< HEAD
    QnResourceDiscoveryManager::instance()->setReady(true);
    //emit connectionOpened();

    m_incompatibleServerAdder = new QnIncompatibleServerAdder(this);
=======
>>>>>>> a72d7757
}<|MERGE_RESOLUTION|>--- conflicted
+++ resolved
@@ -224,11 +224,5 @@
     }
 
     QnCommonMessageProcessor::onGotInitialNotification(fullData);
-<<<<<<< HEAD
-    QnResourceDiscoveryManager::instance()->setReady(true);
-    //emit connectionOpened();
-
     m_incompatibleServerAdder = new QnIncompatibleServerAdder(this);
-=======
->>>>>>> a72d7757
 }