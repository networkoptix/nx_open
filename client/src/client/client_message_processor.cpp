--- conflicted
+++ resolved
@@ -44,7 +44,6 @@
     }
 }
 
-<<<<<<< HEAD
 void QnClientMessageProcessor::setHoldConnection(bool holdConnection) {
     if (m_holdConnection == holdConnection)
         return;
@@ -55,10 +54,7 @@
         emit connectionClosed();
 }
 
-void QnClientMessageProcessor::onResourceStatusChanged(const QnResourcePtr &resource, QnResource::Status status) {
-=======
 void QnClientMessageProcessor::onResourceStatusChanged(const QnResourcePtr &resource, Qn::ResourceStatus status) {
->>>>>>> 5a7bbaea
     resource->setStatus(status);
     checkForTmpStatus(resource);
 }
@@ -72,7 +68,7 @@
     ownResource = qnResPool->getIncompatibleResourceById(resource->getId(), true);
 
     // Use discovery information to update offline servers. They may be just incompatible.
-    if (resource->getStatus() == QnResource::Offline) {
+    if (resource->getStatus() == Qn::Offline) {
         QnModuleInformation moduleInformation = QnGlobalModuleFinder::instance()->moduleInformation(resource->getId());
         if (!moduleInformation.id.isNull()) {
             if (QnMediaServerResourcePtr mediaServer = resource.dynamicCast<QnMediaServerResource>()) {
@@ -80,7 +76,7 @@
                 mediaServer->setSystemInfo(moduleInformation.systemInformation);
                 mediaServer->setSystemName(moduleInformation.systemName);
                 if (moduleInformation.systemName != qnCommon->localSystemName() || moduleInformation.version != qnCommon->engineVersion())
-                    mediaServer->setStatus(QnResource::Incompatible);
+                    mediaServer->setStatus(Qn::Incompatible);
             }
         }
     }
@@ -96,11 +92,11 @@
         QnMediaServerResourcePtr mediaServer = ownResource.dynamicCast<QnMediaServerResource>();
         if (mediaServer) {
             mserverStatusChanged = ownResource->getStatus() != resource->getStatus();
-            compatibleStatusChanged = mserverStatusChanged && (ownResource->getStatus() == QnResource::Incompatible || resource->getStatus() == QnResource::Incompatible);
+            compatibleStatusChanged = mserverStatusChanged && (ownResource->getStatus() == Qn::Incompatible || resource->getStatus() == Qn::Incompatible);
         }
 
         // move incompatible resource to the main pool if it became normal
-        if (ownResource && ownResource->getStatus() == QnResource::Incompatible && resource->getStatus() != QnResource::Incompatible)
+        if (ownResource && ownResource->getStatus() == Qn::Incompatible && resource->getStatus() != Qn::Incompatible)
             qnResPool->makeResourceNormal(ownResource);
 
         ownResource->update(resource);
@@ -200,7 +196,7 @@
 
     QnMediaServerResourcePtr server = qnResPool->getResourceById(data.peer.id).staticCast<QnMediaServerResource>();
     if (server)
-        server->setStatus(QnResource::Offline);
+        server->setStatus(Qn::Offline);
 
     if (data.peer.id != qnCommon->remoteGUID())
         return;
