#include "client_message_processor.h"
#include "core/resource_management/resource_pool.h"
#include "api/app_server_connection.h"
#include "core/resource/media_server_resource.h"
#include "core/resource/layout_resource.h"
#include "core/resource_management/resource_discovery_manager.h"
#include "utils/common/synctime.h"

QnClientMessageProcessor::QnClientMessageProcessor():
    base_type()
{
}

<<<<<<< HEAD
void QnClientMessageProcessor::onResourceStatusChanged(QnResourcePtr resource, QnResource::Status status)
=======
void QnClientMessageProcessor::handleMessage(const QnMessage &message) {
    base_type::handleMessage(message);

    switch(message.messageType) {
    case Qn::Message_Type_RuntimeInfoChange: {
        if (!message.mainHardwareIds.isEmpty())
            qnLicensePool->setMainHardwareIds(message.mainHardwareIds);

        if (!message.compatibleHardwareIds.isEmpty())
            qnLicensePool->setCompatibleHardwareIds(message.compatibleHardwareIds);
    }

    case Qn::Message_Type_License: {
        qnLicensePool->addLicense(message.license);
        break;
    }
    case Qn::Message_Type_ResourceDisabledChange: {
        QnResourcePtr resource;
        if (!message.resourceGuid.isEmpty())
            resource = qnResPool->getResourceByGuid(message.resourceGuid);
        else
            resource = qnResPool->getResourceById(message.resourceId);

        if (resource)
            resource->setDisabled(message.resourceDisabled);
        break;
    }
    case Qn::Message_Type_ResourceStatusChange: {
        QnResourcePtr resource;
        if (!message.resourceGuid.isEmpty())
            resource = qnResPool->getResourceByGuid(message.resourceGuid);
        else
            resource = qnResPool->getResourceById(message.resourceId);

        if (resource)
            resource->setStatus(message.resourceStatus);
        break;
    }
    case Qn::Message_Type_CameraServerItem: {
        QnCameraHistoryPool::instance()->addCameraHistoryItem(*message.cameraServerItem);
        break;
    }
    case Qn::Message_Type_ResourceChange: {
        if (!message.resource) {
            qWarning() << "Got Message_Type_ResourceChange with empty resource in it";
            return;
        }
        updateResource(message.resource, true, true);
        break;
    }
    case Qn::Message_Type_ResourceDelete: {
        if (QnResourcePtr ownResource = qnResPool->getResourceById(message.resourceId))
            qnResPool->removeResource(ownResource);
        break;
    }
    default:
        break;
    }
}

void QnClientMessageProcessor::processResources(const QnResourceList& resources)
>>>>>>> 2c4ffdd2
{
    resource->setStatus(status);
}

void QnClientMessageProcessor::updateResource(QnResourcePtr resource)
{
    QnResourcePtr ownResource;

    ownResource = qnResPool->getResourceById(resource->getId());

    if (ownResource.isNull()) {
        qnResPool->addResource(resource);
        if (QnMediaServerResourcePtr mediaServer = resource.dynamicCast<QnMediaServerResource>())
            determineOptimalIF(mediaServer);
    }
    else {
        bool mserverStatusChanged = false;
        QnMediaServerResourcePtr mediaServer = ownResource.dynamicCast<QnMediaServerResource>();
        if (mediaServer)
            mserverStatusChanged = ownResource->getStatus() != resource->getStatus();

        ownResource->update(resource);

        if (mserverStatusChanged && mediaServer)
            determineOptimalIF(mediaServer);
    }

    // TODO: #Elric #2.3 don't update layout if we're re-reading resources, 
    // this leads to unsaved layouts spontaneously rolling back to last saved state.

    if (QnLayoutResourcePtr layout = ownResource.dynamicCast<QnLayoutResource>())
        layout->requestStore();
}

void QnClientMessageProcessor::determineOptimalIF(const QnMediaServerResourcePtr &resource)
{
    // set proxy. If some media server IF will be found, proxy address will be cleared
    QString url = QnAppServerConnectionFactory::defaultUrl().host();
    if (url.isEmpty())
        url = QLatin1String("127.0.0.1");
    int port = QnAppServerConnectionFactory::defaultMediaProxyPort();
    resource->apiConnection()->setProxyAddr(resource->getApiUrl(), url, port);
    disconnect(resource.data(), NULL, this, NULL);
    connect(resource.data(), SIGNAL(serverIfFound(const QnMediaServerResourcePtr &, const QString &, const QString &)), 
             this, SLOT(at_serverIfFound(const QnMediaServerResourcePtr &, const QString &, const QString &)));
    resource->determineOptimalNetIF();
}

void QnClientMessageProcessor::processResources(const QnResourceList& resources)
{
    qnResPool->beginTran();
    foreach (const QnResourcePtr& resource, resources)
        updateResource(resource);
    qnResPool->commit();
}

void QnClientMessageProcessor::processLicenses(const QnLicenseList& licenses)
{
    qnLicensePool->replaceLicenses(licenses);
}

void QnClientMessageProcessor::updateHardwareIds(const ec2::QnFullResourceData& fullData)
{
    qnLicensePool->setOldHardwareId(fullData.serverInfo.oldHardwareId);
    qnLicensePool->setHardwareId1(fullData.serverInfo.hardwareId1);
    qnLicensePool->setHardwareId2(fullData.serverInfo.hardwareId2);
    qnLicensePool->setHardwareId3(fullData.serverInfo.hardwareId3);
}

void QnClientMessageProcessor::processCameraServerItems(const QnCameraHistoryList& cameraHistoryList)
{
    foreach(QnCameraHistoryPtr history, cameraHistoryList)
        QnCameraHistoryPool::instance()->addCameraHistory(history);
}

void QnClientMessageProcessor::onGotInitialNotification(const ec2::QnFullResourceData& fullData)
{
<<<<<<< HEAD
    updateHardwareIds(fullData);
    processResources(fullData.resources);
    processLicenses(fullData.licenses);
    processCameraServerItems(fullData.cameraHistory);

    QnResourceDiscoveryManager::instance()->setReady(true);
    qnSyncTime->reset();
    emit connectionOpened();
=======
    qnLicensePool->setMainHardwareIds(message.mainHardwareIds);
    qnLicensePool->setCompatibleHardwareIds(message.compatibleHardwareIds);
>>>>>>> 2c4ffdd2
}<|MERGE_RESOLUTION|>--- conflicted
+++ resolved
@@ -11,13 +11,7 @@
 {
 }
 
-<<<<<<< HEAD
 void QnClientMessageProcessor::onResourceStatusChanged(QnResourcePtr resource, QnResource::Status status)
-=======
-void QnClientMessageProcessor::handleMessage(const QnMessage &message) {
-    base_type::handleMessage(message);
-
-    switch(message.messageType) {
     case Qn::Message_Type_RuntimeInfoChange: {
         if (!message.mainHardwareIds.isEmpty())
             qnLicensePool->setMainHardwareIds(message.mainHardwareIds);
@@ -26,56 +20,6 @@
             qnLicensePool->setCompatibleHardwareIds(message.compatibleHardwareIds);
     }
 
-    case Qn::Message_Type_License: {
-        qnLicensePool->addLicense(message.license);
-        break;
-    }
-    case Qn::Message_Type_ResourceDisabledChange: {
-        QnResourcePtr resource;
-        if (!message.resourceGuid.isEmpty())
-            resource = qnResPool->getResourceByGuid(message.resourceGuid);
-        else
-            resource = qnResPool->getResourceById(message.resourceId);
-
-        if (resource)
-            resource->setDisabled(message.resourceDisabled);
-        break;
-    }
-    case Qn::Message_Type_ResourceStatusChange: {
-        QnResourcePtr resource;
-        if (!message.resourceGuid.isEmpty())
-            resource = qnResPool->getResourceByGuid(message.resourceGuid);
-        else
-            resource = qnResPool->getResourceById(message.resourceId);
-
-        if (resource)
-            resource->setStatus(message.resourceStatus);
-        break;
-    }
-    case Qn::Message_Type_CameraServerItem: {
-        QnCameraHistoryPool::instance()->addCameraHistoryItem(*message.cameraServerItem);
-        break;
-    }
-    case Qn::Message_Type_ResourceChange: {
-        if (!message.resource) {
-            qWarning() << "Got Message_Type_ResourceChange with empty resource in it";
-            return;
-        }
-        updateResource(message.resource, true, true);
-        break;
-    }
-    case Qn::Message_Type_ResourceDelete: {
-        if (QnResourcePtr ownResource = qnResPool->getResourceById(message.resourceId))
-            qnResPool->removeResource(ownResource);
-        break;
-    }
-    default:
-        break;
-    }
-}
-
-void QnClientMessageProcessor::processResources(const QnResourceList& resources)
->>>>>>> 2c4ffdd2
 {
     resource->setStatus(status);
 }
@@ -153,7 +97,6 @@
 
 void QnClientMessageProcessor::onGotInitialNotification(const ec2::QnFullResourceData& fullData)
 {
-<<<<<<< HEAD
     updateHardwareIds(fullData);
     processResources(fullData.resources);
     processLicenses(fullData.licenses);
@@ -162,8 +105,4 @@
     QnResourceDiscoveryManager::instance()->setReady(true);
     qnSyncTime->reset();
     emit connectionOpened();
-=======
-    qnLicensePool->setMainHardwareIds(message.mainHardwareIds);
-    qnLicensePool->setCompatibleHardwareIds(message.compatibleHardwareIds);
->>>>>>> 2c4ffdd2
 }