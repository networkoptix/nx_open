#include "client_message_processor.h"
#include "core/resource_management/resource_pool.h"
#include "api/app_server_connection.h"
#include "core/resource/media_server_resource.h"
#include "core/resource/layout_resource.h"
#include "core/resource_management/resource_discovery_manager.h"
#include "utils/common/synctime.h"
#include "common/common_module.h"
#include "device_plugins/server_camera/server_camera.h"

QnClientMessageProcessor::QnClientMessageProcessor():
    base_type(),
    m_opened(false)
{
}

void QnClientMessageProcessor::init(ec2::AbstractECConnectionPtr connection)
{
    QnCommonMessageProcessor::init(connection);
    connect( connection.get(), &ec2::AbstractECConnection::remotePeerFound, this, &QnClientMessageProcessor::at_remotePeerFound);
    connect( connection.get(), &ec2::AbstractECConnection::remotePeerLost, this, &QnClientMessageProcessor::at_remotePeerLost);
}

void QnClientMessageProcessor::onResourceStatusChanged(const QnResourcePtr &resource, QnResource::Status status) {
    resource->setStatus(status);
    checkForTmpStatus(resource);
}

void QnClientMessageProcessor::updateResource(const QnResourcePtr &resource) {
    QnResourcePtr ownResource;

    ownResource = qnResPool->getResourceById(resource->getId());

    if (ownResource.isNull()) {
        qnResPool->addResource(resource);
        if (QnMediaServerResourcePtr mediaServer = resource.dynamicCast<QnMediaServerResource>())
            determineOptimalIF(mediaServer);
    }
    else {
        bool mserverStatusChanged = false;
        QnMediaServerResourcePtr mediaServer = ownResource.dynamicCast<QnMediaServerResource>();
        if (mediaServer)
            mserverStatusChanged = ownResource->getStatus() != resource->getStatus();

        ownResource->update(resource);

        if (mserverStatusChanged && mediaServer)
            determineOptimalIF(mediaServer);
    }

    // TODO: #Elric #2.3 don't update layout if we're re-reading resources, 
    // this leads to unsaved layouts spontaneously rolling back to last saved state.

    if (QnLayoutResourcePtr layout = ownResource.dynamicCast<QnLayoutResource>())
        layout->requestStore();

    checkForTmpStatus(resource);
}

void QnClientMessageProcessor::processResources(const QnResourceList& resources)
{
    QnCommonMessageProcessor::processResources(resources);
    foreach(const QnResourcePtr& resource, resources)
        checkForTmpStatus(resource);
}

void QnClientMessageProcessor::checkForTmpStatus(QnResourcePtr resource)
{
    // process tmp status
    if (QnMediaServerResourcePtr mediaServer = resource.dynamicCast<QnMediaServerResource>()) 
    {
        if (mediaServer->getStatus() == QnResource::Offline)
            updateServerTmpStatus(mediaServer->getId(), QnResource::Offline);
        else
            updateServerTmpStatus(mediaServer->getId(), QnResource::NotDefined);
    }
    else if (QnServerCameraPtr serverCamera = resource.dynamicCast<QnServerCamera>()) 
    {
        QnMediaServerResourcePtr mediaServer = qnResPool->getResourceById(serverCamera->getParentId()).dynamicCast<QnMediaServerResource>();
        if (mediaServer) {
            if (mediaServer->getStatus() ==QnResource::Offline)
                serverCamera->setTmpStatus(QnResource::Offline);
            else
                serverCamera->setTmpStatus(QnResource::NotDefined);
        }
    }
}

void QnClientMessageProcessor::determineOptimalIF(const QnMediaServerResourcePtr &resource)
{
    // set proxy. If some media server IF will be found, proxy address will be cleared
<<<<<<< HEAD
    QString url = QnAppServerConnectionFactory::defaultUrl().host();
    if (url.isEmpty())
        url = QLatin1String("127.0.0.1");
    int port = QUrl(resource->getApiUrl()).port(80);
    resource->apiConnection()->setProxyAddr(resource->getApiUrl(), url, port);
=======
    const QString& proxyAddr = QnAppServerConnectionFactory::defaultUrl().host();
    resource->apiConnection()->setProxyAddr(
        resource->getApiUrl(),
        proxyAddr,
        QnAppServerConnectionFactory::defaultUrl().port() );    //starting with 2.3 proxy embedded to EC
>>>>>>> ffb8f129
    disconnect(resource.data(), NULL, this, NULL);
    resource->determineOptimalNetIF();
}

void QnClientMessageProcessor::updateServerTmpStatus(const QnId& id, QnResource::Status status)
{
    QnResourcePtr server = qnResPool->getResourceById(id);
    if (!server)
        return;
    foreach(QnResourcePtr res, qnResPool->getAllCameras(server)) {
        QnServerCameraPtr serverCamera = res.dynamicCast<QnServerCamera>();
        if (serverCamera)
            serverCamera->setTmpStatus(status);
    }
}

void QnClientMessageProcessor::at_remotePeerFound(ec2::ApiPeerAliveData data, bool isProxy)
{
    if (data.peer.id == qnCommon->moduleGUID())
        return;

    if (isProxy) {
        //updateTmpStatus(id, QnResource::NotDefined);
        return;
    }

    if (!m_opened) {
        m_opened = true;
        emit connectionOpened();
    }
}

void QnClientMessageProcessor::at_remotePeerLost(ec2::ApiPeerAliveData, bool isProxy)
{
    if (isProxy) {
        //updateTmpStatus(id, QnResource::Offline);
        return;
    }

    if (m_opened) {
        m_opened = false;
        emit connectionClosed();
        QString serverTypeName = lit("Server");
        foreach(QnResourcePtr res, qnResPool->getAllResourceByTypeName(serverTypeName))
            res->setStatus(QnResource::Offline);
        foreach(QnResourcePtr res, qnResPool->getAllCameras(QnResourcePtr()))
            res->setStatus(QnResource::Offline);
    }
}

void QnClientMessageProcessor::onGotInitialNotification(const ec2::QnFullResourceData& fullData)
{
    QnCommonMessageProcessor::onGotInitialNotification(fullData);
    QnResourceDiscoveryManager::instance()->setReady(true);
    //emit connectionOpened();
}<|MERGE_RESOLUTION|>--- conflicted
+++ resolved
@@ -89,19 +89,11 @@
 void QnClientMessageProcessor::determineOptimalIF(const QnMediaServerResourcePtr &resource)
 {
     // set proxy. If some media server IF will be found, proxy address will be cleared
-<<<<<<< HEAD
-    QString url = QnAppServerConnectionFactory::defaultUrl().host();
-    if (url.isEmpty())
-        url = QLatin1String("127.0.0.1");
-    int port = QUrl(resource->getApiUrl()).port(80);
-    resource->apiConnection()->setProxyAddr(resource->getApiUrl(), url, port);
-=======
     const QString& proxyAddr = QnAppServerConnectionFactory::defaultUrl().host();
     resource->apiConnection()->setProxyAddr(
         resource->getApiUrl(),
         proxyAddr,
         QnAppServerConnectionFactory::defaultUrl().port() );    //starting with 2.3 proxy embedded to EC
->>>>>>> ffb8f129
     disconnect(resource.data(), NULL, this, NULL);
     resource->determineOptimalNetIF();
 }
