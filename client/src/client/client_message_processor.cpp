--- conflicted
+++ resolved
@@ -14,31 +14,22 @@
 
 QnClientMessageProcessor::QnClientMessageProcessor():
     base_type(),
-<<<<<<< HEAD
-    m_opened(false),
-    m_incompatibleServerAdder(NULL)
-=======
+    m_incompatibleServerAdder(NULL),
     m_connected(false)
->>>>>>> c5aef098
 {
 }
 
 void QnClientMessageProcessor::init(const ec2::AbstractECConnectionPtr& connection)
 {
     QnCommonMessageProcessor::init(connection);
-<<<<<<< HEAD
-    connect( connection.get(), &ec2::AbstractECConnection::remotePeerFound, this, &QnClientMessageProcessor::at_remotePeerFound);
-    connect( connection.get(), &ec2::AbstractECConnection::remotePeerLost, this, &QnClientMessageProcessor::at_remotePeerLost);
-
-    connect( connection->getMiscManager().get(), &ec2::AbstractMiscManager::systemNameChangeRequested,
-             this, &QnClientMessageProcessor::at_systemNameChangeRequested );
-=======
     if (connection) {
         assert(!m_connected);
         assert(qnCommon->remoteGUID().isNull());
         qnCommon->setRemoteGUID(connection->connectionInfo().ecsGuid);
         connect( connection.get(), &ec2::AbstractECConnection::remotePeerFound, this, &QnClientMessageProcessor::at_remotePeerFound);
         connect( connection.get(), &ec2::AbstractECConnection::remotePeerLost, this, &QnClientMessageProcessor::at_remotePeerLost);
+        connect( connection->getMiscManager().get(), &ec2::AbstractMiscManager::systemNameChangeRequested,
+                 this, &QnClientMessageProcessor::at_systemNameChangeRequested );
     } else if (m_connected) { // double init by null is allowed
         assert(!qnCommon->remoteGUID().isNull());
         ec2::ApiPeerAliveData data;
@@ -48,7 +39,6 @@
     } else if (!qnCommon->remoteGUID().isNull()) { // we are trying to reconnect to server now
         qnCommon->setRemoteGUID(QUuid());
     }
->>>>>>> c5aef098
 }
 
 void QnClientMessageProcessor::onResourceStatusChanged(const QnResourcePtr &resource, QnResource::Status status) {
@@ -215,10 +205,7 @@
 
     QnCommonMessageProcessor::onGotInitialNotification(fullData);
     QnResourceDiscoveryManager::instance()->setReady(true);
-<<<<<<< HEAD
     //emit connectionOpened();
 
     m_incompatibleServerAdder = new QnIncompatibleServerAdder(this);
-=======
->>>>>>> c5aef098
 }