--- conflicted
+++ resolved
@@ -130,15 +130,9 @@
         /** Unique id for this PC for videowall construction. */
         PC_UUID,
 
-<<<<<<< HEAD
-=======
-        /** Flag that client is run in videowall mode. */
-        VIDEO_WALL_MODE,
-
         /** Flag that client is run in ActiveX library mode. */
         ACTIVE_X_MODE,
 
->>>>>>> ecb715c1
         /** Full set of background options. */
         BACKGROUND,
 
@@ -233,11 +227,7 @@
         QN_DECLARE_RW_PROPERTY(Qn::ClientSkin,              clientSkin,             setClientSkin,              CLIENT_SKIN,                Qn::DarkSkin)
         QN_DECLARE_RW_PROPERTY(QnClientBackground,          background,             setBackground,              BACKGROUND,                 QnClientBackground())
         QN_DECLARE_RW_PROPERTY(QnUuid,                      pcUuid,                 setPcUuid,                  PC_UUID,                    QnUuid())
-<<<<<<< HEAD
-=======
-        QN_DECLARE_RW_PROPERTY(bool,                        isVideoWallMode,        setVideoWallMode,           VIDEO_WALL_MODE,            false)
         QN_DECLARE_RW_PROPERTY(bool,                        isActiveXMode,          setActiveXMode,             ACTIVE_X_MODE,              false)
->>>>>>> ecb715c1
         QN_DECLARE_RW_PROPERTY(QList<QUrl>,                 knownServerUrls,        setKnownServerUrls,         KNOWN_SERVER_URLS,          QList<QUrl>())
         QN_DECLARE_RW_PROPERTY(QString,                     logLevel,               setLogLevel,                LOG_LEVEL,                  QLatin1String("none"))
         QN_DECLARE_RW_PROPERTY(QString,                     ec2TranLogLevel,        setEc2TranLogLevel,         EC2_TRAN_LOG_LEVEL,         QLatin1String("none"))
