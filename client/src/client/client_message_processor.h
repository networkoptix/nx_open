#ifndef QN_CLIENT_MESSAGE_PROCESSOR_H
#define QN_CLIENT_MESSAGE_PROCESSOR_H

#include <api/common_message_processor.h>

#include <core/resource/camera_history.h>
#include <core/resource/resource_fwd.h>

class QnIncompatibleServerAdder;

class QnClientMessageProcessor : public QnCommonMessageProcessor
{
    Q_OBJECT

    typedef QnCommonMessageProcessor base_type;
public:
    QnClientMessageProcessor();
    virtual void init(const ec2::AbstractECConnectionPtr& connection) override;
protected:
    virtual void onResourceStatusChanged(const QnResourcePtr &resource, QnResource::Status status) override;
    virtual void updateResource(const QnResourcePtr &resource) override;
    virtual void onGotInitialNotification(const ec2::QnFullResourceData& fullData) override;
    virtual void processResources(const QnResourceList& resources) override;
<<<<<<< HEAD
private:
    bool m_opened;
    QnIncompatibleServerAdder *m_incompatibleServerAdder;
private slots:
    void at_remotePeerFound(ec2::ApiPeerAliveData, bool isProxy);
    void at_remotePeerLost(ec2::ApiPeerAliveData, bool isProxy);

    void at_systemNameChangeRequested(const QString &systemName);
=======
private slots:
    void at_remotePeerFound(ec2::ApiPeerAliveData data, bool isProxy);
    void at_remotePeerLost(ec2::ApiPeerAliveData data, bool isProxy);
>>>>>>> c5aef098
private:
    void determineOptimalIF(const QnMediaServerResourcePtr &resource);
    void updateServerTmpStatus(const QnId& id, QnResource::Status status);
    void checkForTmpStatus(const QnResourcePtr& resource);
private:
    bool m_connected;
};

#endif // _client_event_manager_h<|MERGE_RESOLUTION|>--- conflicted
+++ resolved
@@ -21,25 +21,19 @@
     virtual void updateResource(const QnResourcePtr &resource) override;
     virtual void onGotInitialNotification(const ec2::QnFullResourceData& fullData) override;
     virtual void processResources(const QnResourceList& resources) override;
-<<<<<<< HEAD
-private:
-    bool m_opened;
-    QnIncompatibleServerAdder *m_incompatibleServerAdder;
-private slots:
-    void at_remotePeerFound(ec2::ApiPeerAliveData, bool isProxy);
-    void at_remotePeerLost(ec2::ApiPeerAliveData, bool isProxy);
 
-    void at_systemNameChangeRequested(const QString &systemName);
-=======
 private slots:
     void at_remotePeerFound(ec2::ApiPeerAliveData data, bool isProxy);
     void at_remotePeerLost(ec2::ApiPeerAliveData data, bool isProxy);
->>>>>>> c5aef098
+    void at_systemNameChangeRequested(const QString &systemName);
+
 private:
     void determineOptimalIF(const QnMediaServerResourcePtr &resource);
     void updateServerTmpStatus(const QnId& id, QnResource::Status status);
     void checkForTmpStatus(const QnResourcePtr& resource);
+
 private:
+    QnIncompatibleServerAdder *m_incompatibleServerAdder;
     bool m_connected;
 };
 
