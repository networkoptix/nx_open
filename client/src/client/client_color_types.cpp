#include "client_color_types.h"

#include <ui/style/globals.h>

#include <utils/math/color_transformations.h>
#include <utils/serialization/json_functions.h>
#include <utils/fusion/fusion_adaptor.h>
#include <utils/math/math.h>

QnTimeSliderColors::QnTimeSliderColors() {
    tickmark = QColor(255, 255, 255, 255);
    positionMarker = QColor(255, 255, 255, 196);
    indicator = QColor(128, 160, 192, 128);

    selection = QColor(0, 150, 255, 110);
    selectionMarker = selection.lighter();

    pastBackground = QColor(255, 255, 255, 24);
    futureBackground = QColor(0, 0, 0, 64);

    pastRecording = QColor(64, 255, 64, 128);
    futureRecording = QColor(64, 255, 64, 64);

    pastMotion = QColor(255, 0, 0, 128);
    futureMotion = QColor(255, 0, 0, 64);

    pastBookmark = QColor(0, 0, 255, 128);
    futureBookmark = QColor(0, 0, 255, 64);

    separator = QColor(255, 255, 255, 64);

    dateOverlay = QColor(255, 255, 255, 48);
    dateOverlayAlternate = withAlpha(selection, 48);

    pastLastMinute = QColor(24, 24, 24, 255);
    futureLastMinute = QColor(0, 0, 0, 255);
}

QnTimeScrollBarColors::QnTimeScrollBarColors() {
    indicator = QColor(255, 255, 255, 255);
    border = QColor(255, 255, 255, 64);
    handle = QColor(255, 255, 255, 48);
}

QnBackgroundColors::QnBackgroundColors() {
    normal = QColor(26, 26, 240, 40);
    panic = QColor(255, 0, 0, 255);
}

QnCalendarColors::QnCalendarColors() {
    selection = QColor(0, 150, 255, 192);
    primaryRecording = QColor(32, 128, 32, 255);
    secondaryRecording = QColor(32, 255, 32, 255);
    primaryMotion = QColor(128, 0, 0, 255);
    secondaryMotion = QColor(255, 0, 0, 255);
    separator = QColor(0, 0, 0, 255);
}

QnStatisticsColors::QnStatisticsColors() {
    grid = QColor(66, 140, 237, 100);
    frame = QColor(66, 140, 237);
    cpu = QColor(66, 140, 237);
    ram = QColor(219, 59, 169);
    
    hdds 
        << QColor(237, 237, 237)   // C: sda
        << QColor(237, 200, 66)    // D: sdb
        << QColor(103, 237, 66)    // E: sdc
        << QColor(255, 131, 48)    // F: sdd
        << QColor(178, 0, 255)     // etc
        << QColor(0, 255, 255)
        << QColor(38, 127, 0)
        << QColor(255, 127, 127)
        << QColor(201, 0, 0);

    network 
        << QColor(255, 52, 52)
        << QColor(240, 255, 52)
        << QColor(228, 52, 255)
        << QColor(255, 52, 132);
}

QnScheduleGridColors::QnScheduleGridColors() {
    normalLabel =   QColor(255, 255, 255, 255);
    weekendLabel =  QColor(255, 128, 128, 255);
    selectedLabel = QColor(64,  128, 192, 255);
    disabledLabel = QColor(183, 183, 183, 255);
}

QnGridColors::QnGridColors() {
    grid = QColor(0, 240, 240, 128);
    allowed = QColor(0, 255, 0, 64);
    disallowed = QColor(255, 0, 0, 64);
}

QnPtzManageModelColors::QnPtzManageModelColors() {
    title = QColor(64, 64, 64);
    invalid = QColor(64, 16, 16);
    warning = QColor(64, 64, 16);
}

QnHistogramColors::QnHistogramColors() {
    background = QColor(0, 0, 0);
    border = QColor(96, 96, 96);
    histogram = QColor(192, 192, 192);
    selection = QColor(0, 150, 255, 110);
    grid = QColor(0, 128, 0, 128);
    text = QColor(255, 255, 255);
}

QnResourceWidgetFrameColors::QnResourceWidgetFrameColors() {
    normal = QColor(128, 128, 128, 196);
    active = normal.lighter();
    selected = QColor(64, 130, 180, 128);
}

QnLicensesListModelColors::QnLicensesListModelColors() {
    normal = QColor(255, 255, 255, 255);
    warning = QColor(Qt::yellow);
    expired = QColor(Qt::red);
}

<<<<<<< HEAD


QnRoutingManagementColors::QnRoutingManagementColors() {
    readOnly = Qt::lightGray;
=======
QnVideowallManageWidgetColors::QnVideowallManageWidgetColors() {
    desktop = Qt::darkGray;
    freeSpace = Qt::lightGray;
    item = QColor(64, 130, 180);
    text = Qt::white;
    error = Qt::red;
>>>>>>> 9e3088e7
}

QN_FUSION_ADAPT_STRUCT_FUNCTIONS_FOR_TYPES(
    QN_CLIENT_COLOR_TYPES,
    (json),
    _Fields,
    (optional, true)
)<|MERGE_RESOLUTION|>--- conflicted
+++ resolved
@@ -120,19 +120,16 @@
     expired = QColor(Qt::red);
 }
 
-<<<<<<< HEAD
-
-
 QnRoutingManagementColors::QnRoutingManagementColors() {
     readOnly = Qt::lightGray;
-=======
+}
+
 QnVideowallManageWidgetColors::QnVideowallManageWidgetColors() {
     desktop = Qt::darkGray;
     freeSpace = Qt::lightGray;
     item = QColor(64, 130, 180);
     text = Qt::white;
     error = Qt::red;
->>>>>>> 9e3088e7
 }
 
 QN_FUSION_ADAPT_STRUCT_FUNCTIONS_FOR_TYPES(
