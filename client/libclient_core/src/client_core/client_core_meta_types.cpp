#include "client_core_meta_types.h"

#include <QtQml/QtQml>

#include <core/ptz/media_dewarping_params.h>
#include <test/qml_test_helper.h>
#include <ui/helpers/scene_position_listener.h>
#include <ui/video/video_output.h>
#include <ui/models/authentication_data_model.h>
#include <ui/models/system_hosts_model.h>
#include <ui/models/filtering_systems_model.h>
#include <ui/models/ordered_systems_model.h>
#include <ui/models/model_data_accessor.h>
#include <client/forgotten_systems_manager.h>
#include <utils/common/app_info.h>
#include <helpers/nx_globals_object.h>
#include <helpers/url_helper.h>

void QnClientCoreMetaTypes::initialize()
{
    qRegisterMetaType<QnStringSet>();
    qRegisterMetaTypeStreamOperators<QnStringSet>();

    qmlRegisterType<QnQmlTestHelper>("Nx.Test", 1, 0, "QmlTestHelper");
    qmlRegisterType<QnScenePositionListener>("com.networkoptix.qml", 1, 0, "QnScenePositionListener");
    qmlRegisterType<QnAppInfo>("com.networkoptix.qml", 1, 0, "QnAppInfo");
    qmlRegisterType<QnVideoOutput>("Nx.Media", 1, 0, "VideoOutput");

    qmlRegisterType<AuthenticationDataModel>("Nx.Models", 1, 0, "AuthenticationDataModel");
    qmlRegisterType<QnSystemHostsModel>("Nx.Models", 1, 0, "SystemHostsModel");
    qmlRegisterType<QnFilteringSystemsModel>("Nx.Models", 1, 0, "FilteringSystemsModel");
    qmlRegisterType<QnOrderedSystemsModel>("Nx.Models", 1, 0, "OrderedSystemsModel");
    qmlRegisterType<nx::client::ModelDataAccessor>("Nx.Models", 1, 0, "ModelDataAccessor");

    qmlRegisterUncreatableType<NxGlobalsObject>(
        "Nx", 1, 0, "NxGlobals", QLatin1String("Cannot create an instance of NxGlobals."));
    qRegisterMetaType<QnUrlHelper>();
    qmlRegisterUncreatableType<QnUrlHelper>(
        "Nx", 1, 0, "UrlHelper", QLatin1String("Cannot create an instance of UrlHelper."));
    qmlRegisterUncreatableType<QnSoftwareVersion>(
<<<<<<< HEAD
        "Nx", 1, 0, "SoftwareVersion", QLatin1String("Cannot create an instance of SoftwareVersion."));
=======
        "Nx", 1, 0, "SoftwareVersion", lit("Cannot create an instance of SoftwareVersion."));

    qmlRegisterUncreatableType<QnMediaDewarpingParams>("Nx.Media", 1, 0, "MediaDewarpingParams",
        lit("Cannot create an instance of QnMediaDewarpingParams."));
>>>>>>> acbe9538
}<|MERGE_RESOLUTION|>--- conflicted
+++ resolved
@@ -38,12 +38,8 @@
     qmlRegisterUncreatableType<QnUrlHelper>(
         "Nx", 1, 0, "UrlHelper", QLatin1String("Cannot create an instance of UrlHelper."));
     qmlRegisterUncreatableType<QnSoftwareVersion>(
-<<<<<<< HEAD
         "Nx", 1, 0, "SoftwareVersion", QLatin1String("Cannot create an instance of SoftwareVersion."));
-=======
-        "Nx", 1, 0, "SoftwareVersion", lit("Cannot create an instance of SoftwareVersion."));
 
     qmlRegisterUncreatableType<QnMediaDewarpingParams>("Nx.Media", 1, 0, "MediaDewarpingParams",
-        lit("Cannot create an instance of QnMediaDewarpingParams."));
->>>>>>> acbe9538
+        QLatin1String("Cannot create an instance of QnMediaDewarpingParams."));
 }