<<<<<<< HEAD
INCLUDEPATH +=  ${root.dir}/appserver2/src \
                ${root.dir}/client.core/src \
                ${root.dir}/nx_cloud/cloud_db_client/src/include
=======
INCLUDEPATH +=  ${qt.dir}/include/QtWidgets/$$QT_VERSION/ \
                ${qt.dir}/include/QtWidgets/$$QT_VERSION/QtWidgets/ \
                ${qt.dir}/include/QtGui/$$QT_VERSION/ \
                ${qt.dir}/include/QtGui/$$QT_VERSION/QtGui/ \
                ${root.dir}/appserver2/src/ \
                ${root.dir}/client.core/src/ \
                ${root.dir}/common_libs/nx_speach_synthesizer/src/ \

include($$ADDITIONAL_QT_INCLUDES/qtsingleapplication/src/qtsingleapplication.pri)
>>>>>>> 2a60750b

mac {
    INCLUDEPATH += /System/Library/Frameworks/OpenAL.framework/Versions/A/Headers
}

unix: !mac {
    QT += x11extras  
}

mac {
    OBJECTIVE_SOURCES += ${basedir}/src/ui/workaround/mac_utils.mm
    LIBS += -lobjc -framework Foundation -framework AudioUnit -framework AppKit
}

unix:!mac {
    QMAKE_LFLAGS += "-Wl,-rpath-link,${libdir}/lib/$$CONFIGURATION/"
}

OTHER_FILES += ${root.dir}/client/src/ui/help/help_topics.i

SOURCES += ${project.build.directory}/client_app_info_impl.cpp<|MERGE_RESOLUTION|>--- conflicted
+++ resolved
@@ -1,18 +1,7 @@
-<<<<<<< HEAD
 INCLUDEPATH +=  ${root.dir}/appserver2/src \
                 ${root.dir}/client.core/src \
+                ${root.dir}/common_libs/nx_speach_synthesizer/src \
                 ${root.dir}/nx_cloud/cloud_db_client/src/include
-=======
-INCLUDEPATH +=  ${qt.dir}/include/QtWidgets/$$QT_VERSION/ \
-                ${qt.dir}/include/QtWidgets/$$QT_VERSION/QtWidgets/ \
-                ${qt.dir}/include/QtGui/$$QT_VERSION/ \
-                ${qt.dir}/include/QtGui/$$QT_VERSION/QtGui/ \
-                ${root.dir}/appserver2/src/ \
-                ${root.dir}/client.core/src/ \
-                ${root.dir}/common_libs/nx_speach_synthesizer/src/ \
-
-include($$ADDITIONAL_QT_INCLUDES/qtsingleapplication/src/qtsingleapplication.pri)
->>>>>>> 2a60750b
 
 mac {
     INCLUDEPATH += /System/Library/Frameworks/OpenAL.framework/Versions/A/Headers
