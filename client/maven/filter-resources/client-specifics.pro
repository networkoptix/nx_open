INCLUDEPATH +=  ${qt.dir}/include/QtWidgets/ \
<<<<<<< HEAD
                ${qt.dir}/include/QtWidgets/$$QT_VERSION/QtWidgets/ \
                ${qt.dir}/include/QtGui/ \
=======
                ${qt.dir}/include/QtWidgets/$$QT_VERSION/ \
                ${qt.dir}/include/QtWidgets/$$QT_VERSION/QtWidgets/ \
                ${qt.dir}/include/QtGui/ \
                ${qt.dir}/include/QtGui/$$QT_VERSION/ \
>>>>>>> ff5e2a22
                ${qt.dir}/include/QtGui/$$QT_VERSION/QtGui/ \
                ${root.dir}/appserver2/src/ \
                ${root.dir}/client.core/src/ \
                ${root.dir}/nx_cloud/cloud_db_client/src/include/

include($$ADDITIONAL_QT_INCLUDES/qtsingleapplication/src/qtsingleapplication.pri)

mac {
    INCLUDEPATH += /System/Library/Frameworks/OpenAL.framework/Versions/A/Headers/ \
                   ${qt.dir}/lib/QtGui.framework/Headers/$$QT_VERSION/QtGui \
                   ${qt.dir}/lib/QtWidgets.framework/Headers/$$QT_VERSION/QtWidgets
}

unix: !mac {
    QT += x11extras  
}

mac {
    OBJECTIVE_SOURCES += ${basedir}/src/ui/workaround/mac_utils.mm
    LIBS += -lobjc -framework Foundation -framework AudioUnit -framework AppKit
}

unix:!mac {
    QMAKE_LFLAGS += "-Wl,-rpath-link,${libdir}/lib/$$CONFIGURATION/"
}

OTHER_FILES += ${root.dir}/client/src/ui/help/help_topics.i<|MERGE_RESOLUTION|>--- conflicted
+++ resolved
@@ -1,13 +1,8 @@
 INCLUDEPATH +=  ${qt.dir}/include/QtWidgets/ \
-<<<<<<< HEAD
-                ${qt.dir}/include/QtWidgets/$$QT_VERSION/QtWidgets/ \
-                ${qt.dir}/include/QtGui/ \
-=======
                 ${qt.dir}/include/QtWidgets/$$QT_VERSION/ \
                 ${qt.dir}/include/QtWidgets/$$QT_VERSION/QtWidgets/ \
                 ${qt.dir}/include/QtGui/ \
                 ${qt.dir}/include/QtGui/$$QT_VERSION/ \
->>>>>>> ff5e2a22
                 ${qt.dir}/include/QtGui/$$QT_VERSION/QtGui/ \
                 ${root.dir}/appserver2/src/ \
                 ${root.dir}/client.core/src/ \
