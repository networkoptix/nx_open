INCLUDEPATH +=  ${root.dir}/appserver2/src \
                ${root.dir}/client.core/src \
<<<<<<< HEAD
                ${root.dir}/common_libs/nx_speach_synthesizer/src \
=======
                ${root.dir}/common_libs/nx_vms_utils/src \
>>>>>>> cdf44af7
                ${root.dir}/nx_cloud/cloud_db_client/src/include

mac {
    INCLUDEPATH += /System/Library/Frameworks/OpenAL.framework/Versions/A/Headers
}

unix: !mac {
    QT += x11extras  
}

mac {
    OBJECTIVE_SOURCES += ${basedir}/src/ui/workaround/mac_utils.mm
    LIBS += -lobjc -framework Foundation -framework AudioUnit -framework AppKit
}

unix:!mac {
    QMAKE_LFLAGS += "-Wl,-rpath-link,${libdir}/lib/$$CONFIGURATION/"
}

OTHER_FILES += ${root.dir}/client/src/ui/help/help_topics.i

SOURCES += ${project.build.directory}/client_app_info_impl.cpp<|MERGE_RESOLUTION|>--- conflicted
+++ resolved
@@ -1,10 +1,7 @@
 INCLUDEPATH +=  ${root.dir}/appserver2/src \
                 ${root.dir}/client.core/src \
-<<<<<<< HEAD
+		${root.dir}/common_libs/nx_vms_utils/src \
                 ${root.dir}/common_libs/nx_speach_synthesizer/src \
-=======
-                ${root.dir}/common_libs/nx_vms_utils/src \
->>>>>>> cdf44af7
                 ${root.dir}/nx_cloud/cloud_db_client/src/include
 
 mac {
