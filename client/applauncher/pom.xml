--- conflicted
+++ resolved
@@ -45,18 +45,6 @@
             <scope>system</scope>
             <systemPath>${root.dir}/common_libs/nx_network/pom.xml</systemPath>
         </dependency>
-
-<<<<<<< HEAD
-        <dependency>
-            <groupId>${project.groupId}</groupId>
-            <artifactId>nx_streaming</artifactId>
-            <version>${project.version}</version>
-            <type>pom</type> 
-            <scope>system</scope>
-            <systemPath>${root.dir}/common_libs/nx_streaming/pom.xml</systemPath>
-        </dependency>           
     </dependencies>
 
-=======
->>>>>>> 62cec593
 </project>