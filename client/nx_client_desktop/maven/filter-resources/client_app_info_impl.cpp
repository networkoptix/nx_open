--- conflicted
+++ resolved
@@ -72,13 +72,12 @@
     return ${eulaVersion};
 }
 
-<<<<<<< HEAD
 QString QnClientAppInfo::metaVersion()
 {
     return QStringLiteral("${metaVersion}");
-=======
+}
+
 bool QnClientAppInfo::c2pSupported()
 {
     return ${enable_hanwha};
->>>>>>> 67c79929
 }