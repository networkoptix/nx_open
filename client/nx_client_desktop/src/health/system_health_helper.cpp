#include "system_health_helper.h"

#include <nx/vms/event/actions/abstract_action.h>

#include <helpers/cloud_url_helper.h>
#include <nx/network/app_info.h>
#include <ui/style/helper.h>
#include <utils/common/app_info.h>
#include <utils/common/html.h>
#include <watchers/cloud_status_watcher.h>

#include <nx/utils/string.h>
#include <nx/utils/log/assert.h>

QString QnSystemHealthStringsHelper::messageTitle(QnSystemHealth::MessageType messageType)
{
    switch (messageType)
    {
        case QnSystemHealth::EmailIsEmpty:
            return tr("Email address is not set");
        case QnSystemHealth::NoLicenses:
            return tr("No licenses");
        case QnSystemHealth::SmtpIsNotSet:
            return tr("Email server is not set");
        case QnSystemHealth::UsersEmailIsEmpty:
            return tr("Some users have not set their email addresses");
        case QnSystemHealth::SystemIsReadOnly:
            return tr("System is in safe mode");
        case QnSystemHealth::EmailSendError:
            return tr("Error while sending email");
        case QnSystemHealth::StoragesAreFull:
            return tr("Storage is full");
        case QnSystemHealth::StoragesNotConfigured:
            return tr("Storage is not configured");
        case QnSystemHealth::ArchiveRebuildFinished:
            return tr("Rebuilding archive index is completed");
        case QnSystemHealth::ArchiveRebuildCanceled:
            return tr("Rebuilding archive index is canceled by user");
        case QnSystemHealth::RemoteArchiveSyncStarted:
<<<<<<< HEAD
            return tr("Remote archive synchronization has been started");
        case QnSystemHealth::RemoteArchiveSyncFinished:
            return tr("Remote archive synchronization has been finished");
        case QnSystemHealth::RemoteArchiveSyncProgress:
            return tr("Remote archive synchronization is in progress");
        case QnSystemHealth::RemoteArchiveSyncError:
            return tr("Error occured during remote archive synchronization");
        case QnSystemHealth::ArchiveIntegrityFailed:
            return tr("Archive integrity problem detected");
=======
            return tr("Remote archive synchronization");
>>>>>>> 871b36f0
        default:
            break;
    }
    NX_ASSERT(false, Q_FUNC_INFO, "Requesting name for non-visual action");
    return QString();
}


QString QnSystemHealthStringsHelper::messageText(QnSystemHealth::MessageType messageType,
    const QString& resourceName)
{
    // TODO: #GDM #3.1 elide on the widget level
    static const int kMaxNameLength = 30;

    switch (messageType)
    {
        case QnSystemHealth::UsersEmailIsEmpty:
            return tr("Email address is not set for user %1")
                .arg(nx::utils::elideString(resourceName, kMaxNameLength));

        case QnSystemHealth::CloudPromo:
        {
            const bool isLoggedIntoCloud =
                qnCloudStatusWatcher->status() != QnCloudStatusWatcher::LoggedOut;

            const QString kCloudNameText = lit("<b>%1</b>").arg(nx::network::AppInfo::cloudName());
            const QString kMessage = isLoggedIntoCloud
                ? tr("Connect your System to %1 &mdash; make it accessible from anywhere!",
                    "%1 is the cloud name (like 'Nx Cloud')").arg(kCloudNameText)
                : tr("Check out %1 &mdash; connect to your System from anywhere!",
                    "%1 is the cloud name (like 'Nx Cloud')").arg(kCloudNameText);

            using nx::vms::utils::SystemUri;
            QnCloudUrlHelper urlHelper(
                SystemUri::ReferralSource::DesktopClient,
                SystemUri::ReferralContext::None);

            static const QString kTemplate = QString::fromLatin1(
                "<style>td {padding-top: %4px; padding-right: %4px}</style>"
                "<p>%1</p>"
                "<table cellpadding='0' cellspacing='0'>"
                "<tr><td>%2</td><td>%3</td></tr>"
                "</table>");

            return kTemplate.arg(kMessage)
                .arg(makeHref(tr("Learn more"), urlHelper.aboutUrl()))
                .arg(makeHref(tr("Connect"), lit("settings")))
                .arg(style::Metrics::kStandardPadding);
        }
        default:
            break;
    }
    return messageTitle(messageType);
}

QString QnSystemHealthStringsHelper::messageTooltip(QnSystemHealth::MessageType messageType, QString resourceName)
{
    QStringList messageParts;

    switch (messageType)
    {
        // disable tooltip for promo
        case QnSystemHealth::CloudPromo:
            return QString();

        case QnSystemHealth::EmailIsEmpty:
            messageParts << tr("Email address is not set.") << tr("You cannot receive System notifications by email.");
            break;
        case QnSystemHealth::SmtpIsNotSet:
            messageParts << tr("Email server is not set.") << tr("You cannot receive System notifications by email.");
            break;
        case QnSystemHealth::UsersEmailIsEmpty:
            messageParts << tr("Some users have not set their email addresses.") << tr("They cannot receive System notifications by email.");
            break;
        case QnSystemHealth::SystemIsReadOnly:
            messageParts << tr("System is running in safe mode.") << tr("Any configuration changes except license activation are impossible.");
            break;
        case QnSystemHealth::StoragesAreFull:
            messageParts << tr("Storage is full on the following Server:") << resourceName;
            break;
        case QnSystemHealth::StoragesNotConfigured:
            messageParts << tr("Storage is not configured on the following Server:") << resourceName;
            break;
        case QnSystemHealth::ArchiveIntegrityFailed:
            messageParts << resourceName;
            break;
        case QnSystemHealth::NoLicenses:
            messageParts << tr("You have no licenses.") << tr("You cannot record video from cameras.");
            break;
        case QnSystemHealth::ArchiveRebuildFinished:
            messageParts << tr("Rebuilding archive index is completed on the following Server:") << resourceName;
            break;
        case QnSystemHealth::ArchiveRebuildCanceled:
            messageParts << tr("Rebuilding archive index is canceled by user on the following Server:") << resourceName;
            break;
        case QnSystemHealth::RemoteArchiveSyncStarted:
            messageParts << tr("Remote archive synchronization has been started for the following device:") << resourceName;
            break;
        case QnSystemHealth::RemoteArchiveSyncFinished:
            messageParts << tr("Remote archive synchronization has been finished for the following device:") << resourceName;
            break;
        default:
            break;
    }
    if (!messageParts.isEmpty())
        return messageParts.join(L'\n');

    /* Description is ended with a dot, title is not. */
    return messageText(messageType, resourceName) + L'.';
}<|MERGE_RESOLUTION|>--- conflicted
+++ resolved
@@ -37,19 +37,9 @@
         case QnSystemHealth::ArchiveRebuildCanceled:
             return tr("Rebuilding archive index is canceled by user");
         case QnSystemHealth::RemoteArchiveSyncStarted:
-<<<<<<< HEAD
-            return tr("Remote archive synchronization has been started");
-        case QnSystemHealth::RemoteArchiveSyncFinished:
-            return tr("Remote archive synchronization has been finished");
-        case QnSystemHealth::RemoteArchiveSyncProgress:
-            return tr("Remote archive synchronization is in progress");
-        case QnSystemHealth::RemoteArchiveSyncError:
-            return tr("Error occured during remote archive synchronization");
+            return tr("Remote archive synchronization");
         case QnSystemHealth::ArchiveIntegrityFailed:
             return tr("Archive integrity problem detected");
-=======
-            return tr("Remote archive synchronization");
->>>>>>> 871b36f0
         default:
             break;
     }
