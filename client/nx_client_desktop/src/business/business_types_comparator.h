#pragma once

#include <nx/vms/event/event_fwd.h>

#include <client_core/connection_context_aware.h>

// TODO: #vkutin Get rid of 'business' and put this class to proper namespace.

/** Helper class to sort business types lexicographically. */
class QnBusinessTypesComparator: public QObject, public QnConnectionContextAware
{
    using base_type = QObject;
public:
    enum class EventSubType
    {
        user,
        failure,
        success,
        any
    };

    enum class ActionSubType
    {
        server,
        client,
        any
    };

    explicit QnBusinessTypesComparator(bool onlyUserAvailableActions, QObject *parent = nullptr);

    bool lexicographicalLessThan(nx::vms::api::EventType left, nx::vms::api::EventType right) const;
    bool lexicographicalLessThan(nx::vms::api::ActionType left, nx::vms::api::ActionType right) const;

    /*
     * Reorder event types to lexicographical order (for sorting)
     */
    int toLexEventType(nx::vms::api::EventType eventType) const;

    /*
     * Reorder actions types to lexicographical order (for sorting)
     */
    int toLexActionType(nx::vms::api::ActionType actionType) const;

<<<<<<< HEAD
    QList<nx::vms::api::EventType> lexSortedEvents(EventSubType subtype = EventSubType::any) const;
    QList<nx::vms::api::ActionType> lexSortedActions() const;
=======
    QList<nx::vms::event::EventType> lexSortedEvents(
        EventSubType subtype = EventSubType::any) const;
    QList<nx::vms::event::ActionType> lexSortedActions(
        ActionSubType subtype = ActionSubType::any) const;
>>>>>>> 9168ce04

private:
    void initLexOrdering();

    QList<nx::vms::api::ActionType> getAllActions() const;

private:
    QVector<int> m_eventTypeToLexOrder;
    QVector<int> m_actionTypeToLexOrder;
    const bool m_onlyUserAvailableActions;
};<|MERGE_RESOLUTION|>--- conflicted
+++ resolved
@@ -41,15 +41,10 @@
      */
     int toLexActionType(nx::vms::api::ActionType actionType) const;
 
-<<<<<<< HEAD
-    QList<nx::vms::api::EventType> lexSortedEvents(EventSubType subtype = EventSubType::any) const;
-    QList<nx::vms::api::ActionType> lexSortedActions() const;
-=======
-    QList<nx::vms::event::EventType> lexSortedEvents(
+    QList<nx::vms::api::EventType> lexSortedEvents(
         EventSubType subtype = EventSubType::any) const;
-    QList<nx::vms::event::ActionType> lexSortedActions(
+    QList<nx::vms::api::ActionType> lexSortedActions(
         ActionSubType subtype = ActionSubType::any) const;
->>>>>>> 9168ce04
 
 private:
     void initLexOrdering();
