#include "client_video_camera.h"

#include <client_core/client_core_module.h>

#include <nx/utils/log/log.h>

#include <nx/streaming/abstract_media_stream_data_provider.h>
#include <nx/streaming/rtsp_client_archive_delegate.h>
#include <nx/streaming/archive_stream_reader.h>

#include <core/resource/media_resource.h>
#include <core/resource/camera_resource.h>
#include <core/resource/security_cam_resource.h>

#include <nx/streaming/rtsp_client_archive_delegate.h>
#include <nx/streaming/archive_stream_reader.h>
#include <nx/network/http/custom_headers.h>
#include <core/dataprovider/data_provider_factory.h>

#include <recording/time_period.h>
#include <core/resource/avi/thumbnails_stream_reader.h>
#include <core/resource/avi/avi_archive_delegate.h>
#include <utils/common/util.h>
<<<<<<< HEAD

#include <media/filters/h264_mp4_to_annexb.h>
=======
#include <core/dataprovider/h264_mp4_to_annexb.h>
#include <ini.h>
>>>>>>> 45a30741

QnClientVideoCamera::QnClientVideoCamera(const QnMediaResourcePtr &resource, QnAbstractMediaStreamDataProvider* reader) :
    base_type(nullptr),
    m_resource(resource),
    m_camdispay(resource, dynamic_cast<QnArchiveStreamReader*>(reader)),
    m_reader(reader),
    m_exportRecorder(nullptr),
    m_exportReader(nullptr),
    m_displayStarted(false)
{
    if (m_reader)
    {
        m_reader->addDataProcessor(&m_camdispay);

        if (const auto archiveReader =
            dynamic_cast<QnAbstractArchiveStreamReader*>(m_reader.data()))
        {
            connect(archiveReader, &QnAbstractArchiveStreamReader::streamAboutToBePaused,
                &m_camdispay, &QnCamDisplay::onReaderPaused, Qt::DirectConnection);
            connect(archiveReader, &QnAbstractArchiveStreamReader::streamAboutToBeResumed,
                &m_camdispay, &QnCamDisplay::onReaderResumed, Qt::DirectConnection);
            connect(archiveReader, &QnAbstractArchiveStreamReader::prevFrameOccured,
                &m_camdispay, &QnCamDisplay::onPrevFrameOccured, Qt::DirectConnection);
            connect(archiveReader, &QnAbstractArchiveStreamReader::nextFrameOccured,
                &m_camdispay, &QnCamDisplay::onNextFrameOccured, Qt::DirectConnection);
            connect(archiveReader, &QnAbstractArchiveStreamReader::slowSourceHint,
                &m_camdispay, &QnCamDisplay::onSlowSourceHint, Qt::DirectConnection);
            connect(archiveReader, &QnAbstractArchiveStreamReader::beforeJump,
                &m_camdispay, &QnCamDisplay::onBeforeJump, Qt::DirectConnection);
            connect(archiveReader, &QnAbstractArchiveStreamReader::jumpOccured,
                &m_camdispay, &QnCamDisplay::onJumpOccured, Qt::DirectConnection);
            connect(archiveReader, &QnAbstractArchiveStreamReader::jumpCanceled,
                &m_camdispay, &QnCamDisplay::onJumpCanceled, Qt::DirectConnection);
            connect(archiveReader, &QnAbstractArchiveStreamReader::skipFramesTo,
                &m_camdispay, &QnCamDisplay::onSkippingFrames, Qt::DirectConnection);
        }
    }

}

QnClientVideoCamera::~QnClientVideoCamera()
{
    stopDisplay();
    delete m_reader;
}

QnMediaResourcePtr QnClientVideoCamera::resource() {
    return m_resource;
}

/*
void QnClientVideoCamera::streamJump(qint64 time)
{
    m_camdispay.jump(time);
}
*/

void QnClientVideoCamera::startDisplay()
{
    NX_DEBUG(this, lm("startDisplay %1").arg(m_resource->toResource()->getUniqueId()));

    m_camdispay.start();
    if (m_reader)
        m_reader->start(QThread::HighPriority);
    m_displayStarted = true;
}

void QnClientVideoCamera::stopDisplay()
{
    m_displayStarted = false;
    if (m_reader)
        m_reader->stop();
    m_camdispay.stop();
    m_camdispay.clearUnprocessedData();
}

void QnClientVideoCamera::beforeStopDisplay()
{
    if (m_reader)
        m_reader->pleaseStop();
    m_camdispay.pleaseStop();
}

QnResourcePtr QnClientVideoCamera::getDevice() const
{
    return m_resource->toResourcePtr();
}

QnAbstractStreamDataProvider* QnClientVideoCamera::getStreamreader()
{
    return m_reader;
}

QnCamDisplay* QnClientVideoCamera::getCamDisplay()
{
    return &m_camdispay;
}

const QnMediaStreamStatistics* QnClientVideoCamera::getStatistics(int channel)
{
    if (m_reader)
        return m_reader->getStatistics(channel);
    return NULL;
}

void QnClientVideoCamera::setLightCPUMode(QnAbstractVideoDecoder::DecodeMode val)
{
    m_camdispay.setLightCPUMode(val);
}

void QnClientVideoCamera::exportMediaPeriodToFile(const QnTimePeriod &timePeriod,
    const  QString& fileName,
    const QString& format,
    QnStorageResourcePtr storage,
    StreamRecorderRole role,
    qint64 serverTimeZoneMs,
    const QnTimePeriodList& playbackMask)
{
    qint64 startTimeUs = timePeriod.startTimeMs * 1000ll;
    NX_ASSERT(timePeriod.durationMs > 0, Q_FUNC_INFO, "Invalid time period, possibly LIVE is exported");
    qint64 endTimeUs = timePeriod.durationMs > 0
        ? timePeriod.endTimeMs() * 1000ll
        : DATETIME_NOW;

    QnMutexLocker lock( &m_exportMutex );
    if (!m_exportRecorder)
    {

        auto tmpReader = qnClientCoreModule->dataProviderFactory()->createDataProvider(
            m_resource->toResourcePtr());
        QnAbstractArchiveStreamReader* archiveReader = dynamic_cast<QnAbstractArchiveStreamReader*> (tmpReader);
        if (!archiveReader)
        {
            delete tmpReader;

            const auto errorStruct = StreamRecorderErrorStruct(
                StreamRecorderError::invalidResourceType, QnStorageResourcePtr());
            emit exportFinished(errorStruct, fileName);
            return;
        }
        archiveReader->setCycleMode(false);

        // Can we have another role in exportMediaPeriodToFile method?
        if (role == StreamRecorderRole::fileExport)
        {
            archiveReader->setQuality(MEDIA_Quality_ForceHigh, true); // for 'mkv' and 'avi' files
            // Additing filtering is required in case of.AVI export.
<<<<<<< HEAD
                archiveReader->addMediaFilter(std::make_shared<H264Mp4ToAnnexB>());
=======
            archiveReader->addMediaFilter(std::make_shared<H264Mp4ToAnnexB>());

            // FIXME: #GDM Remove check when will be sure this function won't break base export.
            if (nx::client::desktop::ini().enableCaseExport)
                archiveReader->setPlaybackMask(playbackMask);
>>>>>>> 45a30741
        }

        QnRtspClientArchiveDelegate* rtspClient = dynamic_cast<QnRtspClientArchiveDelegate*> (archiveReader->getArchiveDelegate());
        if (rtspClient) {
            // 'slow' open mode. send DESCRIBE and SETUP to server.
            // it is required for av_streams in output file - we should know all codec context immediately
            QnVirtualCameraResourcePtr camera = m_resource->toResourcePtr().dynamicCast<QnVirtualCameraResource>();
            rtspClient->setCamera(camera);
            rtspClient->setPlayNowModeAllowed(false);
            rtspClient->setAdditionalAttribute(Qn::EC2_MEDIA_ROLE, "export");
        }

        m_exportReader = archiveReader;


        connect(m_exportReader, &QnAbstractArchiveStreamReader::finished, this,
            [this]()
            {
                {
                    QnMutexLocker lock(&m_exportMutex);
                    m_exportReader.clear();
                }

                sender()->deleteLater();
            });

        m_exportRecorder = new QnStreamRecorder(m_resource->toResourcePtr());
        connect(m_exportRecorder, &QnStreamRecorder::finished, this,
            [this]
            {
                {
                    QnMutexLocker lock(&m_exportMutex);
                    if (m_exportReader && m_exportRecorder)
                        m_exportReader->removeDataProcessor(m_exportRecorder);
                    m_exportRecorder.clear();
                }

                /* There is a possibility we have already cleared the smart pointer, e.g. in stopExport() method. */
                sender()->deleteLater();
            });

        connect(m_exportRecorder,   &QnStreamRecorder::recordingFinished, this,   &QnClientVideoCamera::stopExport);
        connect(m_exportRecorder,   &QnStreamRecorder::recordingProgress, this,   &QnClientVideoCamera::exportProgress);
        connect(m_exportRecorder,   &QnStreamRecorder::recordingFinished, this,   &QnClientVideoCamera::exportFinished);

        if (fileName.toLower().endsWith(QLatin1String(".avi")))
        {
            m_exportRecorder->setAudioCodec(AV_CODEC_ID_MP2); // transcode audio to MP2
        }
    }
    QnAbstractArchiveStreamReader* archiveReader = dynamic_cast<QnAbstractArchiveStreamReader*> (m_exportReader.data());

    if (m_motionFileList[0] && archiveReader)
    {
        using namespace nx::vms::api;
        auto filter = archiveReader->streamDataFilter();
        filter.setFlag(StreamDataFilter::motion, true);
        filter.setFlag(StreamDataFilter::media, true);
        archiveReader->setStreamDataFilter(filter);
        m_exportRecorder->setMotionFileList(m_motionFileList);
    }
    // TODO: add analytics objects to an export file as well.

    m_exportRecorder->clearUnprocessedData();
    m_exportRecorder->setProgressBounds(startTimeUs, endTimeUs);

    if (storage)
        m_exportRecorder->addRecordingContext(fileName, storage);
    else
        m_exportRecorder->addRecordingContext(fileName);

    m_exportRecorder->setRole(role);
    m_exportRecorder->setServerTimeZoneMs(serverTimeZoneMs);
    m_exportRecorder->setContainer(format);
    m_exportRecorder->setNeedCalcSignature(true);

    m_exportReader->addDataProcessor(m_exportRecorder);
    if (archiveReader)
        archiveReader->jumpTo(startTimeUs, startTimeUs);

    m_exportReader->start();
    m_exportRecorder->start();
}

void QnClientVideoCamera::stopExport()
{
    if (m_exportReader)
    {
        if (m_exportRecorder)
            m_exportReader->removeDataProcessor(m_exportRecorder);
        m_exportReader->pleaseStop();  // it will be deleted in finished() signal handle
    }
    if (m_exportRecorder)
    {
        // clean signature flag; in other case file will be recreated on writing finish
        // TODO: #vasilenko get rid of this magic
        m_exportRecorder->setNeedCalcSignature(false);

        connect(m_exportRecorder, &QnStreamRecorder::finished, this, &QnClientVideoCamera::exportStopped);
        m_exportRecorder->pleaseStop(); // it will be deleted in finished() signal handle
    }
    QnMutexLocker lock(&m_exportMutex);
    m_exportReader.clear();
    m_exportRecorder.clear();
}

void QnClientVideoCamera::setResource(QnMediaResourcePtr resource)
{
    m_resource = resource;
}

void QnClientVideoCamera::setMotionIODevice(QSharedPointer<QBuffer> value, int channel)
{
    m_motionFileList[channel] = value;
}

QSharedPointer<QBuffer> QnClientVideoCamera::motionIODevice(int channel) {
    return m_motionFileList[channel];
}

QString QnClientVideoCamera::exportedFileName() const
{
    QnMutexLocker lock( &m_exportMutex );
    if (m_exportRecorder)
        return m_exportRecorder->fixedFileName();
    else
        return QString();
}<|MERGE_RESOLUTION|>--- conflicted
+++ resolved
@@ -21,13 +21,9 @@
 #include <core/resource/avi/thumbnails_stream_reader.h>
 #include <core/resource/avi/avi_archive_delegate.h>
 #include <utils/common/util.h>
-<<<<<<< HEAD
 
 #include <media/filters/h264_mp4_to_annexb.h>
-=======
-#include <core/dataprovider/h264_mp4_to_annexb.h>
 #include <ini.h>
->>>>>>> 45a30741
 
 QnClientVideoCamera::QnClientVideoCamera(const QnMediaResourcePtr &resource, QnAbstractMediaStreamDataProvider* reader) :
     base_type(nullptr),
@@ -175,15 +171,11 @@
         {
             archiveReader->setQuality(MEDIA_Quality_ForceHigh, true); // for 'mkv' and 'avi' files
             // Additing filtering is required in case of.AVI export.
-<<<<<<< HEAD
                 archiveReader->addMediaFilter(std::make_shared<H264Mp4ToAnnexB>());
-=======
-            archiveReader->addMediaFilter(std::make_shared<H264Mp4ToAnnexB>());
 
             // FIXME: #GDM Remove check when will be sure this function won't break base export.
             if (nx::client::desktop::ini().enableCaseExport)
                 archiveReader->setPlaybackMask(playbackMask);
->>>>>>> 45a30741
         }
 
         QnRtspClientArchiveDelegate* rtspClient = dynamic_cast<QnRtspClientArchiveDelegate*> (archiveReader->getArchiveDelegate());
