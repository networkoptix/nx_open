#include "client_video_camera.h"

#include <client/client_module.h>

#include <nx/utils/log/log.h>

#include <nx/streaming/abstract_media_stream_data_provider.h>
#include <nx/streaming/rtsp_client_archive_delegate.h>
#include <nx/streaming/archive_stream_reader.h>

#include <core/resource/media_resource.h>
#include <core/resource/camera_resource.h>
#include <core/resource/security_cam_resource.h>
#include <core/dataprovider/data_provider_factory.h>

#include <nx/network/http/custom_headers.h>

#include <recording/time_period.h>
#include <core/resource/avi/thumbnails_stream_reader.h>
#include <core/resource/avi/avi_archive_delegate.h>
#include <utils/common/util.h>

#include <media/filters/h264_mp4_to_annexb.h>

QnClientVideoCamera::QnClientVideoCamera(const QnMediaResourcePtr &resource, QnAbstractMediaStreamDataProvider* reader) :
    base_type(nullptr),
    m_resource(resource),
    m_camdispay(resource, dynamic_cast<QnArchiveStreamReader*>(reader)),
    m_reader(reader),
    m_exportRecorder(nullptr),
    m_exportReader(nullptr),
    m_displayStarted(false)
{
    if (m_reader)
    {
        m_reader->addDataProcessor(&m_camdispay);

        if (const auto archiveReader =
            dynamic_cast<QnAbstractArchiveStreamReader*>(m_reader.data()))
        {
            connect(archiveReader, &QnAbstractArchiveStreamReader::streamAboutToBePaused,
                &m_camdispay, &QnCamDisplay::onReaderPaused, Qt::DirectConnection);
            connect(archiveReader, &QnAbstractArchiveStreamReader::streamAboutToBeResumed,
                &m_camdispay, &QnCamDisplay::onReaderResumed, Qt::DirectConnection);
            connect(archiveReader, &QnAbstractArchiveStreamReader::prevFrameOccured,
                &m_camdispay, &QnCamDisplay::onPrevFrameOccured, Qt::DirectConnection);
            connect(archiveReader, &QnAbstractArchiveStreamReader::nextFrameOccured,
                &m_camdispay, &QnCamDisplay::onNextFrameOccured, Qt::DirectConnection);
            connect(archiveReader, &QnAbstractArchiveStreamReader::slowSourceHint,
                &m_camdispay, &QnCamDisplay::onSlowSourceHint, Qt::DirectConnection);
            connect(archiveReader, &QnAbstractArchiveStreamReader::beforeJump,
                &m_camdispay, &QnCamDisplay::onBeforeJump, Qt::DirectConnection);
            connect(archiveReader, &QnAbstractArchiveStreamReader::jumpOccured,
                &m_camdispay, &QnCamDisplay::onJumpOccured, Qt::DirectConnection);
            connect(archiveReader, &QnAbstractArchiveStreamReader::jumpCanceled,
                &m_camdispay, &QnCamDisplay::onJumpCanceled, Qt::DirectConnection);
            connect(archiveReader, &QnAbstractArchiveStreamReader::skipFramesTo,
                &m_camdispay, &QnCamDisplay::onSkippingFrames, Qt::DirectConnection);
        }
    }

}

QnClientVideoCamera::~QnClientVideoCamera()
{
    stopDisplay();
    delete m_reader;
}

QnMediaResourcePtr QnClientVideoCamera::resource() {
    return m_resource;
}

/*
void QnClientVideoCamera::streamJump(qint64 time)
{
    m_camdispay.jump(time);
}
*/

void QnClientVideoCamera::startDisplay()
{
    NX_DEBUG(this, lm("startDisplay %1").arg(m_resource->toResource()->getUniqueId()));

    m_camdispay.start();
    if (m_reader)
        m_reader->start(QThread::HighPriority);
    m_displayStarted = true;
}

void QnClientVideoCamera::stopDisplay()
{
    m_displayStarted = false;
    if (m_reader)
        m_reader->stop();
    m_camdispay.stop();
    m_camdispay.clearUnprocessedData();
}

void QnClientVideoCamera::beforeStopDisplay()
{
    if (m_reader)
        m_reader->pleaseStop();
    m_camdispay.pleaseStop();
}

QnResourcePtr QnClientVideoCamera::getDevice() const
{
    return m_resource->toResourcePtr();
}

QnAbstractStreamDataProvider* QnClientVideoCamera::getStreamreader()
{
    return m_reader;
}

QnCamDisplay* QnClientVideoCamera::getCamDisplay()
{
    return &m_camdispay;
}

const QnMediaStreamStatistics* QnClientVideoCamera::getStatistics(int channel)
{
    if (m_reader)
        return m_reader->getStatistics(channel);
    return NULL;
}

void QnClientVideoCamera::setLightCPUMode(QnAbstractVideoDecoder::DecodeMode val)
{
    m_camdispay.setLightCPUMode(val);
}

void QnClientVideoCamera::exportMediaPeriodToFile(const QnTimePeriod &timePeriod,
    const  QString& fileName,
    const QString& format,
    QnStorageResourcePtr storage,
    StreamRecorderRole role,
    qint64 serverTimeZoneMs)
{
    qint64 startTimeUs = timePeriod.startTimeMs * 1000ll;
    NX_ASSERT(timePeriod.durationMs > 0, Q_FUNC_INFO, "Invalid time period, possibly LIVE is exported");
    qint64 endTimeUs = timePeriod.durationMs > 0
        ? timePeriod.endTimeMs() * 1000ll
        : DATETIME_NOW;

    QnMutexLocker lock( &m_exportMutex );
    if (!m_exportRecorder)
    {
<<<<<<< HEAD
        if (m_resource->toResource()->hasFlags(Qn::local) && timelapseFrameStepUs > 0)
        {
            auto thumbnailsReader = new QnThumbnailsStreamReader(m_resource->toResourcePtr(), new QnAviArchiveDelegate());
            thumbnailsReader->setRange(startTimeUs, endTimeUs, timelapseFrameStepUs, 0);
            m_exportReader = thumbnailsReader;
        }
        else
        {
            auto tmpReader = qnClientModule->dataProviderFactory()->createDataProvider(
                m_resource->toResourcePtr());
            QnAbstractArchiveStreamReader* archiveReader = dynamic_cast<QnAbstractArchiveStreamReader*> (tmpReader);
            if (!archiveReader)
            {
                delete tmpReader;

                const auto errorStruct = StreamRecorderErrorStruct(
                    StreamRecorderError::invalidResourceType, QnStorageResourcePtr());
                emit exportFinished(errorStruct, fileName);
                return;
            }
            archiveReader->setCycleMode(false);
            if (role == StreamRecorderRole::fileExport)
            {
                archiveReader->setQuality(MEDIA_Quality_ForceHigh, true); // for 'mkv' and 'avi' files
                // Additing filtering is required in case of.AVI export.
                 archiveReader->addMediaFilter(std::make_shared<H264Mp4ToAnnexB>());
            }

            QnRtspClientArchiveDelegate* rtspClient = dynamic_cast<QnRtspClientArchiveDelegate*> (archiveReader->getArchiveDelegate());
            if (rtspClient) {
                // 'slow' open mode. send DESCRIBE and SETUP to server.
                // it is required for av_streams in output file - we should know all codec context immediately
                QnVirtualCameraResourcePtr camera = m_resource->toResourcePtr().dynamicCast<QnVirtualCameraResource>();
                rtspClient->setCamera(camera);
                rtspClient->setPlayNowModeAllowed(false);
                rtspClient->setAdditionalAttribute(Qn::EC2_MEDIA_ROLE, "export");
                if (timelapseFrameStepUs > 0)
                    rtspClient->setRange(startTimeUs, endTimeUs, timelapseFrameStepUs);
            }

            m_exportReader = archiveReader;
        }
=======
>>>>>>> 4dc05fa1

        auto tmpReader = m_resource->toResource()->createDataProvider(Qn::CR_Default);
        QnAbstractArchiveStreamReader* archiveReader = dynamic_cast<QnAbstractArchiveStreamReader*> (tmpReader);
        if (!archiveReader)
        {
            delete tmpReader;

            const auto errorStruct = StreamRecorderErrorStruct(
                StreamRecorderError::invalidResourceType, QnStorageResourcePtr());
            emit exportFinished(errorStruct, fileName);
            return;
        }
        archiveReader->setCycleMode(false);
        if (role == StreamRecorderRole::fileExport)
        {
            archiveReader->setQuality(MEDIA_Quality_ForceHigh, true); // for 'mkv' and 'avi' files
            // Additing filtering is required in case of.AVI export.
            archiveReader->addMediaFilter(std::make_shared<H264Mp4ToAnnexB>());
        }

        QnRtspClientArchiveDelegate* rtspClient = dynamic_cast<QnRtspClientArchiveDelegate*> (archiveReader->getArchiveDelegate());
        if (rtspClient) {
            // 'slow' open mode. send DESCRIBE and SETUP to server.
            // it is required for av_streams in output file - we should know all codec context immediately
            QnVirtualCameraResourcePtr camera = m_resource->toResourcePtr().dynamicCast<QnVirtualCameraResource>();
            rtspClient->setCamera(camera);
            rtspClient->setPlayNowModeAllowed(false);
            rtspClient->setAdditionalAttribute(Qn::EC2_MEDIA_ROLE, "export");
        }

        m_exportReader = archiveReader;


        connect(m_exportReader, &QnAbstractArchiveStreamReader::finished, this,
            [this]()
            {
                {
                    QnMutexLocker lock(&m_exportMutex);
                    m_exportReader.clear();
                }

                sender()->deleteLater();
            });

        m_exportRecorder = new QnStreamRecorder(m_resource->toResourcePtr());
        connect(m_exportRecorder, &QnStreamRecorder::finished, this,
            [this]
            {
                {
                    QnMutexLocker lock(&m_exportMutex);
                    if (m_exportReader && m_exportRecorder)
                        m_exportReader->removeDataProcessor(m_exportRecorder);
                    m_exportRecorder.clear();
                }

                /* There is a possibility we have already cleared the smart pointer, e.g. in stopExport() method. */
                sender()->deleteLater();
            });

        connect(m_exportRecorder,   &QnStreamRecorder::recordingFinished, this,   &QnClientVideoCamera::stopExport);
        connect(m_exportRecorder,   &QnStreamRecorder::recordingProgress, this,   &QnClientVideoCamera::exportProgress);
        connect(m_exportRecorder,   &QnStreamRecorder::recordingFinished, this,   &QnClientVideoCamera::exportFinished);

        if (fileName.toLower().endsWith(QLatin1String(".avi")))
        {
            m_exportRecorder->setAudioCodec(AV_CODEC_ID_MP3); // transcode audio to MP3
        }
    }
    QnAbstractArchiveStreamReader* archiveReader = dynamic_cast<QnAbstractArchiveStreamReader*> (m_exportReader.data());

    if (m_motionFileList[0] && archiveReader)
    {
        archiveReader->setSendMotion(true);
        m_exportRecorder->setMotionFileList(m_motionFileList);
    }

    m_exportRecorder->clearUnprocessedData();
    m_exportRecorder->setProgressBounds(startTimeUs, endTimeUs);

    if (storage)
        m_exportRecorder->addRecordingContext(fileName, storage);
    else
        m_exportRecorder->addRecordingContext(fileName);

    m_exportRecorder->setRole(role);
    m_exportRecorder->setServerTimeZoneMs(serverTimeZoneMs);
    m_exportRecorder->setContainer(format);
    m_exportRecorder->setNeedCalcSignature(true);

    m_exportReader->addDataProcessor(m_exportRecorder);
    if (archiveReader)
        archiveReader->jumpTo(startTimeUs, startTimeUs);

    m_exportReader->start();
    m_exportRecorder->start();
}

void QnClientVideoCamera::stopExport()
{
    if (m_exportReader)
    {
        if (m_exportRecorder)
            m_exportReader->removeDataProcessor(m_exportRecorder);
        m_exportReader->pleaseStop();  // it will be deleted in finished() signal handle
    }
    if (m_exportRecorder)
    {
        // clean signature flag; in other case file will be recreated on writing finish
        // TODO: #vasilenko get rid of this magic
        m_exportRecorder->setNeedCalcSignature(false);

        connect(m_exportRecorder, &QnStreamRecorder::finished, this, &QnClientVideoCamera::exportStopped);
        m_exportRecorder->pleaseStop(); // it will be deleted in finished() signal handle
    }
    QnMutexLocker lock(&m_exportMutex);
    m_exportReader.clear();
    m_exportRecorder.clear();
}

void QnClientVideoCamera::setResource(QnMediaResourcePtr resource)
{
    m_resource = resource;
}

void QnClientVideoCamera::setMotionIODevice(QSharedPointer<QBuffer> value, int channel)
{
    m_motionFileList[channel] = value;
}

QSharedPointer<QBuffer> QnClientVideoCamera::motionIODevice(int channel) {
    return m_motionFileList[channel];
}

QString QnClientVideoCamera::exportedFileName() const
{
    QnMutexLocker lock( &m_exportMutex );
    if (m_exportRecorder)
        return m_exportRecorder->fixedFileName();
    else
        return QString();
}<|MERGE_RESOLUTION|>--- conflicted
+++ resolved
@@ -11,9 +11,11 @@
 #include <core/resource/media_resource.h>
 #include <core/resource/camera_resource.h>
 #include <core/resource/security_cam_resource.h>
+
+#include <nx/streaming/rtsp_client_archive_delegate.h>
+#include <nx/streaming/archive_stream_reader.h>
+#include <nx/network/http/custom_headers.h>
 #include <core/dataprovider/data_provider_factory.h>
-
-#include <nx/network/http/custom_headers.h>
 
 #include <recording/time_period.h>
 #include <core/resource/avi/thumbnails_stream_reader.h>
@@ -147,53 +149,9 @@
     QnMutexLocker lock( &m_exportMutex );
     if (!m_exportRecorder)
     {
-<<<<<<< HEAD
-        if (m_resource->toResource()->hasFlags(Qn::local) && timelapseFrameStepUs > 0)
-        {
-            auto thumbnailsReader = new QnThumbnailsStreamReader(m_resource->toResourcePtr(), new QnAviArchiveDelegate());
-            thumbnailsReader->setRange(startTimeUs, endTimeUs, timelapseFrameStepUs, 0);
-            m_exportReader = thumbnailsReader;
-        }
-        else
-        {
-            auto tmpReader = qnClientModule->dataProviderFactory()->createDataProvider(
-                m_resource->toResourcePtr());
-            QnAbstractArchiveStreamReader* archiveReader = dynamic_cast<QnAbstractArchiveStreamReader*> (tmpReader);
-            if (!archiveReader)
-            {
-                delete tmpReader;
-
-                const auto errorStruct = StreamRecorderErrorStruct(
-                    StreamRecorderError::invalidResourceType, QnStorageResourcePtr());
-                emit exportFinished(errorStruct, fileName);
-                return;
-            }
-            archiveReader->setCycleMode(false);
-            if (role == StreamRecorderRole::fileExport)
-            {
-                archiveReader->setQuality(MEDIA_Quality_ForceHigh, true); // for 'mkv' and 'avi' files
-                // Additing filtering is required in case of.AVI export.
-                 archiveReader->addMediaFilter(std::make_shared<H264Mp4ToAnnexB>());
-            }
-
-            QnRtspClientArchiveDelegate* rtspClient = dynamic_cast<QnRtspClientArchiveDelegate*> (archiveReader->getArchiveDelegate());
-            if (rtspClient) {
-                // 'slow' open mode. send DESCRIBE and SETUP to server.
-                // it is required for av_streams in output file - we should know all codec context immediately
-                QnVirtualCameraResourcePtr camera = m_resource->toResourcePtr().dynamicCast<QnVirtualCameraResource>();
-                rtspClient->setCamera(camera);
-                rtspClient->setPlayNowModeAllowed(false);
-                rtspClient->setAdditionalAttribute(Qn::EC2_MEDIA_ROLE, "export");
-                if (timelapseFrameStepUs > 0)
-                    rtspClient->setRange(startTimeUs, endTimeUs, timelapseFrameStepUs);
-            }
-
-            m_exportReader = archiveReader;
-        }
-=======
->>>>>>> 4dc05fa1
-
-        auto tmpReader = m_resource->toResource()->createDataProvider(Qn::CR_Default);
+
+        auto tmpReader = qnClientModule->dataProviderFactory()->createDataProvider(
+            m_resource->toResourcePtr());
         QnAbstractArchiveStreamReader* archiveReader = dynamic_cast<QnAbstractArchiveStreamReader*> (tmpReader);
         if (!archiveReader)
         {
@@ -209,7 +167,7 @@
         {
             archiveReader->setQuality(MEDIA_Quality_ForceHigh, true); // for 'mkv' and 'avi' files
             // Additing filtering is required in case of.AVI export.
-            archiveReader->addMediaFilter(std::make_shared<H264Mp4ToAnnexB>());
+                archiveReader->addMediaFilter(std::make_shared<H264Mp4ToAnnexB>());
         }
 
         QnRtspClientArchiveDelegate* rtspClient = dynamic_cast<QnRtspClientArchiveDelegate*> (archiveReader->getArchiveDelegate());
