#ifndef QN_CAM_DISPLAY_H
#define QN_CAM_DISPLAY_H

#include <chrono>

#include <QtCore/QTime>

#include <utils/common/adaptive_sleep.h>
#include <utils/media/externaltimesource.h>

#include <core/resource/resource_fwd.h>
#include <nx/streaming/abstract_data_consumer.h>
#include <nx/streaming/audio_data_packet.h>
#include <core/resource/resource_media_layout.h>

#include <decoders/video/abstract_video_decoder.h>

#include "video_stream_display.h"
#include <map>

// TODO: #GDM use forward declaration
#include <nx/core/transcoding/filters/legacy_transcoding_settings.h>
#include <nx/utils/elapsed_timer.h>

class QnAbstractRenderer;
class QnVideoStreamDisplay;
class QnAudioStreamDisplay;
class QnCompressedVideoData;
class QnArchiveStreamReader;
class QnlTimeSource;

/*
* This class is not duplicate statistics from Reader. If not enough CPU/network this class still show full (correct) stream fps
*/
class QnFpsStatistics
{
public:
    static const int MAX_QUEUE_SIZE = 30;

    QnFpsStatistics(): m_lastTime(AV_NOPTS_VALUE), m_queue(MAX_QUEUE_SIZE), m_queueSum(0) {}
    void updateFpsStatistics(QnCompressedVideoDataPtr vd);
    int getFps() const;
private:
    mutable QnMutex m_mutex;
    qint64 m_lastTime;
    QnUnsafeQueue<qint64> m_queue;
    qint64 m_queueSum;
};

/**
  * Stores QnVideoStreamDisplay for each channel/sensor
  */
class QnCamDisplay : public QnAbstractDataConsumer, public QnlTimeSource
{
    Q_OBJECT
public:
    QnCamDisplay(QnMediaResourcePtr resource, QnArchiveStreamReader* reader);
    ~QnCamDisplay();

    void addVideoRenderer(int channelCount, QnAbstractRenderer* vw, bool canDownscale);
    void removeVideoRenderer(QnAbstractRenderer* vw);
    int channelsCount() const;

    void addMetadataConsumer(const nx::media::AbstractMetadataConsumerPtr& metadataConsumer);
    void removeMetadataConsumer(const nx::media::AbstractMetadataConsumerPtr& metadataConsumer);

    virtual bool processData(const QnAbstractDataPacketPtr& data);

    virtual void pleaseStop() override;

    void pause();
    void resume();

    void setLightCPUMode(QnAbstractVideoDecoder::DecodeMode val);

    bool display(QnCompressedVideoDataPtr vd, bool sleep, float speed);
    bool doDelayForAudio(QnConstCompressedAudioDataPtr ad, float speed);
    bool isAudioBuffering() const;
    void playAudio(bool play);
    float getSpeed() const;

    // schedule to clean up buffers all;
    // schedule - coz I do not want to introduce mutexes
    //I assume that first incoming frame after jump is keyframe

    /**
     * \returns                         Current time in microseconds.
     */

    virtual qint64 getCurrentTime() const override;
    virtual qint64 getDisplayedTime() const override;
    virtual qint64 getExternalTime() const override;
    virtual qint64 getNextTime() const override;

    void setMTDecoding(bool value);

    QSize getFrameSize(int channel) const;
    QImage getScreenshot(const QnLegacyTranscodingSettings& imageProcessingParams, bool anyQuality);
    QImage getGrayscaleScreenshot(int channel);
    QSize getVideoSize() const;
    bool isRealTimeSource() const;

    void setExternalTimeSource(QnlTimeSource* value);

    bool canAcceptData() const;
    bool isLongWaiting() const;
    bool isEOFReached() const;
    bool isStillImage() const;
    virtual void putData(const QnAbstractDataPacketPtr& data) override;
    QSize getMaxScreenSize() const;
    QnArchiveStreamReader* getArchiveReader() const;
    bool isFullScreen() const;
    bool isZoomWindow() const;
    void setFullScreen(bool fullScreen);

    bool isFisheyeEnabled() const;
    void setFisheyeEnabled(bool fisheyeEnabled);

    int getAvarageFps() const;
    virtual bool isBuffering() const override;

    QnAspectRatio overridenAspectRatio() const;
    void setOverridenAspectRatio(QnAspectRatio aspectRatio);

    const QSize& getRawDataSize() const {
        return m_display[0]->getRawDataSize();
    }

    QnMediaResourcePtr resource() const;

    Qn::MediaStreamEvent lastMediaEvent() const;

    std::chrono::milliseconds forcedVideoBufferLength() const;
    void setForcedVideoBufferLength(std::chrono::milliseconds length);

    bool isForcedBufferingEnabled() const;

public slots:
    void onBeforeJump(qint64 time);
    void onSkippingFrames(qint64 time);
    void onJumpOccured(qint64 time);
    void onJumpCanceled(qint64 time);
    void onRealTimeStreamHint(bool value);
    void onSlowSourceHint();
    void onReaderPaused();
    void onReaderResumed();
    void onPrevFrameOccured();
    void onNextFrameOccured();

signals:
    void liveMode(bool value);
    void stillImageChanged();
protected:
    void setSingleShotMode(bool single);
    virtual void setSpeed(float speed) override;

    bool haveAudio(float speed) const;

    // puts in in queue and returns first in queue
    QnCompressedVideoDataPtr nextInOutVideodata(QnCompressedVideoDataPtr incoming, int channel);

    // this function doest not changes any quues; it just returns time of next frame been displayed
    quint64 nextVideoImageTime(QnCompressedVideoDataPtr incoming, int channel) const;

    quint64 nextVideoImageTime(int channel) const;

    void clearVideoQueue();
    void enqueueVideo(QnCompressedVideoDataPtr vd);
    QnCompressedVideoDataPtr dequeueVideo(int channel);
    bool isAudioHoleDetected(QnCompressedVideoDataPtr vd);
    void afterJump(QnAbstractMediaDataPtr media);
    void processNewSpeed(float speed);
    bool useSync(QnConstAbstractMediaDataPtr md);
    int getBufferingMask();
    void pauseAudio();

private:
    void hurryUpCheck(QnCompressedVideoDataPtr vd, float speed, qint64 needToSleep, qint64 realSleepTime);
    void hurryUpCheckForCamera(QnCompressedVideoDataPtr vd, float speed, qint64 needToSleep, qint64 realSleepTime);
    void hurryUpCheckForLocalFile(QnCompressedVideoDataPtr vd, float speed, qint64 needToSleep, qint64 realSleepTime);
    void hurryUpCkeckForCamera2(QnAbstractMediaDataPtr media);
    qint64 getMinReverseTime() const;

    qint64 getDisplayedMax() const;
    qint64 getDisplayedMin() const;
    void setAudioBufferSize(int bufferSize, int prebufferMs);

    void blockTimeValue(qint64 time);
    void blockTimeValueSafe(qint64 time); // can be called from other thread
    void unblockTimeValue();
    void waitForFramesDisplayed();
    void restoreVideoQueue(QnCompressedVideoDataPtr incoming, QnCompressedVideoDataPtr vd, int channel);
    template <class T> void markIgnoreBefore(const T& queue, qint64 time);
    bool needBuffering(qint64 vTime) const;
    void processSkippingFramesTime();
    qint64 doSmartSleep(const qint64 needToSleep, float speed);

    bool isDataQueueFull() const;

    enum class QueueSizeType
    {
        normalStream,
        slowStream
    };
    int maxDataQueueSize(QueueSizeType type) const;

    static qint64 initialLiveBufferMkSecs();
    static qint64 maximumLiveBufferMkSecs();

    void moveTimestampTo(qint64 timestampUs);
    void processFillerPacket(
        qint64 timestampUs,
        QnAbstractStreamDataProvider* dataProvider,
        QnAbstractMediaData::MediaFlags flags);
<<<<<<< HEAD

    void processMetadata(const QnAbstractCompressedMetadataPtr& metadata);

=======
        bool useRealTimeHurryUp() const;
>>>>>>> b81eeefc
protected:
    QnVideoStreamDisplay* m_display[CL_MAX_CHANNELS];
    QQueue<QnCompressedVideoDataPtr> m_videoQueue[CL_MAX_CHANNELS];

    QnAudioStreamDisplay* m_audioDisplay;

    QnAdaptiveSleep m_delay;

    float m_speed;
    float m_prevSpeed;

    bool m_playAudio;
    bool m_shouldPlayAudio = false;
    bool m_needChangePriority;
    bool m_hadAudio; // got at least one audio packet

    qint64 m_lastAudioPacketTime;
    qint64 m_syncAudioTime;
    int m_totalFrames;
    int m_iFrames;
    qint64 m_lastVideoPacketTime;
    qint64 m_lastDecodedTime;
    qint64 m_previousVideoTime;
    quint64 m_lastNonZerroDuration;
    qint64 m_lastSleepInterval;
    bool m_afterJump;
    bool m_bofReceived;
    int m_displayLasts;
    bool m_ignoringVideo;
    bool m_isRealTimeSource;
    QnAudioFormat m_expectedAudioFormat;
    mutable QnMutex m_audioChangeMutex;
    bool m_videoBufferOverflow;
    bool m_singleShotMode;
    bool m_singleShotQuantProcessed;
    qint64 m_jumpTime;
    QnCodecAudioFormat m_playingFormat;
    int m_storedMaxQueueSize;
    QnAbstractVideoDecoder::DecodeMode m_lightCpuMode;
    QnVideoStreamDisplay::FrameDisplayStatus m_lastFrameDisplayed;
    bool m_realTimeHurryUp;
    int m_delayedFrameCount;
    QnlTimeSource* m_extTimeSrc;

    bool m_useMtDecoding;
    int m_buffering;
    int m_executingJump;
    int m_skipPrevJumpSignal;
    int m_processedPackets;
    qint64 m_nextReverseTime[CL_MAX_CHANNELS];
    int m_emptyPacketCounter;
    bool m_isStillImage;
    bool m_isLongWaiting;
    qint64 m_skippingFramesTime;

    bool m_executingChangeSpeed;
    bool m_eofSignalSended;
    int m_audioBufferSize;
    qint64 m_minAudioDetectJumpInterval;
    qint64 m_videoQueueDuration;
    bool m_useMTRealTimeDecode; // multi thread decode for live temporary allowed
    bool m_forceMtDecoding; // force multi thread decode in any case

    mutable QnMutex m_timeMutex;
    QnMediaResourcePtr m_resource;
    QTime m_afterJumpTimer;
    qint64 m_firstAfterJumpTime;
    qint64 m_receivedInterval;
    QnArchiveStreamReader* m_archiveReader;

    bool m_fullScreen;
    QnFpsStatistics m_fpsStat;
    int m_prevLQ;
    bool m_doNotChangeDisplayTime;
    bool m_multiView;
    bool m_fisheyeEnabled;
    int m_channelsCount;

    std::chrono::microseconds m_forcedVideoBufferLength = std::chrono::microseconds::zero();
    qint64 m_lastQueuedVideoTime;
    int m_liveBufferSize;
    bool m_liveMaxLenReached;
    bool m_hasVideo;
    Qn::MediaStreamEvent m_lastMediaEvent = Qn::MediaStreamEvent::NoEvent;
    nx::utils::ElapsedTimer m_lastMediaEventTimeout;

    mutable QnMutex m_metadataConsumersHashMutex;
    QMultiMap<MetadataType, QWeakPointer<nx::media::AbstractMetadataConsumer>>
        m_metadataConsumerByType;
};

#endif //QN_CAM_DISPLAY_H<|MERGE_RESOLUTION|>--- conflicted
+++ resolved
@@ -212,13 +212,9 @@
         qint64 timestampUs,
         QnAbstractStreamDataProvider* dataProvider,
         QnAbstractMediaData::MediaFlags flags);
-<<<<<<< HEAD
-
+    bool useRealTimeHurryUp() const;
     void processMetadata(const QnAbstractCompressedMetadataPtr& metadata);
 
-=======
-        bool useRealTimeHurryUp() const;
->>>>>>> b81eeefc
 protected:
     QnVideoStreamDisplay* m_display[CL_MAX_CHANNELS];
     QQueue<QnCompressedVideoDataPtr> m_videoQueue[CL_MAX_CHANNELS];
