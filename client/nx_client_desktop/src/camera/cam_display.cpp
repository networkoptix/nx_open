--- conflicted
+++ resolved
@@ -1211,31 +1211,6 @@
 
     QnAbstractCompressedMetadataPtr metadata =
         std::dynamic_pointer_cast<QnAbstractCompressedMetadata>(data);
-<<<<<<< HEAD
-
-    if (metadata)
-    {
-        if (metadata->metadataType == MetadataType::MediaStreamEvent)
-        {
-            QByteArray data = QByteArray::fromRawData(metadata->data(), metadata->dataSize());
-            auto mediaEvent = QnLexical::deserialized<Qn::MediaStreamEvent>(
-                QString::fromLatin1(data));
-
-            m_lastMediaEvent = mediaEvent;
-            m_lastMediaEventTimeout.restart();
-        }
-        else
-        {
-            int ch = metadata->channelNumber;
-        	m_lastMetadata[ch][metadata->timestamp] << metadata;
-            if (m_lastMetadata[ch].size() > MAX_METADATA_QUEUE_SIZE)
-                m_lastMetadata[ch].erase(m_lastMetadata[ch].begin());
-        }
-        return true;
-    }
-
-=======
->>>>>>> 8b4fa82c
     QnCompressedVideoDataPtr vd = std::dynamic_pointer_cast<QnCompressedVideoData>(data);
     QnCompressedAudioDataPtr ad = std::dynamic_pointer_cast<QnCompressedAudioData>(data);
 
