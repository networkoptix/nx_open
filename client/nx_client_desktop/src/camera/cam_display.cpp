#include "cam_display.h"

#include <QtCore/QDateTime>
#include <QtCore/QFileInfo>

#include <ini.h>

#include <nx/utils/log/log.h>
#include <utils/common/util.h>
#include <utils/common/synctime.h>

#include <client/client_settings.h>
#include <client/client_module.h>

#include <nx/client/desktop/analytics/camera_metadata_analytics_controller.h>
#include <nx/client/desktop/radass/radass_controller.h>

#include "core/resource/camera_resource.h"
#include "nx/streaming/media_data_packet.h"
#include <nx/streaming/config.h>
#include <nx/fusion//model_functions.h>

#include "nx/streaming/archive_stream_reader.h"

#include "video_stream_display.h"
#include "audio_stream_display.h"

#if defined(Q_OS_MAC)
#include <CoreServices/CoreServices.h>
#elif defined(Q_OS_WIN)
#include <qt_windows.h>
#include <plugins/resource/desktop_win/desktop_resource.h>
#endif

Q_GLOBAL_STATIC(QnMutex, activityMutex)
static qint64 activityTime = 0;
static const int REDASS_DELAY_INTERVAL = 2 * 1000 * 1000ll; // if archive frame delayed for interval, mark stream as slow
static const int REALTIME_AUDIO_PREBUFFER = 75; // at ms, prebuffer
static const int MAX_METADATA_QUEUE_SIZE = 50; // max metadata fps is 7 for current version

static void updateActivity()
{
    QnMutexLocker locker( activityMutex() );

    if (QDateTime::currentMSecsSinceEpoch() >= activityTime)
    {
#ifdef Q_OS_MAC
        UpdateSystemActivity(UsrActivity);
#elif defined(Q_OS_WIN)
        // disable screen saver ### should we enable it back on exit?
        static bool screenSaverDisabled = SystemParametersInfo(SPI_SETSCREENSAVEACTIVE, FALSE, 0, SPIF_SENDWININICHANGE);
        Q_UNUSED(screenSaverDisabled)

        // don't sleep
        if (QSysInfo::windowsVersion() < QSysInfo::WV_VISTA)
            SetThreadExecutionState(ES_USER_PRESENT | ES_CONTINUOUS);
        else
            SetThreadExecutionState(ES_AWAYMODE_REQUIRED | ES_DISPLAY_REQUIRED | ES_SYSTEM_REQUIRED | ES_CONTINUOUS);
#endif
        // Update system activity timer once per 20 seconds
        activityTime = QDateTime::currentMSecsSinceEpoch() + 20000;
    }
}

// a lot of small audio packets in bluray HD audio codecs. So, previous size 7 is not enought
static const int CL_MAX_DISPLAY_QUEUE_SIZE = 20;
static const int CL_MAX_DISPLAY_QUEUE_FOR_SLOW_SOURCE_SIZE = 20;

static const int DEFAULT_AUDIO_BUFF_SIZE = 1000 * 4;

static const int REALTIME_AUDIO_BUFFER_SIZE = 750; // at ms, max buffer

static const qint64 MIN_VIDEO_DETECT_JUMP_INTERVAL = 300 * 1000; // 300ms
//static const qint64 MIN_AUDIO_DETECT_JUMP_INTERVAL = MIN_VIDEO_DETECT_JUMP_INTERVAL + AUDIO_BUFF_SIZE*1000;
//static const int MAX_VALID_SLEEP_TIME = 1000*1000*5;
static const int MAX_VALID_SLEEP_LIVE_TIME = 1000 * 500; // 5 seconds as most long sleep time
static const int SLOW_COUNTER_THRESHOLD = 24;
static const double FPS_EPS = 0.0001;

static const int DEFAULT_DELAY_OVERDRAFT = 5000 * 1000;

QnCamDisplay::QnCamDisplay(QnMediaResourcePtr resource, QnArchiveStreamReader* reader):
    QnAbstractDataConsumer(CL_MAX_DISPLAY_QUEUE_SIZE),
    m_audioDisplay(0),
    m_delay(DEFAULT_DELAY_OVERDRAFT),
    m_speed(1.0),
    m_prevSpeed(1.0),
    m_playAudio(false),
    m_needChangePriority(false),
    m_hadAudio(false),
    m_lastAudioPacketTime(0),
    m_syncAudioTime(AV_NOPTS_VALUE),
    m_totalFrames(0),
    m_iFrames(0),
    m_lastVideoPacketTime(0),
    m_lastDecodedTime(AV_NOPTS_VALUE),
    m_previousVideoTime(0),
    m_lastNonZerroDuration(0),
    m_lastSleepInterval(0),
    m_afterJump(false),
    m_bofReceived(false),
    m_displayLasts(0),
    m_ignoringVideo(false),
    m_isRealTimeSource(true),
    m_videoBufferOverflow(false),
    m_singleShotMode(false),
    m_singleShotQuantProcessed(false),
    m_jumpTime(DATETIME_NOW),
    m_lightCpuMode(QnAbstractVideoDecoder::DecodeMode_Full),
    m_lastFrameDisplayed(QnVideoStreamDisplay::Status_Displayed),
    m_realTimeHurryUp(false),
    m_delayedFrameCount(0),
    m_extTimeSrc(0),
    m_useMtDecoding(false),
    m_buffering(0),
    m_executingJump(0),
    m_skipPrevJumpSignal(0),
    m_processedPackets(0),
    m_emptyPacketCounter(0),
    m_isStillImage(false),
    m_isLongWaiting(false),
    m_skippingFramesTime(AV_NOPTS_VALUE),
    m_executingChangeSpeed(false),
    m_eofSignalSended(false),
    m_videoQueueDuration(0),
    m_useMTRealTimeDecode(false),
    m_forceMtDecoding(false),
    m_timeMutex(QnMutex::Recursive),
    m_resource(resource),
    m_firstAfterJumpTime(AV_NOPTS_VALUE),
    m_receivedInterval(0),
    m_archiveReader(reader),
    m_fullScreen(false),
    m_prevLQ(-1),
    m_doNotChangeDisplayTime(false),
    m_multiView(false),
    m_fisheyeEnabled(false),
    m_channelsCount(0),
    m_lastQueuedVideoTime(AV_NOPTS_VALUE),
    m_liveBufferSize(initialLiveBufferMkSecs()),
    m_liveMaxLenReached(false),
    m_hasVideo(true)
{
    if (resource && resource->toResource()->hasFlags(Qn::live_cam))
        m_isRealTimeSource = true;
    else
        m_isRealTimeSource = false;

    if (resource && resource->toResource()->hasFlags(Qn::still_image)) {
        m_isStillImage = true;

        QFileInfo fileInfo(resource->toResource()->getUrl());
        if (fileInfo.isReadable())
            resource->toResource()->setStatus(Qn::Online);
        else
            resource->toResource()->setStatus(Qn::Offline);
    }

    m_storedMaxQueueSize = m_dataQueue.maxSize();
    for (int i = 0; i < CL_MAX_CHANNELS; ++i)
    {
        m_display[i] = 0;
        m_nextReverseTime[i] = AV_NOPTS_VALUE;
    }
    int expectedBufferSize = m_isRealTimeSource ? REALTIME_AUDIO_BUFFER_SIZE : DEFAULT_AUDIO_BUFF_SIZE;
    int expectedPrebuferSize = m_isRealTimeSource ? REALTIME_AUDIO_PREBUFFER : DEFAULT_AUDIO_BUFF_SIZE/2;
    setAudioBufferSize(expectedBufferSize, expectedPrebuferSize);

#ifdef Q_OS_WIN
    QnDesktopResourcePtr desktopResource = resource.dynamicCast<QnDesktopResource>();
    if (desktopResource && desktopResource->isRendererSlow())
        m_forceMtDecoding = true; // not enough speed for desktop camera with aero in single thread mode because of slow rendering
#endif
    QnSecurityCamResourcePtr camera = resource.dynamicCast<QnSecurityCamResource>();
    if (camera && camera->getMaxFps() >= 50)
        m_forceMtDecoding = true; // we can get render speed limit instead. MT decoding and displaying frame queue turn on simultaneously
}

QnCamDisplay::~QnCamDisplay()
{
    qnClientModule->radassController()->unregisterConsumer(this);

    NX_ASSERT(!isRunning());
    stop();
    for (int i = 0; i < CL_MAX_CHANNELS; ++i)
        delete m_display[i];

    clearVideoQueue();
    delete m_audioDisplay;
}

void QnCamDisplay::setAudioBufferSize(int bufferSize, int prebufferSize)
{
    m_audioBufferSize = bufferSize;
    m_minAudioDetectJumpInterval = MIN_VIDEO_DETECT_JUMP_INTERVAL + m_audioBufferSize*1000;
    QnMutexLocker lock( &m_audioChangeMutex );
    delete m_audioDisplay;
    m_audioDisplay = new QnAudioStreamDisplay(m_audioBufferSize, prebufferSize);

}

void QnCamDisplay::pause()
{
    QnAbstractDataConsumer::pause();
    m_isRealTimeSource = false;
    emit liveMode(false);
    QnMutexLocker lock( &m_audioChangeMutex );
    m_audioDisplay->suspend();
}

void QnCamDisplay::resume()
{
    m_delay.afterdelay();
    m_singleShotMode = false;
    {
        QnMutexLocker lock( &m_audioChangeMutex );
        m_audioDisplay->resume();
    }
    m_firstAfterJumpTime = AV_NOPTS_VALUE;
    QnAbstractDataConsumer::resume();
}

void QnCamDisplay::addVideoRenderer(int channelCount, QnAbstractRenderer* vw, bool canDownscale)
{
    NX_ASSERT(channelCount <= CL_MAX_CHANNELS);

    for(int i = 0; i < channelCount; i++)
    {
        if (!m_display[i])
        {
            m_display[i] = new QnVideoStreamDisplay(canDownscale, i);
            m_channelsCount++;
            if (m_forceMtDecoding)
                m_display[i]->setMTDecoding(true);
        }
        int rendersCount = m_display[i]->addRenderer(vw);
        m_multiView = rendersCount > 1;
    }
}

int QnCamDisplay::channelsCount() const
{
    return m_channelsCount;
}

void QnCamDisplay::removeVideoRenderer(QnAbstractRenderer* vw)
{
    for (int i = 0; i < CL_MAX_CHANNELS; ++i)
    {
        if (m_display[i])
        {
            int rendersCount = m_display[i]->removeRenderer(vw);
            m_multiView = rendersCount > 1;
        }
    }
}

QImage QnCamDisplay::getScreenshot(const QnLegacyTranscodingSettings& imageProcessingParams,
    bool anyQuality)
{
    auto filters = QnImageFilterHelper::createFilterChain(imageProcessingParams);
    CLVideoDecoderOutputPtr frame;
    for (int i = 0; i < CL_MAX_CHANNELS; ++i)
    {
        if (m_display[i])
        {
            frame = m_display[i]->getScreenshot(anyQuality);
            if (!frame)
                continue;

            if (!filters.isTranscodingRequired(imageProcessingParams.resource))
                return frame->toImage();

            if (!filters.isReady())
            {
                filters.prepare(imageProcessingParams.resource,
                    QSize(frame->width, frame->height));
            }
            frame = filters.apply(frame);
        }
    }
    return frame ? frame->toImage() : QImage();
}

QImage QnCamDisplay::getGrayscaleScreenshot(int channel)
{
    return m_display[channel]->getGrayscaleScreenshot();
}

QSize QnCamDisplay::getFrameSize(int channel) const {
    return m_display[channel]->getImageSize();
}

void QnCamDisplay::hurryUpCheck(QnCompressedVideoDataPtr vd, float speed, qint64 needToSleep, qint64 realSleepTime)
{
    bool isVideoCamera = vd->dataProvider && qSharedPointerDynamicCast<QnVirtualCameraResource>(m_resource) != 0;
    if (isVideoCamera)
        hurryUpCheckForCamera(vd, speed, needToSleep, realSleepTime);
    else
        hurryUpCheckForLocalFile(vd, speed, needToSleep, realSleepTime);
}

void QnCamDisplay::hurryUpCkeckForCamera2(QnAbstractMediaDataPtr media)
{
    bool isVideoCamera = media->dataProvider && qSharedPointerDynamicCast<QnVirtualCameraResource>(m_resource) != 0;
    if (media->dataType != QnAbstractMediaData::VIDEO && media->dataType != QnAbstractMediaData::AUDIO)
        return;

    if (isVideoCamera)
    {
        //bool isLive = media->flags & QnAbstractMediaData::MediaFlags_LIVE;
        //bool isPrebuffer = media->flags & QnAbstractMediaData::MediaFlags_FCZ;
        if (m_speed < 1.0 || m_singleShotMode)
            return;
        if (m_firstAfterJumpTime == AV_NOPTS_VALUE) {
            m_firstAfterJumpTime = media->timestamp;
            m_receivedInterval = 0;
            m_afterJumpTimer.restart();
            return;
        }

        m_receivedInterval = qMax(m_receivedInterval, media->timestamp - m_firstAfterJumpTime);
        if (m_afterJumpTimer.elapsed()*1000 > REDASS_DELAY_INTERVAL)
        {
            if (m_receivedInterval/1000 < m_afterJumpTimer.elapsed()/2)
            {
                QnArchiveStreamReader* reader = dynamic_cast<QnArchiveStreamReader*> (media->dataProvider);
                qnClientModule->radassController()->onSlowStream(reader);
            }
        }
    }
}

QnArchiveStreamReader* QnCamDisplay::getArchiveReader() const {
    return m_archiveReader;
}

void QnCamDisplay::hurryUpCheckForCamera(QnCompressedVideoDataPtr vd, float speed, qint64 needToSleep, qint64 realSleepTime)
{
    Q_UNUSED(needToSleep)
    Q_UNUSED(speed)

    if (vd->flags & QnAbstractMediaData::MediaFlags_LIVE)
        return;
    if (vd->flags & QnAbstractMediaData::MediaFlags_Ignore)
        return;

    if (m_archiveReader)
    {
        if (realSleepTime <= -REDASS_DELAY_INTERVAL)
        {
            m_delayedFrameCount = qMax(0, m_delayedFrameCount);
            m_delayedFrameCount++;
            if (m_delayedFrameCount > 10 && m_archiveReader->getQuality() != MEDIA_Quality_Low /*&& canSwitchQuality()*/)
            {
                qnClientModule->radassController()->onSlowStream(m_archiveReader);
            }
        }
        else if (realSleepTime >= 0)
        {
            m_delayedFrameCount = qMin(0, m_delayedFrameCount);
            m_delayedFrameCount--;
            if (m_delayedFrameCount < -10 && m_dataQueue.size() >= m_dataQueue.size()*0.75)
            {
                qnClientModule->radassController()->streamBackToNormal(m_archiveReader);
            }
        }
    }
}

void QnCamDisplay::hurryUpCheckForLocalFile(QnCompressedVideoDataPtr vd, float speed, qint64 needToSleep, qint64 realSleepTime)
{
    if (qAbs(speed) > 1.0 + FPS_EPS)
    {
        if (realSleepTime < 0)
        {
            if (realSleepTime > -200*1000 && m_lightCpuMode == QnAbstractVideoDecoder::DecodeMode_Full)
            {
                setLightCPUMode(QnAbstractVideoDecoder::DecodeMode_Fast);
            }

            else if (m_iFrames > 1)
            {
                qint64 avgGopDuration = ((qint64)needToSleep * m_totalFrames)/m_iFrames;
                if (realSleepTime < qMin(-400*1000ll, -avgGopDuration))
                {
                    ; //setLightCPUMode(QnAbstractVideoDecoder::DecodeMode_Fastest);
                }
                else if (vd->flags & AV_PKT_FLAG_KEY)
                    setLightCPUMode(QnAbstractVideoDecoder::DecodeMode_Fast);
            }
        }
        else if (vd->flags & AV_PKT_FLAG_KEY)
        {
            if (m_lightCpuMode == QnAbstractVideoDecoder::DecodeMode_Fastest)
                setLightCPUMode(QnAbstractVideoDecoder::DecodeMode_Fast);
        }
    }
}

int QnCamDisplay::getBufferingMask()
{
    int channelMask = 0;
    for (int i = 0; i < CL_MAX_CHANNELS && m_display[i]; ++i)
        channelMask = channelMask*2  + 1;
    return channelMask;
}

float sign(float value)
{
    if (value == 0)
        return 0;
    return value > 0 ? 1 : -1;
}

qint64 QnCamDisplay::doSmartSleep(const qint64 needToSleep, float speed)
{
    qint64 maxSleepTime = needToSleep * 2;
    if (qAbs(speed) > 1.0)
        maxSleepTime *= speed;
    maxSleepTime = qAbs(maxSleepTime);  // needToSleep OR speed can be negative, but maxSleepTime should always be positive
    if (m_isRealTimeSource)
        return m_delay.terminatedSleep(needToSleep, maxSleepTime);
    else
        return m_delay.sleep(needToSleep, maxSleepTime);

}

bool QnCamDisplay::display(QnCompressedVideoDataPtr vd, bool sleep, float speed)
{
    // simple data provider/streamer/streamreader has the same delay, but who cares ?
    // to avoid cpu usage in case of a lot data in queue(zoomed out on the scene, lets add same delays here )
    quint64 currentTime = vd->timestamp;

    m_totalFrames++;
    if (vd->flags & AV_PKT_FLAG_KEY)
        m_iFrames++;
    bool isPrebuffering = vd->flags & QnAbstractMediaData::MediaFlags_FCZ;

    // in ideal world data comes to queue at the same speed as it goes out
    // but timer on the sender side runs at a bit different rate in comparison to the timer here
    // adaptive delay will not solve all problems => need to minus little appendix based on queue size
    qint32 needToSleep;

    if (isPrebuffering)
        m_lastSleepInterval = 0;

    if (vd->flags & AV_REVERSE_BLOCK_START)
    {
        const long frameTimeDiff = abs((long)(currentTime - m_previousVideoTime));
        needToSleep = (m_lastSleepInterval == 0) && (frameTimeDiff < MAX_FRAME_DURATION * 1000)
            ? frameTimeDiff
            : m_lastSleepInterval;
    }
    else
    {
        needToSleep = m_lastSleepInterval = (currentTime - m_previousVideoTime) * 1.0/qAbs(speed);
    }

    //qDebug() << "vd->flags & QnAbstractMediaData::MediaFlags_FCZ" << (vd->flags & QnAbstractMediaData::MediaFlags_FCZ);

    if (!m_forceMtDecoding)
    {
        bool canSwitchToMT = isFullScreen()
            || qnClientModule->radassController()->consumerCount() == 1;

        bool shouldSwitchToMT = (m_isRealTimeSource && m_totalFrames > 100 && m_dataQueue.size() >= m_dataQueue.size()-1) || !m_isRealTimeSource;
        if (canSwitchToMT && shouldSwitchToMT)
        {
            if (!m_useMTRealTimeDecode)
            {
                m_useMTRealTimeDecode = true;
                setMTDecoding(true);
            }
        }
        else
        {
            if (m_useMTRealTimeDecode)
            {
                m_totalFrames = 0;
                m_useMTRealTimeDecode = false;
                setMTDecoding(false);
            }
        }
    }

    if (m_isRealTimeSource && vd && !isPrebuffering)
    {
        qint64 queueLen = m_lastQueuedVideoTime - m_lastVideoPacketTime;
        //qDebug() << "queueLen" << queueLen/1000 << "ms";

        if (queueLen == 0)
        {
            if (m_liveMaxLenReached)
                m_liveBufferSize = qMin(maximumLiveBufferMkSecs(), m_liveBufferSize * 1.2); // increase buffer
            m_liveMaxLenReached = false;
            //qDebug() << "zerro queueLen. set queue to=" << m_liveBufferSize;
            m_delay.afterdelay();
            m_delay.addQuant(m_liveBufferSize /2); // realtime buffering for more smooth playback
            m_realTimeHurryUp = false;
        }
        else if (queueLen > m_liveBufferSize )
        {
            m_liveMaxLenReached = true;
            //if (!m_realTimeHurryUp)
            //    qDebug() << "full queueLen. do fast play";
            m_realTimeHurryUp = true;
        }
        else if (m_realTimeHurryUp && queueLen <= m_liveBufferSize /2)
        {
            //qDebug() << "half queueLen again. remove fast play";
            m_realTimeHurryUp = false;
            m_delay.afterdelay();
            m_delay.addQuant(-needToSleep);
        }
        if (m_realTimeHurryUp)
            sleep = false;
    }

    m_previousVideoTime = currentTime;

    // ===== to avoid unrelated streams / stop play delays
    if (needToSleep < 0)
        needToSleep = 0;

    if (needToSleep > MAX_VALID_SLEEP_TIME) // in case of key frame only and sliding archive slider forward - would not look good; need to do smth
        needToSleep = 0;
    // =========

    if (sleep && m_lastFrameDisplayed != QnVideoStreamDisplay::Status_Buffered)
    {
        qint64 realSleepTime = AV_NOPTS_VALUE;
        if (useSync(vd))
        {
            qint64 displayedTime = getCurrentTime();
            //bool isSingleShot = vd->flags & QnAbstractMediaData::MediaFlags_SingleShot;
            if (speed != 0  && displayedTime != AV_NOPTS_VALUE && m_lastFrameDisplayed == QnVideoStreamDisplay::Status_Displayed &&
                !(vd->flags & QnAbstractMediaData::MediaFlags_BOF))
            {
                NX_ASSERT(!(vd->flags & QnAbstractMediaData::MediaFlags_Ignore));
                //QTime t;
                //t.start();
                int speedSign = speed >= 0 ? 1 : -1;
                bool firstWait = true;
                QTime sleepTimer;
                sleepTimer.start();
                while (!m_afterJump && !m_buffering && !needToStop() && sign(m_speed) == sign(speed) && useSync(vd) && !m_singleShotMode)
                {
                    qint64 ct = m_extTimeSrc ? m_extTimeSrc->getCurrentTime() : displayedTime;
                    qint64 newDisplayedTime = getCurrentTime();
                    if (newDisplayedTime != displayedTime)
                    {
                        // new VideoStreamDisplay update time async! So, currentTime possible may be changed during waiting (it is was not possible before v1.5)
                        displayedTime = newDisplayedTime;
                        firstWait = true;
                    }
                    bool doDelayForAudio = m_playAudio && m_audioDisplay->isPlaying()
                        && displayedTime > m_audioDisplay->getCurrentTime();
                    if (ct != DATETIME_NOW && (speedSign *(displayedTime - ct) > 0) || doDelayForAudio)
                    {
                        if (firstWait)
                        {
                            m_isLongWaiting = speedSign*(displayedTime - ct) > MAX_FRAME_DURATION*1000;
                            if (m_jumpTime != DATETIME_NOW)
                                m_isLongWaiting &= speedSign*(displayedTime - m_jumpTime)  > MAX_FRAME_DURATION*1000;

                            /*
                            qDebug() << "displayedTime=" << QDateTime::fromMSecsSinceEpoch(displayedTime/1000).toString("hh:mm:ss.zzz")
                                     << " currentTime=" << QDateTime::fromMSecsSinceEpoch(ct/1000).toString("hh:mm:ss.zzz")
                                     << " wait=" << (displayedTime - ct)/1000.0;
                            */

                            firstWait = false;
                        }
                        QnSleep::msleep(1);
                    }
                    else
                    {
                        break;
                    }
                }
                m_isLongWaiting = false;
                /*
                if (sleepTimer.elapsed() > 0)
                    realSleepTime = sleepTimer.elapsed()*1000;
                else
                    realSleepTime = sign * (displayedTime - m_extTimeSrc->expectedTime());
                */
                if (m_extTimeSrc)
                    realSleepTime = speedSign * (displayedTime - m_extTimeSrc->expectedTime());
                else
                    realSleepTime = AV_NOPTS_VALUE;
                //qDebug() << "sleepTimer=" << sleepTimer.elapsed() << "extSleep=" << realSleepTime;
            }
        }
        else if (!m_display[0]->selfSyncUsed())
        {
            if (m_lastFrameDisplayed == QnVideoStreamDisplay::Status_Displayed)
                realSleepTime = doSmartSleep(needToSleep, speed);
            else
                realSleepTime = m_delay.addQuant(needToSleep);
        }
        //qDebug() << "sleep time: " << needToSleep/1000.0 << "  real:" << realSleepTime/1000.0;
        if (realSleepTime != AV_NOPTS_VALUE && !m_buffering)
            hurryUpCheck(vd, speed, needToSleep, realSleepTime);
    }

    m_isLongWaiting = false;
    int channel = vd->channelNumber;

    if (m_singleShotMode && m_singleShotQuantProcessed)
        return false;

    QnFrameScaler::DownscaleFactor scaleFactor = QnFrameScaler::factor_any;
    if (channel > 0 && m_display[0]) // if device has more than one channel
    {
        // this here to avoid situation where different channels have different down scale factor; it might lead to diffrent size
        scaleFactor = m_display[0]->getCurrentDownscaleFactor(); // [0] - master channel
    }
    if (vd->flags & QnAbstractMediaData::MediaFlags_StillImage)
        scaleFactor = QnFrameScaler::factor_1; // do not downscale still images


    bool doProcessPacket = true;
    if (m_display[channel])
    {
        // sometimes draw + decoding takes a lot of time. so to be able always sync video and audio we MUST not draw
        QTime displayTime;
        displayTime.restart();

        int isLQ = vd->flags & QnAbstractMediaData::MediaFlags_LowQuality;
        bool qualityChanged = m_prevLQ != -1 && isLQ != m_prevLQ;
        if (qualityChanged && m_speed >= 0)
        {
            m_lastFrameDisplayed = m_display[channel]->flushFrame(vd->channelNumber, scaleFactor);
            if (m_lastFrameDisplayed == QnVideoStreamDisplay::Status_Displayed)
                doProcessPacket = false;
        }

        if (doProcessPacket)
        {
            m_prevLQ = isLQ;

            bool ignoreVideo = vd->flags & QnAbstractMediaData::MediaFlags_Ignore;
            bool draw = !ignoreVideo && (sleep || (m_displayLasts * 1000 < needToSleep)); // do not draw if computer is very slow and we still wanna sync with audio

            if (draw)
                updateActivity();

            if (!(vd->flags & QnAbstractMediaData::MediaFlags_Ignore))
            {
                QnMutexLocker lock( &m_timeMutex );
                m_lastDecodedTime = vd->timestamp;
            }

            m_lastFrameDisplayed = m_display[channel]->display(vd, draw, scaleFactor);
            if (m_isStillImage && m_lastFrameDisplayed == QnVideoStreamDisplay::Status_Skipped)
                m_eofSignalSended = true;
        }

        if (m_lastFrameDisplayed == QnVideoStreamDisplay::Status_Displayed)
        {
            if (speed < 0)
                m_nextReverseTime[channel] = m_display[channel]->nextReverseTime();

            m_timeMutex.lock();
            if (m_buffering && m_executingJump == 0 && !m_afterJump &&
                m_skippingFramesTime == qint64(AV_NOPTS_VALUE))
            {
                m_buffering &= ~(1 << vd->channelNumber);
                m_timeMutex.unlock();
                if (m_buffering == 0)
                {
                    unblockTimeValue();
                    waitForFramesDisplayed(); // new videoStreamDisplay displays data async, so ensure that new position actual
                    if (m_extTimeSrc)
                        m_extTimeSrc->onBufferingFinished(this);
                }
            }
            else
                m_timeMutex.unlock();
        }

        //if (!ignoreVideo && m_buffering)
        if (m_buffering)
        {
            // Frame does not displayed for some reason (and it is not ignored frames)
            QnArchiveStreamReader* archive = dynamic_cast<QnArchiveStreamReader*>(vd->dataProvider);
            if (archive && archive->isSingleShotMode())
                archive->needMoreData();
        }

        if (!sleep)
            m_displayLasts = displayTime.elapsed(); // this is how long would i take to draw frame.

        //m_display[channel]->dispay(vd, sleep, scale_factor);
    }
    return doProcessPacket;
}

bool QnCamDisplay::isAudioBuffering() const
{
    return m_playAudio && m_buffering;
}

bool QnCamDisplay::doDelayForAudio(QnConstCompressedAudioDataPtr ad, float speed)
{
    if (ad->flags & QnAbstractMediaData::MediaFlags_LIVE)
        return true; // no delay for audio live is required
    if (isAudioBuffering())
        return true;

    if (m_extTimeSrc && m_extTimeSrc->isEnabled())
    {
        qint64 displayedTime = getCurrentTime();
        if (speed != 0  && displayedTime != AV_NOPTS_VALUE)
        {
            bool firstWait = true;
            QTime sleepTimer;
            sleepTimer.start();
            while (!m_afterJump && !isAudioBuffering() && !needToStop() && sign(m_speed) == sign(speed) && useSync(ad) && !m_singleShotMode)
            {
                qint64 ct = m_extTimeSrc->getCurrentTime();
                qint64 newDisplayedTime = getCurrentTime();
                if (newDisplayedTime != displayedTime)
                {
                    displayedTime = newDisplayedTime;
                    firstWait = true;
                }

                if (ct != DATETIME_NOW && (displayedTime - ct) > 0)
                {
                    if (firstWait)
                    {
                        m_isLongWaiting = (displayedTime - ct) > MAX_FRAME_DURATION*1000;
                        if (m_jumpTime != DATETIME_NOW)
                            m_isLongWaiting &= (displayedTime - m_jumpTime)  > MAX_FRAME_DURATION*1000;
                        firstWait = false;
                        if (m_isLongWaiting)
                            m_audioDisplay->suspend();

                    }
                    QnSleep::msleep(1);
                }
                else
                {
                    break;
                }
            }
            if (m_isLongWaiting)
                m_audioDisplay->resume();
            m_isLongWaiting = false;
        }
    }
    else
    {
        qint32 needToSleep = qMin(MAX_FRAME_DURATION * 1000, ad->timestamp - m_previousVideoTime);
        needToSleep *= 1.0/qAbs(speed);
        doSmartSleep(needToSleep, speed);
        m_previousVideoTime = ad->timestamp;
    }
    m_isLongWaiting = false;

    return true;
}

template <class T>
void QnCamDisplay::markIgnoreBefore(const T& queue, qint64 time)
{
    for (int i = 0; i < queue.size(); ++i)
    {
        QnAbstractMediaDataPtr media = std::dynamic_pointer_cast<QnAbstractMediaData>(queue.at(i));
        if (media)
        {
            if (m_speed >= 0 && media->timestamp < time)
                media->flags |= QnAbstractMediaData::MediaFlags_Ignore;
            else if (m_speed < 0 && media->timestamp > time)
                media->flags |= QnAbstractMediaData::MediaFlags_Ignore;
        }
    }
}

void QnCamDisplay::onSkippingFrames(qint64 time)
{
    if (m_extTimeSrc)
        m_extTimeSrc->onBufferingStarted(this, time);

    {
        auto randomAccess = m_dataQueue.lock();
        markIgnoreBefore(randomAccess, time);
    }
    QnMutexLocker lock( &m_timeMutex );
    m_singleShotQuantProcessed = false;
    m_buffering = getBufferingMask();
    m_skippingFramesTime = time;

    if (m_speed >= 0)
        blockTimeValue(qMax(time, getCurrentTime()));
    else
        blockTimeValue(qMin(time, getCurrentTime()));

    m_emptyPacketCounter = 0;
    if (m_extTimeSrc && m_eofSignalSended)
    {
        m_extTimeSrc->onEofReached(this, false);
        m_eofSignalSended = false;
    }
}

void QnCamDisplay::blockTimeValue(qint64 time)
{
    if (!m_doNotChangeDisplayTime)
    {
        for (int i = 0; i < CL_MAX_CHANNELS && m_display[i]; ++i)
        {
            m_nextReverseTime[i] = AV_NOPTS_VALUE;
            m_display[i]->blockTimeValue(time);
        }
        QnMutexLocker lock(&m_audioChangeMutex);
        m_audioDisplay->blockTimeValue(time);
    }
}

void QnCamDisplay::blockTimeValueSafe(qint64 time)
{
    if (!m_doNotChangeDisplayTime)
    {
        for (int i = 0; i < CL_MAX_CHANNELS && m_display[i]; ++i)
        {
            m_nextReverseTime[i] = AV_NOPTS_VALUE;
            m_display[i]->blockTimeValueSafe(time);
        }
        QnMutexLocker lock(&m_audioChangeMutex);
        m_audioDisplay->blockTimeValue(time);
    }
}

void QnCamDisplay::waitForFramesDisplayed()
{
    for (int i = 0; i < CL_MAX_CHANNELS && m_display[i]; ++i)
        m_display[i]->waitForFramesDisplayed();
}

void QnCamDisplay::onBeforeJump(qint64 time)
{
    if (m_extTimeSrc)
        m_extTimeSrc->onBufferingStarted(this, m_doNotChangeDisplayTime ? getDisplayedTime() : time);

    QnMutexLocker lock( &m_timeMutex );
    onRealTimeStreamHint(time == DATETIME_NOW && m_speed >= 0);

    m_lastDecodedTime = AV_NOPTS_VALUE;
    blockTimeValueSafe(time);
    m_doNotChangeDisplayTime = false;

    m_emptyPacketCounter = 0;
    if (m_extTimeSrc && m_eofSignalSended && time != DATETIME_NOW)
    {
        /**
         * Function m_extTimeSrc->onEofReached is used for EOF logic.
         * This call is required to prevent unexpected EOF signal after async seek() call.
         * But variable m_eofSignalSended is used to display state in UI only.
         * So, I've introduced this hack. Don't update this variable unless 1-st frame will be received.
         * Otherwise client could get change true -> false -> true state if seek to the same position.
         */

        m_extTimeSrc->onEofReached(this, false);
        //m_eofSignalSended = false;
    }
    clearUnprocessedData();
    {
        QnMutexLocker lock(&m_audioChangeMutex);
        m_audioDisplay->clearAudioBuffer();
    }

    if (m_skipPrevJumpSignal > 0)
    {
        m_skipPrevJumpSignal--;
        return;
    }
    //setSingleShotMode(false);


    m_executingJump++;

    m_buffering = getBufferingMask();

    if (m_executingJump > 1)
        clearUnprocessedData();
    m_processedPackets = 0;
}

void QnCamDisplay::onJumpOccured(qint64 time)
{
    //if (m_extTimeSrc)
    //    m_extTimeSrc->onBufferingStarted(this, time);

    QnMutexLocker lock( &m_timeMutex );
    m_afterJump = true;
    m_bofReceived = false;
    m_buffering = getBufferingMask();
    m_lastDecodedTime = AV_NOPTS_VALUE;
    m_firstAfterJumpTime = AV_NOPTS_VALUE;

    m_singleShotQuantProcessed = false;
    m_jumpTime = time;

    if (m_executingJump > 0)
        m_executingJump--;
    m_processedPackets = 0;
    m_delayedFrameCount = 0;
}

void QnCamDisplay::onJumpCanceled(qint64 /*time*/)
{
    m_skipPrevJumpSignal++;
}

void QnCamDisplay::afterJump(QnAbstractMediaDataPtr media)
{
    QnCompressedVideoDataPtr vd = std::dynamic_pointer_cast<QnCompressedVideoData>(media);

    clearVideoQueue();
    for (int i = 0; i < CL_MAX_CHANNELS && m_display[i]; ++i)
        m_display[i]->afterJump();

    QnMutexLocker lock( &m_timeMutex );
    m_lastAudioPacketTime = media->timestamp;
    m_lastVideoPacketTime = media->timestamp;
    m_previousVideoTime = media->timestamp;
    m_lastFrameDisplayed = QnVideoStreamDisplay::Status_Skipped;
    //m_previousVideoDisplayedTime = 0;
    m_totalFrames = 0;
    m_iFrames = 0;
    m_lastSleepInterval = 0;
    if (!m_afterJump && m_skippingFramesTime == qint64(AV_NOPTS_VALUE)) // if not more (not handled yet) jumps expected
    {
        for (int i = 0; i < CL_MAX_CHANNELS && m_display[i]; ++i)
        {
            if (media && !(media->flags & QnAbstractMediaData::MediaFlags_Ignore))
                m_display[i]->blockTimeValue(media->timestamp);

            m_nextReverseTime[i] = qint64(AV_NOPTS_VALUE);
            m_display[i]->unblockTimeValue();
        }
    }
    {
        QnMutexLocker lock(&m_audioChangeMutex);
        m_audioDisplay->clearAudioBuffer();
    }
    m_firstAfterJumpTime = qint64(AV_NOPTS_VALUE);
    m_prevLQ = -1;
    clearMetaDataInfo();
}

void QnCamDisplay::onReaderPaused()
{
    setSingleShotMode(true);
}

void QnCamDisplay::onReaderResumed()
{
    setSingleShotMode(false);
}

void QnCamDisplay::onPrevFrameOccured()
{
    if (getDisplayedTime() != DATETIME_NOW)
        m_doNotChangeDisplayTime = true; // do not move display time to jump position because jump pos given approximatly
    QnMutexLocker lock( &m_audioChangeMutex );
    m_audioDisplay->clearDeviceBuffer();
}

void QnCamDisplay::onNextFrameOccured()
{
    m_singleShotQuantProcessed = false;
    QnMutexLocker lock( &m_audioChangeMutex );
    m_audioDisplay->clearDeviceBuffer();
}

void QnCamDisplay::setSingleShotMode(bool single)
{
    m_singleShotMode = single;
    if (m_singleShotMode)
    {
        m_isRealTimeSource = false;
        emit liveMode(false);
        pauseAudio();
    }
    for (int i = 0; i < CL_MAX_CHANNELS && m_display[i]; ++i)
        m_display[i]->setPausedSafe(single);
}

float QnCamDisplay::getSpeed() const
{
    return m_speed;
}

void QnCamDisplay::setSpeed(float speed)
{
    QnMutexLocker lock( &m_timeMutex );
    if (qAbs(speed-m_speed) > FPS_EPS)
    {
        if ((speed >= 0 && m_prevSpeed < 0) || (speed < 0 && m_prevSpeed >= 0))
        {
            m_afterJumpTimer.restart();
            m_executingChangeSpeed = true; // do not show "No data" while display preparing for new speed.
            qint64 time = getExternalTime();
            if (time != DATETIME_NOW)
                blockTimeValue(time);
        }
        if (speed < 0 && m_speed >= 0)
        {
            for (int i = 0; i < CL_MAX_CHANNELS; ++i)
                m_nextReverseTime[i] = AV_NOPTS_VALUE;
        }
        m_speed = speed;
    }
}

void QnCamDisplay::unblockTimeValue()
{
    for (int i = 0; i < CL_MAX_CHANNELS && m_display[i]; ++i)
        m_display[i]->unblockTimeValue();
    QnMutexLocker lock(&m_audioChangeMutex);
    m_audioDisplay->unblockTimeValue();
}

void QnCamDisplay::processNewSpeed(float speed)
{
    if (qAbs(speed - 1.0) > FPS_EPS && qAbs(speed) > FPS_EPS)
    {
        QnMutexLocker lock(&m_audioChangeMutex);
        m_audioDisplay->clearAudioBuffer();
    }

    if (!m_forceMtDecoding)
    {
        if (qAbs(speed) > 1.0 + FPS_EPS || speed < 0)
        {
            for (int i = 0; i < CL_MAX_CHANNELS && m_display[i]; i++)
                m_display[i]->setMTDecoding(true);
        }
        else if (speed != 0)
        {
            setMTDecoding(m_useMtDecoding);
        }
    }

    if (speed < 0 && m_prevSpeed >= 0)
        m_buffering = getBufferingMask(); // decode first gop is required some time

    if (m_prevSpeed == 0 && m_extTimeSrc && m_eofSignalSended)
    {
        m_extTimeSrc->onEofReached(this, false);
        m_eofSignalSended = false;
    }

    // Speed sign was previously changed. Need unblock blocked resources
    if (m_executingChangeSpeed)
    {
        //m_dataQueue.clear();
        clearVideoQueue();
        for (int i = 0; i < CL_MAX_CHANNELS && m_display[i]; ++i)
            m_display[i]->afterJump();
        QnMutexLocker lock( &m_timeMutex );
        m_lastDecodedTime = AV_NOPTS_VALUE;
        for (int i = 0; i < CL_MAX_CHANNELS && m_display[i]; ++i)
            m_nextReverseTime[i] = AV_NOPTS_VALUE;
        unblockTimeValue();
    }
    if (qAbs(speed) > 1.0) {
        m_storedMaxQueueSize = m_dataQueue.maxSize();
        m_dataQueue.setMaxSize(CL_MAX_DISPLAY_QUEUE_FOR_SLOW_SOURCE_SIZE);
        m_delay.setMaxOverdraft(-1);
    }
    else
    {
        m_dataQueue.setMaxSize(m_storedMaxQueueSize);
        m_delay.setMaxOverdraft(DEFAULT_DELAY_OVERDRAFT);
        m_delay.afterdelay();
    }
    for (int i = 0; i < CL_MAX_CHANNELS; ++i)
    {
        if (m_display[i])
            m_display[i]->setSpeed(speed);
    }
    setLightCPUMode(QnAbstractVideoDecoder::DecodeMode_Full);
    m_executingChangeSpeed = false;
}

bool QnCamDisplay::useSync(QnConstAbstractMediaDataPtr md)
{
    //return m_extTimeSrc && !(vd->flags & (QnAbstractMediaData::MediaFlags_LIVE | QnAbstractMediaData::MediaFlags_BOF)) && !m_singleShotMode;
    return m_extTimeSrc && m_extTimeSrc->isEnabled() && !(md->flags & (QnAbstractMediaData::MediaFlags_LIVE | QnAbstractMediaData::MediaFlags_PlayUnsync));
}

void QnCamDisplay::putData(const QnAbstractDataPacketPtr& data)
{
    QnCompressedVideoDataPtr video = std::dynamic_pointer_cast<QnCompressedVideoData>(data);
    if (video)
    {
        if ((video->flags & QnAbstractMediaData::MediaFlags_LIVE) && m_dataQueue.size() > 0 && video->timestamp - m_lastVideoPacketTime > m_liveBufferSize)
            m_delay.breakSleep();
        m_lastQueuedVideoTime = video->timestamp;
    }
    QnAbstractDataConsumer::putData(data);
    if (video && m_dataQueue.size() < 2)
        hurryUpCkeckForCamera2(video); // check if slow network
}

bool QnCamDisplay::canAcceptData() const
{
    if (m_isRealTimeSource)
        return QnAbstractDataConsumer::canAcceptData();
    else if (m_processedPackets < m_dataQueue.maxSize())
        return m_dataQueue.size() <= m_processedPackets; // slowdown slightly to improve a lot of seek perfomance
    else
        return QnAbstractDataConsumer::canAcceptData();
}

bool QnCamDisplay::needBuffering(qint64 vTime) const
{
    QnMutexLocker lock(&m_audioChangeMutex);
    qint64 aTime = m_audioDisplay->startBufferingTime();
    if (aTime == qint64(AV_NOPTS_VALUE))
        return false;

    return vTime > aTime;
    //return m_audioDisplay->isBuffering() && !flushCurrentBuffer;
}

void QnCamDisplay::processSkippingFramesTime()
{
    QnMutexLocker lock( &m_timeMutex );
    if (m_skippingFramesTime != qint64(AV_NOPTS_VALUE))
    {
        for (int i = 0; i < CL_MAX_CHANNELS; ++i)
            markIgnoreBefore(m_videoQueue[i], m_skippingFramesTime);
        m_skippingFramesTime = qint64(AV_NOPTS_VALUE);
    }
}

void QnCamDisplay::clearMetaDataInfo()
{
    for (int i = 0; i < CL_MAX_CHANNELS; ++i)
        m_lastMetadata->clear();
}

void QnCamDisplay::mapMetadataFrame(const QnCompressedVideoDataPtr& video)
{
    const auto& ini = nx::client::desktop::ini();
    if (ini.enableAnalytics && ini.externalMetadata)
        qnMetadataAnalyticsController->gotFrame(m_resource->toResourcePtr(), video->timestamp);

    auto & queue = m_lastMetadata[video->channelNumber];
    if (queue.empty())
        return;
    auto itr = queue.upper_bound(video->timestamp);
    if (itr != queue.begin())
        --itr;

    auto& metadataList = itr->second;
    for (auto itrMetadata = metadataList.begin(); itrMetadata != metadataList.end();)
    {
        auto& metadata = *itrMetadata;
        if (metadata->containTime(video->timestamp))
        {
            video->metadata << metadata;
            itrMetadata = metadataList.erase(itrMetadata);
        }
        else
        {
            ++itrMetadata;
        }
    }
    queue.erase(queue.begin(), itr);
}

bool QnCamDisplay::processData(const QnAbstractDataPacketPtr& data)
{

    QnAbstractMediaDataPtr media = std::dynamic_pointer_cast<QnAbstractMediaData>(data);
    if (!media)
        return true;

    QnAbstractCompressedMetadataPtr metadata =
        std::dynamic_pointer_cast<QnAbstractCompressedMetadata>(data);

    if (metadata)
    {
<<<<<<< HEAD
        int ch = metadata->channelNumber;
        m_lastMetadata[ch][metadata->timestamp] << metadata;
        if (m_lastMetadata[ch].size() > MAX_METADATA_QUEUE_SIZE)
            m_lastMetadata[ch].erase(m_lastMetadata[ch].begin());
=======
        if (metadata->metadataType == MetadataType::MediaStreamEvent)
        {
            QByteArray data = QByteArray::fromRawData(metadata->data(), metadata->dataSize());
            auto mediaEvent = QnLexical::deserialized<Qn::MediaStreamEvent>(
                QString::fromLatin1(data));

            m_lastMediaEvent = mediaEvent;
        }
        else
        {
            int ch = metadata->channelNumber;
            m_lastMetadata[ch][metadata->timestamp] = metadata;
            if (m_lastMetadata[ch].size() > MAX_METADATA_QUEUE_SIZE)
                m_lastMetadata[ch].erase(m_lastMetadata[ch].begin());
        }
>>>>>>> 5861a925
        return true;
    }

    QnCompressedVideoDataPtr vd = std::dynamic_pointer_cast<QnCompressedVideoData>(data);
    QnCompressedAudioDataPtr ad = std::dynamic_pointer_cast<QnCompressedAudioData>(data);

    m_processedPackets++;

    m_hasVideo = m_resource->hasVideo(data->dataProvider);

    if (media->dataType != QnAbstractMediaData::EMPTY_DATA)
    {
        bool mediaIsLive = media->flags & QnAbstractMediaData::MediaFlags_LIVE;

        m_timeMutex.lock();
        if (mediaIsLive != m_isRealTimeSource && !m_buffering)
            onRealTimeStreamHint(mediaIsLive && !m_singleShotMode && m_speed > 0);
        m_timeMutex.unlock();
    }

    float speed = m_speed;
    bool speedIsNegative = speed < 0;
    bool dataIsNegative = media->flags & QnAbstractMediaData::MediaFlags_Reverse;
    if (speedIsNegative != dataIsNegative)
        return true; // skip data

    if (m_prevSpeed != speed || m_executingChangeSpeed)
    {
        processNewSpeed(speed);
        m_prevSpeed = speed;
    }

    processSkippingFramesTime();

    if (vd)
    {
        m_ignoringVideo = vd->flags & QnAbstractMediaData::MediaFlags_Ignore;
        mapMetadataFrame(vd);
    }

    bool oldIsStillImage = m_isStillImage;
    m_isStillImage = media->flags & QnAbstractMediaData::MediaFlags_StillImage;
    if(oldIsStillImage != m_isStillImage)
        emit stillImageChanged();

    if (m_needChangePriority)
    {
        setPriority(m_playAudio ? QThread::HighestPriority : QThread::NormalPriority);
        m_needChangePriority = false;
    }

    if( m_afterJump)
    {
        //if (!(media->flags & QnAbstractMediaData::MediaFlags_BOF)) // jump finished, but old data received)
        //    return true; // jump finished, but old data received
        if (media->flags & QnAbstractMediaData::MediaFlags_BOF)
            m_bofReceived = true;
        else if (m_jumpTime == DATETIME_NOW && (media->flags & QnAbstractMediaData::MediaFlags_LIVE) && (media->flags & AV_PKT_FLAG_KEY))
            m_bofReceived = true;

        if (!m_bofReceived)
            return true; // jump finished, but old data received

        // Some clips has very low key frame rate. This condition protect audio buffer overflowing and improve seeking for such clips
        if (m_jumpTime != DATETIME_NOW && ad && ad->timestamp < m_jumpTime - m_audioBufferSize/2*1000)
            return true; // skip packet
        // clear everything we can
        m_bofReceived = false;
        {
            QnMutexLocker lock( &m_timeMutex );
            if (m_executingJump == 0)
                m_afterJump = false;
        }
        afterJump(media);
    }
    else if (media->flags & QnAbstractMediaData::MediaFlags_NewServer)
    {
        afterJump(media);
        if (m_extTimeSrc)
            m_extTimeSrc->reinitTime(AV_NOPTS_VALUE);
    }

    if (ad)
    {
        if (speed < 0)
        {
            m_lastAudioPacketTime = ad->timestamp;
            if (!m_hasVideo)
            {
                if (m_buffering) {
                    m_buffering = 0;
                    if (m_extTimeSrc)
                        m_extTimeSrc->onBufferingFinished(this);
                    m_lastAudioPacketTime = AV_NOPTS_VALUE;
                    unblockTimeValue();
                }
                return false; // block data stream
            }
            return true; // ignore audio packet to prevent after jump detection
        }
    }
    if (vd)
        m_fpsStat.updateFpsStatistics(vd);


    QnEmptyMediaDataPtr emptyData = std::dynamic_pointer_cast<QnEmptyMediaData>(data);

    bool flushCurrentBuffer = false;
    int expectedBufferSize = m_isRealTimeSource ? REALTIME_AUDIO_BUFFER_SIZE : DEFAULT_AUDIO_BUFF_SIZE;
    QnCodecAudioFormat currentAudioFormat;
    bool audioParamsChanged = false;
    if (ad)
    {
        currentAudioFormat = QnCodecAudioFormat(ad->context);
        audioParamsChanged = m_playingFormat != currentAudioFormat || m_audioDisplay->getAudioBufferSize() != expectedBufferSize;
    }
    if (((media->flags & QnAbstractMediaData::MediaFlags_AfterEOF) || audioParamsChanged) &&
        m_videoQueue[0].size() > 0)
    {
        // skip data (play current buffer
        flushCurrentBuffer = true;
    }
    else if (emptyData && m_videoQueue[0].size() > 0)
    {
        flushCurrentBuffer = true;
    }
    else if (media->flags & QnAbstractMediaData::MediaFlags_AfterEOF)
    {
        if (vd && m_display[vd->channelNumber] )
            m_display[vd->channelNumber]->waitForFramesDisplayed();
        //if (vd || ad)
        //    afterJump(media); // do not reinit time for empty mediaData because there are always 0 or DATE_TIME timing
    }


    if (emptyData && !flushCurrentBuffer)
    {
        bool isVideoCamera = qSharedPointerDynamicCast<QnVirtualCameraResource>(m_resource) != 0;
        if (!emptyData->flags.testFlag(QnAbstractMediaData::MediaFlags_GotFromRemotePeer) &&
            !emptyData->flags.testFlag(QnAbstractMediaData::MediaFlags_AfterEOF) &&
            isVideoCamera)
        {
            // Local EOF packet could be created on TCP stream reconnect.
            // Ignore such packets for video cameras.
            // Also it could be created when position is out of playback mask,
            // in that case MediaFlags_AfterEOF is set and we should process the packet normally.
            return true;
        }

        m_emptyPacketCounter++;
        // empty data signal about EOF, or read/network error. So, check counter bofore EOF signaling
        //bool playUnsync = (emptyData->flags & QnAbstractMediaData::MediaFlags_PlayUnsync);
        bool isFillerPacket =  emptyData->timestamp > 0 && emptyData->timestamp < DATETIME_NOW;
        if (m_emptyPacketCounter >= 3 || isFillerPacket)
        {
            bool isLive = emptyData->flags & QnAbstractMediaData::MediaFlags_LIVE;
            if (m_extTimeSrc && !isLive && isVideoCamera && !m_eofSignalSended && !isFillerPacket) {
                m_extTimeSrc->onEofReached(this, true); // jump to live if needed
                m_eofSignalSended = true;
            }

            /*
            // One camera from several sync cameras may reach BOF/EOF
            // move current time position to the edge to prevent other cameras blocking
            m_nextReverseTime = m_lastDecodedTime = emptyData->timestamp;
            for (int i = 0; i < CL_MAX_CHANNELS && m_display[i]; ++i) {
                m_display[i]->overrideTimestampOfNextFrameToRender(m_lastDecodedTime);
            }
            */

            //performing before locking m_timeMutex. Otherwise we could get dead-lock between this thread and a setSpeed, called from main thread.
                //E.g. overrideTimestampOfNextFrameToRender waits for frames rendered, setSpeed (main thread) waits for m_timeMutex
            for (int i = 0; i < CL_MAX_CHANNELS && m_display[i]; ++i)
                m_display[i]->flushFramesToRenderer();

            m_timeMutex.lock();
            m_lastDecodedTime = AV_NOPTS_VALUE;
            for (int i = 0; i < CL_MAX_CHANNELS && m_display[i]; ++i) {
                if( m_display[i] )
                    m_display[i]->overrideTimestampOfNextFrameToRender(emptyData->timestamp);
                m_nextReverseTime[i] = AV_NOPTS_VALUE;
            }

            if (m_buffering && m_executingJump == 0)
            {
                m_buffering = 0;
                m_timeMutex.unlock();
                if (m_extTimeSrc)
                    m_extTimeSrc->onBufferingFinished(this);
                unblockTimeValue();
            }
            else
                m_timeMutex.unlock();
        }
        else {
            QnArchiveStreamReader* archive = dynamic_cast<QnArchiveStreamReader*>(emptyData->dataProvider);
            if (archive && archive->isSingleShotMode())
                archive->needMoreData();
        }
        return true;
    }
    else
    {
        if (m_extTimeSrc && m_eofSignalSended) {
            m_extTimeSrc->onEofReached(this, false);
            m_eofSignalSended = false;
        }
        m_emptyPacketCounter = 0;
    }

    if (ad && !flushCurrentBuffer)
    {
        if (audioParamsChanged)
        {
            int audioPrebufferSize = m_isRealTimeSource ? REALTIME_AUDIO_PREBUFFER : DEFAULT_AUDIO_BUFF_SIZE/2;
            QnMutexLocker lock( &m_audioChangeMutex );
            delete m_audioDisplay;
            m_audioBufferSize = expectedBufferSize;
            m_audioDisplay = new QnAudioStreamDisplay(m_audioBufferSize, audioPrebufferSize);
            m_playingFormat = currentAudioFormat;
        }

        // after seek, when audio is shifted related video (it is often), first audio packet will be < seek threshold
        // so, second afterJump is generated after several video packet. To prevent it, increase jump detection interval for audio

        if (ad->timestamp && ad->timestamp - m_lastAudioPacketTime < -m_minAudioDetectJumpInterval)
        {
            afterJump(ad);
        }

        m_lastAudioPacketTime = ad->timestamp;

        if (!m_hasVideo)
        {
            if (m_singleShotMode && m_singleShotQuantProcessed)
                return false;

            if (!m_playAudio || m_audioDisplay->isPlaying())
            {
                if (m_buffering) {
                    m_buffering = 0;
                    unblockTimeValue();
                    if (m_extTimeSrc)
                        m_extTimeSrc->onBufferingFinished(this);
                }
            }

            doDelayForAudio(ad, speed);
        }

        // we synch video to the audio; so just put audio in player with out thinking
        if (m_playAudio && qAbs(speed-1.0) < FPS_EPS)
        {
            if (m_audioDisplay->msInBuffer() > m_audioBufferSize)
            {
                bool useSync = m_extTimeSrc && m_extTimeSrc->isEnabled() && m_hasVideo;
                if (m_isRealTimeSource || useSync)
                    return true; // skip data
                else
                    QnSleep::msleep(40); // Audio buffer too large. waiting
            }

            if (m_audioDisplay->putData(ad, nextVideoImageTime(0)))
                m_hadAudio = true;
        }
        else if (m_hadAudio || !m_hasVideo)
        {
            m_audioDisplay->enqueueData(ad, nextVideoImageTime(0));
        }
        if (!m_hasVideo)
            m_singleShotQuantProcessed = true;
    }

    if (vd || flushCurrentBuffer)
    {
        bool result = !flushCurrentBuffer;
        int channel = vd ? vd->channelNumber : 0;
        if (flushCurrentBuffer)
        {
            if (m_singleShotMode && m_singleShotQuantProcessed)
                return false;
            vd = QnCompressedVideoDataPtr();
        }
        else
        {
            if (vd->timestamp - m_lastVideoPacketTime < -MIN_VIDEO_DETECT_JUMP_INTERVAL)
            {
                if (speed < 0)
                {
                    if (!(vd->flags & AV_REVERSE_BLOCK_START) && vd->timestamp - m_lastVideoPacketTime < -MIN_VIDEO_DETECT_JUMP_INTERVAL*3)
                    {
                        // I have found avi file where sometimes 290 ms between frames. At reverse mode, bad afterJump affect file very strong
                        m_buffering = getBufferingMask();
                        afterJump(vd);
                    }
                }
                else {
                    m_buffering = getBufferingMask();
                    afterJump(vd);
                }
            }
            m_lastVideoPacketTime = vd->timestamp;

            if (channel >= CL_MAX_CHANNELS)
                return result;

            // this is the only point to addreff;
            // video data can escape from this object only if displayed or in case of clearVideoQueue
            // so release ref must be in both places

            if (m_singleShotMode && m_singleShotQuantProcessed)
            {
                //enqueueVideo(vd);
                //return result;
                return false;
            }
        }
        // three are 3 possible scenarios:

        //1) we do not have audio playing;
        if (!haveAudio(speed) || isAudioHoleDetected(vd))
        {
            qint64 m_videoDuration = m_videoQueue[0].size() * m_lastNonZerroDuration;
            if (vd && m_videoDuration >  1000 * 1000)
            {
                // skip current video packet, process it latter
                result = false;
                vd = QnCompressedVideoDataPtr();
            }
            QnCompressedVideoDataPtr incoming = vd;
            vd = nextInOutVideodata(vd, channel);
            if (!vd)
                return result; // impossible? incoming vd!=0

            if(m_display[channel] != NULL)
                m_display[channel]->setCurrentTime(AV_NOPTS_VALUE);

            if (!display(vd, !(vd->flags & QnAbstractMediaData::MediaFlags_Ignore), speed)) {
                restoreVideoQueue(incoming, vd, vd->channelNumber);
                return false; // keep frame
            }
            if (m_lastFrameDisplayed == QnVideoStreamDisplay::Status_Displayed && !m_afterJump)
                m_singleShotQuantProcessed = true;
            return result;
        }

        // no more data expected. play as is
        if (flushCurrentBuffer)
            m_audioDisplay->playCurrentBuffer();

        qint64 vTime = nextVideoImageTime(vd, channel);
        //2) we have audio and it's buffering( not playing yet )
        if (!flushCurrentBuffer && needBuffering(vTime))
        //if (m_audioDisplay->isBuffering() || m_audioDisplay->msInBuffer() < m_audioBufferSize / 10)
        {
            // audio is not playinf yet; video must not be played as well
            enqueueVideo(vd);
            return result;
        }
        //3) video and audio playing
        else
        {
            QnCompressedVideoDataPtr incoming;
            if (m_audioDisplay->msInBuffer() < m_audioBufferSize )
                incoming = vd; // process packet
            else {
                result = false;
            }
            vd = nextInOutVideodata(incoming, channel);

            if (vd) {
                if (!m_useMtDecoding && !m_isRealTimeSource)
                    setMTDecoding(true);

                bool ignoreVideo = vd->flags & QnAbstractMediaData::MediaFlags_Ignore;
                if (!ignoreVideo) {
                    QnMutexLocker lock( &m_timeMutex );
                    m_lastDecodedTime = vd->timestamp;
                }
                if (m_lastAudioPacketTime != m_syncAudioTime) {
                    qint64 currentAudioTime = m_lastAudioPacketTime - (quint64)m_audioDisplay->msInBuffer()*1000;
                    if(m_display[channel])
                        m_display[channel]->setCurrentTime(currentAudioTime);
                    m_syncAudioTime = m_lastAudioPacketTime; // sync audio time prevent stopping video, if audio track is disapearred
                }
                if (!display(vd, !ignoreVideo, speed)) {
                    restoreVideoQueue(incoming, vd, vd->channelNumber);
                    return false;  // keep frame
                }
                if (m_lastFrameDisplayed == QnVideoStreamDisplay::Status_Displayed && !m_afterJump)
                    m_singleShotQuantProcessed = true;
            }

        }

        return result;
    }

    return true;
}

void QnCamDisplay::pleaseStop()
{
    QnAbstractDataConsumer::pleaseStop();
    for( int i = 0; i < CL_MAX_CHANNELS; ++i )
        if( m_display[i] )
            m_display[i]->pleaseStop();
}

void QnCamDisplay::setLightCPUMode(QnAbstractVideoDecoder::DecodeMode val)
{
    if (val == m_lightCpuMode)
        return;

    NX_WARNING(this, lit("set CPUMode=%1").arg(val));

    for (int i = 0; i < CL_MAX_CHANNELS; ++i)
    {
        if (m_display[i])
            m_display[i]->setLightCPUMode(val);
    }
    m_lightCpuMode = val;
}

void QnCamDisplay::playAudio(bool play)
{
    if (m_playAudio == play)
        return;

    if (m_singleShotMode && play)
        return; // ignore audio playing if camDisplay is paused

    m_needChangePriority = true;
    m_playAudio = play;
    {
        QnMutexLocker lock( &m_audioChangeMutex );
        if (!m_playAudio)
            m_audioDisplay->clearDeviceBuffer();
        else
            m_audioDisplay->resume();
    }

    if (!m_forceMtDecoding)
    {
        if (m_isRealTimeSource)
            setMTDecoding(play && m_useMTRealTimeDecode);
        else
            setMTDecoding(play);
    }
}

void QnCamDisplay::pauseAudio()
{
    m_playAudio = false;
    {
        QnMutexLocker lock( &m_audioChangeMutex );
        m_audioDisplay->suspend();
    }
    if (!m_forceMtDecoding)
        setMTDecoding(false);
}

// ==========================================================================

bool QnCamDisplay::haveAudio(float speed) const
{
    return m_playAudio && m_hadAudio && qAbs(speed-1.0) < FPS_EPS && !m_ignoringVideo && m_audioDisplay->isFormatSupported();
}

QnCompressedVideoDataPtr QnCamDisplay::nextInOutVideodata(QnCompressedVideoDataPtr incoming, int channel)
{
    if (m_videoQueue[channel].isEmpty())
        return incoming;

    if (incoming)
        enqueueVideo(incoming);

    // queue is not empty
    return dequeueVideo(channel);
}

void QnCamDisplay::restoreVideoQueue(QnCompressedVideoDataPtr incoming, QnCompressedVideoDataPtr vd, int channel)
{
    if (!vd || vd == incoming)
        return;
    if (vd)
        m_videoQueue[channel].insert(0, vd);
    if (incoming)
        m_videoQueue->removeAt(m_videoQueue->size()-1);
}


quint64 QnCamDisplay::nextVideoImageTime(QnCompressedVideoDataPtr incoming, int channel) const
{
    if (m_videoQueue[channel].isEmpty())
        return incoming ? incoming->timestamp : 0;

    // queue is not empty
    return m_videoQueue[channel].head()->timestamp;
}

quint64 QnCamDisplay::nextVideoImageTime(int channel) const
{
    if (m_videoQueue[channel].isEmpty())
        return m_lastVideoPacketTime;

    if (m_videoBufferOverflow)
        return 0;

    return m_videoQueue[channel].head()->timestamp;
}

void QnCamDisplay::clearVideoQueue()
{
    for (int i = 0; i < CL_MAX_CHANNELS; ++i)
    {
        while (!m_videoQueue[i].isEmpty())
            m_videoQueue[i].dequeue();
    }
    m_videoBufferOverflow = false;
    m_videoQueueDuration = 0;
}

bool QnCamDisplay::isAudioHoleDetected(QnCompressedVideoDataPtr vd)
{
    if (!vd)
        return false;
    bool isVideoCamera = qSharedPointerDynamicCast<QnVirtualCameraResource>(m_resource) != 0;
    if (!isVideoCamera)
        return false; // do not change behaviour for local files
    if (m_videoQueue->isEmpty())
        return false;
    //return m_videoQueue->last()->timestamp - m_videoQueue->first()->timestamp >= MAX_FRAME_DURATION*1000ll;
    return m_videoQueueDuration > m_audioDisplay->getAudioBufferSize() * 2 * 1000;
}

QnCompressedVideoDataPtr QnCamDisplay::dequeueVideo(int channel)
{
    if (m_videoQueue[channel].size() > 1)
    {
        qint64 timeDiff = m_videoQueue[channel].at(1)->timestamp - m_videoQueue[channel].front()->timestamp;
        if (timeDiff <= MAX_FRAME_DURATION*1000ll) // ignore data holes
            m_videoQueueDuration -= timeDiff;
    }
    return m_videoQueue[channel].dequeue();
}

void QnCamDisplay::enqueueVideo(QnCompressedVideoDataPtr vd)
{
    if (!m_videoQueue[vd->channelNumber].isEmpty())
    {
        qint64 timeDiff = vd->timestamp - m_videoQueue[vd->channelNumber].last()->timestamp;
        if (timeDiff <= MAX_FRAME_DURATION*1000ll) // ignore data holes
            m_videoQueueDuration += timeDiff;
    }
    m_videoQueue[vd->channelNumber].enqueue(vd);
    if (m_videoQueue[vd->channelNumber].size() > 60 * 6) // I assume we are not gonna buffer
    {
        NX_WARNING(this, "Video buffer overflow!");
        dequeueVideo(vd->channelNumber);
        // some protection for very large difference between video and audio tracks. Need to improve sync logic for this case (now a lot of glithces)
        m_videoBufferOverflow = true;
    }
}

void QnCamDisplay::setMTDecoding(bool value)
{
    if (m_useMtDecoding != value)
    {
        m_useMtDecoding = value;
        for (int i = 0; i < CL_MAX_CHANNELS; i++)
        {
            if (m_display[i])
                m_display[i]->setMTDecoding(value);
        }
        //if (value)
        //    setSpeed(m_speed); // decoder now faster. reinit speed statistics
        //m_realTimeHurryUp = true;
    }
}

void QnCamDisplay::onRealTimeStreamHint(bool value)
{
    if (value == m_isRealTimeSource)
        return;
    m_isRealTimeSource = value;
    if (m_isRealTimeSource)
    {
        m_liveBufferSize = initialLiveBufferMkSecs();
        m_liveMaxLenReached = false;
        m_realTimeHurryUp = false;
        QnResourceConsumer* archive = dynamic_cast<QnResourceConsumer*>(sender());
        if (archive) {
            QnVirtualCameraResourcePtr camera = qSharedPointerDynamicCast<QnVirtualCameraResource>(archive->getResource());
            if (camera)
                m_hadAudio = camera->isAudioEnabled();
            else
                m_isRealTimeSource = false; // realtime mode allowed for cameras only
        }
        setMTDecoding(m_playAudio && m_useMTRealTimeDecode);
    }
    emit liveMode(m_isRealTimeSource);
    if (m_isRealTimeSource && m_speed > 1)
        m_speed = 1.0f;
}

void QnCamDisplay::onSlowSourceHint()
{
    m_dataQueue.setMaxSize(CL_MAX_DISPLAY_QUEUE_FOR_SLOW_SOURCE_SIZE);
}

qint64 QnCamDisplay::getDisplayedMax() const
{
    qint64 rez = AV_NOPTS_VALUE;
    for (int i = 0; i < CL_MAX_CHANNELS && m_display[i]; ++i)
    {
        rez = qMax(rez, m_display[i]->getTimestampOfNextFrameToRender());
    }
    return rez;
}

qint64 QnCamDisplay::getDisplayedMin() const
{
    qint64 rez = AV_NOPTS_VALUE;
    for (int i = 0; i < CL_MAX_CHANNELS && m_display[i]; ++i)
    {
        qint64 val = m_display[i]->getTimestampOfNextFrameToRender();
        if (val == AV_NOPTS_VALUE)
            continue;

        if (rez == AV_NOPTS_VALUE)
            rez = val;
        else
            rez = qMin(rez, val);
    }
    return rez;
}

qint64 QnCamDisplay::getCurrentTime() const
{
    if (!m_hasVideo) {
        QnMutexLocker lock(&m_audioChangeMutex);
        if (m_speed < 0)
            return AV_NOPTS_VALUE;
        else
            return m_audioDisplay->getCurrentTime();
    }
    if (m_display[0] && m_display[0]->isTimeBlocked())
        return m_display[0]->getTimestampOfNextFrameToRender();
    else if (m_speed >= 0)
        return getDisplayedMax();
    else
        return getDisplayedMin();
}

qint64 QnCamDisplay::getMinReverseTime() const
{
    qint64 rez = m_nextReverseTime[0];
    for (int i = 1; i < CL_MAX_CHANNELS && m_display[i]; ++i)
    {
        if (m_nextReverseTime[i] != AV_NOPTS_VALUE && m_nextReverseTime[i] < rez)
            rez = m_nextReverseTime[i];
    }
    return rez;
}

qint64 QnCamDisplay::getNextTime() const
{
    if (!m_hasVideo) {
        if (m_speed < 0)
            return AV_NOPTS_VALUE;
        else
            return m_lastAudioPacketTime; //getCurrentTime();
    }
    if( m_display[0] && m_display[0]->isTimeBlocked() )
        return m_display[0]->getTimestampOfNextFrameToRender();

    qint64 rez = m_speed < 0 ? getMinReverseTime() : m_lastDecodedTime;

    if (!m_display[0])
        return rez;

    qint64 lastTime = m_display[0]->getTimestampOfNextFrameToRender();

    if (rez != AV_NOPTS_VALUE)
        return m_speed < 0 ? qMin(rez, lastTime) : qMax(rez, lastTime);
    else
        return lastTime;

}

qint64 QnCamDisplay::getDisplayedTime() const
{
    return getCurrentTime();
}

qint64 QnCamDisplay::getExternalTime() const
{
    if (m_extTimeSrc && m_extTimeSrc->isEnabled())
        return m_extTimeSrc->getDisplayedTime();
    else
        return getCurrentTime();
}


void QnCamDisplay::setExternalTimeSource(QnlTimeSource* value)
{
    m_extTimeSrc = value;
    for (int i = 0; i < CL_MAX_CHANNELS && m_display[i]; ++i) {
        m_display[i]->canUseBufferedFrameDisplayer(m_extTimeSrc == 0);
    }
}

bool QnCamDisplay::isRealTimeSource() const
{
    return m_isRealTimeSource;
}

bool QnCamDisplay::isStillImage() const
{
    return m_isStillImage;
}

bool QnCamDisplay::isEOFReached() const
{
    return m_eofSignalSended == true;
}

bool QnCamDisplay::isLongWaiting() const
{
    if (isRealTimeSource())
        return false;

    if (m_executingJump > 0 || m_executingChangeSpeed || m_buffering)
        return false;

    return m_isLongWaiting || m_emptyPacketCounter >= 3;
}

QSize QnCamDisplay::getMaxScreenSize() const
{
    if (m_display[0])
        return m_display[0]->getMaxScreenSize();
    else
        return QSize();
}

QSize QnCamDisplay::getVideoSize() const
{
    if (m_display[0])
        return m_display[0]->getImageSize();
    else
        return QSize();
}

bool QnCamDisplay::isZoomWindow() const
{
    return m_multiView;
}

bool QnCamDisplay::isFullScreen() const
{
    return m_fullScreen;
}

void QnCamDisplay::setFullScreen(bool fullScreen)
{
    m_fullScreen = fullScreen;
}

bool QnCamDisplay::isFisheyeEnabled() const
{
    return m_fisheyeEnabled;
}

void QnCamDisplay::setFisheyeEnabled(bool fisheyeEnabled)
{
    m_fisheyeEnabled = fisheyeEnabled;
}

int QnCamDisplay::getAvarageFps() const
{
    return m_fpsStat.getFps();
}

bool QnCamDisplay::isBuffering() const
{
    if (m_buffering == 0)
        return false;
    // for offline resource at LIVE position no any data. Check it
    if (!isRealTimeSource())
        return true; // if archive position then buffering mark should be resetted event for offline resource
    return m_resource->toResource()->getStatus() == Qn::Online || m_resource->toResource()->getStatus() == Qn::Recording;
}

qreal QnCamDisplay::overridenAspectRatio() const
{
    if (m_display[0])
        return m_display[0]->overridenAspectRatio();
    return 0.0;
}

void QnCamDisplay::setOverridenAspectRatio(qreal aspectRatio)
{
    for (int i = 0; i < CL_MAX_CHANNELS && m_display[i]; ++i)
        m_display[i]->setOverridenAspectRatio(aspectRatio);
}

QnMediaResourcePtr QnCamDisplay::resource() const
{
    return m_resource;
}

qint64 QnCamDisplay::initialLiveBufferMkSecs()
{
    return qMin(qnSettings->initialLiveBufferMSecs() * 1000ll, maximumLiveBufferMkSecs());
}

qint64 QnCamDisplay::maximumLiveBufferMkSecs()
{
    return qnSettings->maximumLiveBufferMSecs() * 1000ll;
}

Qn::MediaStreamEvent QnCamDisplay::lastMediaEvent() const
{
    return m_lastMediaEvent;
}

// -------------------------------- QnFpsStatistics -----------------------

void QnFpsStatistics::updateFpsStatistics(QnCompressedVideoDataPtr vd)
{
    QnMutexLocker lock( &m_mutex );
    if ((vd->flags & QnAbstractMediaData::MediaFlags_BOF) || (vd->flags & QnAbstractMediaData::MediaFlags_AfterDrop)) {
        m_lastTime = AV_NOPTS_VALUE;
        return;
    }
    if (m_lastTime != (qint64)AV_NOPTS_VALUE)
    {
        qint64 diff = qAbs(vd->timestamp - m_lastTime);
        if (m_queue.size() >= MAX_QUEUE_SIZE) {
            qint64 oldVal;
            m_queue.pop(oldVal);
            m_queueSum -= oldVal;
        }
        m_queue.push(diff);
        m_queueSum += diff;
    }
    m_lastTime = vd->timestamp;
}

int QnFpsStatistics::getFps() const
{
    QnMutexLocker lock( &m_mutex );
    if (m_queue.size() > 0)
        return 1000000.0 / (m_queueSum / (qreal) m_queue.size()) + 0.5;
    else
        return 0;
}<|MERGE_RESOLUTION|>--- conflicted
+++ resolved
@@ -1189,12 +1189,6 @@
 
     if (metadata)
     {
-<<<<<<< HEAD
-        int ch = metadata->channelNumber;
-        m_lastMetadata[ch][metadata->timestamp] << metadata;
-        if (m_lastMetadata[ch].size() > MAX_METADATA_QUEUE_SIZE)
-            m_lastMetadata[ch].erase(m_lastMetadata[ch].begin());
-=======
         if (metadata->metadataType == MetadataType::MediaStreamEvent)
         {
             QByteArray data = QByteArray::fromRawData(metadata->data(), metadata->dataSize());
@@ -1206,11 +1200,10 @@
         else
         {
             int ch = metadata->channelNumber;
-            m_lastMetadata[ch][metadata->timestamp] = metadata;
+        	m_lastMetadata[ch][metadata->timestamp] << metadata;
             if (m_lastMetadata[ch].size() > MAX_METADATA_QUEUE_SIZE)
                 m_lastMetadata[ch].erase(m_lastMetadata[ch].begin());
         }
->>>>>>> 5861a925
         return true;
     }
 
