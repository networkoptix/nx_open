--- conflicted
+++ resolved
@@ -14,11 +14,7 @@
     NX_INI_STRING("http://96.64.226.250:8888/image",
         entropixEnhancerUrl, "URL of Entropix image enhancement API.");
     NX_INI_FLAG(0, enableUnlimitedZoom, "Enable unlimited zoom feature.");
-<<<<<<< HEAD
-=======
     NX_INI_FLAG(0, showVideoQualityOverlay, "Show video quality overlay.");
-    NX_INI_FLAG(0, universalExportDialog, "Use universal export dialog instead of old export dialogs.");
->>>>>>> 542a4fa5
     NX_INI_FLAG(0, enableAnalytics, "Enable analytics engine.");
     NX_INI_FLAG(0, demoAnalyticsDriver, "Enable demo analytics driver.");
     NX_INI_FLAG(0, externalMetadata, "Use external metadata for local files.");
