--- conflicted
+++ resolved
@@ -15,16 +15,13 @@
         entropixEnhancerUrl, "URL of Entropix image enhancement API.");
     NX_INI_FLAG(0, enableUnlimitedZoom, "Enable unlimited zoom feature.");
     NX_INI_FLAG(0, showVideoQualityOverlay, "Show video quality overlay.");
-<<<<<<< HEAD
     NX_INI_FLAG(0, universalExportDialog, "Use universal export dialog instead of old export dialogs.");
     NX_INI_FLAG(0, enableAnalytics, "Enable analytics engine.");
     NX_INI_FLAG(0, demoAnalyticsDriver, "Enable demo analytics driver.");
     NX_INI_FLAG(0, externalMetadata, "Use external metadata for local files.");
     NX_INI_FLAG(0, allowCustomArZoomWindows, "Allow zoom windows to have custom aspect ratio.");
     NX_INI_FLAG(0, hideEnhancedVideo, "Hide enhanced video from the scene.");
-=======
     NX_INI_FLAG(0, enableWearableCameras, "Enable wearable cameras.");
->>>>>>> 108b1da2
 };
 
 inline Ini& ini()
