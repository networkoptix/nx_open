--- conflicted
+++ resolved
@@ -15,9 +15,7 @@
         entropixEnhancerUrl, "URL of Entropix image enhancement API.");
     NX_INI_FLAG(0, enableUnlimitedZoom, "Enable unlimited zoom feature.");
     NX_INI_FLAG(0, universalExportDialog, "Use universal export dialog instead of old export dialogs.");
-<<<<<<< HEAD
     NX_INI_FLAG(0, unifiedEventPanel, "Use unified event panel instead of old notifications panel.");
-=======
     NX_INI_INT(0, autoShiftAreaWidth, "Auto-shift timeline to center when clicked %n pixels near borders.");
     NX_INI_INT(20, autoShiftOffsetPercent, "Auto-shift timeline value in percents.");
     NX_INI_FLAG(1, enableAnalytics, "Enable analytics engine");
@@ -25,7 +23,6 @@
     NX_INI_FLAG(0, externalMetadata, "Use external metadata for local files.");
     NX_INI_FLAG(0, allowCustomArZoomWindows, "Allow zoom windows to have custom aspect ratio.");
     NX_INI_FLAG(0, hideEnhancedVideo, "Hide enhanced video from the scene.");
->>>>>>> 8e75f376
 };
 
 inline Ini& ini()
