#pragma once

#include <nx/kit/ini_config.h>

namespace nx {
namespace client {
namespace desktop {

struct Ini: public nx::kit::IniConfig
{
    Ini(): IniConfig("desktop_client.ini") {}

<<<<<<< HEAD
    NX_INI_STRING("", cloudHost, "Overridden Cloud Host");
=======
    NX_INI_FLAG(0, ignoreBetaWarning, "Hide beta version warning");
>>>>>>> d3ca4805
    NX_INI_FLAG(0, enableEntropixEnhancer, "Enable Entropix image enhancement controls.");
    NX_INI_STRING("http://96.64.226.250:8888/image",
        entropixEnhancerUrl, "URL of Entropix image enhancement API.");
    NX_INI_FLAG(0, enableUnlimitedZoom, "Enable unlimited zoom feature.");
    NX_INI_FLAG(0, showVideoQualityOverlay, "Show video quality overlay.");
    NX_INI_FLAG(0, enableAnalytics, "Enable analytics engine.");
    NX_INI_FLAG(0, demoAnalyticsDriver, "Enable demo analytics driver.");
    NX_INI_FLAG(0, externalMetadata, "Use external metadata for local files.");
    NX_INI_FLAG(0, allowCustomArZoomWindows, "Allow zoom windows to have custom aspect ratio.");
    NX_INI_FLAG(0, hideEnhancedVideo, "Hide enhanced video from the scene.");
    NX_INI_FLAG(1, enableWearableCameras, "Enable wearable cameras.");
    NX_INI_FLAG(0, debugThumbnailProviders, "Enable debug mode for thumbnail providers");
    NX_INI_FLAG(0, allowOsScreenSaver, "Allow OS to enable screensaver when user is not active.");
    NX_INI_FLAG(0, enableWebKitDeveloperExtras, "Enable WebKit developer tools like Inspector.");
    NX_INI_FLAG(1, modalServerSetupWizard, "Server setup wizard dialog is a modal window.");
};

inline Ini& ini()
{
    static Ini ini;
    return ini;
}

} // namespace desktop
} // namespace client
} // namespace nx<|MERGE_RESOLUTION|>--- conflicted
+++ resolved
@@ -10,11 +10,8 @@
 {
     Ini(): IniConfig("desktop_client.ini") {}
 
-<<<<<<< HEAD
     NX_INI_STRING("", cloudHost, "Overridden Cloud Host");
-=======
     NX_INI_FLAG(0, ignoreBetaWarning, "Hide beta version warning");
->>>>>>> d3ca4805
     NX_INI_FLAG(0, enableEntropixEnhancer, "Enable Entropix image enhancement controls.");
     NX_INI_STRING("http://96.64.226.250:8888/image",
         entropixEnhancerUrl, "URL of Entropix image enhancement API.");
