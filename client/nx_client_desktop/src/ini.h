#pragma once

#include <nx/kit/ini_config.h>

namespace nx {
namespace client {
namespace desktop {

struct Ini: public nx::kit::IniConfig
{
    Ini(): IniConfig("desktop_client.ini") {}

    NX_INI_FLAG(0, enableEntropixEnhancer, "Enable Entropix image enhancement controls.");
    NX_INI_STRING("http://96.64.226.250:8888/image",
        entropixEnhancerUrl, "URL of Entropix image enhancement API.");
    NX_INI_FLAG(0, enableUnlimitedZoom, "Enable unlimited zoom feature.");
    NX_INI_FLAG(0, showVideoQualityOverlay, "Show video quality overlay.");

    NX_INI_FLAG(0, unifiedEventPanel, "Use unified event panel instead of old notifications panel.");
    NX_INI_FLAG(1, enableAnalytics, "Enable analytics engine");
    NX_INI_FLAG(0, enableOldAnalyticsController, "Enable old analytics controller (zoom-window based).");
    NX_INI_FLAG(0, demoAnalyticsDriver, "Enable demo analytics driver.");
    NX_INI_INT(0, demoAnalyticsProviderTimestampPrecisionUs, "Timestamp precision of demo analytics provider.");
    NX_INI_INT(4, demoAnalyticsProviderObjectsCount, "Count of objects generated by demo analytics provider.");
    NX_INI_STRING("", demoAnalyticsProviderObjectDescriptionsFile, "File containing descriptions for obects generated by demo analytics provider.");
    NX_INI_FLAG(0, externalMetadata, "Use external metadata for local files.");
    NX_INI_FLAG(0, allowCustomArZoomWindows, "Allow zoom windows to have custom aspect ratio.");
    NX_INI_INT(500, analyticsVideoBufferLengthMs, "Video buffer length when analytics mode is enabled on a camera.");
    NX_INI_FLAG(0, hideEnhancedVideo, "Hide enhanced video from the scene.");
    NX_INI_FLAG(0, redesignedCameraSettingsDialog, "Enable redesigned camera settings dialog.");
    NX_INI_FLAG(1, enableDetectedObjectsInterpolation, "Allow interpolation of detected objects between frames.");
    NX_INI_FLAG(0, displayAnalyticsDelay, "Add delay label to detected object description.");
    NX_INI_FLAG(0, enableProgressInformers, "Enable global operation progress informers in the notification panel.");
    NX_INI_FLAG(0, enableDeviceSearch, "Enable reworked device search dialog");
    NX_INI_FLAG(0, enableWearableCameras, "Enable wearable cameras.");
<<<<<<< HEAD
    NX_INI_FLAG(0, enableResourceFiltering, "Enable reworked resource filtering");
=======
    NX_INI_FLAG(0, debugThumbnailProviders, "Enable debug mode for thumbnail providers");
>>>>>>> 93601770
};

inline Ini& ini()
{
    static Ini ini;
    return ini;
}

} // namespace desktop
} // namespace client
} // namespace nx<|MERGE_RESOLUTION|>--- conflicted
+++ resolved
@@ -33,11 +33,8 @@
     NX_INI_FLAG(0, enableProgressInformers, "Enable global operation progress informers in the notification panel.");
     NX_INI_FLAG(0, enableDeviceSearch, "Enable reworked device search dialog");
     NX_INI_FLAG(0, enableWearableCameras, "Enable wearable cameras.");
-<<<<<<< HEAD
     NX_INI_FLAG(0, enableResourceFiltering, "Enable reworked resource filtering");
-=======
-    NX_INI_FLAG(0, debugThumbnailProviders, "Enable debug mode for thumbnail providers");
->>>>>>> 93601770
+	NX_INI_FLAG(0, debugThumbnailProviders, "Enable debug mode for thumbnail providers");
 };
 
 inline Ini& ini()
