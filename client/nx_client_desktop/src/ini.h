--- conflicted
+++ resolved
@@ -26,15 +26,12 @@
     NX_INI_INT(0, forcedVideoBufferLengthUs, "If non-zero, playing video will not start until video buffer is filled by this length.");
     NX_INI_INT(0, additionalVideoBufferLengthUs, "When video is buffering the buffer is filled for forcedVideoBufferLengthUs + this length.");
     NX_INI_FLAG(0, hideEnhancedVideo, "Hide enhanced video from the scene.");
-<<<<<<< HEAD
     NX_INI_FLAG(0, redesignedCameraSettingsDialog, "Enable redesigned camera settings dialog.");
     NX_INI_FLAG(1, enableDetectedObjectsInterpolation, "Allow interpolation of detected objects between frames.");
     NX_INI_FLAG(0, displayAnalyticsDelay, "Add delay label to detected object description.");
     NX_INI_FLAG(0, enableProgressInformers, "Enable global operation progress informers in the notification panel.");
     NX_INI_FLAG(0, enableDeviceSearch, "Enable reworked device search dialog");
-=======
     NX_INI_FLAG(0, enableWearableCameras, "Enable wearable cameras.");
->>>>>>> fa6dd77b
 };
 
 inline Ini& ini()
