--- conflicted
+++ resolved
@@ -16,14 +16,9 @@
     NX_INI_FLAG(0, enableUnlimitedZoom, "Enable unlimited zoom feature.");
     NX_INI_FLAG(0, universalExportDialog, "Use universal export dialog instead of old export dialogs.");
     NX_INI_INT(0, autoShiftAreaWidth, "Auto-shift timeline to center when clicked %n pixels near borders.");
-<<<<<<< HEAD
+    NX_INI_INT(20, autoShiftOffsetPercent, "Auto-shift timeline value in percents.");
     NX_INI_FLAG(1, enableAnalytics, "Enable analytics engine");
-    NX_INI_FLAG(0, demoAnalyticsDriver, "Enable demo analytics driver");
-=======
-    NX_INI_INT(20, autoShiftOffsetPercent, "Auto-shift timeline value in percents.");
-    NX_INI_FLAG(0, enableAnalytics, "Enable analytics engine.");
     NX_INI_FLAG(0, demoAnalyticsDriver, "Enable demo analytics driver.");
->>>>>>> 2b9cf784
     NX_INI_FLAG(0, externalMetadata, "Use external metadata for local files.");
     NX_INI_FLAG(0, allowCustomArZoomWindows, "Allow zoom windows to have custom aspect ratio.");
     NX_INI_FLAG(0, hideEnhancedVideo, "Hide enhanced video from the scene.");
