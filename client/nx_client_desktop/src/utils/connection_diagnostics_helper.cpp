#include "connection_diagnostics_helper.h"

#include <QtCore/QThread>

#include <api/model/connection_info.h>

#include <common/common_module.h>
#include <common/static_common_module.h>

#include <client/client_settings.h>
#include <client/client_runtime_settings.h>
#include <client/self_updater.h>
#include <client/client_app_info.h>
#include <client/client_startup_parameters.h>

#include <ini.h>
#include <nx_ec/ec_api.h>

#include <ui/dialogs/common/message_box.h>
#include <ui/dialogs/compatibility_version_installation_dialog.h>
#include <ui/help/help_topics.h>

#include <utils/applauncher_utils.h>
#include <utils/common/app_info.h>
#include <nx/network/http/http_types.h>

#include <nx/network/app_info.h>
#include <nx/network/cloud/cloud_connect_controller.h>
#include <nx/network/socket_global.h>

namespace {

Qn::HelpTopic helpTopic(Qn::ConnectionResult result)
{
    switch (result)
    {
        case Qn::SuccessConnectionResult:
            return Qn::Empty_Help;
        case Qn::NetworkErrorConnectionResult:
        case Qn::UnauthorizedConnectionResult:
        case Qn::LdapTemporaryUnauthorizedConnectionResult:
        case Qn::CloudTemporaryUnauthorizedConnectionResult:
        case Qn::IncompatibleInternalConnectionResult:
        case Qn::ForbiddenConnectionResult:
        case Qn::DisabledUserConnectionResult:
        case Qn::UserTemporaryLockedOut:
            return Qn::Login_Help;
        case Qn::IncompatibleCloudHostConnectionResult:
        case Qn::IncompatibleVersionConnectionResult:
        case Qn::IncompatibleProtocolConnectionResult:
            return Qn::VersionMismatch_Help;
    }
    NX_ASSERT(false, "Unhandled switch case");
    return Qn::Empty_Help;
}

} // namespace

QnConnectionDiagnosticsHelper::QnConnectionDiagnosticsHelper(QObject* parent):
    base_type(parent)
{
}

QString QnConnectionDiagnosticsHelper::getErrorDescription(
    Qn::ConnectionResult result,
    const QnConnectionInfo& connectionInfo)
{
    static const QString kRowMarker = lit(" - ");
    QString versionDetails;

    auto addRow = [&versionDetails](const QString& text)
        {
            versionDetails += kRowMarker + text + L'\n';
        };


    addRow(tr("Client version: %1.").arg(qnStaticCommon->engineVersion().toString()));

    if (qnRuntime->isDevMode())
    {
        addRow(lit("Protocol: %1, Cloud: %2")
            .arg(QnAppInfo::ec2ProtoVersion())
            .arg(nx::network::SocketGlobals::cloud().cloudHost()));
    }

    addRow(tr("Server version: %1.").arg(connectionInfo.version.toString()));

    if (qnRuntime->isDevMode())
    {
        addRow(lit("Brand: %1, Customization: %2")
            .arg(connectionInfo.brand)
            .arg(connectionInfo.customization));
        addRow(lit("Protocol: %1, Cloud: %2")
            .arg(connectionInfo.nxClusterProtoVersion)
            .arg(connectionInfo.cloudHost));
    }



    switch (result)
    {
    case Qn::SuccessConnectionResult:
        return QString();
    case Qn::UnauthorizedConnectionResult:
        return tr("The username or password you have entered is incorrect. Please try again.");
    case Qn::LdapTemporaryUnauthorizedConnectionResult:
        return tr("LDAP Server connection timed out.") + L'\n'
            + getErrorString(ErrorStrings::ContactAdministrator);
    case Qn::CloudTemporaryUnauthorizedConnectionResult:
        return getErrorString(ErrorStrings::CloudIsNotReady)
            + L'\n' + getErrorString(ErrorStrings::ContactAdministrator);
    case Qn::DisabledUserConnectionResult:
        return tr("This user is disabled by system administrator.");
    case Qn::ForbiddenConnectionResult:
        return tr("Operation is not permitted now. It could happen due to server is restarting now. Please try again later.")
            + L'\n' + getErrorString(ErrorStrings::ContactAdministrator);
    case Qn::NetworkErrorConnectionResult:
        return tr("Connection to Server could not be established.") + L'\n'
            + tr("Connection details that you have entered are incorrect, please try again.") + L'\n'
            + getErrorString(ErrorStrings::ContactAdministrator);
    case Qn::IncompatibleInternalConnectionResult:
        return tr("You are trying to connect to incompatible Server.");
    case Qn::IncompatibleVersionConnectionResult:
    {
        return tr("Server has a different version:") + L'\n'
            + versionDetails
            + tr("Compatibility mode for versions lower than %1 is not supported.")
            .arg(QnConnectionValidator::minSupportedVersion().toString());
    }
    case Qn::IncompatibleCloudHostConnectionResult:
    case Qn::IncompatibleProtocolConnectionResult:
        return tr("Server has a different version:") + L'\n'
            + versionDetails
            + tr("You will be asked to restart the client in compatibility mode.");
        break;
    default:
        return QString();
    }
}

Qn::ConnectionResult QnConnectionDiagnosticsHelper::validateConnection(
    const QnConnectionInfo& connectionInfo,
    ec2::ErrorCode errorCode,
    QWidget* parentWidget)
{
    const auto result = QnConnectionValidator::validateConnection(connectionInfo, errorCode);
    if (result == Qn::SuccessConnectionResult)
    {
<<<<<<< HEAD
        // Forcing compatibility mode for debug purposes.
=======
        auto version = QnAppInfo::applicationVersion();
        if (connectionInfo.version != nx::vms::api::SoftwareVersion(version))
        {
            return handleCompatibilityMode(connectionInfo, parentWidget);
        }

>>>>>>> 0bba79d8
        int level = nx::client::desktop::ini().massSystemUpdateDebugInfo;
        if (level & 2)
            return handleCompatibilityMode(connectionInfo, parentWidget);
        return result;
    }

    if (result == Qn::IncompatibleProtocolConnectionResult
        || result == Qn::IncompatibleCloudHostConnectionResult)
    {
        return handleCompatibilityMode(connectionInfo, parentWidget);
    }

    showValidateConnectionErrorMessage(parentWidget,
        result, connectionInfo);
    return result;
}

QString QnConnectionDiagnosticsHelper::ldapServerTimeoutMessage()
{
    return tr("LDAP Server connection timed out.");
}

void QnConnectionDiagnosticsHelper::showValidateConnectionErrorMessage(
    QWidget* parentWidget,
    Qn::ConnectionResult result,
    const QnConnectionInfo& connectionInfo)
{
    const QString serverVersion = connectionInfo.version.toString();

    static const auto kFailedToConnectText = tr("Failed to connect to Server");

    switch (result)
    {
        case Qn::UnauthorizedConnectionResult:
            QnMessageBox::warning(parentWidget, tr("Incorrect username or password"));
            break;
        case Qn::LdapTemporaryUnauthorizedConnectionResult:
            QnMessageBox::critical(parentWidget,
                kFailedToConnectText,
                ldapServerTimeoutMessage() + L'\n'
                    + getErrorString(ErrorStrings::ContactAdministrator));
            break;
        case Qn::CloudTemporaryUnauthorizedConnectionResult:
            QnMessageBox::critical(parentWidget,
                kFailedToConnectText,
                getErrorString(ErrorStrings::CloudIsNotReady)
                    + L'\n' + getErrorString(ErrorStrings::ContactAdministrator));
            break;
        case Qn::ForbiddenConnectionResult:
            QnMessageBox::warning(parentWidget,
                kFailedToConnectText,
                tr("Server may be restarting now. Please try again later.")
                    + L'\n' + getErrorString(ErrorStrings::ContactAdministrator));
            break;
        case Qn::DisabledUserConnectionResult:
            QnMessageBox::warning(parentWidget, tr("This user is disabled by system administrator."));
            break;
        case Qn::NetworkErrorConnectionResult:
            QnMessageBox::critical(parentWidget,
                kFailedToConnectText,
                tr("Please check access credentials and try again.")
                    + L'\n' + getErrorString(ErrorStrings::ContactAdministrator));
            break;
        case Qn::IncompatibleInternalConnectionResult:
        {
            QString message = tr("Incompatible Server");
            if (qnRuntime->isDevMode())
                message += L'\n' + lit("Protocol: %1").arg(connectionInfo.nxClusterProtoVersion);
            QnMessageBox::warning(parentWidget, message);
            break;
        }
        case Qn::IncompatibleCloudHostConnectionResult:
        {
            QString message = tr("Incompatible Server");
            if (qnRuntime->isDevMode())
                message += L'\n' + lit("Cloud host: %1").arg(connectionInfo.cloudHost);
            QnMessageBox::warning(parentWidget, message);
            break;
        }
        case Qn::IncompatibleVersionConnectionResult:
            QnMessageBox::critical(parentWidget,
                getDiffVersionsText(),
                getDiffVersionsExtra(qnStaticCommon->engineVersion().toString(), serverVersion) + L'\n'
                    + tr("Compatibility mode for versions lower than %1 is not supported.")
                        .arg(QnConnectionValidator::minSupportedVersion().toString()));
            break;
        case Qn::IncompatibleProtocolConnectionResult:
            QnMessageBox::warning(parentWidget,
                QString(),
                getDiffVersionsFullText(qnStaticCommon->engineVersion().toString(), serverVersion)
                    + L'\n' + tr("Restart %1 in compatibility mode "
                        "will be required.").arg(QnClientAppInfo::applicationDisplayName()));
            break;
        case Qn::UserTemporaryLockedOut:
        {
            QString message = tr("Too many attempts. Try again in a minute.");
            QnMessageBox::critical(parentWidget, message);
            break;
        }
        default:
            break;
    }
}


QnConnectionDiagnosticsHelper::TestConnectionResult
QnConnectionDiagnosticsHelper::validateConnectionTest(
    const QnConnectionInfo& connectionInfo,
    ec2::ErrorCode errorCode)
{
    using namespace Qn;
    TestConnectionResult result;

    //TODO #GDM almost same code exists in QnConnectionDiagnosticsHelper::validateConnection

    result.result = QnConnectionValidator::validateConnection(connectionInfo, errorCode);
    result.helpTopicId = helpTopic(result.result);

    result.details = getErrorDescription(result.result, connectionInfo);
    return result;
}

bool QnConnectionDiagnosticsHelper::getInstalledVersions(
    QList<nx::utils::SoftwareVersion>* versions)
{
    using namespace applauncher::api;

    /* Try to run applauncher if it is not running. */
    if (!checkOnline())
        return false;

    const auto result = applauncher::api::getInstalledVersions(versions);
    if (result == ResultType::ok)
        return true;

    static const int kMaxTries = 5;
    for (int i = 0; i < kMaxTries; ++i)
    {
        QThread::msleep(100);
        qApp->processEvents();
        if (applauncher::api::getInstalledVersions(versions) == ResultType::ok)
            return true;
    }
    return false;
}

Qn::ConnectionResult QnConnectionDiagnosticsHelper::handleApplauncherError(QWidget* parentWidget)
{
    QnMessageBox::critical(parentWidget,
        tr("Failed to restart %1 in compatibility mode")
            .arg(QnClientAppInfo::applicationDisplayName()),
        tr("Please close %1 and start it again using the shortcut in the start menu.")
            .arg(QnClientAppInfo::applicationDisplayName()));

    return Qn::IncompatibleVersionConnectionResult;
}

QString QnConnectionDiagnosticsHelper::getDiffVersionFullExtras(
    const QnConnectionInfo& serverInfo,
    const QString& extraText)
{
    const QString clientVersion = qnStaticCommon->engineVersion().toString();
    const QString serverVersion = serverInfo.version.toString();

    QString devModeText;
    if (qnRuntime->isDevMode())
    {
        devModeText += L'\n' + lit("Client Protocol: %1").arg(QnAppInfo::ec2ProtoVersion());
        devModeText += L'\n' + lit("Server Protocol: %1").arg(serverInfo.nxClusterProtoVersion);
        devModeText += L'\n' + lit("Client Cloud Host: %1").arg(nx::network::SocketGlobals::cloud().cloudHost());
        devModeText += L'\n' + lit("Server Cloud Host: %1").arg(serverInfo.cloudHost);
    }

    return getDiffVersionsFullText(clientVersion, serverVersion)
        + L'\n' + extraText + devModeText;
}

QString QnConnectionDiagnosticsHelper::getDiffVersionsText()
{
    return tr("Client and Server have different versions");
}

QString QnConnectionDiagnosticsHelper::getDiffVersionsExtra(
    const QString& clientVersion,
    const QString& serverVersion)
{
    return tr("Client - %1", "%1 is version").arg(clientVersion)
        + L'\n' + tr("Server - %1", "%1 is version").arg(serverVersion);
}

QString QnConnectionDiagnosticsHelper::getDiffVersionsFullText(
    const QString& clientVersion,
    const QString& serverVersion)
{
    return getDiffVersionsText() + lit(":\n")
        + getDiffVersionsExtra(clientVersion, serverVersion);
}

Qn::ConnectionResult QnConnectionDiagnosticsHelper::handleCompatibilityMode(
    const QnConnectionInfo &connectionInfo,
    QWidget* parentWidget)
{
    using namespace Qn;
    using Dialog = CompatibilityVersionInstallationDialog;

    QList<nx::utils::SoftwareVersion> versions;
    if (!getInstalledVersions(&versions))
    {
        qDebug() << "QnConnectionDiagnosticsHelper::handleCompatibilityMode() - can not get any instaleld version. What happened with applauncher?";
        return handleApplauncherError(parentWidget);
    }

    bool isInstalled = versions.contains(connectionInfo.version);

    while (true)
    {
        if (!isInstalled)
        {
            QString versionString = connectionInfo.version.toString();

            auto extras = getDiffVersionFullExtras(connectionInfo,
                tr("You have to download another version of %1 to "
                    "connect to this Server.").arg(QnClientAppInfo::applicationDisplayName()));

            QnMessageBox dialog(QnMessageBoxIcon::Question,
                tr("Download Client version %1?").arg(versionString), extras,
                QDialogButtonBox::Cancel, QDialogButtonBox::NoButton, parentWidget);

            dialog.addButton(tr("Download && Install"), QDialogButtonBox::AcceptRole, Qn::ButtonAccent::Standard);
            if (dialog.exec() != QDialogButtonBox::Cancel)
            {

                QScopedPointer<Dialog> installationDialog(new Dialog(connectionInfo, parentWidget));

                // TODO: Should pass URI to the server or we need to establish partial connection
                //starting installation
                installationDialog->installUpdate();

                if (installationDialog->installationSucceeded())
                {
                    isInstalled = true;
                    continue;   //offering to start newly-installed compatibility version
                }
            }
            return Qn::IncompatibleVersionConnectionResult;
        }

        //version is installed, trying to run
        const auto extras = getDiffVersionFullExtras(connectionInfo,
            tr("You have to restart %1 in compatibility"
                " mode to connect to this Server.").arg(QnClientAppInfo::applicationDisplayName()));

        QnMessageBox dialog(QnMessageBoxIcon::Question,
            tr("Restart %1 in compatibility mode?").arg(QnClientAppInfo::applicationDisplayName()),
            extras, QDialogButtonBox::Cancel, QDialogButtonBox::NoButton, parentWidget);

        dialog.addButton(tr("Restart"), QDialogButtonBox::AcceptRole, Qn::ButtonAccent::Standard);

        if (dialog.exec() == QDialogButtonBox::Cancel)
            return Qn::IncompatibleVersionConnectionResult;

        nx::utils::Url serverUrl = connectionInfo.ecUrl;
        if (serverUrl.scheme().isEmpty())
            serverUrl.setScheme(nx::network::http::urlSheme(connectionInfo.allowSslConnections));

        QString authString = QnStartupParameters::createAuthenticationString(serverUrl,
            connectionInfo.version);

        switch (applauncher::api::restartClient(connectionInfo.version, authString))
        {
            case applauncher::api::ResultType::ok:
                return Qn::IncompatibleProtocolConnectionResult;

            case applauncher::api::ResultType::connectError:
                return handleApplauncherError(parentWidget);

            default:
            {
                // trying to restore installation
                const auto version = connectionInfo.version.toString(
                    nx::utils::SoftwareVersion::MinorFormat);
                QnMessageBox dialog(QnMessageBoxIcon::Critical,
                    tr("Failed to download and launch version %1").arg(version),
                    QString(),
                    QDialogButtonBox::Cancel, QDialogButtonBox::NoButton,
                    parentWidget);

                dialog.addButton(
                    tr("Try Again"), QDialogButtonBox::AcceptRole, Qn::ButtonAccent::Standard);

                if (dialog.exec() != QDialogButtonBox::Cancel)
                {
                    //starting installation
                    QScopedPointer<Dialog> installationDialog(new Dialog(connectionInfo, parentWidget));
                    installationDialog->exec();
                    if (installationDialog->installationSucceeded())
                        continue;   //offering to start newly-installed compatibility version
                }
                return Qn::IncompatibleVersionConnectionResult;
            }
        } // switch restartClient

    } // while(true)

    /* Just in case, should never get here. */
    NX_ASSERT(false, "Should never get here");
    return Qn::IncompatibleVersionConnectionResult;
}

QString QnConnectionDiagnosticsHelper::getErrorString(ErrorStrings id)
{
    switch (id)
    {
        case ErrorStrings::ContactAdministrator:
            return tr("If this error persists, please contact your VMS administrator.");
        case ErrorStrings::UnableConnect:
            return tr("Unable to connect to the server");
        case ErrorStrings::CloudIsNotReady:
            return tr("Connection to %1 is not ready yet. "
                "Check server Internet connection or try again later.",
                "%1 is the cloud name (like Nx Cloud)").arg(nx::network::AppInfo::cloudName());
        default:
            NX_ASSERT(false, Q_FUNC_INFO, "Should never get here");
            break;
    }
    return QString();
}

void QnConnectionDiagnosticsHelper::failedRestartClientMessage(QWidget* parent)
{
    QnMessageBox::critical(parent,
        tr("Failed to restart %1").arg(QnClientAppInfo::applicationDisplayName()),
        tr("Please close the application and start it again using the shortcut in the start menu."));
}<|MERGE_RESOLUTION|>--- conflicted
+++ resolved
@@ -94,8 +94,6 @@
             .arg(connectionInfo.nxClusterProtoVersion)
             .arg(connectionInfo.cloudHost));
     }
-
-
 
     switch (result)
     {
@@ -146,16 +144,7 @@
     const auto result = QnConnectionValidator::validateConnection(connectionInfo, errorCode);
     if (result == Qn::SuccessConnectionResult)
     {
-<<<<<<< HEAD
         // Forcing compatibility mode for debug purposes.
-=======
-        auto version = QnAppInfo::applicationVersion();
-        if (connectionInfo.version != nx::vms::api::SoftwareVersion(version))
-        {
-            return handleCompatibilityMode(connectionInfo, parentWidget);
-        }
-
->>>>>>> 0bba79d8
         int level = nx::client::desktop::ini().massSystemUpdateDebugInfo;
         if (level & 2)
             return handleCompatibilityMode(connectionInfo, parentWidget);
@@ -363,11 +352,7 @@
 
     QList<nx::utils::SoftwareVersion> versions;
     if (!getInstalledVersions(&versions))
-    {
-        qDebug() << "QnConnectionDiagnosticsHelper::handleCompatibilityMode() - can not get any instaleld version. What happened with applauncher?";
         return handleApplauncherError(parentWidget);
-    }
-
     bool isInstalled = versions.contains(connectionInfo.version);
 
     while (true)
