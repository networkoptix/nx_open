--- conflicted
+++ resolved
@@ -42,7 +42,6 @@
     QPalette::ColorRole borderRole() const;
     void setBorderRole(QPalette::ColorRole role);
 
-<<<<<<< HEAD
     QRectF highlightRect() const;
     void setHighlightRect(const QRectF& relativeRect);
 
@@ -56,7 +55,7 @@
 
     CropMode cropMode() const;
     void setCropMode(CropMode value);
-=======
+
     // Enable automatic downscaling of the image if it does not fit to widget's bounds.
     // Will not cause existing image to be resized
     void setAutoScaleDown(bool value);
@@ -66,7 +65,6 @@
     // Will not cause existing image to be resized
     void setAutoScaleUp(bool value);
     bool autoScaleUp() const;
->>>>>>> 034c1712
 
 protected:
     virtual void paintEvent(QPaintEvent* event) override;
@@ -88,15 +86,12 @@
     QPixmap m_preview;
     QPointer<QnImageProvider> m_imageProvider;
     QPalette::ColorRole m_borderRole = QPalette::Shadow;
-<<<<<<< HEAD
     QRectF m_highlightRect;
     CropMode m_cropMode = CropMode::never;
-=======
     // Should widget scale image to fit to the size of the widget
     bool m_autoScaleDown = true;
     // Should the widget enlarge image up to size of the widget
     bool m_autoScaleUp = false;
->>>>>>> 034c1712
 };
 
 } // namespace desktop
