--- conflicted
+++ resolved
@@ -156,17 +156,11 @@
         // Aspect ratio is invalid when there is no image. No need to rotate in this case.
         if (qFuzzyIsNull(rotation) || !aspectRatio.isValid())
         {
-<<<<<<< HEAD
-            const auto targetRect = aspectRatio.isValid()
-                ? Geometry::expanded(aspectRatio.toFloat(), cellRect, Qt::KeepAspectRatio)
-                : cellRect;
-=======
             if (aspectRatio.isValid())
-                item->outRect = QnGeometry::expanded(
+                item->outRect = Geometry::expanded(
                     aspectRatio.toFloat(), cellRect, Qt::KeepAspectRatio).toRect();
             else
                 item->outRect = cellRect.toRect();
->>>>>>> 36533b4e
 
             QPainter painter(&outputImage);
             paintPixmapSharp(&painter, specialPixmap(status, item->outRect.size()),
@@ -186,20 +180,15 @@
                 ar = 1.0 / ar;
 
             const auto cellCenter = cellRect.center();
-<<<<<<< HEAD
-            const auto targetRect = Geometry::encloseRotatedGeometry(
-                cellRect, ar, rotation);
-=======
-            item->outRect = QnGeometry::encloseRotatedGeometry(
+            item->outRect = Geometry::encloseRotatedGeometry(
                 cellRect, ar, rotation).toRect();
->>>>>>> 36533b4e
 
             QPainter painter(&outputImage);
             painter.setRenderHints(QPainter::Antialiasing | QPainter::SmoothPixmapTransform);
             painter.translate(cellRect.center());
             painter.rotate(rotation);
             painter.translate(-cellRect.center());
-            paintPixmapSharp(&painter, specialPixmap(status, item->outRect.size()), 
+            paintPixmapSharp(&painter, specialPixmap(status, item->outRect.size()),
                 item->outRect.topLeft());
         }
 
@@ -253,7 +242,7 @@
         }
         else
         {
-            NX_WARNING(this) "LayoutThumbnailLoader::finalizeOutputImage() has empty contents rectangle";
+            NX_WARNING(this) << "LayoutThumbnailLoader::finalizeOutputImage() has empty contents rectangle";
         }
     }
 
@@ -278,13 +267,6 @@
         }
         else
         {
-<<<<<<< HEAD
-            const auto cellCenter = item->outCellRect.center();
-            item->outRect = Geometry::encloseRotatedGeometry(
-                item->outCellRect, aspectRatio, item->rotation).toRect();
-
-=======
->>>>>>> 36533b4e
             QPainter painter(&outputImage);
             painter.setRenderHints(QPainter::Antialiasing | QPainter::SmoothPixmapTransform);
             // We will rotate around center of cell rectangle.
@@ -296,11 +278,11 @@
             QSizeF rotatedSize = painter.transform().mapRect(sourceRect).size();
             // Determine upscaled size of this item on output image.
             QSizeF scaledSize =
-                QnGeometry::expanded(rotatedSize, item->outCellRect.size(), Qt::KeepAspectRatio);
+                Geometry::expanded(rotatedSize, item->outCellRect.size(), Qt::KeepAspectRatio);
             scaledSize =
-                QnGeometry::bounded(scaledSize, item->outCellRect.size(), Qt::KeepAspectRatio);
+                Geometry::bounded(scaledSize, item->outCellRect.size(), Qt::KeepAspectRatio);
             // That's the scale, we should apply to make source image fit.
-            qreal scale = QnGeometry::scaleFactor(rotatedSize, scaledSize, Qt::KeepAspectRatio);
+            qreal scale = Geometry::scaleFactor(rotatedSize, scaledSize, Qt::KeepAspectRatio);
             painter.scale(scale, scale);
             painter.translate(-sourceRect.width()*0.5, -sourceRect.height()*0.5);
             // Now we should have a transform, that lands source image
