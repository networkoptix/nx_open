--- conflicted
+++ resolved
@@ -640,11 +640,7 @@
         request.roundMethod = d->roundMethod;
 
 
-<<<<<<< HEAD
-        ImageProvider * provider = nullptr;
-=======
-        QnImageProvider* provider = nullptr;
->>>>>>> a533189b
+        ImageProvider* provider = nullptr;
         if (d->watermark.visible())
         {
             auto baseProvider = new ResourceThumbnailProvider(request, this);
