#include "layout_thumbnail_loader.h"

#include <algorithm>
#include <QtGui/QPainter>

#include <core/resource/camera_resource.h>
#include <core/resource/layout_resource.h>
#include <core/resource_management/resource_pool.h>

#include <nx/client/desktop/image_providers/layout_background_image_provider.h>
#include <nx/client/desktop/image_providers/resource_thumbnail_provider.h>

#include <nx/client/core/utils/geometry.h>
#include <ui/common/palette.h>
#include <ui/style/globals.h>
#include <ui/style/helper.h>
#include <ui/widgets/common/autoscaled_plain_text.h>
#include <ui/workaround/sharp_pixmap_painting.h>

<<<<<<< HEAD
using nx::client::core::Geometry;
=======
#include <nx/utils/log/log.h>
#include <ini.h>
>>>>>>> 93601770

namespace nx {
namespace client {
namespace desktop {

namespace {

static const QMargins kMinIndicationMargins(4, 2, 4, 2);
static const QSize kBackgroundPreviewSize(200, 200);

// TODO: #vkutin #common Put into utility class/namespace. Get rid of duplicates.
static inline bool isOdd(int value)
{
    return (value & 1) != 0;
}

static const char * statusToString(Qn::ThumbnailStatus status)
{
    switch (status)
    {
    case Qn::ThumbnailStatus::Invalid:
        return "Invalid";
    case Qn::ThumbnailStatus::Loading:
        return "Loading";
    case Qn::ThumbnailStatus::Loaded:
        return "Loaded";
    case Qn::ThumbnailStatus::NoData:
        return "NoData";
    case Qn::ThumbnailStatus::Refreshing:
        return "Refreshing";
    default:
        return "UnknownStatus";
    }
}

} // namespace

using ResourceThumbnailProviderPtr = QSharedPointer<ResourceThumbnailProvider>;
using QnImageProviderPtr = QSharedPointer<QnImageProvider>;

struct LayoutThumbnailLoader::Private
{
    // Input data.
    LayoutThumbnailLoader* const q;
    QnLayoutResourcePtr layout;
    QSize maximumSize;
    qint64 msecSinceEpoch;

    // Pretty name for debug output.
    QString layoutName;

    struct ThumbnailItemData
    {
        QString name;
        // Resource to be loaded. Can be empty when we load a background
        QnResourcePtr resource;
        // Image provider that deals with loading process
        QnImageProviderPtr provider;
        // Last status for an item
        Qn::ThumbnailStatus status;
        // Desired rotation for a tile.
        qreal rotation;
        // Output rectangle for the cell, that contains this resource
        QRectF outCellRect;
        // Final output rectangle
        QRect outRect;

        bool rendered = false;
    };

    // Because we share this items.
    using ItemPtr = std::shared_ptr<ThumbnailItemData>;

    // Methods.
    Private(LayoutThumbnailLoader* q,
        const QnLayoutResourcePtr& layout,
        const QSize& maximumSize,
        qint64 msecSinceEpoch)
        :
        q(q),
        layout(layout),
        maximumSize(maximumSize),
        msecSinceEpoch(msecSinceEpoch),
        noDataWidget(new QnAutoscaledPlainText()),
        nonCameraWidget(new QnAutoscaledPlainText())
    {
        noDataWidget->setText(tr("NO DATA"));
        noDataWidget->setProperty(style::Properties::kDontPolishFontProperty, true);
        noDataWidget->setAlignment(Qt::AlignCenter);
        noDataWidget->setContentsMargins(kMinIndicationMargins);

        nonCameraWidget->setText(tr("NOT A CAMERA"));
        nonCameraWidget->setProperty(style::Properties::kDontPolishFontProperty, true);
        nonCameraWidget->setAlignment(Qt::AlignCenter);
        nonCameraWidget->setContentsMargins(kMinIndicationMargins);
        setPaletteColor(nonCameraWidget.data(), QPalette::WindowText, qnGlobals->errorTextColor());
    }

    //ItemPtr trackLoader(const QnResourcePtr& resource, QnImageProviderPtr loader)
    // Allocate a new item to be tracked.
    ItemPtr newItem()
    {
        ItemPtr item(new ThumbnailItemData());
        items.push_back(item);
        numLoading++;
        return item;
    }

    void notifyLoaderIsComplete(ItemPtr item)
    {
        if (numLoading > 0)
        {
            --numLoading;
            if(numLoading == 0)
            {
                status = Qn::ThumbnailStatus::Loaded;
                NX_VERBOSE(this) "LayoutThumbnailLoader(" << layoutName << ") is complete";
                emit q->statusChanged(status);
            }
        }
    }

    // Draws a pixmap for 'NoData' or 'Invalid' state.
    void drawStatusPixmap(Qn::ThumbnailStatus status, const QnAspectRatio& aspectRatio,
        ItemPtr item)
    {
        qreal rotation = qMod(item->rotation, 180.0);
        QRectF cellRect = item->outCellRect;

        // Aspect ratio is invalid when there is no image. No need to rotate in this case.
        if (qFuzzyIsNull(rotation) || !aspectRatio.isValid())
        {
            const auto targetRect = aspectRatio.isValid()
                ? QnGeometry::expanded(aspectRatio.toFloat(), cellRect, Qt::KeepAspectRatio)
                : cellRect;

            QPainter painter(&outputImage);
            paintPixmapSharp(&painter, specialPixmap(status, targetRect.size().toSize()),
                targetRect.topLeft());
        }
        else
        {
            if (rotation < 0.0)
                rotation += 180.0;

            // 0 = up, 1 = left, 2 = down.
            const auto direction = qRound(rotation / 90.0);

            qreal ar = aspectRatio.toFloat();
            rotation -= direction * 90.0;
            if (isOdd(direction))
                ar = 1.0 / ar;

            const auto cellCenter = cellRect.center();
            const auto targetRect = QnGeometry::encloseRotatedGeometry(
                cellRect, ar, rotation);

            QPainter painter(&outputImage);
            painter.setRenderHints(QPainter::Antialiasing | QPainter::SmoothPixmapTransform);
            painter.translate(cellRect.center());
            painter.rotate(rotation);
            painter.translate(-cellRect.center());
            paintPixmapSharp(&painter, specialPixmap(status, targetRect.size().toSize()),
                targetRect.topLeft());
        }
        emit q->imageChanged(outputImage);
    }

    void updateTileStatus(Qn::ThumbnailStatus status, const QnAspectRatio& aspectRatio,
        ItemPtr item)
    {
        bool loaderIsComplete = false;
        QString strStatus = QString::fromLocal8Bit(statusToString(status));

        NX_VERBOSE(this) "LayoutThumbnailLoader(" << layoutName << ") item ="
            << item->name
            << " status =" << strStatus;

        switch (status)
        {
            case Qn::ThumbnailStatus::Loading:
                break;

            case Qn::ThumbnailStatus::Loaded:
                item->status = status;
                loaderIsComplete = true;
                break;

            case Qn::ThumbnailStatus::Invalid:
                loaderIsComplete = true;
            case Qn::ThumbnailStatus::NoData:
<<<<<<< HEAD
            {
                rotation = qMod(rotation, 180.0);

                // Aspect ratio is invalid when there is no image. No need to rotate in this case.
                if (qFuzzyIsNull(rotation) || !aspectRatio.isValid())
                {
                    const auto targetRect = aspectRatio.isValid()
                        ? Geometry::expanded(aspectRatio.toFloat(), cellRect, Qt::KeepAspectRatio)
                        : cellRect;

                    QPainter painter(&data.image);
                    paintPixmapSharp(&painter, specialPixmap(status, targetRect.size().toSize()),
                        targetRect.topLeft());
                }
                else
                {
                    if (rotation < 0.0)
                        rotation += 180.0;

                    // 0 = up, 1 = left, 2 = down.
                    const auto direction = qRound(rotation / 90.0);

                    qreal ar = aspectRatio.toFloat();
                    rotation -= direction * 90.0;
                    if (isOdd(direction))
                        ar = 1.0 / ar;

                    const auto cellCenter = cellRect.center();
                    const auto targetRect = Geometry::encloseRotatedGeometry(
                        cellRect, ar, rotation);

                    QPainter painter(&data.image);
                    painter.setRenderHints(QPainter::Antialiasing | QPainter::SmoothPixmapTransform);
                    painter.translate(cellRect.center());
                    painter.rotate(rotation);
                    painter.translate(-cellRect.center());
                    paintPixmapSharp(&painter, specialPixmap(status, targetRect.size().toSize()),
                        targetRect.topLeft());
                }

                emit q->imageChanged(data.image);
                loaderIsComplete = true;
=======
                if(item->status != Qn::ThumbnailStatus::Loaded)
                    drawStatusPixmap(status, aspectRatio, item);
                else
                    item->status = status;
                break;
            case Qn::ThumbnailStatus::Refreshing:
>>>>>>> 93601770
                break;
        }

        if (loaderIsComplete)
            notifyLoaderIsComplete(item);
    }

    void finalizeOutputImage()
    {
        QRect selection = this->calculateContentRect();
        if (!selection.isEmpty())
        {
            outputRegion = outputImage.copy(selection);
            emit q->imageChanged(outputRegion);
        }
        else
        {
            NX_WARNING(this, "LayoutThumbnailLoader::finalizeOutputImage() has empty contents rectangle");
        }
    }

    void drawTile(const ItemPtr& item, qreal aspectRatio, const QRectF& zoomRect)
    {
        const QImage& tile = item->provider->image();

        if (tile.isNull())
            return;

        QRectF sourceRect = tile.rect();
        if (!zoomRect.isNull())
            sourceRect = Geometry::subRect(tile.rect(), zoomRect).toRect();

        if (qFuzzyIsNull(item->rotation))
        {
<<<<<<< HEAD
            const auto targetRect = Geometry::expanded(aspectRatio,
                cellRect, Qt::KeepAspectRatio);
            QPainter painter(&data.image);
=======
            item->outRect = QnGeometry::expanded(
                aspectRatio, item->outCellRect, Qt::KeepAspectRatio).toRect();
            QPainter painter(&outputImage);
>>>>>>> 93601770
            painter.setRenderHints(QPainter::SmoothPixmapTransform);
            painter.drawImage(item->outRect, tile, sourceRect);
        }
        else
        {
<<<<<<< HEAD
            const auto cellCenter = cellRect.center();
            const auto targetRect = Geometry::encloseRotatedGeometry(
                cellRect, aspectRatio, rotation);
=======
            const auto cellCenter = item->outCellRect.center();
            item->outRect = QnGeometry::encloseRotatedGeometry(
                item->outCellRect, aspectRatio, item->rotation).toRect();
>>>>>>> 93601770

            QPainter painter(&outputImage);
            painter.setRenderHints(QPainter::Antialiasing | QPainter::SmoothPixmapTransform);
            painter.translate(item->outCellRect.center());
            painter.rotate(item->rotation);
            painter.translate(-item->outCellRect.center());
            painter.drawImage(item->outRect, tile, sourceRect);
        }

        finalizeOutputImage();
    }

    void drawBackground(const ItemPtr& item, const QImage& background)
    {
        if (background.isNull())
            return;

        // We store current contents.
        // Then we draw background over empty image
        // and after that we finally draw saved contents.
        const QImage loaded = outputImage;

        outputImage = QImage(loaded.size(), QImage::Format_ARGB32_Premultiplied);
        outputImage.fill(Qt::transparent);

        QPainter painter(&outputImage);
        painter.setRenderHints(QPainter::SmoothPixmapTransform);
        painter.setOpacity(layout->backgroundOpacity());
        painter.drawImage(item->outCellRect, background, background.rect());
        item->outRect = item->outCellRect.toRect();
        painter.setOpacity(1.0);
        // Draw old contents over the background.
        painter.drawImage(0, 0, loaded);

        finalizeOutputImage();
    }

    // Generates a pixmap for 'NoData' or 'Invalid' state.
    QPixmap specialPixmap(Qn::ThumbnailStatus status, const QSize& size) const
    {
        QPixmap pixmap(size * outputImage.devicePixelRatio());
        pixmap.setDevicePixelRatio(outputImage.devicePixelRatio());
        pixmap.fill(Qt::transparent);

        switch (status)
        {
            case Qn::ThumbnailStatus::NoData:
                noDataWidget->resize(size);
                noDataWidget->render(&pixmap);
                break;

            case Qn::ThumbnailStatus::Invalid:
                nonCameraWidget->resize(size);
                nonCameraWidget->render(&pixmap);
                break;

            default:
                NX_ASSERT(false);
        }

        return pixmap;
    }

    // Calculates a bounding rectangle for output thumbnail.
    QRect calculateContentRect() const
    {
        QRect result;
        bool first = true;
        for (const ItemPtr& item : items)
        {
            if (item->outRect.isEmpty())
                continue;

            if (first)
            {
                result = item->outRect;
                first = false;
            }
            else
            {
                result = result.united(item->outRect);
            }
        }
        return result;
    }

    // Resets internal state
    void reset()
    {
        items.clear();
        outputImage = QImage();
        status = Qn::ThumbnailStatus::Invalid;
        numLoading = 0;
    }

    int numLoading = 0;

    // We draw all items to this image.
    QImage outputImage;
    // We cut a part of outputImage and send it to clients.
    QImage outputRegion;
    // Output status of thumbnail loader.
    Qn::ThumbnailStatus status = Qn::ThumbnailStatus::Invalid;
    // Items to be loaded.
    QList<ItemPtr> items;

    // We need this widgets to draw special states, like 'NoData'.
    QScopedPointer<QnAutoscaledPlainText> noDataWidget;
    QScopedPointer<QnAutoscaledPlainText> nonCameraWidget;
};

LayoutThumbnailLoader::LayoutThumbnailLoader(
    const QnLayoutResourcePtr& layout,
    const QSize& maximumSize,
    qint64 msecSinceEpoch,
    QObject* parent)
    :
    base_type(parent),
    d(new Private(this, layout, maximumSize, msecSinceEpoch))
{
}

LayoutThumbnailLoader::~LayoutThumbnailLoader()
{
}

QnLayoutResourcePtr LayoutThumbnailLoader::layout() const
{
    return d->layout;
}

QImage LayoutThumbnailLoader::image() const
{
    return d->outputRegion;
}

QSize LayoutThumbnailLoader::sizeHint() const
{
    return d->outputRegion.size();
}

Qn::ThumbnailStatus LayoutThumbnailLoader::status() const
{
    return d->status;
}

QColor LayoutThumbnailLoader::itemBackgroundColor() const
{
    return d->noDataWidget->palette().color(QPalette::Window);
}

void LayoutThumbnailLoader::setItemBackgroundColor(const QColor& value)
{
    setPaletteColor(d->noDataWidget.data(), QPalette::Window, value);
}

QColor LayoutThumbnailLoader::fontColor() const
{
    return d->noDataWidget->palette().color(QPalette::WindowText);
}

void LayoutThumbnailLoader::setFontColor(const QColor& value)
{
    setPaletteColor(d->noDataWidget.data(), QPalette::WindowText, value);
}

void LayoutThumbnailLoader::setResourcePool(const QPointer<QnResourcePool>& pool)
{
    m_resourcePool = pool;
}

void LayoutThumbnailLoader::doLoadAsync()
{
    if (!d->layout)
        return;

    QnResourcePool* resourcePool = d->layout->resourcePool();
    if (!resourcePool)
        resourcePool = m_resourcePool;

    d->reset();

    QRectF bounding;
    const QnLayoutItemDataMap& layoutItems = d->layout->getItems();

    QVector<QPair<QnUuid, QnResourcePtr>> validItems;
    validItems.reserve(layoutItems.size());

    // This is initial bounding box. This calculation uses cell sizes, instead of a pixels.
    // Right now we do not know actual pixel size of layout items.
    // Pixel-accurate calculations will be done in Private::finalizeOutputImage.
    for (auto iter = layoutItems.constBegin(); iter != layoutItems.constEnd(); ++iter)
    {
        const QnLayoutItemData& item = iter.value();
        const auto& itemRect = item.combinedGeometry;
        if (!itemRect.isValid()) // TODO: #GDM #VW some items can be not placed yet, wtf
            continue;

        const auto resource = resourcePool->getResourceByDescriptor(iter->resource);
        if (!resource)
            continue;

        bounding = bounding.united(itemRect);
        validItems << qMakePair(iter.key(),  resource);
    }

    const bool hasBackground = !d->layout->backgroundImageFilename().isEmpty();
    const auto backgroundRect = d->layout->backgroundRect();

    if (hasBackground)
        bounding = bounding.united(backgroundRect);

    if (bounding.isEmpty())
    {
        d->status = Qn::ThumbnailStatus::Loaded;
        // Dat proper event chain.
        emit sizeHintChanged(QSize());
        emit imageChanged(d->outputImage);
        emit statusChanged(d->status);
        return;
    }

    // Handle negative spacing for exported layouts.
    const qreal spacing = std::max(0.0, d->layout->cellSpacing());

    const qreal cellAspectRatio = d->layout->hasCellAspectRatio()
        ? d->layout->cellAspectRatio()
        : qnGlobals->defaultLayoutCellAspectRatio();

    qreal xscale, yscale;
    const qreal sourceAr = cellAspectRatio * bounding.width() / bounding.height();

    const qreal targetAr = Geometry::aspectRatio(d->maximumSize);
    if (sourceAr > targetAr)
    {
        xscale = ceilf(d->maximumSize.width() / bounding.width());
        yscale = ceilf(xscale / cellAspectRatio);
    }
    else
    {
        yscale = ceilf(d->maximumSize.height() / bounding.height());
        xscale = yscale * cellAspectRatio;
    }

    // Pretty name for debug output
    d->layoutName = d->layout->getName();
    if (d->layoutName.isEmpty())
        d->layoutName = lit("Nameless");

    QSize outputSize(bounding.width() * xscale, bounding.height() * yscale);
    d->outputImage = QImage(outputSize, QImage::Format_ARGB32_Premultiplied);

    // Distinct color for debugging.
    if (client::desktop::ini().debugThumbnailProviders)
        d->outputImage.fill(Qt::darkBlue);
    else
        d->outputImage.fill(Qt::transparent);

    d->status = Qn::ThumbnailStatus::Loading;

    emit sizeHintChanged(d->outputImage.size());
    emit statusChanged(d->status);

    if (hasBackground)
    {
        // Ensure that loader is not forgotten before it produces any result.
        Private::ItemPtr item = d->newItem();

        item->outCellRect = QRectF(
            (backgroundRect.left() - bounding.left()) * xscale,
            (backgroundRect.top() - bounding.top()) * yscale,
            backgroundRect.width() * xscale,
            backgroundRect.height() * yscale);

        item->name = lit("Background");

        item->provider.reset(
            new LayoutBackgroundImageProvider(d->layout, kBackgroundPreviewSize));

        // We connect only to statusChanged event.
        // We expect that provider sends signals in a proper order
        // and it already has generated image.
        connect(item->provider.data(), &QnImageProvider::statusChanged, this,
            [this, item](Qn::ThumbnailStatus status)
            {
                if (status == Qn::ThumbnailStatus::Loaded)
                {
                    d->drawBackground(item, item->provider->image());
                    d->notifyLoaderIsComplete(item);
                }
            });

        item->provider->loadAsync();
    }

    for (const auto& layoutItem: validItems)
    {
        QnLayoutItemData data = d->layout->getItem(layoutItem.first);

        Private::ItemPtr thumbnailItem = d->newItem();

        thumbnailItem->resource = layoutItem.second;
        thumbnailItem->rotation = data.rotation;
        thumbnailItem->name = layoutItem.second->getName();

        // Cell bounds.
        const auto& cellRect = data.combinedGeometry;
        thumbnailItem->outCellRect = QRectF(
            (cellRect.left() - bounding.left() + spacing * 0.5) * xscale,
            (cellRect.top() - bounding.top() + spacing * 0.5) * yscale,
            (cellRect.width() - spacing) * xscale,
            (cellRect.height() - spacing) * yscale);

        // Deal with zoom.
        QSize thumbnailSize(0, thumbnailItem->outCellRect.height());
        const auto zoomRect = data.zoomRect;
        if (!zoomRect.isEmpty())
            thumbnailSize /= zoomRect.height();

        // Fill in request for the thumbnail.
        // We will warp this image later.
        api::ResourceImageRequest request;
        request.resource = thumbnailItem->resource;
        request.msecSinceEpoch = d->msecSinceEpoch;
        request.size = thumbnailSize;
        request.rotation = 0;
        thumbnailItem->provider.reset(new ResourceThumbnailProvider(request));

        // We connect only to statusChanged event.
        // We expect that provider sends signals in a proper order
        // and it already has generated image.
        connect(thumbnailItem->provider.data(), &QnImageProvider::statusChanged, this,
            [this, thumbnailItem, zoomRect](Qn::ThumbnailStatus status)
            {
<<<<<<< HEAD
                QnAspectRatio aspectRatio(loader->sizeHint());
                d->updateTileStatus(status, aspectRatio, scaledCellRect, rotation);
            });

        connect(loader.data(), &QnImageProvider::imageChanged, this,
            [this, loader, rotation, scaledCellRect, zoomRect](const QImage& tile)
            {
                const auto sourceAr = Geometry::aspectRatio(loader->sizeHint());
                auto aspectRatio = zoomRect.isNull()
                    ? sourceAr
                    : sourceAr * Geometry::aspectRatio(zoomRect);

                d->drawTile(tile, aspectRatio, scaledCellRect, rotation, zoomRect);
=======
                QnAspectRatio sourceAr(thumbnailItem->provider->sizeHint());
                if (status == Qn::ThumbnailStatus::Loaded)
                {
                    const auto sourceAr =
                        QnGeometry::aspectRatio(thumbnailItem->provider->sizeHint());
                    auto aspectRatio = zoomRect.isNull()
                        ? sourceAr
                        : sourceAr * QnGeometry::aspectRatio(zoomRect);
                    d->drawTile(thumbnailItem, aspectRatio, zoomRect);
                }
                // TODO: Why do we use different types for aspect ratio
                // in drawTile and updateTileStatus ?
                d->updateTileStatus(status, sourceAr, thumbnailItem);
>>>>>>> 93601770
            });

        thumbnailItem->provider->loadAsync();
    }

    if (d->numLoading == 0)
    {
        // If there's nothing to load.
        // TODO: #dkargin I guess we should draw NoData here.
        d->status = Qn::ThumbnailStatus::Loaded;
        emit statusChanged(d->status);
    }
}

} // namespace desktop
} // namespace client
} // namespace nx<|MERGE_RESOLUTION|>--- conflicted
+++ resolved
@@ -17,12 +17,11 @@
 #include <ui/widgets/common/autoscaled_plain_text.h>
 #include <ui/workaround/sharp_pixmap_painting.h>
 
-<<<<<<< HEAD
-using nx::client::core::Geometry;
-=======
 #include <nx/utils/log/log.h>
 #include <ini.h>
->>>>>>> 93601770
+
+using nx::client::core::Geometry;
+
 
 namespace nx {
 namespace client {
@@ -139,7 +138,7 @@
             if(numLoading == 0)
             {
                 status = Qn::ThumbnailStatus::Loaded;
-                NX_VERBOSE(this) "LayoutThumbnailLoader(" << layoutName << ") is complete";
+                NX_VERBOSE(this) << "LayoutThumbnailLoader(" << layoutName << ") is complete";
                 emit q->statusChanged(status);
             }
         }
@@ -156,7 +155,7 @@
         if (qFuzzyIsNull(rotation) || !aspectRatio.isValid())
         {
             const auto targetRect = aspectRatio.isValid()
-                ? QnGeometry::expanded(aspectRatio.toFloat(), cellRect, Qt::KeepAspectRatio)
+                ? Geometry::expanded(aspectRatio.toFloat(), cellRect, Qt::KeepAspectRatio)
                 : cellRect;
 
             QPainter painter(&outputImage);
@@ -177,7 +176,7 @@
                 ar = 1.0 / ar;
 
             const auto cellCenter = cellRect.center();
-            const auto targetRect = QnGeometry::encloseRotatedGeometry(
+            const auto targetRect = Geometry::encloseRotatedGeometry(
                 cellRect, ar, rotation);
 
             QPainter painter(&outputImage);
@@ -197,7 +196,7 @@
         bool loaderIsComplete = false;
         QString strStatus = QString::fromLocal8Bit(statusToString(status));
 
-        NX_VERBOSE(this) "LayoutThumbnailLoader(" << layoutName << ") item ="
+        NX_VERBOSE(this) << "LayoutThumbnailLoader(" << layoutName << ") item ="
             << item->name
             << " status =" << strStatus;
 
@@ -214,57 +213,12 @@
             case Qn::ThumbnailStatus::Invalid:
                 loaderIsComplete = true;
             case Qn::ThumbnailStatus::NoData:
-<<<<<<< HEAD
-            {
-                rotation = qMod(rotation, 180.0);
-
-                // Aspect ratio is invalid when there is no image. No need to rotate in this case.
-                if (qFuzzyIsNull(rotation) || !aspectRatio.isValid())
-                {
-                    const auto targetRect = aspectRatio.isValid()
-                        ? Geometry::expanded(aspectRatio.toFloat(), cellRect, Qt::KeepAspectRatio)
-                        : cellRect;
-
-                    QPainter painter(&data.image);
-                    paintPixmapSharp(&painter, specialPixmap(status, targetRect.size().toSize()),
-                        targetRect.topLeft());
-                }
-                else
-                {
-                    if (rotation < 0.0)
-                        rotation += 180.0;
-
-                    // 0 = up, 1 = left, 2 = down.
-                    const auto direction = qRound(rotation / 90.0);
-
-                    qreal ar = aspectRatio.toFloat();
-                    rotation -= direction * 90.0;
-                    if (isOdd(direction))
-                        ar = 1.0 / ar;
-
-                    const auto cellCenter = cellRect.center();
-                    const auto targetRect = Geometry::encloseRotatedGeometry(
-                        cellRect, ar, rotation);
-
-                    QPainter painter(&data.image);
-                    painter.setRenderHints(QPainter::Antialiasing | QPainter::SmoothPixmapTransform);
-                    painter.translate(cellRect.center());
-                    painter.rotate(rotation);
-                    painter.translate(-cellRect.center());
-                    paintPixmapSharp(&painter, specialPixmap(status, targetRect.size().toSize()),
-                        targetRect.topLeft());
-                }
-
-                emit q->imageChanged(data.image);
-                loaderIsComplete = true;
-=======
                 if(item->status != Qn::ThumbnailStatus::Loaded)
                     drawStatusPixmap(status, aspectRatio, item);
                 else
                     item->status = status;
                 break;
             case Qn::ThumbnailStatus::Refreshing:
->>>>>>> 93601770
                 break;
         }
 
@@ -299,29 +253,17 @@
 
         if (qFuzzyIsNull(item->rotation))
         {
-<<<<<<< HEAD
-            const auto targetRect = Geometry::expanded(aspectRatio,
-                cellRect, Qt::KeepAspectRatio);
-            QPainter painter(&data.image);
-=======
-            item->outRect = QnGeometry::expanded(
+            item->outRect = Geometry::expanded(
                 aspectRatio, item->outCellRect, Qt::KeepAspectRatio).toRect();
             QPainter painter(&outputImage);
->>>>>>> 93601770
             painter.setRenderHints(QPainter::SmoothPixmapTransform);
             painter.drawImage(item->outRect, tile, sourceRect);
         }
         else
         {
-<<<<<<< HEAD
-            const auto cellCenter = cellRect.center();
-            const auto targetRect = Geometry::encloseRotatedGeometry(
-                cellRect, aspectRatio, rotation);
-=======
             const auto cellCenter = item->outCellRect.center();
-            item->outRect = QnGeometry::encloseRotatedGeometry(
+            item->outRect = Geometry::encloseRotatedGeometry(
                 item->outCellRect, aspectRatio, item->rotation).toRect();
->>>>>>> 93601770
 
             QPainter painter(&outputImage);
             painter.setRenderHints(QPainter::Antialiasing | QPainter::SmoothPixmapTransform);
@@ -656,35 +598,19 @@
         connect(thumbnailItem->provider.data(), &QnImageProvider::statusChanged, this,
             [this, thumbnailItem, zoomRect](Qn::ThumbnailStatus status)
             {
-<<<<<<< HEAD
-                QnAspectRatio aspectRatio(loader->sizeHint());
-                d->updateTileStatus(status, aspectRatio, scaledCellRect, rotation);
-            });
-
-        connect(loader.data(), &QnImageProvider::imageChanged, this,
-            [this, loader, rotation, scaledCellRect, zoomRect](const QImage& tile)
-            {
-                const auto sourceAr = Geometry::aspectRatio(loader->sizeHint());
-                auto aspectRatio = zoomRect.isNull()
-                    ? sourceAr
-                    : sourceAr * Geometry::aspectRatio(zoomRect);
-
-                d->drawTile(tile, aspectRatio, scaledCellRect, rotation, zoomRect);
-=======
                 QnAspectRatio sourceAr(thumbnailItem->provider->sizeHint());
                 if (status == Qn::ThumbnailStatus::Loaded)
                 {
                     const auto sourceAr =
-                        QnGeometry::aspectRatio(thumbnailItem->provider->sizeHint());
+                        Geometry::aspectRatio(thumbnailItem->provider->sizeHint());
                     auto aspectRatio = zoomRect.isNull()
                         ? sourceAr
-                        : sourceAr * QnGeometry::aspectRatio(zoomRect);
+                        : sourceAr * Geometry::aspectRatio(zoomRect);
                     d->drawTile(thumbnailItem, aspectRatio, zoomRect);
                 }
                 // TODO: Why do we use different types for aspect ratio
                 // in drawTile and updateTileStatus ?
                 d->updateTileStatus(status, sourceAr, thumbnailItem);
->>>>>>> 93601770
             });
 
         thumbnailItem->provider->loadAsync();
