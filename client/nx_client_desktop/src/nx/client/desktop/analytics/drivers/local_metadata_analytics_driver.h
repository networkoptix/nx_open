--- conflicted
+++ resolved
@@ -27,12 +27,7 @@
 
 private:
     const QnResourcePtr m_resource;
-<<<<<<< HEAD
-    std::vector<nx::common::metadata::DetectionMetadataTrack> m_track;
-    std::vector<nx::common::metadata::DetectionMetadataTrack>::const_iterator m_currentFrame;
-=======
     std::vector<QnObjectDetectionMetadataTrack> m_track;
->>>>>>> 2b9cf784
 };
 
 } // namespace desktop
