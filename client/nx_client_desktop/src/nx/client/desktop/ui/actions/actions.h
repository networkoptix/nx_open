#pragma once

#include <QMetaType>

#include <nx/client/desktop/ui/actions/action_fwd.h>

#include <client/client_globals.h>

#include <nx/fusion/model_functions_fwd.h>

namespace nx {
namespace client {
namespace desktop {
namespace ui {

#ifdef THIS_BLOCK_IS_REQUIRED_TO_MAKE_FILE_BE_PROCESSED_BY_MOC_DO_NOT_DELETE
Q_OBJECT
#endif
QN_DECLARE_METAOBJECT_HEADER(action, IDType, )

/**
 * Enum of all menu actions.
 */
enum IDType
{
    /* Actions that are not assigned to any menu. */

    /**
     * Opens login dialog.
     */
    OpenLoginDialogAction,

    /**
     * Connects to server.
     */
    ConnectAction,

    /**
    * Connects to cloud system.
    */
    ConnectToCloudSystemAction,

    /**
     * Disconnects from server.
     */
    DisconnectAction,

    /**
    * Switches mode to browse resources/show welcome screen
    */
    ResourcesModeAction,

    /**
     * Forcefully disconnects from the current server (if any).
     * Connects to the server using the last used URL set in <tt>QnSettings</tt>.
     */
    ReconnectAction,

    /**
     * Opens licenses preferences tab.
     */
    PreferencesLicensesTabAction,

    /**
     * Opens smtp settings preferences tab.
     */
    PreferencesSmtpTabAction,

    /**
     * Opens notifications settings preferences tab.
     */
    PreferencesNotificationTabAction,

    /**
    * Opens notifications settings preferences tab.
    */
    PreferencesCloudTabAction,

    /**
     * Shows / hides FPS display.
     */
    ShowFpsAction,

    /**
     * Shows / hides debug overlay.
     */
    ShowDebugOverlayAction,

    /**
     * Drops provided resources on the workbench.
     */
    DropResourcesAction,

    /**
     * Drops provided serialized resources on the current layout after
     * connection to Server was established.
     *
     * Parameters:
     *
     * <tt>QByteArray SerializedDataRole</tt> --- a serialized
     * QnMimeData representation of a set of resources.
     */
    DelayedDropResourcesAction,

    /**
     * Instantly drops provided serialized resources on the current layout.
     *
     * Parameters:
     *
     * <tt>QByteArray SerializedDataRole</tt> --- a serialized
     * QnMimeData representation of a set of resources.
     */
    InstantDropResourcesAction,

    /**
     * Moves cameras from one server to another.
     *
     * Parameters.
     *
     * <tt>QnMediaServerResourcePtr MediaServerResourceRole</tt> --- video server to
     * move cameras to.
     */
    MoveCameraAction,

    /**
     * Opens next layout.
     */
    NextLayoutAction,

    /**
     * Opens previous layout.
     */
    PreviousLayoutAction,

    /**
     * Selects all widgets on the scene.
     */
    SelectAllAction,

    /**
     * Notifies action handler about selectin changes.
     */
    SelectionChangeAction,

    /**
     * Select newly created item (webpage, layout tour, user, videowall) in the resource tree. Open
     * on the scene if possible.
     */
    SelectNewItemAction,

    /**
     * Enters "what's this" mode.
     */
    WhatsThisAction,

    /**
     * Cancels Tour Mode if it is started, otherwise works as FullScreenAction.
     */
    EscapeHotkeyAction,

    /**
     * Displays version mismatch dialog, pulling mismatch data from
     * <tt>QnWorkbenchVersionMismatchWatcher</tt>. Displays nothing if there
     * is no mismatches.
     */
    VersionMismatchMessageAction,


    /**
     * Displays beta version warning dialog.
     */
    BetaVersionMessageAction,

    /**
     * Displays HiDpi screens support warning dialog.
     */
    HiDpiSupportMessageAction,

    /**
     * Displays dialog asking about statistics reporting.
     */
    AllowStatisticsReportMessageAction,

    /**
     * Opens the provided url in the default browser.
     *
     * Parameters:
     * <tt>QUrl UrlRole</tt> --- target url.
     */
    BrowseUrlAction,

    /**
     * Opens the Business Events Log dialog.
     * Supports cameras list in the resources field as a cameras filter.
     * Parameters:
     * <tt>nx::vms::event::EventType EventTypeRole</tt> --- filter by event type.
     */
    OpenBusinessLogAction,

    /**
     * Opens the Business Rules dialog.
     * Supports cameras list in the resources field as a cameras filter.
     */
    OpenBusinessRulesAction,

    /**
     * Opens the Failover Priority dialog.
     */
    OpenFailoverPriorityAction,

    /**
     * Opens the Backup Cameras dialog.
     */
    OpenBackupCamerasAction,

    /**
     * Opens videowall control layouts for all items in the provided QnVideoWallItemIndexList.
     */
    StartVideoWallControlAction,

    /**
     * Sets up desktop camera as a layout for all items in the provided QnVideoWallItemIndexList.
     */
    PushMyScreenToVideowallAction,

    /**
     * Saves videowall review layout.
     */
    SaveVideoWallReviewAction,

    /**
     * Saves current videowall review layout.
     */
    SaveCurrentVideoWallReviewAction,

    /**
     * Handles resources drop on the selected videowall item.
     */
    DropOnVideoWallItemAction,

    /**
     * Tries to restart the application as soon as all modal dialogs are closed.
     * Parameters:
     * <tt>QUrl UrlRole</tt>                            --- url the application should connect to.
     *                                                      If not provided, current connection info will be used.
     */
    QueueAppRestartAction,

    /**
     * Offers user to select server in cluster for other servers to synchronize time with
     */
    SelectTimeServerAction,


    /* Main menu actions. */

    /**
     * Opens the main menu.
     */
    MainMenuAction,

    /**
     * Opens a new tab (layout).
     * This action is executed every time the last layout on a workbench is closed.
     */
    OpenNewTabAction,

    /**
     * Opens a new window (client instance).
     */
    OpenNewWindowAction,

    /**
     * Saves current layout on appserver.
     */
    SaveCurrentLayoutAction,

    /**
     * Saves current layout under another name.
     */
    SaveCurrentLayoutAsAction,

    /**
     * Opens a file dialog and adds selected files to the current layout,
     * or opens the selected layouts.
     */
    OpenFileAction,

    /**
     * Opens a file dialog and adds all files from selected folder
     * to the current layout.
     */
    OpenFolderAction,

    /**
     * Starts / stops screen recording.
     */
    ToggleScreenRecordingAction,

    /**
     * Maximizes/restores client's main window.
     */
    MaximizeAction,

    /**
     * Toggles client's fullscreen state.
     */
    FullscreenAction,

    /**
     * Action to be invoked to toggle fullscreen/maximized state.
     * Actual action that will be invoked is platform-dependent.
     */
    EffectiveMaximizeAction,

    /**
     * Just triggers EffectiveMaximizeAction which should be alias to FullscreenAction or MaximizeAction.
     */
    FullscreenMaximizeHotkeyAction,

    /**
     * Goes to fullscreen and slides out all panels.
     */
    FreespaceAction,

    /**
     * Minimizes client's main window.
     */
    MinimizeAction,

    /**
     * Opens system settings dialog.
     */
    PreferencesGeneralTabAction,


    /**
     * Opens about dialog.
     */
    AboutAction,

    /**
     * Closes the client.
     */
    ExitAction,

    /**
     * Forcibly closes the client asynchronously.
     */
    DelayedForcedExitAction,

    /**
     * Notifies all modules about client closing.
     */
    BeforeExitAction,

    /* Tree Root Nodes actions */

    /**
     * Opens web client in the default browser.
     */
    WebClientAction,

    /**
     * Opens web admin for given server in the default browser.
    */
    WebAdminAction,

    /**
     * Opens business events editing dialog.
     */
    BusinessEventsAction,

    /**
     * Opens bookmarks dialog.
     */
    OpenBookmarksSearchAction,

    /**
     * Opens camera list dialog.
     */
    CameraListAction,

    /**
     * System administration dialog.
     */
    SystemAdministrationAction,

    /**
     * System administration dialog - updates page.
     */
    SystemUpdateAction,

    /**
     * System administration dialog - users page.
     */
    UserManagementAction,

    /* Tab bar actions. */

    /**
     * Closes layout.
     */
    CloseLayoutAction,

    /**
     * Closes all layouts but the one provided.
     */
    CloseAllButThisLayoutAction,


    /* Resource actions. */

    /**
     * Opens selected resources in provided layout.
     *
     * Parameters:
     *
     * <tt>QPointF ItemPositionRole</tt> --- drop position, in grid coordinates.
     * If not provided, Items will be dropped at the center of the layout.
     * <tt>QnLayoutResourcePtr LayoutResourceRole</tt> --- layout to drop at.
     */
    OpenInLayoutAction,

    /**
     * Opens selected resources in current layout.
     *
     * Parameters:
     *
     * <tt>QPointF ItemPositionRole</tt> --- drop position, in grid coordinates.
     * If not provided, Items will be dropped at the center of the layout.
     */
    OpenInCurrentLayoutAction,

    /**
     * Opens selected resources in a new tab.
     */
    OpenInNewTabAction,

    /**
     * Opens selected resources in the Alarm Layout.
     */
    OpenInAlarmLayoutAction,

    /**
     * Opens selected resources in a new window.
     */
    OpenInNewWindowAction,

    /**
     * Opens given videowall in review mode.
     */
    OpenVideoWallReviewAction,

    /**
     * Opens given camera in analytics mode.
     */
    StartAnalyticsAction,

    /**
     * Menu containing all layouts belonging to the current user.
     */
    OpenCurrentUserLayoutMenu,

    /**
     * Opens current layout in a new window.
     */
    OpenCurrentLayoutInNewWindowAction,

    /**
     * Saves selected layout.
     */
    SaveLayoutAction,

    /**
     * Saves selected local layout.
     */
    SaveLocalLayoutAction,
    SaveLocalLayoutAsAction,

    /**
     * Saves selected layout under another name.
     *
     * Parameters:
     * <tt>QnUserResourcePtr UserResourceRole</tt> --- user to assign layout to.
     * <tt>QString ResourceNameRole</tt> --- name for the new layout.
     */
    SaveLayoutAsAction,

    /**
     * Shares selected layout with another user.
     *
     * Parameters:
     * <tt>QnUserResourcePtr UserResourceRole</tt> --- user to share layout with.
     */
    ShareLayoutAction,

    /**
     * Stops sharing selected layout from the selected user.
     *
     * Parameters:
     * <tt>QnUserResourcePtr UserResourceRole</tt> --- user to stop sharing layout with.
     */
    StopSharingLayoutAction,

    /**
     * Saves selected layout under another name in current user's layouts list.
     *
     * Parameters:
     * <tt>QString ResourceNameRole</tt> --- name for the new layout.
     */
    SaveLayoutForCurrentUserAsAction,

    /**
     * Performs a fit in view operation.
     */
    FitInViewAction,

    /**
     * Maximizes item.
     */
    MaximizeItemAction,

    /**
     * Unmaximizes item.
     */
    UnmaximizeItemAction,

    /**
     * Shows motion on an item and turns on smart search mode.
     */
    StartSmartSearchAction,

    /**
     * Hides motion on an item and turns off smart search mode.
     */
    StopSmartSearchAction,

    /**
     * Clears motion selection on a widget.
     */
    ClearMotionSelectionAction,

    /**
     * Toggles item's smart search mode.
     */
    ToggleSmartSearchAction,

    /**
     * Check file signature (for local files only)
     */
    CheckFileSignatureAction,

    /**
     * Takes screenshot of an item.
     *
     * Parameters:
     * <tt>QString FileNameRole</tt> --- name for the screenshot. If not provided,
     * a file selection dialog will pop up.
     */
    TakeScreenshotAction,

    /**
     * Change video contrast
     *
     */
    AdjustVideoAction,

    /**
     * Opens user settings dialog.
     */
    UserSettingsAction,

    /**
     * Opens user roles dialog.
     */
    UserRolesAction,

    /**
     * Opens camera settings dialog.
     */
    CameraSettingsAction,

    /**
     * Opens picture settings dialog.
     */
    MediaFileSettingsAction,

    /**
     * Opens videowall settings dialog.
     */
    VideowallSettingsAction,

    /**
     * Opens event log dialog with filter for current camera(s) issues
     */
    CameraIssuesAction,

    /**
     * Opens business rules dialog with filter for current camera(s) rules
     */
    CameraBusinessRulesAction,

    /**
     * Opens camera diagnostics dialog that checks for problems with
     * selected camera.
     */
    CameraDiagnosticsAction,

    ConvertCameraToEntropix,

    /**
     * Opens current layout settings dialog.
     */
    CurrentLayoutSettingsAction,

    /**
     * Opens layout settings dialog.
     */
    LayoutSettingsAction,

    /**
     * Opens server settings dialog.
     */
    ServerSettingsAction,

    /**
     * Opens a console with ping process for the selected resource.
     */
    PingAction,

    /**
     * Opens server logs in the default web browser.
     */
    ServerLogsAction,

    /**
     * Opens event log dialog with filter for current server(s) issues.
     */
    ServerIssuesAction,

    /**
     * Opens manual camera addition dialog.
     */
    ServerAddCameraManuallyAction,

    /**
     * Opens camera list by server
     */
    CameraListByServerAction,

    /**
     * Opens a folder that contains the file resource.
     */
    OpenInFolderAction,

    /**
     * Creates a zoom window for the given item.
     */
    CreateZoomWindowAction,

    /**
     * Rotates item to normal orientation
     */
    Rotate0Action,

    /**
     * Rotates item to 90 degrees clockwise
     */
    Rotate90Action,

    /**
     * Rotates item to 180 degrees clockwise
     */
    Rotate180Action,

    /**
     * Rotates item to 270 degrees clockwise
     */
    Rotate270Action,

    /**
     * Displays info widget on all selected items
     */
    ShowInfoAction,

    /**
     * Hides info widget on all selected items
     */
    HideInfoAction,

    /**
     * Hides info widget if it is visible on all items, otherwise displays on all items
     */
    ToggleInfoAction,

    /**
     * Changes RADASS mode for the given layout or item. Mode provided with ResolutionModeRole.
     */
    RadassAction,

    /**
     * Connect incompatible server to current system
     */
    ConnectToCurrentSystem,

    /**
     * Merge the other system with the current system
     */
    MergeSystems,

    /* PTZ Actions */

    /**
     * Opens preset name editing dialog and saves current position as a new PTZ preset.
     */
    PtzSavePresetAction,

    /**
     * Menu containing all PTZ presets.
     */
    PtzGoToPresetMenu,

    /**
     * Moves camera to the given PTZ preset.
     *
     * Parameters:
     * <tt>QString PtzObjectIdRole</tt> --- id of the PTZ preset.
     */
    PtzActivatePresetAction,

    /**
     * Starts given PTZ tour.
     *
     * Parameters:
     * <tt>QString PtzObjectIdRole</tt> --- id of the PTZ tour.
     */
    PtzActivateTourAction,

    /**
     * Activates given PTZ object.
     *
     * Parameters:
     * <tt>QString PtzObjectIdRole</tt> --- id of the PTZ preset/tour.
     */
    PtzActivateObjectAction,

    /**
     * Opens PTZ tours management dialog.
     */
    PtzManageAction,

    /**
     * Performs continuous move with given speed.
     */
    PtzContinuousMoveAction,

    /**
     * Activates preset by index
     */
    PtzActivatePresetByIndexAction,

    /* Layout actions. */

    /**
     * Sets the current picture as a layout background.
     */
    SetAsBackgroundAction,

    /**
     * Deletes the file from disk.
     */
    DeleteFromDiskAction,

    /**
     * Removes item(s) from layout(s).
     */
    RemoveLayoutItemAction,
    RemoveLayoutItemFromSceneAction,

    /**
     * Removes a resource from Server.
     */
    RemoveFromServerAction,

    /**
     * Changes resource name.
     *
     * Parameters:
     *
     * <tt>QString ResourceNameRole</tt> --- new name for the resource. If not
     * supplied, name dialog will pop up.
     */
    RenameResourceAction,

    /**
    * Changes resource name.
    *
    * Parameters:
    *
    * <tt>QString ResourceNameRole</tt> --- new name for the entity. If not
    * supplied, name dialog will pop up.
    */
    RenameVideowallEntityAction,

    /**
     * Opens a user creation dialog.
     */
    NewUserAction,

    /**
     * Opens a webpage creation dialog.
     */
    NewWebPageAction,

    /**
     * Opens a videowall creation dialog.
     */
    NewVideoWallAction,

    /**
     * Attaches current client window to the selected videowall.
     */
    AttachToVideoWallAction,

    /**
     * Detaches selected layout(s) from the videowall.
     */
    ClearVideoWallScreen,

    /**
     * Deletes selected videowall item(s).
     */
    DeleteVideoWallItemAction,

    /**
     * Start another client instance in the videowall master mode.
     */
    StartVideoWallAction,

    /**
     * Stop all client instances running this videowall.
     */
    StopVideoWallAction,

    /**
     * Display identification messages on the videowall screens.
     */
    IdentifyVideoWallAction,

    /**
     * Save current videowall matrix.
     */
    SaveVideowallMatrixAction,

    /**
     * Load previously saved videowall matrix.
     */
    LoadVideowallMatrixAction,

    /**
     * Delete saved videowall matrix.
     */
    DeleteVideowallMatrixAction,

    /**
     * Open target videowall item after user logged in.
     */
    DelayedOpenVideoWallItemAction,

    /**
     * Opens a layout creation dialog.
     */
    NewUserLayoutAction,

    /**
     * Sets spacing of current layout's cells to None.
     */
    SetCurrentLayoutItemSpacingNoneAction,

    /**
     * Sets spacing of current layout's cells to Small.
     */
    SetCurrentLayoutItemSpacingSmallAction,

    /**
     * Sets spacing of current layout's cells to Medium.
     */
    SetCurrentLayoutItemSpacingMediumAction,

    /**
     * Sets spacing of current layout's cells to Large.
     */
    SetCurrentLayoutItemSpacingLargeAction,

    /**
     * Toggles panic recording.
     */
    TogglePanicModeAction,

    /**
     * Toggles layout tour mode.
     */
    ToggleLayoutTourModeAction,

    NewLayoutTourAction,
    MakeLayoutTourAction,
    RenameLayoutTourAction,
    SaveLayoutTourAction,
    ReviewLayoutTourAction,
    ReviewLayoutTourInNewWindowAction,
    RemoveLayoutTourAction,

    StartCurrentLayoutTourAction,
    SaveCurrentLayoutTourAction,
    RemoveCurrentLayoutTourAction,

    LayoutTourSettingsAction,
    CurrentLayoutTourSettingsAction,

    /* Timeline actions. */

    /**
     * Starts selection.
     */
    StartTimeSelectionAction,

    /**
     * Ends selection.
     */
    EndTimeSelectionAction,

    /**
     * Clears selection.
     */
    ClearTimeSelectionAction,

    /**
     * Scale timeline to match the selection.
     */
    ZoomToTimeSelectionAction,

    /**
     * Exports selected range.
     */
    ExportVideoAction,

    /**
     * Exports selected range.
     */
    ExportTimeSelectionAction,

    /**
     * Exports whole layout.
     */
    ExportLayoutAction,

    /**
     * Exports rapid review.
     */
    ExportRapidReviewAction,

    /**
     * Bookmark selected range.
     */
    AddCameraBookmarkAction,

    /**
     * Edit selected bookmark.
     */
    EditCameraBookmarkAction,

    /**
     * Remove selected bookmark.
     */
    RemoveCameraBookmarkAction,

    /**
     * Batch bookmarks deleting.
     */
    RemoveBookmarksAction,

    AcknowledgeEventAction,

    /**
     * Opens new layout for Quick Search.
     *
     * Parameters:
     *
     * <tt>QnTimePeriod TimePeriodRole</tt> --- time period for quick search.
     */
    ThumbnailsSearchAction,

    /**
     * Shows/hides thumbnails.
     */
    ToggleThumbnailsAction,

    /**
     * Shows/hides bookmarks.
     */
    BookmarksModeAction,

    /**
     * Shows/hides calendar.
     */
    ToggleCalendarAction,

    /**
     * Shows/hides title bar.
     */
    ToggleTitleBarAction,

    /**
     * Shows/hides tree.
     */
    ToggleTreeAction,

    /**
     * Pins/unpins tree.
     */
    PinTreeAction,

    /**
     * Pins/unpins calendar and day/time view
     */
    PinCalendarAction,

    /**
     * Minimizes day/time view
     */
    MinimizeDayTimeViewAction,

    /**
     * Shows/hides timeline.
     */
    ToggleTimelineAction,

    ToggleNotificationsAction,

    PinNotificationsAction,

    /* Playback actions. */
    PlayPauseAction,
    PreviousFrameAction,
    NextFrameAction,
    JumpToStartAction,
    JumpToEndAction,
    VolumeUpAction,
    VolumeDownAction,
    ToggleMuteAction,
    JumpToLiveAction,
    ToggleSyncAction,

    /* Debug actions. */

    /**
     * Increments debug counter.
     */
    DebugIncrementCounterAction,

    /**
     * Decrements debug counter.
     */
    DebugDecrementCounterAction,

    /**
     * Generates PTZ calibration screenshots.
     */
    DebugCalibratePtzAction,

    DebugGetPtzPositionAction,

    /**
     * Opens up debug control panel.
     */
    DebugControlPanelAction,

    /**
     * Opens the Audit Log dialog.
     */
    OpenAuditLogAction,

    /**
     * Opens Login to Cloud dialog.
     */
    LoginToCloud,

    /**
     * Logs out the user from cloud clearing the stored password.
     */
    LogoutFromCloud,

    /**
    * Opens cloud portal in the browser at register page.
    */
    OpenCloudRegisterUrl,

    /**
     * Opens cloud portal in the browser.
     */
    OpenCloudMainUrl,

    /**
     * Opens cloud system view in the browser.
     */
    OpenCloudViewSystemUrl,

    /**
     * Opens cloud account management page in the browser.
     */
    OpenCloudManagementUrl,

    /** Hide cloud promo */
    HideCloudPromoAction,

    /**
     * Go to the next item on layout.
     */
    GoToNextItemAction,

    /**
     * Go to the previous item on layout
     */
    GoToPreviousItemAction,

    /**
     * Maximizes/Unmaximizes current item
     **/
    ToggleCurrentItemMaximizationStateAction,

    /**
    * Opens Web Page settings dialog.
    */
    WebPageSettingsAction,

<<<<<<< HEAD
    // TODO: #dklychkov Remove when the new scene engine becomes default.
    OpenNewSceneAction,
=======
    ChangeDefaultCameraPasswordAction,
>>>>>>> 4c7bcd70

    ActionCount,

    NoAction = -1
};

void initialize(Manager* manager, Action* root);

} // namespace action
} // namespace ui
} // namespace desktop
} // namespace client
} // namespace nx

QN_FUSION_DECLARE_FUNCTIONS(nx::client::desktop::ui::action::IDType, (lexical)(metatype))


<|MERGE_RESOLUTION|>--- conflicted
+++ resolved
@@ -1134,12 +1134,10 @@
     */
     WebPageSettingsAction,
 
-<<<<<<< HEAD
+    ChangeDefaultCameraPasswordAction,
+
     // TODO: #dklychkov Remove when the new scene engine becomes default.
     OpenNewSceneAction,
-=======
-    ChangeDefaultCameraPasswordAction,
->>>>>>> 4c7bcd70
 
     ActionCount,
 
