#include "action_conditions.h"

#include <QtWidgets/QAction>

#include <api/app_server_connection.h>

#include <common/common_module.h>

#include <network/router.h>

#include <core/resource_access/resource_access_subject.h>
#include <core/resource_access/resource_access_filter.h>
#include <core/resource_access/providers/resource_access_provider.h>
#include <core/resource_management/layout_tour_manager.h>
#include <core/resource_management/resource_pool.h>
#include <core/resource_management/user_roles_manager.h>
#include <core/resource/fake_media_server.h>
#include <core/resource/layout_resource.h>
#include <core/resource/media_resource.h>
#include <core/resource/camera_resource.h>
#include <core/resource/camera_bookmark.h>
#include <core/resource/media_server_resource.h>
#include <core/resource/user_resource.h>
#include <core/resource/videowall_resource.h>
#include <core/resource/videowall_item_index.h>

#include <core/ptz/ptz_controller_pool.h>
#include <core/ptz/abstract_ptz_controller.h>
#include <recording/time_period_list.h>
#include <camera/resource_display.h>

#include <client/client_settings.h>

#include <network/cloud_url_validator.h>

#include <plugins/storage/file_storage/layout_storage_resource.h>

#include <recording/time_period.h>

#include <nx/client/desktop/condition/generic_condition.h>
#include <nx/client/desktop/radass/radass_support.h>
#include <nx/client/desktop/ui/actions/action_manager.h>

#include <ui/graphics/items/resource/button_ids.h>
#include <ui/graphics/items/resource/resource_widget.h>
#include <ui/graphics/items/resource/media_resource_widget.h>
#include <ui/workbench/watchers/workbench_schedule_watcher.h>
#include <ui/workbench/workbench.h>
#include <ui/workbench/workbench_item.h>
#include <ui/workbench/workbench_display.h>
#include <ui/workbench/workbench_layout.h>
#include <ui/workbench/workbench_context.h>
#include <ui/workbench/workbench_navigator.h>
#include <ui/workbench/workbench_access_controller.h>
#include <ui/workbench/workbench_layout_snapshot_manager.h>
#include <ui/dialogs/ptz_manage_dialog.h>

#include <nx/vms/utils/platform/autorun.h>

using boost::algorithm::any_of;
using boost::algorithm::all_of;

namespace nx {
namespace client {
namespace desktop {
namespace ui {
namespace action {

namespace {

/**
 * Condition wich is a conjunction of two conditions.
 * It acts like logical AND, e.g. an action is enabled if the all conditions in the conjunction is true.
 * But the result (ActionVisibility) may have 3 values: [Invisible, Disabled, Enabled], so this action condition chooses
 * the minimal value from its conjuncts.
 */
class ConjunctionCondition: public Condition
{
public:
    ConjunctionCondition(ConditionWrapper&& l, ConditionWrapper&& r):
        l(std::move(l)),
        r(std::move(r))
    {
    }

    virtual ActionVisibility check(const Parameters& parameters, QnWorkbenchContext* context) override
    {
        // A bit of lazyness.
        auto first = l->check(parameters, context);
        if (first == InvisibleAction)
            return first;
        return qMin(first, r->check(parameters, context));
    }

private:
    ConditionWrapper l;
    ConditionWrapper r;
};

/**
 * Condition wich is a disjunction of two conditions.
 * It acts like logical OR, e.g. an action is enabled if one of conditions in the conjunction is true.
 * But the result (ActionVisibility) may have 3 values: [Invisible, Disabled, Enabled], so this action condition chooses
 * the maximal value from its conjuncts.
 */
class DisjunctionCondition: public Condition
{
public:
    DisjunctionCondition(ConditionWrapper&& l, ConditionWrapper&& r):
        l(std::move(l)),
        r(std::move(r))
    {
    }

    virtual ActionVisibility check(const Parameters& parameters, QnWorkbenchContext* context) override
    {
        // A bit of lazyness.
        auto first = l->check(parameters, context);
        if (first == EnabledAction)
            return first;
        return qMax(first, r->check(parameters, context));
    }

private:
    ConditionWrapper l;
    ConditionWrapper r;
};

class NegativeCondition: public Condition
{
public:
    NegativeCondition(ConditionWrapper&& condition):
        m_condition(std::move(condition))
    {
    }

    virtual ActionVisibility check(const Parameters& parameters, QnWorkbenchContext* context) override
    {
        return m_condition->check(parameters, context) == InvisibleAction
            ? EnabledAction
            : InvisibleAction;
    }

private:
    ConditionWrapper m_condition;
};

class ScopedCondition: public Condition
{
public:
    ScopedCondition(ActionScope scope, ConditionWrapper&& condition):
        m_scope(scope),
        m_condition(std::move(condition))
    {
    }

    virtual ActionVisibility check(const Parameters& parameters, QnWorkbenchContext* context) override
    {
        if (parameters.scope() != m_scope)
            return EnabledAction;
        return m_condition->check(parameters, context);
    }

private:
    ActionScope m_scope;
    ConditionWrapper m_condition;
};

class CustomBoolCondition: public Condition
{
public:
    using CheckDelegate = std::function<bool(
        const Parameters& parameters, QnWorkbenchContext* context)>;

    CustomBoolCondition(CheckDelegate delegate):
        m_delegate(delegate)
    {
    }

    virtual ActionVisibility check(const Parameters& parameters, QnWorkbenchContext* context) override
    {
        return m_delegate(parameters, context)
            ? EnabledAction
            : InvisibleAction;
    }

private:
    CheckDelegate m_delegate;
};

class CustomCondition: public Condition
{
public:
    using CheckDelegate = std::function<ActionVisibility(
        const Parameters& parameters, QnWorkbenchContext* context)>;

    CustomCondition(CheckDelegate delegate):
        m_delegate(delegate)
    {
    }

    virtual ActionVisibility check(const Parameters& parameters, QnWorkbenchContext* context) override
    {
        return m_delegate(parameters, context);
    }

private:
    CheckDelegate m_delegate;
};

class ResourceCondition: public Condition
{
public:
    using CheckDelegate = std::function<bool(const QnResourcePtr& resource)>;

    ResourceCondition(CheckDelegate delegate, MatchMode matchMode):
        m_delegate(delegate),
        m_matchMode(matchMode)
    {
    }

    ActionVisibility check(const QnResourceList& resources,
        QnWorkbenchContext* /*context*/)
    {
        return GenericCondition::check<QnResourcePtr>(resources, m_matchMode,
            [this](const QnResourcePtr& resource) { return m_delegate(resource); })
            ? EnabledAction
            : InvisibleAction;
    }

    ActionVisibility check(const QnResourceWidgetList& widgets,
        QnWorkbenchContext* /*context*/)
    {
        return GenericCondition::check<QnResourceWidget*>(widgets, m_matchMode,
            [this](QnResourceWidget* widget)
            {
                if (auto resource = ParameterTypes::resource(widget))
                    return m_delegate(resource);
                return false;
            })
            ? EnabledAction
            : InvisibleAction;
    }

private:
    CheckDelegate m_delegate;
    MatchMode m_matchMode;
};

TimePeriodType periodType(const QnTimePeriod& period)
{
    if (period.isNull())
        return NullTimePeriod;

    if (period.isEmpty())
        return EmptyTimePeriod;

    return NormalTimePeriod;
}

} // namespace

Condition::Condition()
{
}

Condition::~Condition()
{
}

ActionVisibility Condition::check(const QnResourceList& /*resources*/, QnWorkbenchContext* /*context*/)
{
    return InvisibleAction;
}

ActionVisibility Condition::check(const QnLayoutItemIndexList& layoutItems, QnWorkbenchContext* context)
{
    return check(ParameterTypes::resources(layoutItems), context);
}

ActionVisibility Condition::check(const QnResourceWidgetList& widgets, QnWorkbenchContext* context)
{
    return check(ParameterTypes::layoutItems(widgets), context);
}

ActionVisibility Condition::check(const QnWorkbenchLayoutList& layouts, QnWorkbenchContext* context)
{
    return check(ParameterTypes::resources(layouts), context);
}

ActionVisibility Condition::check(const Parameters& parameters, QnWorkbenchContext* context)
{
    switch (parameters.type())
    {
        case ResourceType:
            return check(parameters.resources(), context);
        case WidgetType:
            return check(parameters.widgets(), context);
        case LayoutType:
            return check(parameters.layouts(), context);
        case LayoutItemType:
            return check(parameters.layoutItems(), context);
        default:
            NX_EXPECT(false, lm("Invalid parameter type '%1'.").arg(parameters.items().typeName()));
            return InvisibleAction;
    }
}

ConditionWrapper::ConditionWrapper()
{
}

ConditionWrapper::ConditionWrapper(Condition* condition):
    m_condition(condition)
{
}

Condition* ConditionWrapper::operator->() const
{
    return m_condition.get();
}

ConditionWrapper::operator bool() const
{
    return m_condition.get() != nullptr;
}

ConditionWrapper operator&&(ConditionWrapper&& l, ConditionWrapper&& r)
{
    return ConditionWrapper(new ConjunctionCondition(std::move(l), std::move(r)));
}

ConditionWrapper operator||(ConditionWrapper&& l, ConditionWrapper&& r)
{
    return ConditionWrapper(new DisjunctionCondition(std::move(l), std::move(r)));
}

ConditionWrapper operator!(ConditionWrapper&& l)
{
    return ConditionWrapper(new NegativeCondition(std::move(l)));
}

bool VideoWallReviewModeCondition::isVideoWallReviewMode(QnWorkbenchContext* context) const
{
    return context->workbench()->currentLayout()->data().contains(Qn::VideoWallResourceRole);
}

ActionVisibility VideoWallReviewModeCondition::check(const Parameters& /*parameters*/, QnWorkbenchContext* context)
{
    return isVideoWallReviewMode(context)
        ? EnabledAction
        : InvisibleAction;
}

ActionVisibility RequiresOwnerCondition::check(const Parameters& /*parameters*/, QnWorkbenchContext* context)
{
    if (context->user() && context->user()->isOwner())
        return EnabledAction;
    return InvisibleAction;
}

ItemZoomedCondition::ItemZoomedCondition(bool requiredZoomedState):
    m_requiredZoomedState(requiredZoomedState)
{
}

ActionVisibility ItemZoomedCondition::check(const QnResourceWidgetList& widgets, QnWorkbenchContext* context)
{
    if (widgets.size() != 1 || !widgets[0])
        return InvisibleAction;

    const auto widget = widgets[0];
    if (widget->resource()->hasFlags(Qn::videowall))
        return InvisibleAction;

    return ((widget->item() == context->workbench()->item(Qn::ZoomedRole)) == m_requiredZoomedState)
        ? EnabledAction
        : InvisibleAction;
}

SmartSearchCondition::SmartSearchCondition(bool requiredGridDisplayValue):
    m_hasRequiredGridDisplayValue(true),
    m_requiredGridDisplayValue(requiredGridDisplayValue)
{
}

SmartSearchCondition::SmartSearchCondition():
    m_hasRequiredGridDisplayValue(false),
    m_requiredGridDisplayValue(false)
{
}

ActionVisibility SmartSearchCondition::check(const QnResourceWidgetList& widgets, QnWorkbenchContext* /*context*/)
{
    auto pureIoModule = [](const QnResourcePtr& resource)
        {
            if (!resource->hasFlags(Qn::io_module))
                return false; //quick check

            QnMediaResourcePtr mediaResource = resource.dynamicCast<QnMediaResource>();
            return mediaResource && !mediaResource->hasVideo(0);
        };

    for (auto widget: widgets)
    {
        if (!widget)
            continue;

        if (!widget->resource()->hasFlags(Qn::motion))
            continue;

        if (widget->isZoomWindow())
            continue;

        if (pureIoModule(widget->resource()))
            continue;

        if (m_hasRequiredGridDisplayValue)
        {
            if (static_cast<bool>(widget->options() & QnResourceWidget::DisplayMotion) == m_requiredGridDisplayValue)
                return EnabledAction;
        }
        else
        {
            return EnabledAction;
        }
    }

    return InvisibleAction;
}

DisplayInfoCondition::DisplayInfoCondition(bool requiredDisplayInfoValue):
    m_hasRequiredDisplayInfoValue(true),
    m_requiredDisplayInfoValue(requiredDisplayInfoValue)
{
}

DisplayInfoCondition::DisplayInfoCondition():
    m_hasRequiredDisplayInfoValue(false),
    m_requiredDisplayInfoValue(false)
{
}

ActionVisibility DisplayInfoCondition::check(const QnResourceWidgetList& widgets, QnWorkbenchContext* /*context*/)
{
    for (auto widget: widgets)
    {
        if (!widget)
            continue;

        if (!(widget->visibleButtons() & Qn::InfoButton))
            continue;

        if (m_hasRequiredDisplayInfoValue)
        {
            if (static_cast<bool>(widget->options() & QnResourceWidget::DisplayInfo) == m_requiredDisplayInfoValue)
                return EnabledAction;
        }
        else
        {
            return EnabledAction;
        }
    }

    return InvisibleAction;
}

ActionVisibility ClearMotionSelectionCondition::check(const QnResourceWidgetList& widgets, QnWorkbenchContext* /*context*/)
{
    bool hasDisplayedGrid = false;

    for (auto widget: widgets)
    {
        if (!widget)
            continue;

        if (widget->options() & QnResourceWidget::DisplayMotion)
        {
            hasDisplayedGrid = true;

            if (auto mediaWidget = dynamic_cast<const QnMediaResourceWidget*>(widget))
                foreach(const QRegion &region, mediaWidget->motionSelection())
                if (!region.isEmpty())
                    return EnabledAction;
        }
    }

    return hasDisplayedGrid ? DisabledAction : InvisibleAction;
}

ActionVisibility ResourceRemovalCondition::check(const Parameters& parameters, QnWorkbenchContext* context)
{
    Qn::NodeType nodeType = parameters.argument<Qn::NodeType>(Qn::NodeTypeRole, Qn::ResourceNode);
    if (nodeType == Qn::SharedLayoutNode || nodeType == Qn::SharedResourceNode)
        return InvisibleAction;

    QnUserResourcePtr owner = parameters.argument<QnUserResourcePtr>(Qn::UserResourceRole);
    bool ownResources = owner && owner == context->user();

    auto canBeDeleted = [ownResources](const QnResourcePtr& resource)
    {
        NX_ASSERT(resource);
        if (!resource || !resource->resourcePool())
            return false;

        if (resource->hasFlags(Qn::layout) && !resource->hasFlags(Qn::local))
        {
            if (ownResources)
                return true;

            /* OK to remove autogenerated layout. */
            QnLayoutResourcePtr layout = resource.dynamicCast<QnLayoutResource>();
            if (layout->isServiceLayout())
                return true;

            /* We cannot delete shared links on another user, they will be unshared instead. */
            if (layout->isShared())
                return false;

            return true;
        }

        if (resource->hasFlags(Qn::fake))
            return false;

        if (resource->hasFlags(Qn::remote_server))
            return resource->getStatus() == Qn::Offline;

        /* All other resources can be safely deleted if we have correct permissions. */
        return true;
    };

    return any_of(parameters.resources(), canBeDeleted)
        ? EnabledAction
        : InvisibleAction;
}

ActionVisibility StopSharingCondition::check(const Parameters& parameters, QnWorkbenchContext* context)
{
    if (context->commonModule()->isReadOnly())
        return InvisibleAction;

    Qn::NodeType nodeType = parameters.argument<Qn::NodeType>(Qn::NodeTypeRole, Qn::ResourceNode);
    if (nodeType != Qn::SharedLayoutNode)
        return InvisibleAction;

    auto user = parameters.argument<QnUserResourcePtr>(Qn::UserResourceRole);
    auto roleId = parameters.argument<QnUuid>(Qn::UuidRole);
    NX_ASSERT(user || !roleId.isNull());
    if (!user && roleId.isNull())
        return InvisibleAction;

    QnResourceAccessSubject subject = user
        ? QnResourceAccessSubject(user)
        : QnResourceAccessSubject(context->userRolesManager()->userRole(roleId));
    if (!subject.isValid())
        return InvisibleAction;

    for (auto resource : parameters.resources())
    {
        if (context->resourceAccessProvider()->accessibleVia(subject, resource) == nx::core::access::Source::shared)
            return EnabledAction;
    }

    return DisabledAction;
}

ActionVisibility RenameResourceCondition::check(const Parameters& parameters, QnWorkbenchContext* /*context*/)
{
    Qn::NodeType nodeType = parameters.argument<Qn::NodeType>(Qn::NodeTypeRole, Qn::ResourceNode);

    switch (nodeType)
    {
        case Qn::ResourceNode:
        case Qn::SharedLayoutNode:
        case Qn::SharedResourceNode:
        {
            if (parameters.resources().size() != 1)
                return InvisibleAction;

            QnResourcePtr target = parameters.resource();
            if (!target)
                return InvisibleAction;

            /* Renaming users directly from resource tree is disabled due do digest re-generation need. */
            if (target->hasFlags(Qn::user))
                return InvisibleAction;

            /* Edge servers renaming is forbidden. */
            if (QnMediaServerResource::isEdgeServer(target))
                return InvisibleAction;

            /* Incompatible resources cannot be renamed */
            if (target.dynamicCast<QnFakeMediaServerResource>())
                return InvisibleAction;

            return EnabledAction;
        }
        case Qn::EdgeNode:
        case Qn::RecorderNode:
            return EnabledAction;
        default:
            break;
    }

    return InvisibleAction;
}

ActionVisibility LayoutItemRemovalCondition::check(const QnLayoutItemIndexList& layoutItems, QnWorkbenchContext* context)
{
    foreach(const QnLayoutItemIndex &item, layoutItems)
        if (!context->accessController()->hasPermissions(item.layout(), Qn::WritePermission | Qn::AddRemoveItemsPermission))
            return InvisibleAction;

    return EnabledAction;
}

SaveLayoutCondition::SaveLayoutCondition(bool isCurrent):
    m_current(isCurrent)
{
}

ActionVisibility SaveLayoutCondition::check(const QnResourceList& resources, QnWorkbenchContext* context)
{
    QnLayoutResourcePtr layout;

    if (m_current)
    {
        layout = context->workbench()->currentLayout()->resource();
    }
    else
    {
        if (resources.size() != 1)
            return InvisibleAction;

        layout = resources[0].dynamicCast<QnLayoutResource>();
    }

    if (!layout)
        return InvisibleAction;

    if (layout->data().contains(Qn::VideoWallResourceRole))
        return InvisibleAction;

    if (layout->data().contains(Qn::LayoutTourUuidRole))
        return InvisibleAction;

    if (context->snapshotManager()->isSaveable(layout))
    {
        return EnabledAction;
    }
    else
    {
        return DisabledAction;
    }
}

SaveLayoutAsCondition::SaveLayoutAsCondition(bool isCurrent):
    m_current(isCurrent)
{
}

ActionVisibility SaveLayoutAsCondition::check(const QnResourceList& resources, QnWorkbenchContext* context)
{
    if (!context->user())
        return InvisibleAction;

    QnLayoutResourcePtr layout;
    if (m_current)
    {
        layout = context->workbench()->currentLayout()->resource();
    }
    else
    {
        if (resources.size() != 1)
            return InvisibleAction;

        layout = resources[0].dynamicCast<QnLayoutResource>();
    }

    if (!layout)
        return InvisibleAction;

    if (layout->isServiceLayout())
        return InvisibleAction;

    if (layout->data().contains(Qn::VideoWallResourceRole))
        return InvisibleAction;

    /* Save as.. for exported layouts works very strange, disabling it for now. */
    if (layout->isFile())
        return InvisibleAction;

    return EnabledAction;
}

LayoutCountCondition::LayoutCountCondition(int minimalRequiredCount):
    m_minimalRequiredCount(minimalRequiredCount)
{
}

ActionVisibility LayoutCountCondition::check(const Parameters& /*parameters*/, QnWorkbenchContext* context)
{
    if (context->workbench()->layouts().size() < m_minimalRequiredCount)
        return DisabledAction;
    return EnabledAction;
}

ActionVisibility TakeScreenshotCondition::check(const QnResourceWidgetList& widgets, QnWorkbenchContext* /*context*/)
{
    if (widgets.size() != 1)
        return InvisibleAction;

    auto widget = widgets[0];
    if (widget->resource()->flags() & (Qn::still_image | Qn::server))
        return InvisibleAction;

    Qn::RenderStatus renderStatus = widget->renderStatus();
    if (renderStatus == Qn::NothingRendered || renderStatus == Qn::CannotRender)
        return DisabledAction;

    return EnabledAction;
}

ActionVisibility AdjustVideoCondition::check(const QnResourceWidgetList& widgets, QnWorkbenchContext* /*context*/)
{
    if (widgets.size() != 1)
        return InvisibleAction;

    auto widget = widgets[0];
    if ((widget->resource()->flags() & (Qn::server | Qn::videowall | Qn::layout))
        || (widget->resource()->flags().testFlag(Qn::web_page)))
        return InvisibleAction;

    QString url = widget->resource()->getUrl().toLower();
    if ((widget->resource()->flags() & Qn::still_image) && !url.endsWith(lit(".jpg")) && !url.endsWith(lit(".jpeg")))
        return InvisibleAction;

    QnMediaResourcePtr mediaResource = widget->resource().dynamicCast<QnMediaResource>();
    if (mediaResource && !mediaResource->hasVideo(0))
        return InvisibleAction;

    Qn::RenderStatus renderStatus = widget->renderStatus();
    if (renderStatus == Qn::NothingRendered || renderStatus == Qn::CannotRender)
        return DisabledAction;

    return EnabledAction;
}

TimePeriodCondition::TimePeriodCondition(TimePeriodTypes periodTypes, ActionVisibility nonMatchingVisibility):
    m_periodTypes(periodTypes),
    m_nonMatchingVisibility(nonMatchingVisibility)
{
}

ActionVisibility TimePeriodCondition::check(const Parameters& parameters, QnWorkbenchContext* /*context*/)
{
    if (!parameters.hasArgument(Qn::TimePeriodRole))
        return InvisibleAction;

    QnTimePeriod period = parameters.argument<QnTimePeriod>(Qn::TimePeriodRole);
    if (m_periodTypes.testFlag(periodType(period)))
        return EnabledAction;

    return m_nonMatchingVisibility;
}

ExportCondition::ExportCondition(bool centralItemRequired):
    m_centralItemRequired(centralItemRequired)
{
}

ActionVisibility ExportCondition::check(const Parameters& parameters, QnWorkbenchContext* context)
{
    if (!parameters.hasArgument(Qn::TimePeriodRole))
        return InvisibleAction;

    QnTimePeriod period = parameters.argument<QnTimePeriod>(Qn::TimePeriodRole);
    if (periodType(period) != NormalTimePeriod)
        return DisabledAction;

    // Export selection
    if (m_centralItemRequired)
    {

        const auto containsAvailablePeriods = parameters.hasArgument(Qn::TimePeriodsRole);

        /// If parameters contain periods it means we need current selected item
        if (containsAvailablePeriods && !context->workbench()->item(Qn::CentralRole))
            return DisabledAction;

        QnResourcePtr resource = parameters.resource();
        if (containsAvailablePeriods && resource && resource->flags().testFlag(Qn::sync))
        {
            QnTimePeriodList periods = parameters.argument<QnTimePeriodList>(Qn::TimePeriodsRole);
            if (!periods.intersects(period))
                return DisabledAction;
        }
    }
    // Export layout
    else
    {
        QnTimePeriodList periods = parameters.argument<QnTimePeriodList>(Qn::MergedTimePeriodsRole);
        if (!periods.intersects(period))
            return DisabledAction;
    }
    return EnabledAction;
}

ActionVisibility AddBookmarkCondition::check(const Parameters& parameters, QnWorkbenchContext* context)
{
    if (!parameters.hasArgument(Qn::TimePeriodRole))
        return InvisibleAction;

    QnTimePeriod period = parameters.argument<QnTimePeriod>(Qn::TimePeriodRole);
    if (periodType(period) != NormalTimePeriod)
        return DisabledAction;

    if (!context->workbench()->item(Qn::CentralRole))
        return DisabledAction;

    QnResourcePtr resource = parameters.resource();
    if (!resource->flags().testFlag(Qn::live))
        return InvisibleAction;

    if (resource->flags().testFlag(Qn::sync))
    {
        QnTimePeriodList periods = parameters.argument<QnTimePeriodList>(Qn::TimePeriodsRole);
        if (!periods.intersects(period))
            return DisabledAction;
    }

    return EnabledAction;
}

ActionVisibility ModifyBookmarkCondition::check(const Parameters& parameters, QnWorkbenchContext* /*context*/)
{
    if (!parameters.hasArgument(Qn::CameraBookmarkRole))
        return InvisibleAction;
    return EnabledAction;
}

ActionVisibility RemoveBookmarksCondition::check(const Parameters& parameters, QnWorkbenchContext* /*context*/)
{
    if (!parameters.hasArgument(Qn::CameraBookmarkListRole))
        return InvisibleAction;

    if (parameters.argument(Qn::CameraBookmarkListRole).value<QnCameraBookmarkList>().isEmpty())
        return InvisibleAction;

    return EnabledAction;
}

PreviewCondition::PreviewCondition():
    ExportCondition(true)
{
}

ActionVisibility PreviewCondition::check(const Parameters& parameters, QnWorkbenchContext* context)
{
    QnMediaResourcePtr media = parameters.resource().dynamicCast<QnMediaResource>();
    if (!media)
        return InvisibleAction;

    bool isImage = media->toResource()->flags() & Qn::still_image;
    if (isImage)
        return InvisibleAction;

    bool isPanoramic = media->getVideoLayout(0)->channelCount() > 1;
    if (isPanoramic)
        return InvisibleAction;

    if (context->workbench()->currentLayout()->isSearchLayout())
        return EnabledAction;

    return ExportCondition::check(parameters, context);
}

ActionVisibility PanicCondition::check(const Parameters& /*parameters*/, QnWorkbenchContext* context)
{
    return context->instance<QnWorkbenchScheduleWatcher>()->isScheduleEnabled() ? EnabledAction : DisabledAction;
}

ActionVisibility StartCurrentLayoutTourCondition::check(const Parameters& /*parameters*/, QnWorkbenchContext* context)
{
    const auto tourId = context->workbench()->currentLayout()->data()
        .value(Qn::LayoutTourUuidRole).value<QnUuid>();
    const auto tour = context->layoutTourManager()->tour(tourId);
    if (tour.isValid() && tour.items.size() > 0)
        return EnabledAction;
    return DisabledAction;
}

ActionVisibility ArchiveCondition::check(const QnResourceList& resources, QnWorkbenchContext* /*context*/)
{
    if (resources.size() != 1)
        return InvisibleAction;

    bool hasFootage = resources[0]->flags().testFlag(Qn::video);
    return hasFootage
        ? EnabledAction
        : InvisibleAction;
}

ActionVisibility TimelineVisibleCondition::check(const Parameters& /*parameters*/, QnWorkbenchContext* context)
{
    return context->navigator()->isPlayingSupported()
        ? EnabledAction
        : InvisibleAction;
}

ActionVisibility ToggleTitleBarCondition::check(const Parameters& /*parameters*/, QnWorkbenchContext* context)
{
    return context->action(action::EffectiveMaximizeAction)->isChecked() ? EnabledAction : InvisibleAction;
}

ActionVisibility NoArchiveCondition::check(const Parameters& /*parameters*/, QnWorkbenchContext* context)
{
    return context->accessController()->hasGlobalPermission(Qn::GlobalViewArchivePermission)
        ? InvisibleAction
        : EnabledAction;
}

ActionVisibility OpenInFolderCondition::check(const QnResourceList& resources, QnWorkbenchContext* /*context*/)
{
    if (resources.size() != 1)
        return InvisibleAction;

    QnResourcePtr resource = resources[0];

    // Skip cameras inside the exported layouts.
    bool isLocalResource = resource->hasFlags(Qn::local_media) && resource->getParentId().isNull();

    bool isExportedLayout = resource->hasFlags(Qn::exported_layout);

    return isLocalResource || isExportedLayout ? EnabledAction : InvisibleAction;
}

ActionVisibility OpenInFolderCondition::check(const QnLayoutItemIndexList& layoutItems, QnWorkbenchContext* context)
{
    foreach(const QnLayoutItemIndex &index, layoutItems)
    {
        QnLayoutItemData itemData = index.layout()->getItem(index.uuid());
        if (itemData.zoomRect.isNull())
            return Condition::check(layoutItems, context);
    }

    return InvisibleAction;
}

ActionVisibility LayoutSettingsCondition::check(const QnResourceList& resources, QnWorkbenchContext* context)
{
    if (resources.size() > 1)
        return InvisibleAction;

    QnResourcePtr resource;
    if (resources.size() > 0)
        resource = resources[0];
    else
        resource = context->workbench()->currentLayout()->resource();

    if (!resource)
        return InvisibleAction;

    if (!context->accessController()->hasPermissions(resource, Qn::EditLayoutSettingsPermission))
        return InvisibleAction;
    return EnabledAction;
}

ActionVisibility CreateZoomWindowCondition::check(const QnResourceWidgetList& widgets, QnWorkbenchContext* context)
{
    if (widgets.size() != 1)
        return InvisibleAction;

    // TODO: #Elric there probably exists a better way to check it all.

    auto widget = dynamic_cast<QnMediaResourceWidget*>(widgets[0]);
    if (!widget)
        return InvisibleAction;

    if (context->display()->zoomTargetWidget(widget))
        return InvisibleAction;

    return EnabledAction;
}

ActionVisibility NewUserLayoutCondition::check(const Parameters& parameters, QnWorkbenchContext* context)
{
    if (!parameters.hasArgument(Qn::NodeTypeRole))
        return InvisibleAction;

    const auto nodeType = parameters.argument(Qn::NodeTypeRole).value<Qn::NodeType>();
    const auto user = parameters.hasArgument(Qn::UserResourceRole)
        ? parameters.argument(Qn::UserResourceRole).value<QnUserResourcePtr>()
        : parameters.resource().dynamicCast<QnUserResource>();

    /* Create layout for self. */
    if (nodeType == Qn::LayoutsNode)
        return EnabledAction;

    // No other nodes must provide a way to create own layout.
    if (!user || user == context->user())
        return InvisibleAction;

    // Create layout for the custom user, but not for role.
    if (nodeType == Qn::SharedLayoutsNode && user)
        return EnabledAction;

    // Create layout for other user is allowed on this user's node.
    if (nodeType != Qn::ResourceNode)
        return InvisibleAction;

    return context->accessController()->canCreateLayout(user->getId())
        ? EnabledAction
        : InvisibleAction;
}

ActionVisibility OpenInLayoutCondition::check(const Parameters& parameters, QnWorkbenchContext* /*context*/)
{
    auto layout = parameters.argument<QnLayoutResourcePtr>(Qn::LayoutResourceRole);
    if (!layout)
        return InvisibleAction;

    return canOpen(parameters.resources(), layout)
        ? EnabledAction
        : InvisibleAction;
}

bool OpenInLayoutCondition::canOpen(const QnResourceList& resources,
    const QnLayoutResourcePtr& layout) const
{
    if (!layout)
        return any_of(resources, QnResourceAccessFilter::isOpenableInEntity);

    bool isExportedLayout = layout->isFile();

    for (const auto& resource: resources)
    {
        if (!QnResourceAccessFilter::isOpenableInLayout(resource))
            continue;

        /* Allow to duplicate items on the exported layout. */
        if (isExportedLayout && resource->getParentId() == layout->getId())
            return true;

        bool nonMedia = !resource->hasFlags(Qn::media);
        bool isLocalResource = resource->hasFlags(Qn::local_media);

        bool forbidden = isExportedLayout && (nonMedia || isLocalResource);
        if (!forbidden)
            return true;
    }

    return false;
}

ActionVisibility OpenInCurrentLayoutCondition::check(const QnResourceList& resources, QnWorkbenchContext* context)
{
    QnLayoutResourcePtr layout = context->workbench()->currentLayout()->resource();

    if (!layout)
        return InvisibleAction;

    return canOpen(resources, layout)
        ? EnabledAction
        : InvisibleAction;
}

ActionVisibility OpenInCurrentLayoutCondition::check(const Parameters& parameters, QnWorkbenchContext* context)
{
    /* Make sure we will get to specialized implementation */
    return Condition::check(parameters, context);
}

ActionVisibility OpenInNewEntityCondition::check(const QnResourceList& resources, QnWorkbenchContext* /*context*/)
{
    return canOpen(resources, QnLayoutResourcePtr())
        ? EnabledAction
        : InvisibleAction;
}

ActionVisibility OpenInNewEntityCondition::check(const QnLayoutItemIndexList& layoutItems, QnWorkbenchContext* context)
{
    foreach(const QnLayoutItemIndex &index, layoutItems)
    {
        QnLayoutItemData itemData = index.layout()->getItem(index.uuid());
        if (itemData.zoomRect.isNull())
            return Condition::check(layoutItems, context);
    }

    return InvisibleAction;
}

ActionVisibility OpenInNewEntityCondition::check(const Parameters& parameters, QnWorkbenchContext* context)
{
    /* Make sure we will get to specialized implementation */
    return Condition::check(parameters, context);
}

ActionVisibility SetAsBackgroundCondition::check(const QnResourceList& resources, QnWorkbenchContext* context)
{
    if (resources.size() != 1)
        return InvisibleAction;
    QnResourcePtr resource = resources[0];
    if (!resource->hasFlags(Qn::url | Qn::local | Qn::still_image))
        return InvisibleAction;

    QnLayoutResourcePtr layout = context->workbench()->currentLayout()->resource();
    if (!layout)
        return InvisibleAction;

    if (layout->locked())
        return DisabledAction;
    return EnabledAction;
}

ActionVisibility SetAsBackgroundCondition::check(const QnLayoutItemIndexList& layoutItems, QnWorkbenchContext* context)
{
    foreach(const QnLayoutItemIndex &index, layoutItems)
    {
        QnLayoutItemData itemData = index.layout()->getItem(index.uuid());
        if (itemData.zoomRect.isNull())
            return Condition::check(layoutItems, context);
    }

    return InvisibleAction;
}

ActionVisibility BrowseLocalFilesCondition::check(const Parameters& /*parameters*/, QnWorkbenchContext* context)
{
    const bool connected = !context->commonModule()->remoteGUID().isNull();
    return (connected ? InvisibleAction : EnabledAction);
}

ActionVisibility ChangeResolutionCondition::check(const Parameters& parameters,
    QnWorkbenchContext* context)
{
    QnLayoutResourcePtr layout = context->workbench()->currentLayout()->resource();
    if (!layout)
        return InvisibleAction;

<<<<<<< HEAD
=======
    const auto resources = parameters.resources();
    if (resources.isEmpty())
    {
        if (layout->flags().testFlag(Qn::exported_layout))
            return InvisibleAction;
    }
    else
    {
        const bool onlyInacceptableItems = std::all_of(resources.begin(), resources.end(),
            [](const QnResourcePtr& resource)
            {
                const auto flags = resource->flags();
                return flags.testFlag(Qn::local)
                    || flags.testFlag(Qn::server)
                    || flags.testFlag(Qn::web_page)
                    || flags.testFlag(Qn::io_module);
            });

        if (onlyInacceptableItems)
            return InvisibleAction;
    }
>>>>>>> 6cbc2f0c
    auto layoutItems = parameters.layoutItems();
    const bool supported = layoutItems.empty()
        ? isRadassSupported(layout, MatchMode::Any)
        : isRadassSupported(layoutItems, MatchMode::Any);

    return supported ? EnabledAction : DisabledAction;
}

PtzCondition::PtzCondition(Ptz::Capabilities capabilities, bool disableIfPtzDialogVisible):
    m_capabilities(capabilities),
    m_disableIfPtzDialogVisible(disableIfPtzDialogVisible)
{
}

ActionVisibility PtzCondition::check(const Parameters& parameters, QnWorkbenchContext* context)
{
    bool isPreviewSearchMode =
        parameters.scope() == SceneScope &&
        context->workbench()->currentLayout()->isSearchLayout();
    if (isPreviewSearchMode)
        return InvisibleAction;
    return Condition::check(parameters, context);
}

ActionVisibility PtzCondition::check(const QnResourceList& resources, QnWorkbenchContext* /*context*/)
{
    foreach(const QnResourcePtr &resource, resources)
        if (!check(qnPtzPool->controller(resource)))
            return InvisibleAction;

    if (m_disableIfPtzDialogVisible && QnPtzManageDialog::instance() && QnPtzManageDialog::instance()->isVisible())
        return DisabledAction;

    return EnabledAction;
}

ActionVisibility PtzCondition::check(const QnResourceWidgetList& widgets, QnWorkbenchContext* /*context*/)
{
    for (auto widget: widgets)
    {
        auto mediaWidget = dynamic_cast<const QnMediaResourceWidget*>(widget);
        if (!mediaWidget)
            return InvisibleAction;

        if (!check(mediaWidget->ptzController()))
            return InvisibleAction;

        if (mediaWidget->isZoomWindow())
            return InvisibleAction;
    }

    if (m_disableIfPtzDialogVisible && QnPtzManageDialog::instance() && QnPtzManageDialog::instance()->isVisible())
        return DisabledAction;

    return EnabledAction;
}

bool PtzCondition::check(const QnPtzControllerPtr &controller)
{
    return controller && controller->hasCapabilities(m_capabilities);
}

ActionVisibility NonEmptyVideowallCondition::check(const QnResourceList& resources, QnWorkbenchContext* /*context*/)
{
    foreach(const QnResourcePtr &resource, resources)
    {
        if (!resource->hasFlags(Qn::videowall))
            continue;

        QnVideoWallResourcePtr videowall = resource.dynamicCast<QnVideoWallResource>();
        if (!videowall)
            continue;

        if (videowall->items()->getItems().isEmpty())
            continue;

        return EnabledAction;
    }
    return InvisibleAction;
}

SaveVideowallReviewCondition::SaveVideowallReviewCondition(bool isCurrent):
    m_current(isCurrent)
{
}

ActionVisibility SaveVideowallReviewCondition::check(const QnResourceList& resources, QnWorkbenchContext* context)
{
    QnLayoutResourceList layouts;

    if (m_current)
    {
        auto layout = context->workbench()->currentLayout()->resource();
        if (!layout)
            return InvisibleAction;

        if (context->workbench()->currentLayout()->data().contains(Qn::VideoWallResourceRole))
            layouts << layout;
    }
    else
    {
        foreach(const QnResourcePtr &resource, resources)
        {
            if (!resource->hasFlags(Qn::videowall))
                continue;

            QnVideoWallResourcePtr videowall = resource.dynamicCast<QnVideoWallResource>();
            if (!videowall)
                continue;

            QnWorkbenchLayout* layout = QnWorkbenchLayout::instance(videowall);
            if (!layout)
                continue;
            layouts << layout->resource();
        }
    }

    if (layouts.isEmpty())
        return InvisibleAction;

    foreach(const QnLayoutResourcePtr &layout, layouts)
        if (context->snapshotManager()->isModified(layout))
            return EnabledAction;

    return DisabledAction;
}

ActionVisibility RunningVideowallCondition::check(const QnResourceList& resources, QnWorkbenchContext* /*context*/)
{
    bool hasNonEmptyVideowall = false;
    foreach(const QnResourcePtr &resource, resources)
    {
        if (!resource->hasFlags(Qn::videowall))
            continue;

        QnVideoWallResourcePtr videowall = resource.dynamicCast<QnVideoWallResource>();
        if (!videowall)
            continue;

        if (videowall->items()->getItems().isEmpty())
            continue;

        hasNonEmptyVideowall = true;
        if (videowall->onlineItems().isEmpty())
            continue;

        return EnabledAction;
    }

    return hasNonEmptyVideowall
        ? DisabledAction
        : InvisibleAction;
}

ActionVisibility StartVideowallCondition::check(const QnResourceList& resources, QnWorkbenchContext* /*context*/)
{
    QnUuid pcUuid = qnSettings->pcUuid();
    if (pcUuid.isNull())
        return InvisibleAction;

    bool hasAttachedItems = false;
    foreach(const QnResourcePtr &resource, resources)
    {
        if (!resource->hasFlags(Qn::videowall))
            continue;

        QnVideoWallResourcePtr videowall = resource.dynamicCast<QnVideoWallResource>();
        if (!videowall)
            continue;

        if (!videowall->pcs()->hasItem(pcUuid))
            continue;

        foreach(const QnVideoWallItem &item, videowall->items()->getItems())
        {
            if (item.pcUuid != pcUuid)
                continue;

            if (!item.runtimeStatus.online)
                return EnabledAction;

            hasAttachedItems = true;
        }
    }

    return hasAttachedItems
        ? DisabledAction
        : InvisibleAction;
}

ActionVisibility IdentifyVideoWallCondition::check(const Parameters& parameters, QnWorkbenchContext* context)
{
    if (parameters.videoWallItems().size() > 0)
    {
        // allow action if there is at least one online item
        foreach(const QnVideoWallItemIndex &index, parameters.videoWallItems())
        {
            if (!index.isValid())
                continue;
            if (index.item().runtimeStatus.online)
                return EnabledAction;
        }
        return InvisibleAction;
    }

    /* 'Identify' action should not be displayed as disabled anyway. */
    ActionVisibility baseResult = Condition::check(parameters, context);
    if (baseResult != EnabledAction)
        return InvisibleAction;
    return EnabledAction;
}

ActionVisibility DetachFromVideoWallCondition::check(const Parameters& parameters, QnWorkbenchContext* context)
{
    if (!context->user() || parameters.videoWallItems().isEmpty())
        return InvisibleAction;

    if (context->commonModule()->isReadOnly())
        return InvisibleAction;

    foreach(const QnVideoWallItemIndex &index, parameters.videoWallItems())
    {
        if (index.isNull())
            continue;
        if (!index.videowall()->items()->hasItem(index.uuid()))
            continue;
        if (index.videowall()->items()->getItem(index.uuid()).layout.isNull())
            continue;
        return EnabledAction;
    }
    return InvisibleAction;
}

ActionVisibility StartVideoWallControlCondition::check(const Parameters& parameters, QnWorkbenchContext* context)
{
    if (!context->user() || parameters.videoWallItems().isEmpty())
        return InvisibleAction;

    foreach(const QnVideoWallItemIndex &index, parameters.videoWallItems())
    {
        if (!index.isValid())
            continue;

        return EnabledAction;
    }
    return InvisibleAction;
}

ActionVisibility RotateItemCondition::check(const QnResourceWidgetList& widgets, QnWorkbenchContext* /*context*/)
{
    for (auto widget: widgets)
    {
        if (widget->options() & QnResourceWidget::WindowRotationForbidden)
            return InvisibleAction;
    }
    return EnabledAction;
}

LightModeCondition::LightModeCondition(Qn::LightModeFlags flags):
    m_lightModeFlags(flags)
{
}

ActionVisibility LightModeCondition::check(const Parameters& /*parameters*/, QnWorkbenchContext* /*context*/)
{
    if (qnSettings->lightMode() & m_lightModeFlags)
        return InvisibleAction;
    return EnabledAction;
}

EdgeServerCondition::EdgeServerCondition(bool isEdgeServer):
    m_isEdgeServer(isEdgeServer)
{
}

ActionVisibility EdgeServerCondition::check(const QnResourceList& resources, QnWorkbenchContext* /*context*/)
{
    foreach(const QnResourcePtr &resource, resources)
        if (m_isEdgeServer != QnMediaServerResource::isEdgeServer(resource))
            return InvisibleAction;
    return EnabledAction;
}

ResourceStatusCondition::ResourceStatusCondition(const QSet<Qn::ResourceStatus> statuses, bool allResources):
    m_statuses(statuses),
    m_all(allResources)
{
}

ResourceStatusCondition::ResourceStatusCondition(Qn::ResourceStatus status, bool allResources):
    ResourceStatusCondition({{status}}, allResources)
{
}

ActionVisibility ResourceStatusCondition::check(const QnResourceList& resources, QnWorkbenchContext* /*context*/)
{
    bool found = false;
    foreach(const QnResourcePtr &resource, resources)
    {
        if (!m_statuses.contains(resource->getStatus()))
        {
            if (m_all)
                return InvisibleAction;
        }
        else
        {
            found = true;
        }
    }
    return found ? EnabledAction : InvisibleAction;
}

ActionVisibility DesktopCameraCondition::check(const Parameters& /*parameters*/, QnWorkbenchContext* context)
{
    const auto screenRecordingAction = context->action(action::ToggleScreenRecordingAction);
    if (screenRecordingAction)
    {

        if (!context->user())
            return InvisibleAction;

        /* Do not check real pointer type to speed up check. */
        QnResourcePtr desktopCamera = context->resourcePool()->getResourceByUniqueId(context->commonModule()->moduleGUID().toString());
#ifdef DESKTOP_CAMERA_DEBUG
        NX_ASSERT(!desktopCamera || (desktopCamera->hasFlags(Qn::desktop_camera) && desktopCamera->getParentId() == commonModule()->remoteGUID()),
            Q_FUNC_INFO,
            "Desktop camera must have correct flags and parent (if exists)");
#endif
        if (desktopCamera && desktopCamera->hasFlags(Qn::desktop_camera))
            return EnabledAction;

        return DisabledAction;
    }

    // Screen recording is not supported
    return InvisibleAction;
}

ActionVisibility AutoStartAllowedCondition::check(const Parameters& /*parameters*/, QnWorkbenchContext* /*context*/)
{
    if (!nx::vms::utils::isAutoRunSupported())
        return InvisibleAction;
    return EnabledAction;
}

ItemsCountCondition::ItemsCountCondition(int count):
    m_count(count)
{
}

ActionVisibility ItemsCountCondition::check(const Parameters& /*parameters*/, QnWorkbenchContext* context)
{
    int count = context->workbench()->currentLayout()->items().size();

    return (m_count == MultipleItems && count > 1) || (m_count == count) ? EnabledAction : InvisibleAction;
}

ActionVisibility IoModuleCondition::check(const QnResourceList& resources, QnWorkbenchContext* /*context*/)
{
    bool pureIoModules = boost::algorithm::all_of(resources,
        [](const QnResourcePtr& resource)
        {
            if (!resource->hasFlags(Qn::io_module))
                return false; //quick check

            QnMediaResourcePtr mediaResource = resource.dynamicCast<QnMediaResource>();
            return mediaResource && !mediaResource->hasVideo(0);
        });

    return pureIoModules ? EnabledAction : InvisibleAction;
}

ActionVisibility MergeToCurrentSystemCondition::check(const QnResourceList& resources, QnWorkbenchContext* /*context*/)
{
    if (resources.size() != 1)
        return InvisibleAction;

    QnMediaServerResourcePtr server = resources.first().dynamicCast<QnMediaServerResource>();
    if (!server)
        return InvisibleAction;

    Qn::ResourceStatus status = server->getStatus();
    if (status != Qn::Incompatible && status != Qn::Unauthorized)
        return InvisibleAction;

    if (server->getModuleInformation().ecDbReadOnly)
        return InvisibleAction;

    return EnabledAction;
}


FakeServerCondition::FakeServerCondition(bool allResources):
    m_all(allResources)
{
}

ActionVisibility FakeServerCondition::check(const QnResourceList& resources, QnWorkbenchContext* /*context*/)
{
    bool found = false;
    foreach(const QnResourcePtr &resource, resources)
    {
        QnMediaServerResourcePtr server = resource.dynamicCast<QnMediaServerResource>();
        if (!server)
            continue;

        if (server.dynamicCast<QnFakeMediaServerResource>())
            found = true;
        else if (m_all)
            return InvisibleAction;
    }
    return found ? EnabledAction : InvisibleAction;
}

CloudServerCondition::CloudServerCondition(MatchMode matchMode):
    m_matchMode(matchMode)
{
}

ActionVisibility CloudServerCondition::check(const QnResourceList& resources, QnWorkbenchContext* /*context*/)
{
    auto isCloudServer = [](const QnResourcePtr& resource)
        {
            return nx::network::isCloudServer(resource.dynamicCast<QnMediaServerResource>());
        };

    bool success = GenericCondition::check<QnResourcePtr>(resources, m_matchMode, isCloudServer);
    return success ? EnabledAction : InvisibleAction;
}

namespace condition {

ConditionWrapper always()
{
    return new CustomBoolCondition(
        [](const Parameters& /*parameters*/, QnWorkbenchContext* /*context*/)
        {
            return true;
        });
}

ConditionWrapper isTrue(bool value)
{
    return new CustomBoolCondition(
        [value](const Parameters& /*parameters*/, QnWorkbenchContext* /*context*/)
        {
            return value;
        });
}

ConditionWrapper isLoggedIn()
{
    return new CustomBoolCondition(
        [](const Parameters& /*parameters*/, QnWorkbenchContext* context)
        {
            return !context->commonModule()->remoteGUID().isNull();
        });
}

ConditionWrapper scoped(ActionScope scope, ConditionWrapper&& condition)
{
    return new ScopedCondition(scope, std::move(condition));
}

ConditionWrapper isPreviewSearchMode()
{
    return new CustomBoolCondition(
        [](const Parameters& parameters, QnWorkbenchContext* context)
        {
            return parameters.scope() == SceneScope
                && context->workbench()->currentLayout()->isSearchLayout();
        });
}

ConditionWrapper isSafeMode()
{
    return new CustomBoolCondition(
        [](const Parameters& /*parameters*/, QnWorkbenchContext* context)
        {
            return context->commonModule()->isReadOnly();
        });
}

ConditionWrapper hasFlags(Qn::ResourceFlags flags, MatchMode matchMode)
{
    return new ResourceCondition(
        [flags](const QnResourcePtr& resource)
        {
            return resource->hasFlags(flags);
        }, matchMode);
}

ConditionWrapper treeNodeType(QSet<Qn::NodeType> types)
{
    return new CustomBoolCondition(
        [types](const Parameters& parameters, QnWorkbenchContext* /*context*/)
        {
            // Actions, triggered manually or from scene, must not check node type
            return !parameters.hasArgument(Qn::NodeTypeRole)
                || types.contains(parameters.argument(Qn::NodeTypeRole).value<Qn::NodeType>());
        });
}

ConditionWrapper isLayoutTourReviewMode()
{
    return new CustomBoolCondition(
        [](const Parameters& /*parameters*/, QnWorkbenchContext* context)
        {
            return context->workbench()->currentLayout()->isLayoutTourReview();
        });
}

ConditionWrapper canSavePtzPosition()
{
    return new CustomBoolCondition(
        [](const Parameters& parameters, QnWorkbenchContext* /*context*/)
        {
            auto widget = qobject_cast<const QnMediaResourceWidget*>(parameters.widget());
            NX_EXPECT(widget);
            if (!widget)
                return false;

            // Allow to save position on fisheye cameras only if dewarping is enabled.
            const bool isFisheyeCamera = widget->resource()->getDewarpingParams().enabled;
            if (isFisheyeCamera)
                return widget->item()->dewarpingParams().enabled;

            return true;
        });
}

ConditionWrapper isEntropixCamera()
{
    return new CustomBoolCondition(
        [](const Parameters& parameters, QnWorkbenchContext* /*context*/)
        {
            const auto& resouces = parameters.resources();

            return std::all_of(resouces.begin(), resouces.end(),
                [](const QnResourcePtr& resource)
                {
                    const auto& camera = resource.dynamicCast<QnVirtualCameraResource>();
                    if (!camera)
                        return false;

                    return camera->hasCombinedSensors();
                });
        });
}

} // namespace condition

} // namespace action
} // namespace ui
} // namespace desktop
} // namespace client
} // namespace nx<|MERGE_RESOLUTION|>--- conflicted
+++ resolved
@@ -1139,8 +1139,6 @@
     if (!layout)
         return InvisibleAction;
 
-<<<<<<< HEAD
-=======
     const auto resources = parameters.resources();
     if (resources.isEmpty())
     {
@@ -1162,7 +1160,6 @@
         if (onlyInacceptableItems)
             return InvisibleAction;
     }
->>>>>>> 6cbc2f0c
     auto layoutItems = parameters.layoutItems();
     const bool supported = layoutItems.empty()
         ? isRadassSupported(layout, MatchMode::Any)
