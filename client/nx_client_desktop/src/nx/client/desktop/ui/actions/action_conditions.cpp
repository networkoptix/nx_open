--- conflicted
+++ resolved
@@ -1859,7 +1859,6 @@
         });
 }
 
-<<<<<<< HEAD
 ConditionWrapper wearableCameraUploadEnabled()
 {
     return new WearableCameraCondition(
@@ -1879,7 +1878,9 @@
             return state.isRunning()
                 ? (state.isCancellable() ? EnabledAction : DisabledAction)
                 : InvisibleAction;
-=======
+        });
+}
+
 ConditionWrapper currentLayoutIsVideowallScreen()
 {
     return new CustomBoolCondition(
@@ -1887,7 +1888,6 @@
         {
             const auto layout = context->workbench()->currentLayout();
             return layout && !layout->data(Qn::VideoWallItemGuidRole).value<QnUuid>().isNull();
->>>>>>> b81eeefc
         });
 }
 
