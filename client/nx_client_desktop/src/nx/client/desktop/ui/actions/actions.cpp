#include "actions.h"
#include "config.h"

#include <core/resource/device_dependent_strings.h>

#include <client/client_runtime_settings.h>

#include <nx/client/desktop/ui/actions/menu_factory.h>
#include <nx/client/desktop/ui/actions/action_conditions.h>
#include <nx/client/desktop/ui/actions/action_factories.h>
#include <nx/client/desktop/radass/radass_action_factory.h>
#include <nx/client/desktop/ui/actions/action_text_factories.h>
#include <nx/client/desktop/ui/actions/action_manager.h>
#include <nx/client/desktop/layout_tour/layout_tour_actions.h>
#include <ui/style/skin.h>
#include <ui/style/globals.h>
#include <ui/workbench/workbench_layout.h>

#include <nx/fusion/model_functions.h>

#include <nx/network/app_info.h>

#include <nx/utils/app_info.h>

#include <ini.h>

QN_DEFINE_METAOBJECT_ENUM_LEXICAL_FUNCTIONS(nx::client::desktop::ui::action, IDType)

namespace nx {
namespace client {
namespace desktop {
namespace ui {
namespace action {

class ContextMenu
{
    Q_DECLARE_TR_FUNCTIONS(ContextMenu)
};

void initialize(Manager* manager, Action* root)
{
    MenuFactory factory(manager, root);

    /* Actions that are not assigned to any menu. */

    factory(ShowFpsAction)
        .flags(GlobalHotkey)
        .shortcut(lit("Ctrl+Alt+F"))
        .checkable()
        .autoRepeat(false);

    factory(ShowDebugOverlayAction)
        .flags(GlobalHotkey | DevMode)
        .text(lit("Show Debug")) //< DevMode, so untranslatable
        .shortcut(lit("Ctrl+Alt+D"))
        .autoRepeat(false);

    factory(DropResourcesAction)
        .flags(ResourceTarget | WidgetTarget | LayoutItemTarget | LayoutTarget | SingleTarget | MultiTarget)
        .mode(DesktopMode);

    factory(DelayedOpenVideoWallItemAction)
        .flags(NoTarget);

    factory(DelayedDropResourcesAction)
        .flags(NoTarget)
        .mode(DesktopMode);

    factory(InstantDropResourcesAction)
        .flags(NoTarget)
        .mode(DesktopMode);

    factory(MoveCameraAction)
        .flags(ResourceTarget | SingleTarget | MultiTarget)
        .requiredTargetPermissions(Qn::RemovePermission)
        .condition(condition::hasFlags(Qn::network, MatchMode::Any));

    factory(NextLayoutAction)
        .flags(GlobalHotkey)
        .mode(DesktopMode)
        .shortcut(lit("Ctrl+Tab"))
        .autoRepeat(false);

    factory(PreviousLayoutAction)
        .flags(GlobalHotkey)
        .mode(DesktopMode)
        .shortcut(lit("Ctrl+Shift+Tab"))
        .autoRepeat(false);

    factory(SelectAllAction)
        .flags(GlobalHotkey)
        .shortcut(lit("Ctrl+A"))
        .shortcutContext(Qt::WidgetWithChildrenShortcut)
        .autoRepeat(false);

    factory(SelectionChangeAction)
        .flags(NoTarget);

    factory(SelectNewItemAction)
        .flags(NoTarget | SingleTarget | ResourceTarget);

    factory(PreferencesLicensesTabAction)
        .flags(NoTarget)
        .requiredGlobalPermission(Qn::GlobalAdminPermission);

    factory(PreferencesSmtpTabAction)
        .flags(NoTarget)
        .requiredGlobalPermission(Qn::GlobalAdminPermission);

    factory(PreferencesNotificationTabAction)
        .flags(NoTarget)
        .icon(qnSkin->icon("events/filter.png"))
        .text(ContextMenu::tr("Filter...")); //< To be displayed on button tooltip

    factory(PreferencesCloudTabAction)
        .flags(NoTarget)
        .requiredGlobalPermission(Qn::GlobalAdminPermission);

    factory(ConnectAction)
        .flags(NoTarget);

    factory(ConnectToCloudSystemAction)
        .flags(Tree | NoTarget)
        .text(ContextMenu::tr("Connect to System"))
        .condition(condition::treeNodeType(Qn::CloudSystemNode));

    factory(ReconnectAction)
        .flags(NoTarget);

    factory(FreespaceAction)
        .flags(GlobalHotkey)
        .mode(DesktopMode)
        .shortcut(lit("F11"))
        .condition(!condition::tourIsRunning())
        .autoRepeat(false);

    factory(WhatsThisAction)
        .flags(NoTarget)
        .text(ContextMenu::tr("Help")) //< To be displayed on button tooltip
        .icon(qnSkin->icon("titlebar/window_question.png"));

    factory(CameraDiagnosticsAction)
        .mode(DesktopMode)
        .flags(ResourceTarget | SingleTarget)
        .condition(condition::hasFlags(Qn::live_cam, MatchMode::Any)
            && !condition::tourIsRunning());

    factory(OpenBusinessLogAction)
        .flags(NoTarget | SingleTarget | MultiTarget | ResourceTarget
            | LayoutItemTarget | WidgetTarget | GlobalHotkey)
        .mode(DesktopMode)
        .requiredGlobalPermission(Qn::GlobalViewLogsPermission)
        .icon(qnSkin->icon("events/log.png"))
        .shortcut(lit("Ctrl+L"))
        .condition(!condition::tourIsRunning())
        .text(ContextMenu::tr("Event Log...")); //< To be displayed on button tooltip

    factory(OpenBusinessRulesAction)
        .mode(DesktopMode)
        .flags(NoTarget | SingleTarget | MultiTarget | ResourceTarget | LayoutItemTarget | WidgetTarget)
        .requiredGlobalPermission(Qn::GlobalAdminPermission);

    factory(OpenFailoverPriorityAction)
        .mode(DesktopMode)
        .flags(NoTarget)
        .requiredGlobalPermission(Qn::GlobalAdminPermission);

    factory(OpenBackupCamerasAction)
        .mode(DesktopMode)
        .flags(NoTarget)
        .requiredGlobalPermission(Qn::GlobalAdminPermission)
        .text(ContextMenu::tr("Cameras to Backup..."));

    factory(StartVideoWallControlAction)
        .flags(Tree | VideoWallReviewScene | SingleTarget | MultiTarget | VideoWallItemTarget)
        .requiredGlobalPermission(Qn::GlobalControlVideoWallPermission)
        .text(ContextMenu::tr("Control Video Wall"))
        .condition(
            ConditionWrapper(new StartVideoWallControlCondition())
            && !condition::isSafeMode()
        );

    factory(PushMyScreenToVideowallAction)
        .flags(Tree | VideoWallReviewScene | SingleTarget | MultiTarget | VideoWallItemTarget)
        .requiredGlobalPermission(Qn::GlobalControlVideoWallPermission)
        .text(ContextMenu::tr("Push my screen"))
        .condition(
            ConditionWrapper(new DesktopCameraCondition())
            && !condition::isSafeMode()
        );

    factory(QueueAppRestartAction)
        .flags(NoTarget);

    factory(SelectTimeServerAction)
        .flags(NoTarget)
        .requiredGlobalPermission(Qn::GlobalAdminPermission)
        .text(ContextMenu::tr("Select Time Server")); //< To be displayed on button tooltip

    factory(PtzActivatePresetAction)
        .flags(SingleTarget | WidgetTarget)
        .requiredTargetPermissions(Qn::WritePtzPermission)
        .condition(new PtzCondition(Ptz::PresetsPtzCapability, false));

    factory(PtzActivateTourAction)
        .flags(SingleTarget | WidgetTarget)
        .requiredTargetPermissions(Qn::WritePtzPermission)
        .condition(new PtzCondition(Ptz::ToursPtzCapability, false));

    factory(PtzActivateObjectAction)
        .flags(SingleTarget | WidgetTarget)
        .requiredTargetPermissions(Qn::WritePtzPermission);

    /* Context menu actions. */

    factory(FitInViewAction)
        .flags(Scene | NoTarget)
        .text(ContextMenu::tr("Fit in View"))
        .condition(!condition::isLayoutTourReviewMode()
            && !condition::tourIsRunning());

    factory()
        .flags(Scene)
        .separator();

    factory(MainMenuAction)
        .flags(GlobalHotkey)
        .mode(DesktopMode)
        .text(ContextMenu::tr("Main Menu")) //< To be displayed on button tooltip
        .shortcut(lit("Alt+Space"), Builder::Mac, true)
        .condition(!condition::tourIsRunning())
        .autoRepeat(false)
        .icon(qnSkin->icon("titlebar/main_menu.png"));

    factory(OpenLoginDialogAction)
        .flags(Main | GlobalHotkey)
        .mode(DesktopMode)
        .text(ContextMenu::tr("Connect to Server..."))
        .shortcut(lit("Ctrl+Shift+C"))
        .condition(!condition::tourIsRunning())
        .autoRepeat(false);

    factory(DisconnectAction)
        .flags(Main | GlobalHotkey)
        .mode(DesktopMode)
        .text(ContextMenu::tr("Disconnect from Server"))
        .autoRepeat(false)
        .shortcut(lit("Ctrl+Shift+D"))
        .condition(condition::isLoggedIn());

    factory(ResourcesModeAction)
        .flags(Main)
        .mode(DesktopMode)
        .text(ContextMenu::tr("Browse Local Files"))
        .toggledText(ContextMenu::tr("Show Welcome Screen"))
        .condition(new BrowseLocalFilesCondition());

    factory()
        .flags(Main)
        .separator();

    factory(TogglePanicModeAction)
        .flags(GlobalHotkey | DevMode)
        .mode(DesktopMode)
        .text(lit("Start Panic Recording")) //< DevMode, so untranslatable
        .toggledText(lit("Stop Panic Recording")) //< DevMode, so untranslatable
        .autoRepeat(false)
        .shortcut(lit("Ctrl+P"))
        .requiredGlobalPermission(Qn::GlobalAdminPermission)
        .condition(new PanicCondition());

    factory()
        .flags(Main | Tree)
        .separator();

    factory()
        .flags(Main | TitleBar | Tree | SingleTarget | ResourceTarget)
        .text(ContextMenu::tr("New..."));

    factory.beginSubMenu();
    {
        factory(OpenNewTabAction)
            .flags(Main | TitleBar | SingleTarget | NoTarget | GlobalHotkey)
            .mode(DesktopMode)
            .text(ContextMenu::tr("Tab"))
            .pulledText(ContextMenu::tr("New Tab"))
            .shortcut(lit("Ctrl+T"))
            .condition(!condition::tourIsRunning())
            .autoRepeat(false) /* Technically, it should be auto-repeatable, but we don't want the user opening 100500 layouts and crashing the client =). */
            .icon(qnSkin->icon("titlebar/new_layout.png"));

        factory(OpenNewWindowAction)
            .flags(Main | GlobalHotkey)
            .mode(DesktopMode)
            .text(ContextMenu::tr("Window"))
            .pulledText(ContextMenu::tr("New Window"))
            .shortcut(lit("Ctrl+N"))
            .autoRepeat(false)
            .condition(new LightModeCondition(Qn::LightModeNoNewWindow));

        factory()
            .flags(Main)
            .separator();

        factory(NewUserAction)
            .flags(Main | Tree)
            .requiredGlobalPermission(Qn::GlobalAdminPermission)
            .text(ContextMenu::tr("User..."))
            .pulledText(ContextMenu::tr("New User..."))
            .condition(
                condition::treeNodeType(Qn::UsersNode)
                && !condition::isSafeMode()
            )
            .autoRepeat(false);

        factory(NewVideoWallAction)
            .flags(Main)
            .requiredGlobalPermission(Qn::GlobalAdminPermission)
            .text(ContextMenu::tr("Video Wall..."))
            .pulledText(ContextMenu::tr("New Video Wall..."))
            .condition(!condition::isSafeMode())
            .autoRepeat(false);

        factory(NewWebPageAction)
            .flags(Main | Tree)
            .requiredGlobalPermission(Qn::GlobalAdminPermission)
            .text(ContextMenu::tr("Web Page..."))
            .pulledText(ContextMenu::tr("New Web Page..."))
            .condition(
                condition::treeNodeType(Qn::WebPagesNode)
                && !condition::isSafeMode()
            )
            .autoRepeat(false);

        factory(NewLayoutTourAction)
            .flags(Main | Tree | NoTarget)
            .text(ContextMenu::tr("Showreel..."))
            .pulledText(ContextMenu::tr("New Showreel..."))
            .condition(condition::isLoggedIn()
                && condition::treeNodeType({Qn::LayoutToursNode})
                && !condition::isSafeMode()
            )
            .autoRepeat(false);

    }
    factory.endSubMenu();

    factory(NewUserLayoutAction)
        .flags(Tree | SingleTarget | ResourceTarget | NoTarget)
        .text(ContextMenu::tr("New Layout..."))
        .condition(
            ConditionWrapper(new NewUserLayoutCondition())
            && !condition::isSafeMode()
        );

    factory(OpenCurrentUserLayoutMenu)
        .flags(TitleBar | SingleTarget | NoTarget)
        .text(ContextMenu::tr("Open Layout...")) //< To be displayed on button tooltip
        .childFactory(new OpenCurrentUserLayoutFactory(manager))
        .icon(qnSkin->icon("titlebar/dropdown.png"));

    if (ini().enableAnalytics)
    {
        factory(StartAnalyticsAction)
            .flags(Scene | Tree | SingleTarget | ResourceTarget | LayoutItemTarget)
            .text(ContextMenu::tr("Start Analytics..."))
            .childFactory(new AnalyticsModeActionFactory(manager))
            .condition(condition::hasFlags(Qn::server_live_cam, MatchMode::All));
    }

    factory()
        .flags(TitleBar)
        .separator();

    factory()
        .flags(Main | Tree | Scene)
        .mode(DesktopMode)
        .text(ContextMenu::tr("Open..."))
        .condition(!condition::tourIsRunning());

    factory.beginSubMenu();
    {
        factory(OpenFileAction)
            .flags(Main | Scene | NoTarget | GlobalHotkey)
            .mode(DesktopMode)
            .requiredTargetPermissions(Qn::CurrentLayoutResourceRole, Qn::WritePermission | Qn::AddRemoveItemsPermission)
            .text(ContextMenu::tr("File(s)..."))
            .shortcut(lit("Ctrl+O"))
            .condition(!condition::tourIsRunning())
            .autoRepeat(false);

        factory(OpenFolderAction)
            .flags(Main | Scene)
            .requiredTargetPermissions(Qn::CurrentLayoutResourceRole, Qn::WritePermission | Qn::AddRemoveItemsPermission)
            .condition(!condition::tourIsRunning())
            .text(ContextMenu::tr("Folder..."));

        factory().separator()
            .flags(Main);

        factory(WebClientAction)
            .flags(Main | Tree | NoTarget)
            .text(ContextMenu::tr("Web Client..."))
            .pulledText(ContextMenu::tr("Open Web Client..."))
            .autoRepeat(false)
            .condition(condition::isLoggedIn()
                && condition::treeNodeType({Qn::CurrentSystemNode, Qn::ServersNode}));

    } factory.endSubMenu();

    factory(SaveCurrentLayoutTourAction)
        .flags(NoTarget)
        .mode(DesktopMode)
        .condition(condition::isLayoutTourReviewMode())
        .autoRepeat(false);

    factory(SaveCurrentLayoutAction)
        .mode(DesktopMode)
        .flags(Scene | NoTarget | GlobalHotkey | IntentionallyAmbiguous)
        .requiredTargetPermissions(Qn::CurrentLayoutResourceRole, Qn::SavePermission)
        .text(ContextMenu::tr("Save Current Layout"))
        .shortcut(lit("Ctrl+S"))
        .autoRepeat(false) /* There is no point in saving the same layout many times in a row. */
        .condition(ConditionWrapper(new SaveLayoutCondition(true))
            && !condition::isLayoutTourReviewMode()
            && !condition::tourIsRunning());

    factory(SaveCurrentLayoutAsAction)
        .mode(DesktopMode)
        .flags(Scene | NoTarget | GlobalHotkey)
        .text(ContextMenu::tr("Save Current Layout As..."))
        .shortcut(lit("Ctrl+Shift+S"))
        .shortcut(lit("Ctrl+Alt+S"), Builder::Windows, false)
        .autoRepeat(false)
        .condition(condition::isLoggedIn()
            && ConditionWrapper(new SaveLayoutAsCondition(true))
            && !condition::isLayoutTourReviewMode()
            && !condition::tourIsRunning());

    factory(ShareLayoutAction)
        .mode(DesktopMode)
        .flags(SingleTarget | ResourceTarget)
        .autoRepeat(false)
        .requiredGlobalPermission(Qn::GlobalAdminPermission)
        .condition(!condition::isSafeMode());

    factory(SaveCurrentVideoWallReviewAction)
        .flags(Main | Scene | NoTarget | GlobalHotkey | IntentionallyAmbiguous)
        .mode(DesktopMode)
        .text(ContextMenu::tr("Save Video Wall View"))
        .shortcut(lit("Ctrl+S"))
        .autoRepeat(false)
        .requiredGlobalPermission(Qn::GlobalControlVideoWallPermission)
        .condition(
            !condition::isSafeMode()
            && ConditionWrapper(new SaveVideowallReviewCondition(true))
        );

    factory(DropOnVideoWallItemAction)
        .flags(ResourceTarget | LayoutItemTarget | LayoutTarget | VideoWallItemTarget | SingleTarget | MultiTarget)
        .text(ContextMenu::tr("Drop Resources"))
        .requiredGlobalPermission(Qn::GlobalControlVideoWallPermission)
        .condition(!condition::isSafeMode());

    factory()
        .flags(Main)
        .separator();

    const bool screenRecordingSupported = nx::utils::AppInfo::isWindows();
    if (screenRecordingSupported && qnRuntime->isDesktopMode())
    {
        factory(ToggleScreenRecordingAction)
            .flags(Main | GlobalHotkey)
            .mode(DesktopMode)
            .text(ContextMenu::tr("Start Screen Recording"))
            .toggledText(ContextMenu::tr("Stop Screen Recording"))
            .shortcut(lit("Alt+R"))
            .shortcut(Qt::Key_MediaRecord)
            .shortcutContext(Qt::ApplicationShortcut)
            .autoRepeat(false);

        factory()
            .flags(Main)
            .separator();
    }

    factory(EscapeHotkeyAction)
        .flags(GlobalHotkey)
        .mode(DesktopMode)
        .autoRepeat(false)
        .shortcut(lit("Esc"))
        .text(ContextMenu::tr("Stop current action"));

    factory(FullscreenAction)
        .flags(NoTarget)
        .mode(DesktopMode)
        .text(ContextMenu::tr("Go to Fullscreen"))
        .toggledText(ContextMenu::tr("Exit Fullscreen"))
        .icon(qnSkin->icon("titlebar/window_maximize.png", "titlebar/window_restore.png"));


    factory(MinimizeAction)
        .flags(NoTarget)
        .text(ContextMenu::tr("Minimize"))
        .icon(qnSkin->icon("titlebar/window_minimize.png"));

    factory(MaximizeAction)
        .flags(NoTarget)
        .text(ContextMenu::tr("Maximize"))
        .toggledText(ContextMenu::tr("Restore Down"))
        .autoRepeat(false)
        .icon(qnSkin->icon("titlebar/window_maximize.png", "titlebar/window_restore.png"));


    factory(FullscreenMaximizeHotkeyAction)
        .flags(GlobalHotkey)
        .mode(DesktopMode)
        .autoRepeat(false)
        .shortcut(lit("Alt+Enter"))
        .shortcut(lit("Alt+Return"))
        .shortcut(lit("Ctrl+F"), Builder::Mac, true)
        .shortcutContext(Qt::ApplicationShortcut);

    factory(VersionMismatchMessageAction)
        .flags(NoTarget)
        .requiredGlobalPermission(Qn::GlobalAdminPermission);

    factory(BetaVersionMessageAction)
        .flags(NoTarget)
        .mode(DesktopMode);

    factory(AllowStatisticsReportMessageAction)
        .flags(NoTarget)
        .mode(DesktopMode)
        .requiredGlobalPermission(Qn::GlobalAdminPermission);

    factory(BrowseUrlAction)
        .flags(NoTarget)
        .mode(DesktopMode)
        .text(ContextMenu::tr("Open in Browser..."));

    factory(SystemAdministrationAction)
        .flags(Main | Tree | GlobalHotkey)
        .mode(DesktopMode)
        .text(ContextMenu::tr("System Administration..."))
        .shortcut(lit("Ctrl+Alt+A"))
        .requiredGlobalPermission(Qn::GlobalAdminPermission)
        .condition(condition::treeNodeType({Qn::CurrentSystemNode, Qn::ServersNode})
            && !condition::tourIsRunning());

    factory(SystemUpdateAction)
        .flags(NoTarget)
        .text(ContextMenu::tr("System Update..."))
        .requiredGlobalPermission(Qn::GlobalAdminPermission);

    factory(UserManagementAction)
        .flags(Main | Tree)
        .requiredGlobalPermission(Qn::GlobalAdminPermission)
        .text(ContextMenu::tr("User Management..."))
        .condition(condition::treeNodeType(Qn::UsersNode));

    factory(PreferencesGeneralTabAction)
        .flags(Main)
        .text(ContextMenu::tr("Local Settings..."))
        //.shortcut(lit("Ctrl+P"))
        .role(QAction::PreferencesRole)
        .autoRepeat(false);

    factory(OpenAuditLogAction)
        .flags(Main)
        .requiredGlobalPermission(Qn::GlobalAdminPermission)
        .text(ContextMenu::tr("Audit Trail..."));

    factory(OpenBookmarksSearchAction)
        .flags(Main | GlobalHotkey)
        .mode(DesktopMode)
        .requiredGlobalPermission(Qn::GlobalViewBookmarksPermission)
        .text(ContextMenu::tr("Bookmark Log..."))
        .shortcut(lit("Ctrl+B"))
        .condition(!condition::tourIsRunning())
        .autoRepeat(false);

    factory(LoginToCloud)
        .flags(NoTarget)
        .text(ContextMenu::tr("Log in to %1...", "Log in to Nx Cloud").arg(nx::network::AppInfo::cloudName()));

    factory(LogoutFromCloud)
        .flags(NoTarget)
        .text(ContextMenu::tr("Log out from %1", "Log out from Nx Cloud").arg(nx::network::AppInfo::cloudName()));

    factory(OpenCloudMainUrl)
        .flags(NoTarget)
        .text(ContextMenu::tr("Open %1 Portal...", "Open Nx Cloud Portal").arg(nx::network::AppInfo::cloudName()));

    factory(OpenCloudViewSystemUrl)
        .flags(NoTarget);

    factory(OpenCloudManagementUrl)
        .flags(NoTarget)
        .text(ContextMenu::tr("Account Settings..."));

    factory(HideCloudPromoAction)
        .flags(NoTarget);

    factory(OpenCloudRegisterUrl)
        .flags(NoTarget)
        .text(ContextMenu::tr("Create Account..."));

    factory()
        .flags(Main)
        .separator();

    factory(BusinessEventsAction)
        .flags(GlobalHotkey)
        .mode(DesktopMode)
        .requiredGlobalPermission(Qn::GlobalAdminPermission)
        .text(ContextMenu::tr("Event Rules..."))
        .icon(qnSkin->icon("events/settings.png"))
        .shortcut(lit("Ctrl+E"))
        .condition(!condition::tourIsRunning())
        .autoRepeat(false);

    factory(CameraListAction)
        .flags(GlobalHotkey)
        .mode(DesktopMode)
        .requiredGlobalPermission(Qn::GlobalAdminPermission)
        .text(QnDeviceDependentStrings::getDefaultNameFromSet(
            manager->resourcePool(),
            ContextMenu::tr("Devices List"),
            ContextMenu::tr("Cameras List")
        ))
        .shortcut(lit("Ctrl+M"))
        .condition(!condition::tourIsRunning())
        .autoRepeat(false);

    factory(MergeSystems)
        .flags(Main | Tree)
        .text(ContextMenu::tr("Merge Systems..."))
        .condition(
            condition::treeNodeType({Qn::CurrentSystemNode, Qn::ServersNode})
            && !condition::isSafeMode()
            && ConditionWrapper(new RequiresOwnerCondition())
        );

    factory()
        .flags(Main)
        .separator();

    factory(AboutAction)
        .flags(Main | GlobalHotkey)
        .mode(DesktopMode)
        .text(ContextMenu::tr("About..."))
        .shortcut(lit("F1"))
        .shortcutContext(Qt::ApplicationShortcut)
        .role(QAction::AboutRole)
        .condition(!condition::tourIsRunning())
        .autoRepeat(false);

    factory()
        .flags(Main)
        .separator();

    factory(ExitAction)
        .flags(Main | GlobalHotkey)
        .text(ContextMenu::tr("Exit"))
        .shortcut(lit("Alt+F4"))
        .shortcut(lit("Ctrl+Q"), Builder::Mac, true)
        .shortcutContext(Qt::ApplicationShortcut)
        .role(QAction::QuitRole)
        .autoRepeat(false)
        .icon(qnSkin->icon("titlebar/window_close.png"))
        .iconVisibleInMenu(false);

    factory(DelayedForcedExitAction)
        .flags(NoTarget);

    factory(BeforeExitAction)
        .flags(NoTarget);

    /* Slider actions. */
    factory(StartTimeSelectionAction)
        .flags(Slider | SingleTarget)
        .text(ContextMenu::tr("Mark Selection Start"))
        .shortcut(lit("["))
        .shortcutContext(Qt::WidgetShortcut)
        .condition(new TimePeriodCondition(NullTimePeriod, InvisibleAction));

    factory(EndTimeSelectionAction)
        .flags(Slider | SingleTarget)
        .text(ContextMenu::tr("Mark Selection End"))
        .shortcut(lit("]"))
        .shortcutContext(Qt::WidgetShortcut)
        .condition(new TimePeriodCondition(EmptyTimePeriod, InvisibleAction));

    factory(ClearTimeSelectionAction)
        .flags(Slider | SingleTarget)
        .text(ContextMenu::tr("Clear Selection"))
        .condition(new TimePeriodCondition(EmptyTimePeriod | NormalTimePeriod, InvisibleAction));

    factory(ZoomToTimeSelectionAction)
        .flags(Slider | SingleTarget)
        .text(ContextMenu::tr("Zoom to Selection"))
        .condition(new TimePeriodCondition(NormalTimePeriod, InvisibleAction));

    factory(AcknowledgeEventAction)
        .flags(SingleTarget | ResourceTarget)
        .requiredTargetPermissions(Qn::ViewContentPermission)
        .requiredGlobalPermission(Qn::GlobalManageBookmarksPermission)
        .condition(condition::hasFlags(Qn::live_cam, MatchMode::ExactlyOne)
            && !condition::isSafeMode());

    factory(AddCameraBookmarkAction)
        .flags(Slider | SingleTarget)
        .text(ContextMenu::tr("Add Bookmark..."))
        .requiredGlobalPermission(Qn::GlobalManageBookmarksPermission)
        .condition(
            !condition::isSafeMode()
            && ConditionWrapper(new AddBookmarkCondition())
        );

    factory(EditCameraBookmarkAction)
        .flags(Slider | SingleTarget | ResourceTarget)
        .text(ContextMenu::tr("Edit Bookmark..."))
        .requiredGlobalPermission(Qn::GlobalManageBookmarksPermission)
        .condition(
            !condition::isSafeMode()
            && ConditionWrapper(new ModifyBookmarkCondition())
        );

    factory(RemoveCameraBookmarkAction)
        .flags(Slider | SingleTarget)
        .text(ContextMenu::tr("Remove Bookmark..."))
        .requiredGlobalPermission(Qn::GlobalManageBookmarksPermission)
        .condition(
            !condition::isSafeMode()
            && ConditionWrapper(new ModifyBookmarkCondition())
        );

    factory(RemoveBookmarksAction)
        .flags(NoTarget | SingleTarget | ResourceTarget)
        .text(ContextMenu::tr("Remove Bookmarks...")) //< Copied to an internal context menu
        .requiredGlobalPermission(Qn::GlobalManageBookmarksPermission)
        .condition(
            !condition::isSafeMode()
            && ConditionWrapper(new RemoveBookmarksCondition())
        );

    factory()
        .flags(Slider)
        .separator();

    factory(ExportTimeSelectionAction)
        .flags(Slider | SingleTarget | ResourceTarget)
        .text(ContextMenu::tr("Export Selected Area..."))
        .requiredTargetPermissions(Qn::ExportPermission)
        .condition(new ExportCondition(true));

    factory(ExportLayoutAction)
        .flags(Slider | SingleTarget | MultiTarget | NoTarget)
        .text(ContextMenu::tr("Export Multi-Video..."))
        .requiredTargetPermissions(Qn::CurrentLayoutMediaItemsRole, Qn::ExportPermission)
        .condition(new ExportCondition(false));

    factory(ExportRapidReviewAction)
        .flags(Slider | SingleTarget | MultiTarget | NoTarget)
        .text(ContextMenu::tr("Export Rapid Review..."))
        .requiredTargetPermissions(Qn::CurrentLayoutMediaItemsRole, Qn::ExportPermission)
        .condition(new ExportCondition(true));

    factory(ThumbnailsSearchAction)
        .flags(Slider | Scene | SingleTarget)
        .mode(DesktopMode)
        .text(ContextMenu::tr("Preview Search..."))
        .condition(new PreviewCondition());

    factory()
        .flags(Tree | SingleTarget | ResourceTarget)
        .childFactory(new EdgeNodeFactory(manager))
        .text(ContextMenu::tr("Server..."))
        .condition(condition::treeNodeType(Qn::EdgeNode));

    factory()
        .flags(Scene | Tree)
        .separator();

    /* Resource actions. */
    factory(OpenInLayoutAction)
        .flags(SingleTarget | MultiTarget | ResourceTarget | LayoutItemTarget | WidgetTarget)
        .requiredTargetPermissions(Qn::LayoutResourceRole, Qn::WritePermission | Qn::AddRemoveItemsPermission)
        .condition(new OpenInLayoutCondition());

    factory(OpenInCurrentLayoutAction)
        .flags(Tree | SingleTarget | MultiTarget | ResourceTarget | LayoutItemTarget | WidgetTarget)
        .requiredTargetPermissions(Qn::CurrentLayoutResourceRole, Qn::WritePermission | Qn::AddRemoveItemsPermission)
        .text(ContextMenu::tr("Open"))
        .conditionalText(ContextMenu::tr("Monitor"),
            condition::hasFlags(Qn::server, MatchMode::All))
        .condition(
            ConditionWrapper(new OpenInCurrentLayoutCondition())
            && !condition::isLayoutTourReviewMode());

    factory(OpenInNewTabAction)
        .mode(DesktopMode)
        .flags(Tree | Scene | SingleTarget | MultiTarget | ResourceTarget | LayoutItemTarget | WidgetTarget)
        .text(ContextMenu::tr("Open in New Tab"))
        .conditionalText(ContextMenu::tr("Monitor in New Tab"),
            condition::hasFlags(Qn::server, MatchMode::All))
        .condition(new OpenInNewEntityCondition());

    factory(OpenInAlarmLayoutAction)
        .mode(DesktopMode)
        .flags(SingleTarget | MultiTarget | ResourceTarget)
        .text(ContextMenu::tr("Open in Alarm Layout"));

    factory(OpenInNewWindowAction)
        .mode(DesktopMode)
        .flags(Tree | Scene | SingleTarget | MultiTarget | ResourceTarget | LayoutItemTarget | WidgetTarget)
        .text(ContextMenu::tr("Open in New Window"))
        .conditionalText(ContextMenu::tr("Monitor in New Window"),
            condition::hasFlags(Qn::server, MatchMode::All))
        .condition(
            ConditionWrapper(new OpenInNewEntityCondition())
            && ConditionWrapper(new LightModeCondition(Qn::LightModeNoNewWindow))
        );

    factory(OpenCurrentLayoutInNewWindowAction)
        .flags(NoTarget)
        .condition(new LightModeCondition(Qn::LightModeNoNewWindow));

    factory(OpenVideoWallReviewAction)
        .flags(Tree | SingleTarget | ResourceTarget)
        .text(ContextMenu::tr("Open Video Wall"))
        .condition(condition::hasFlags(Qn::videowall, MatchMode::Any));

    factory(OpenInFolderAction)
        .flags(Scene | Tree | SingleTarget | ResourceTarget | LayoutItemTarget)
        .text(ContextMenu::tr("Open Containing Folder"))
        .shortcut(lit("Ctrl+Enter"))
        .shortcut(lit("Ctrl+Return"))
        .autoRepeat(false)
        .condition(new OpenInFolderCondition());

    factory(IdentifyVideoWallAction)
        .flags(Tree | Scene | SingleTarget | MultiTarget | ResourceTarget | VideoWallItemTarget)
        .requiredGlobalPermission(Qn::GlobalControlVideoWallPermission)
        .text(ContextMenu::tr("Identify"))
        .autoRepeat(false)
        .condition(new IdentifyVideoWallCondition());

    factory(AttachToVideoWallAction)
        .flags(Tree | SingleTarget | ResourceTarget)
        .requiredGlobalPermission(Qn::GlobalAdminPermission)
        .text(ContextMenu::tr("Attach to Video Wall..."))
        .autoRepeat(false)
        .condition(
            !condition::isSafeMode()
            && condition::hasFlags(Qn::videowall, MatchMode::Any)
        );

    factory(StartVideoWallAction)
        .flags(Tree | SingleTarget | ResourceTarget)
        .requiredGlobalPermission(Qn::GlobalControlVideoWallPermission)
        .text(ContextMenu::tr("Switch to Video Wall mode..."))
        .autoRepeat(false)
        .condition(new StartVideowallCondition());

    factory(SaveVideoWallReviewAction)
        .flags(Tree | SingleTarget | ResourceTarget)
        .text(ContextMenu::tr("Save Video Wall"))
        .shortcut(lit("Ctrl+S"))
        .requiredGlobalPermission(Qn::GlobalControlVideoWallPermission)
        .autoRepeat(false)
        .condition(
            ConditionWrapper(new SaveVideowallReviewCondition(false))
            && !condition::isSafeMode()
        );

    factory(SaveVideowallMatrixAction)
        .flags(Tree | SingleTarget | ResourceTarget)
        .requiredGlobalPermission(Qn::GlobalControlVideoWallPermission)
        .text(ContextMenu::tr("Save Current Matrix"))
        .autoRepeat(false)
        .condition(
            ConditionWrapper(new NonEmptyVideowallCondition())
            && !condition::isSafeMode()
        );

    factory(LoadVideowallMatrixAction)
        .flags(Tree | SingleTarget | VideoWallMatrixTarget)
        .requiredGlobalPermission(Qn::GlobalControlVideoWallPermission)
        .condition(!condition::isSafeMode())
        .text(ContextMenu::tr("Load Matrix"));

    factory(DeleteVideowallMatrixAction)
        .flags(Tree | SingleTarget | MultiTarget | VideoWallMatrixTarget | IntentionallyAmbiguous)
        .requiredGlobalPermission(Qn::GlobalControlVideoWallPermission)
        .text(ContextMenu::tr("Delete"))
        .shortcut(lit("Del"))
        .shortcut(Qt::Key_Backspace, Builder::Mac, true)
        .condition(!condition::isSafeMode())
        .autoRepeat(false);

    factory()
        .flags(Scene | Tree)
        .separator();

    factory(StopVideoWallAction)
        .flags(Tree | SingleTarget | ResourceTarget)
        .requiredGlobalPermission(Qn::GlobalControlVideoWallPermission)
        .text(ContextMenu::tr("Stop Video Wall"))
        .autoRepeat(false)
        .condition(new RunningVideowallCondition());

    factory(ClearVideoWallScreen)
        .flags(Tree | VideoWallReviewScene | SingleTarget | MultiTarget | VideoWallItemTarget)
        .requiredGlobalPermission(Qn::GlobalControlVideoWallPermission)
        .text(ContextMenu::tr("Clear Screen"))
        .autoRepeat(false)
        .condition(new DetachFromVideoWallCondition());

    factory(SaveLayoutAction)
        .flags(TitleBar | Tree | SingleTarget | ResourceTarget)
        .requiredTargetPermissions(Qn::SavePermission)
        .text(ContextMenu::tr("Save Layout"))
        .condition(ConditionWrapper(new SaveLayoutCondition(false)));

    factory(SaveLayoutAsAction) // TODO: #GDM #access check canCreateResource permission
        .flags(SingleTarget | ResourceTarget)
        .requiredTargetPermissions(Qn::UserResourceRole, Qn::SavePermission)
        .condition(
            ConditionWrapper(new SaveLayoutAsCondition(false))
            && !condition::isLayoutTourReviewMode()
        );

    factory(SaveLayoutForCurrentUserAsAction) // TODO: #GDM #access check canCreateResource permission
        .flags(TitleBar | Tree | SingleTarget | ResourceTarget)
        .text(ContextMenu::tr("Save Layout As..."))
        .condition(
            ConditionWrapper(new SaveLayoutAsCondition(false))
            && !condition::isLayoutTourReviewMode()
        );

    factory()
        .flags(Scene | Tree)
        .separator();

    factory(DeleteVideoWallItemAction)
        .flags(Tree | SingleTarget | MultiTarget | VideoWallItemTarget | IntentionallyAmbiguous)
        .requiredGlobalPermission(Qn::GlobalAdminPermission)
        .text(ContextMenu::tr("Delete"))
        .shortcut(lit("Del"))
        .shortcut(Qt::Key_Backspace, Builder::Mac, true)
        .condition(!condition::isSafeMode())
        .autoRepeat(false);

    factory(MaximizeItemAction)
        .flags(Scene | SingleTarget)
        .text(ContextMenu::tr("Maximize Item"))
        .shortcut(lit("Enter"))
        .shortcut(lit("Return"))
        .autoRepeat(false)
        .condition(ConditionWrapper(new ItemZoomedCondition(false))
            && !condition::isLayoutTourReviewMode()
            && !condition::tourIsRunning());

    factory(UnmaximizeItemAction)
        .flags(Scene | SingleTarget)
        .text(ContextMenu::tr("Restore Item"))
        .shortcut(lit("Enter"))
        .shortcut(lit("Return"))
        .autoRepeat(false)
        .condition(ConditionWrapper(new ItemZoomedCondition(true))
            && !condition::isLayoutTourReviewMode()
            && !condition::tourIsRunning());

    factory(ShowInfoAction)
        .flags(Scene | SingleTarget | MultiTarget)
        .text(ContextMenu::tr("Show Info"))
        .shortcut(lit("Alt+I"))
        .condition(ConditionWrapper(new DisplayInfoCondition(false))
            && !condition::isLayoutTourReviewMode());

    factory(HideInfoAction)
        .flags(Scene | SingleTarget | MultiTarget)
        .text(ContextMenu::tr("Hide Info"))
        .shortcut(lit("Alt+I"))
        .condition(ConditionWrapper(new DisplayInfoCondition(true))
            && !condition::isLayoutTourReviewMode());

    factory(ToggleInfoAction)
        .flags(Scene | SingleTarget | MultiTarget | HotkeyOnly)
        .shortcut(lit("Alt+I"))
        .condition(ConditionWrapper(new DisplayInfoCondition())
            && !condition::isLayoutTourReviewMode());

    factory(RadassAction)
        .flags(Scene | NoTarget | SingleTarget | MultiTarget | LayoutItemTarget)
        .text(ContextMenu::tr("Resolution..."))
        .childFactory(new RadassActionFactory(manager))
        .condition(ConditionWrapper(new ChangeResolutionCondition())
            && !condition::isLayoutTourReviewMode()
            && !condition::tourIsRunning());

    factory()
        .flags(Scene | SingleTarget)
        .childFactory(new PtzPresetsToursFactory(manager))
        .text(ContextMenu::tr("PTZ..."))
        .requiredTargetPermissions(Qn::WritePtzPermission)
        .condition(new PtzCondition(Ptz::PresetsPtzCapability, false));

    factory.beginSubMenu();
    {
        factory(PtzSavePresetAction)
            .mode(DesktopMode)
            .flags(Scene | SingleTarget)
            .text(ContextMenu::tr("Save Current Position..."))
            .requiredTargetPermissions(Qn::WritePtzPermission | Qn::SavePermission)
            .condition(ConditionWrapper(new PtzCondition(Ptz::PresetsPtzCapability, true))
                && condition::canSavePtzPosition());

        factory(PtzManageAction)
            .mode(DesktopMode)
            .flags(Scene | SingleTarget)
            .text(ContextMenu::tr("Manage..."))
            .requiredTargetPermissions(Qn::WritePtzPermission | Qn::SavePermission)
            .condition(ConditionWrapper(new PtzCondition(Ptz::ToursPtzCapability, false))
                && !condition::tourIsRunning());

    } factory.endSubMenu();

    factory(StartSmartSearchAction)
        .flags(Scene | SingleTarget | MultiTarget)
        .text(ContextMenu::tr("Show Motion/Smart Search"))
        .conditionalText(ContextMenu::tr("Show Motion"), new NoArchiveCondition())
        .shortcut(lit("Alt+G"))
        .condition(ConditionWrapper(new SmartSearchCondition(false))
            && !condition::isLayoutTourReviewMode());

    // TODO: #ynikitenkov remove this action, use StartSmartSearchAction with .checked state!
    factory(StopSmartSearchAction)
        .flags(Scene | SingleTarget | MultiTarget)
        .text(ContextMenu::tr("Hide Motion/Smart Search"))
        .conditionalText(ContextMenu::tr("Hide Motion"), new NoArchiveCondition())
        .shortcut(lit("Alt+G"))
        .condition(ConditionWrapper(new SmartSearchCondition(true))
            && !condition::isLayoutTourReviewMode());

    factory(ClearMotionSelectionAction)
        .flags(Scene | SingleTarget | MultiTarget)
        .text(ContextMenu::tr("Clear Motion Selection"))
        .condition(ConditionWrapper(new ClearMotionSelectionCondition())
            && !condition::tourIsRunning()
            && !condition::isLayoutTourReviewMode());

    factory(ToggleSmartSearchAction)
        .flags(Scene | SingleTarget | MultiTarget | HotkeyOnly)
        .shortcut(lit("Alt+G"))
        .condition(ConditionWrapper(new SmartSearchCondition())
            && !condition::isLayoutTourReviewMode());

    factory(CheckFileSignatureAction)
        .flags(Scene | SingleTarget)
        .text(ContextMenu::tr("Check File Watermark"))
        .shortcut(lit("Alt+C"))
        .autoRepeat(false)
        .condition(condition::hasFlags(Qn::local_video, MatchMode::Any)
            && !condition::tourIsRunning()
            && !condition::isLayoutTourReviewMode());

    factory(TakeScreenshotAction)
        .flags(Scene | SingleTarget | HotkeyOnly)
        .shortcut(lit("Alt+S"))
        .autoRepeat(false)
        .condition(new TakeScreenshotCondition());

    factory(AdjustVideoAction)
        .flags(Scene | SingleTarget)
        .text(ContextMenu::tr("Image Enhancement..."))
        .shortcut(lit("Alt+J"))
        .autoRepeat(false)
        .condition(ConditionWrapper(new AdjustVideoCondition())
            && !condition::isLayoutTourReviewMode());

    factory(CreateZoomWindowAction)
        .flags(SingleTarget | WidgetTarget)
        .condition(ConditionWrapper(new CreateZoomWindowCondition())
            && !condition::tourIsRunning());

    factory()
        .flags(Scene | SingleTarget | MultiTarget)
        .text(ContextMenu::tr("Rotate to..."));

    factory.beginSubMenu();
    {
        factory(Rotate0Action)
            .flags(Scene | SingleTarget | MultiTarget)
            .text(ContextMenu::tr("0 degrees"))
            .condition(new RotateItemCondition());

        factory(Rotate90Action)
            .flags(Scene | SingleTarget | MultiTarget)
            .text(ContextMenu::tr("90 degrees"))
            .condition(new RotateItemCondition());

        factory(Rotate180Action)
            .flags(Scene | SingleTarget | MultiTarget)
            .text(ContextMenu::tr("180 degrees"))
            .condition(new RotateItemCondition());

        factory(Rotate270Action)
            .flags(Scene | SingleTarget | MultiTarget)
            .text(ContextMenu::tr("270 degrees"))
            .condition(new RotateItemCondition());
    } factory.endSubMenu();

    factory()
        .flags(Scene | Tree)
        .separator();

    factory(RemoveLayoutItemAction)
        .flags(Tree | SingleTarget | MultiTarget | LayoutItemTarget | IntentionallyAmbiguous)
        .text(ContextMenu::tr("Remove from Layout"))
        .shortcut(lit("Del"))
        .shortcut(Qt::Key_Backspace, Builder::Mac, true)
        .autoRepeat(false)
        .condition(new LayoutItemRemovalCondition());

    factory(RemoveLayoutItemFromSceneAction)
        .flags(Scene | SingleTarget | MultiTarget | LayoutItemTarget | IntentionallyAmbiguous)
        .text(ContextMenu::tr("Remove from Layout"))
        .conditionalText(ContextMenu::tr("Remove from Showreel"),
            condition::isLayoutTourReviewMode())
        .shortcut(lit("Del"))
        .shortcut(Qt::Key_Backspace, Builder::Mac, true)
        .autoRepeat(false)
        .condition(ConditionWrapper(new LayoutItemRemovalCondition())
            && !condition::tourIsRunning());

    factory(RemoveFromServerAction)
        .flags(Tree | SingleTarget | MultiTarget | ResourceTarget | IntentionallyAmbiguous)
        .requiredTargetPermissions(Qn::RemovePermission)
        .text(ContextMenu::tr("Delete"))
        .shortcut(lit("Del"))
        .shortcut(Qt::Key_Backspace, Builder::Mac, true)
        .autoRepeat(false)
        .condition(new ResourceRemovalCondition());

    factory(StopSharingLayoutAction)
        .flags(Tree | SingleTarget | MultiTarget | ResourceTarget | IntentionallyAmbiguous)
        .requiredGlobalPermission(Qn::GlobalAdminPermission)
        .text(ContextMenu::tr("Stop Sharing Layout"))
        .shortcut(lit("Del"))
        .shortcut(Qt::Key_Backspace, Builder::Mac, true)
        .autoRepeat(false)
        .condition(new StopSharingCondition());

    factory()
        .flags(Scene | Tree)
        .separator();

    factory(WebPageSettingsAction)
        .flags(Scene | Tree | SingleTarget | ResourceTarget)
        .requiredGlobalPermission(Qn::GlobalAdminPermission)
        .text(ContextMenu::tr("Edit..."))
        .autoRepeat(false)
        .condition(condition::hasFlags(Qn::web_page, MatchMode::ExactlyOne)
            && !condition::isSafeMode()
            && !condition::tourIsRunning());

    factory(RenameResourceAction)
        .flags(Tree | SingleTarget | MultiTarget | ResourceTarget | IntentionallyAmbiguous)
        .requiredTargetPermissions(Qn::WritePermission | Qn::WriteNamePermission)
        .text(ContextMenu::tr("Rename"))
        .shortcut(lit("F2"))
        .autoRepeat(false)
        .condition(new RenameResourceCondition());

    factory(RenameVideowallEntityAction)
        .flags(Tree | SingleTarget | VideoWallItemTarget | VideoWallMatrixTarget | IntentionallyAmbiguous)
        .requiredGlobalPermission(Qn::GlobalControlVideoWallPermission)
        .text(ContextMenu::tr("Rename"))
        .shortcut(lit("F2"))
        .condition(!condition::isSafeMode())
        .autoRepeat(false);

    factory()
        .flags(Tree)
        .separator();

    // TODO: #gdm restore this functionality and allow to delete exported layouts
    factory(DeleteFromDiskAction)
        //flags(Scene | Tree | SingleTarget | MultiTarget | ResourceTarget | LayoutItemTarget)
        .text(ContextMenu::tr("Delete from Disk"))
        .autoRepeat(false)
        .condition(condition::hasFlags(Qn::local_media, MatchMode::All));

    factory(SetAsBackgroundAction)
        .flags(Scene | SingleTarget)
        .requiredTargetPermissions(Qn::CurrentLayoutResourceRole, Qn::EditLayoutSettingsPermission)
        .text(ContextMenu::tr("Set as Layout Background"))
        .autoRepeat(false)
        .condition(ConditionWrapper(new SetAsBackgroundCondition())
            && ConditionWrapper(new LightModeCondition(Qn::LightModeNoLayoutBackground))
            && !condition::isSafeMode()
            && !condition::tourIsRunning());

    factory(UserSettingsAction)
        .flags(Tree | SingleTarget | ResourceTarget)
        .text(ContextMenu::tr("User Settings..."))
        .requiredTargetPermissions(Qn::ReadPermission)
        .condition(condition::hasFlags(Qn::user, MatchMode::Any));

    factory(UserRolesAction)
        .flags(Tree | NoTarget)
        .text(ContextMenu::tr("User Roles..."))
        .conditionalText(ContextMenu::tr("Role Settings..."), condition::treeNodeType(Qn::RoleNode))
        .requiredGlobalPermission(Qn::GlobalAdminPermission)
        .condition(condition::treeNodeType({Qn::UsersNode, Qn::RoleNode}));

    factory(CameraIssuesAction)
        .mode(DesktopMode)
        .flags(Scene | Tree | SingleTarget | MultiTarget | ResourceTarget | LayoutItemTarget)
        .dynamicText(new DevicesNameTextFactory(
            QnCameraDeviceStringSet(
                ContextMenu::tr("Check Device Issues..."), ContextMenu::tr("Check Devices Issues..."),
                ContextMenu::tr("Check Camera Issues..."), ContextMenu::tr("Check Cameras Issues..."),
                ContextMenu::tr("Check I/O Module Issues..."), ContextMenu::tr("Check I/O Modules Issues...")
            ), manager))
        .requiredGlobalPermission(Qn::GlobalViewLogsPermission)
        .condition(condition::hasFlags(Qn::live_cam, MatchMode::Any)
            && !condition::tourIsRunning()
            && condition::scoped(SceneScope,
                !condition::isLayoutTourReviewMode()
                && !condition::isPreviewSearchMode()));

    factory(CameraBusinessRulesAction)
        .mode(DesktopMode)
        .flags(Scene | Tree | SingleTarget | MultiTarget | ResourceTarget | LayoutItemTarget)
        .dynamicText(new DevicesNameTextFactory(
            QnCameraDeviceStringSet(
                ContextMenu::tr("Device Rules..."), ContextMenu::tr("Devices Rules..."),
                ContextMenu::tr("Camera Rules..."), ContextMenu::tr("Cameras Rules..."),
                ContextMenu::tr("I/O Module Rules..."), ContextMenu::tr("I/O Modules Rules...")
            ), manager))
        .requiredGlobalPermission(Qn::GlobalAdminPermission)
        .condition(condition::hasFlags(Qn::live_cam, MatchMode::ExactlyOne)
            && !condition::tourIsRunning()
            && condition::scoped(SceneScope,
                !condition::isLayoutTourReviewMode()
                && !condition::isPreviewSearchMode()));

    factory(CameraSettingsAction)
        .mode(DesktopMode)
        .flags(Scene | Tree | SingleTarget | MultiTarget | ResourceTarget | LayoutItemTarget)
        .dynamicText(new DevicesNameTextFactory(
            QnCameraDeviceStringSet(
                ContextMenu::tr("Device Settings..."), ContextMenu::tr("Devices Settings..."),
                ContextMenu::tr("Camera Settings..."), ContextMenu::tr("Cameras Settings..."),
                ContextMenu::tr("I/O Module Settings..."), ContextMenu::tr("I/O Modules Settings...")
            ), manager))
        .requiredGlobalPermission(Qn::GlobalEditCamerasPermission)
        .condition(condition::hasFlags(Qn::live_cam, MatchMode::Any)
            && !condition::tourIsRunning()
            && condition::scoped(SceneScope,
                !condition::isLayoutTourReviewMode()
                && !condition::isPreviewSearchMode()));

    factory(MediaFileSettingsAction)
        .mode(DesktopMode)
        .flags(Scene | Tree | SingleTarget | ResourceTarget | LayoutItemTarget)
        .text(ContextMenu::tr("File Settings..."))
        .condition(condition::hasFlags(Qn::local_media, MatchMode::Any)
            && !condition::tourIsRunning()
            && condition::scoped(SceneScope,
                !condition::isLayoutTourReviewMode()
                && !condition::isPreviewSearchMode()));

    factory(LayoutSettingsAction)
        .mode(DesktopMode)
        .flags(Tree | SingleTarget | ResourceTarget)
        .text(ContextMenu::tr("Layout Settings..."))
        .requiredTargetPermissions(Qn::EditLayoutSettingsPermission)
        .condition(ConditionWrapper(new LightModeCondition(Qn::LightModeNoLayoutBackground))
            && !condition::tourIsRunning());

    factory(VideowallSettingsAction)
        .flags(Tree | SingleTarget | ResourceTarget)
        .text(ContextMenu::tr("Video Wall Settings..."))
        .condition(condition::hasFlags(Qn::videowall, MatchMode::ExactlyOne)
            && ConditionWrapper(new AutoStartAllowedCondition())
            && !condition::isSafeMode());

    factory(ConvertCameraToEntropix)
        .mode(DesktopMode)
        .flags(Scene | Tree | SingleTarget | ResourceTarget | LayoutItemTarget)
        .text(lit("Convert to Entropix Camera"))
        .conditionalText(
            lit("Convert to Normal Camera"),
            condition::isEntropixCamera())
        .requiredGlobalPermission(Qn::GlobalEditCamerasPermission)
<<<<<<< HEAD
        .condition(condition::isTrue(ini().enableEntropixEnhancer)
=======
        .condition(condition::isTrue(nx::client::desktop::ini().enableEntropixEnhancer)
>>>>>>> aca514e4
            && condition::hasFlags(Qn::live_cam, MatchMode::Any)
            && !condition::tourIsRunning()
            && condition::scoped(SceneScope,
                !condition::isLayoutTourReviewMode()
                && !condition::isPreviewSearchMode()));

    factory(ServerAddCameraManuallyAction)
        .flags(Scene | Tree | SingleTarget | ResourceTarget | LayoutItemTarget)
        .text(ContextMenu::tr("Add Device..."))   //intentionally hardcode devices here
        .requiredGlobalPermission(Qn::GlobalAdminPermission)
        .condition(condition::hasFlags(Qn::remote_server, MatchMode::ExactlyOne)
            && ConditionWrapper(new EdgeServerCondition(false))
            && !ConditionWrapper(new FakeServerCondition(true))
            && !condition::isSafeMode()
            && !condition::tourIsRunning()
            && condition::scoped(SceneScope, !condition::isLayoutTourReviewMode()));

    factory(CameraListByServerAction)
        .flags(Scene | Tree | SingleTarget | ResourceTarget | LayoutItemTarget)
        .text(QnDeviceDependentStrings::getDefaultNameFromSet(
            manager->resourcePool(),
            ContextMenu::tr("Devices List by Server..."),
            ContextMenu::tr("Cameras List by Server...")
        ))
        .requiredGlobalPermission(Qn::GlobalAdminPermission)
        .condition(condition::hasFlags(Qn::remote_server, MatchMode::ExactlyOne)
            && ConditionWrapper(new EdgeServerCondition(false))
            && !ConditionWrapper(new FakeServerCondition(true))
            && !condition::tourIsRunning()
            && condition::scoped(SceneScope, !condition::isLayoutTourReviewMode()));

    factory(PingAction)
        .flags(NoTarget);

    factory(ServerLogsAction)
        .flags(Scene | Tree | SingleTarget | ResourceTarget | LayoutItemTarget)
        .text(ContextMenu::tr("Server Logs..."))
        .requiredGlobalPermission(Qn::GlobalAdminPermission)
        .condition(condition::hasFlags(Qn::remote_server, MatchMode::ExactlyOne)
            && !ConditionWrapper(new FakeServerCondition(true))
            && !condition::tourIsRunning()
            && condition::scoped(SceneScope, !condition::isLayoutTourReviewMode()));

    factory(ServerIssuesAction)
        .flags(Scene | Tree | SingleTarget | ResourceTarget | LayoutItemTarget)
        .text(ContextMenu::tr("Server Diagnostics..."))
        .requiredGlobalPermission(Qn::GlobalViewLogsPermission)
        .condition(condition::hasFlags(Qn::remote_server, MatchMode::ExactlyOne)
            && !ConditionWrapper(new FakeServerCondition(true))
            && !condition::tourIsRunning()
            && condition::scoped(SceneScope, !condition::isLayoutTourReviewMode()));

    factory(WebAdminAction)
        .flags(Scene | Tree | SingleTarget | MultiTarget | ResourceTarget | LayoutItemTarget)
        .text(ContextMenu::tr("Server Web Page..."))
        .requiredGlobalPermission(Qn::GlobalAdminPermission)
        .condition(condition::hasFlags(Qn::remote_server, MatchMode::ExactlyOne)
            && !ConditionWrapper(new FakeServerCondition(true))
            && !ConditionWrapper(new CloudServerCondition(MatchMode::Any))
            && !condition::tourIsRunning()
            && condition::scoped(SceneScope, !condition::isLayoutTourReviewMode()));

    factory(ServerSettingsAction)
        .flags(Scene | Tree | SingleTarget | MultiTarget | ResourceTarget | LayoutItemTarget)
        .text(ContextMenu::tr("Server Settings..."))
        .requiredGlobalPermission(Qn::GlobalAdminPermission)
        .condition(condition::hasFlags(Qn::remote_server, MatchMode::ExactlyOne)
            && !ConditionWrapper(new FakeServerCondition(true))
            && !condition::tourIsRunning()
            && condition::scoped(SceneScope, !condition::isLayoutTourReviewMode()));

    factory(ConnectToCurrentSystem)
        .flags(Tree | SingleTarget | MultiTarget | ResourceTarget)
        .text(ContextMenu::tr("Merge to Currently Connected System..."))
        .condition(
            condition::treeNodeType(Qn::ResourceNode)
            && !condition::isSafeMode()
            && ConditionWrapper(new MergeToCurrentSystemCondition())
            && ConditionWrapper(new RequiresOwnerCondition())
        );

    factory()
        .flags(Scene | NoTarget)
        .childFactory(new AspectRatioFactory(manager))
        .text(ContextMenu::tr("Cell Aspect Ratio..."))
        .condition(!ConditionWrapper(new VideoWallReviewModeCondition())
            && ConditionWrapper(new LightModeCondition(Qn::LightModeSingleItem))
            && !condition::isLayoutTourReviewMode()
            && !condition::tourIsRunning());

    factory()
        .flags(Scene | NoTarget)
        .requiredTargetPermissions(Qn::CurrentLayoutResourceRole, Qn::WritePermission)
        .text(ContextMenu::tr("Cell Spacing..."))
        .condition(ConditionWrapper(new LightModeCondition(Qn::LightModeSingleItem))
            && !condition::isLayoutTourReviewMode()
            && !condition::tourIsRunning());

    // TODO: #GDM Move to childFactory, reduce actions number
    factory.beginSubMenu();
    {
        factory.beginGroup();

        factory(SetCurrentLayoutItemSpacingNoneAction)
            .flags(Scene | NoTarget)
            .requiredTargetPermissions(Qn::CurrentLayoutResourceRole, Qn::WritePermission)
            .text(ContextMenu::tr("None"))
            .checkable()
            .checked(qnGlobals->defaultLayoutCellSpacing()
                == QnWorkbenchLayout::cellSpacingValue(Qn::CellSpacing::None));

        factory(SetCurrentLayoutItemSpacingSmallAction)
            .flags(Scene | NoTarget)
            .requiredTargetPermissions(Qn::CurrentLayoutResourceRole, Qn::WritePermission)
            .text(ContextMenu::tr("Small"))
            .checkable()
            .checked(qnGlobals->defaultLayoutCellSpacing()
                == QnWorkbenchLayout::cellSpacingValue(Qn::CellSpacing::Small));

        factory(SetCurrentLayoutItemSpacingMediumAction)
            .flags(Scene | NoTarget)
            .requiredTargetPermissions(Qn::CurrentLayoutResourceRole, Qn::WritePermission)
            .text(ContextMenu::tr("Medium"))
            .checkable()
            .checked(qnGlobals->defaultLayoutCellSpacing()
                == QnWorkbenchLayout::cellSpacingValue(Qn::CellSpacing::Medium));

        factory(SetCurrentLayoutItemSpacingLargeAction)
            .flags(Scene | NoTarget)
            .requiredTargetPermissions(Qn::CurrentLayoutResourceRole, Qn::WritePermission)
            .text(ContextMenu::tr("Large"))
            .checkable()
            .checked(qnGlobals->defaultLayoutCellSpacing()
                == QnWorkbenchLayout::cellSpacingValue(Qn::CellSpacing::Large));
        factory.endGroup();

    } factory.endSubMenu();

    factory()
        .flags(Scene)
        .separator();

#pragma region Layout Tours

    factory(ReviewLayoutTourAction)
        .flags(Tree | NoTarget)
        .mode(DesktopMode)
        .text(ContextMenu::tr("Open in New Tab"))
        .condition(condition::treeNodeType(Qn::LayoutTourNode))
        .autoRepeat(false);

    factory(ReviewLayoutTourInNewWindowAction)
        .flags(Tree | NoTarget)
        .mode(DesktopMode)
        .text(ContextMenu::tr("Open in New Window"))
        .condition(condition::treeNodeType(Qn::LayoutTourNode))
        .autoRepeat(false);

    factory().flags(Tree).separator().condition(condition::treeNodeType(Qn::LayoutTourNode));

    factory(ToggleLayoutTourModeAction)
        .flags(Scene | Tree | NoTarget | GlobalHotkey)
        .mode(DesktopMode)
        .dynamicText(new LayoutTourTextFactory(manager))
        .shortcut(lit("Alt+T"))
        .checkable()
        .autoRepeat(false)
        .condition(condition::tourIsRunning()
            || (condition::treeNodeType(Qn::LayoutTourNode) && condition::canStartTour()));

    factory(StartCurrentLayoutTourAction)
        .flags(NoTarget)
        .mode(DesktopMode)
        .text(LayoutTourTextFactory::tr("Start Showreel")) //< To be displayed on the button
        .accent(Qn::ButtonAccent::Standard)
        .icon(qnSkin->icon("buttons/play.png"))
        .condition(
            condition::isLayoutTourReviewMode()
            && ConditionWrapper(new StartCurrentLayoutTourCondition())
        )
        .autoRepeat(false);

    factory().flags(Tree).separator().condition(condition::treeNodeType(Qn::LayoutTourNode));

    factory(RemoveLayoutTourAction)
        .flags(Tree | NoTarget | IntentionallyAmbiguous)
        .mode(DesktopMode)
        .text(ContextMenu::tr("Delete"))
        .shortcut(lit("Del"))
        .shortcut(Qt::Key_Backspace, Builder::Mac, true)
        .condition(condition::treeNodeType(Qn::LayoutTourNode));

    factory().flags(Tree).separator().condition(condition::treeNodeType(Qn::LayoutTourNode));

    factory(RenameLayoutTourAction)
        .flags(Tree | NoTarget | IntentionallyAmbiguous)
        .text(ContextMenu::tr("Rename"))
        .shortcut(lit("F2"))
        .condition(condition::treeNodeType(Qn::LayoutTourNode)
            && !condition::isSafeMode())
        .autoRepeat(false);

    factory(SaveLayoutTourAction)
        .flags(NoTarget)
        .mode(DesktopMode);

    factory(RemoveCurrentLayoutTourAction)
        .flags(NoTarget)
        .mode(DesktopMode)
        .condition(condition::isLayoutTourReviewMode())
        .autoRepeat(false);

    factory().flags(Tree).separator().condition(condition::treeNodeType(Qn::LayoutTourNode));

    factory(MakeLayoutTourAction)
        .flags(Tree | SingleTarget | MultiTarget | ResourceTarget)
        .text(ContextMenu::tr("Make Showreel"))
        .condition(condition::hasFlags(Qn::layout, MatchMode::All)
            && !condition::isSafeMode());

    factory(LayoutTourSettingsAction)
        .flags(Tree | NoTarget)
        .text(ContextMenu::tr("Settings"))
        .condition(condition::treeNodeType(Qn::LayoutTourNode)
            && !condition::isSafeMode())
        .childFactory(new LayoutTourSettingsFactory(manager))
        .autoRepeat(false);

    factory()
        .flags(Scene)
        .separator();

    factory(CurrentLayoutTourSettingsAction)
        .flags(Scene | NoTarget)
        .text(ContextMenu::tr("Settings"))
        .condition(condition::isLayoutTourReviewMode())
        .childFactory(new LayoutTourSettingsFactory(manager))
        .autoRepeat(false);

#pragma endregion Layout Tours

    factory(CurrentLayoutSettingsAction)
        .flags(Scene | NoTarget)
        .requiredTargetPermissions(Qn::CurrentLayoutResourceRole, Qn::EditLayoutSettingsPermission)
        .text(ContextMenu::tr("Layout Settings..."))
        .condition(ConditionWrapper(new LightModeCondition(Qn::LightModeNoLayoutBackground))
            && !condition::tourIsRunning());

    /* Tab bar actions. */
    factory()
        .flags(TitleBar)
        .separator();

    factory(CloseLayoutAction)
        .flags(GlobalHotkey | TitleBar | ScopelessHotkey | SingleTarget)
        .mode(DesktopMode)
        .text(ContextMenu::tr("Close"))
        .shortcut(lit("Ctrl+W"))
        .condition(!condition::tourIsRunning())
        .autoRepeat(false);

    factory(CloseAllButThisLayoutAction)
        .flags(TitleBar | SingleTarget)
        .mode(DesktopMode)
        .text(ContextMenu::tr("Close All But This"))
        .condition(new LayoutCountCondition(2));

    factory(DebugIncrementCounterAction)
        .flags(GlobalHotkey | DevMode)
        .shortcut(lit("Ctrl+Alt+Shift++"))
        .text(lit("Increment Debug Counter")); //< DevMode, so untranslatable

    factory(DebugDecrementCounterAction)
        .flags(GlobalHotkey | DevMode)
        .shortcut(lit("Ctrl+Alt+Shift+-"))
        .text(lit("Decrement Debug Counter")); //< DevMode, so untranslatable

    factory(DebugCalibratePtzAction)
        .flags(Scene | SingleTarget | DevMode)
        .text(lit("Calibrate PTZ")); //< DevMode, so untranslatable

    factory(DebugGetPtzPositionAction)
        .flags(Scene | SingleTarget | DevMode)
        .text(lit("Get PTZ Position")); //< DevMode, so untranslatable

    factory(DebugControlPanelAction)
        .flags(GlobalHotkey | DevMode)
        .shortcut(lit("Ctrl+Alt+Shift+D"))
        .text(lit("Debug Control Panel")); //< DevMode, so untranslatable

    factory(PlayPauseAction)
        .flags(ScopelessHotkey | HotkeyOnly | Slider | SingleTarget)
//        .shortcut(lit("Space")) - hotkey is handled directly in Main Window due to Qt issue
        .text(ContextMenu::tr("Play"))
        .toggledText(ContextMenu::tr("Pause"))
        .autoRepeat(false)
        .condition(ConditionWrapper(new ArchiveCondition())
            && !condition::tourIsRunning());

    factory(PreviousFrameAction)
        .flags(ScopelessHotkey | HotkeyOnly | Slider | SingleTarget)
        .shortcut(lit("Ctrl+Left"))
        .text(ContextMenu::tr("Previous Frame"))
        .condition(ConditionWrapper(new ArchiveCondition())
            && !condition::tourIsRunning());

    factory(NextFrameAction)
        .flags(ScopelessHotkey | HotkeyOnly | Slider | SingleTarget)
        .shortcut(lit("Ctrl+Right"))
        .text(ContextMenu::tr("Next Frame"))
        .condition(ConditionWrapper(new ArchiveCondition())
            && !condition::tourIsRunning());

    factory(JumpToStartAction)
        .flags(ScopelessHotkey | HotkeyOnly | Slider | SingleTarget)
        .shortcut(lit("Z"))
        .text(ContextMenu::tr("To Start"))
        .condition(ConditionWrapper(new ArchiveCondition())
            && !condition::tourIsRunning());

    factory(JumpToEndAction)
        .flags(ScopelessHotkey | HotkeyOnly | Slider | SingleTarget)
        .shortcut(lit("X"))
        .text(ContextMenu::tr("To End"))
        .condition(ConditionWrapper(new ArchiveCondition())
            && !condition::tourIsRunning());

    factory(VolumeUpAction)
        .flags(ScopelessHotkey | HotkeyOnly | Slider | SingleTarget)
        .shortcut(lit("Ctrl+Up"))
        .text(ContextMenu::tr("Volume Down"))
        .condition(new TimelineVisibleCondition());

    factory(VolumeDownAction)
        .flags(ScopelessHotkey | HotkeyOnly | Slider | SingleTarget)
        .shortcut(lit("Ctrl+Down"))
        .text(ContextMenu::tr("Volume Up"))
        .condition(new TimelineVisibleCondition());

    factory(ToggleMuteAction)
        .flags(ScopelessHotkey | HotkeyOnly | Slider | SingleTarget)
        .shortcut(lit("M"))
        .text(ContextMenu::tr("Toggle Mute"))
        .checkable()
        .condition(new TimelineVisibleCondition());

    factory(JumpToLiveAction)
        .flags(ScopelessHotkey | HotkeyOnly | Slider | SingleTarget)
        .shortcut(lit("L"))
        .text(ContextMenu::tr("Jump to Live"))
        .checkable()
        .condition(new ArchiveCondition());

    factory(ToggleSyncAction)
        .flags(ScopelessHotkey | HotkeyOnly | Slider | SingleTarget)
        .shortcut(lit("S"))
        .text(ContextMenu::tr("Synchronize Streams"))
        .toggledText(ContextMenu::tr("Disable Stream Synchronization"))
        .condition(ConditionWrapper(new ArchiveCondition())
            && !condition::tourIsRunning());

    factory()
        .flags(Slider | TitleBar | Tree)
        .separator();

    factory(ToggleThumbnailsAction)
        .flags(NoTarget);

    factory(BookmarksModeAction)
        .flags(NoTarget)
        .text(ContextMenu::tr("Show Bookmarks")) //< To be displayed on the button
        .requiredGlobalPermission(Qn::GlobalViewBookmarksPermission)
        .toggledText(ContextMenu::tr("Hide Bookmarks"));

    factory(ToggleCalendarAction)
        .flags(NoTarget)
        .text(ContextMenu::tr("Show Calendar")) //< To be displayed on button tooltip
        .toggledText(ContextMenu::tr("Hide Calendar"));

    factory(ToggleTitleBarAction)
        .flags(NoTarget)
        .text(ContextMenu::tr("Show Title Bar")) //< To be displayed on button tooltip
        .toggledText(ContextMenu::tr("Hide Title Bar"))
        .condition(new ToggleTitleBarCondition());

    factory(PinTreeAction)
        .flags(Tree | NoTarget)
        .text(ContextMenu::tr("Pin Tree")) //< To be displayed on button tooltip
        .toggledText(ContextMenu::tr("Unpin Tree"))
        .condition(condition::treeNodeType(Qn::RootNode));

    factory(PinCalendarAction)
        .flags(NoTarget)
        .checkable();

    factory(MinimizeDayTimeViewAction)
        .text(ContextMenu::tr("Minimize")) //< To be displayed on button tooltip
        .icon(qnSkin->icon("titlebar/dropdown.png"));

    factory(ToggleTreeAction)
        .flags(NoTarget)
        .text(ContextMenu::tr("Show Tree")) //< To be displayed on button tooltip
        .toggledText(ContextMenu::tr("Hide Tree"))
        .condition(condition::treeNodeType(Qn::RootNode));

    factory(ToggleTimelineAction)
        .flags(NoTarget)
        .text(ContextMenu::tr("Show Timeline")) //< To be displayed on button tooltip
        .toggledText(ContextMenu::tr("Hide Timeline"));

    factory(ToggleNotificationsAction)
        .flags(NoTarget)
        .text(ContextMenu::tr("Show Notifications")) //< To be displayed on button tooltip
        .toggledText(ContextMenu::tr("Hide Notifications"));

    factory(PinNotificationsAction)
        .flags(Notifications | NoTarget)
        .text(ContextMenu::tr("Pin Notifications")) //< To be displayed on button tooltip
        .toggledText(ContextMenu::tr("Unpin Notifications"));

    factory(GoToNextItemAction)
        .flags(NoTarget);

    factory(GoToPreviousItemAction)
        .flags(NoTarget);

    factory(ToggleCurrentItemMaximizationStateAction)
        .flags(NoTarget);

    factory(PtzContinuousMoveAction)
        .flags(NoTarget);

    factory(PtzActivatePresetByIndexAction)
        .flags(NoTarget);
}

} // namespace action
} // namespace ui
} // namespace desktop
} // namespace client
} // namespace nx<|MERGE_RESOLUTION|>--- conflicted
+++ resolved
@@ -1298,11 +1298,7 @@
             lit("Convert to Normal Camera"),
             condition::isEntropixCamera())
         .requiredGlobalPermission(Qn::GlobalEditCamerasPermission)
-<<<<<<< HEAD
-        .condition(condition::isTrue(ini().enableEntropixEnhancer)
-=======
         .condition(condition::isTrue(nx::client::desktop::ini().enableEntropixEnhancer)
->>>>>>> aca514e4
             && condition::hasFlags(Qn::live_cam, MatchMode::Any)
             && !condition::tourIsRunning()
             && condition::scoped(SceneScope,
