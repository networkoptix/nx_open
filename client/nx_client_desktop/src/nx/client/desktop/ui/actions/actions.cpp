#include "actions.h"

#include <core/resource/device_dependent_strings.h>

#include <client/client_runtime_settings.h>

#include <nx/client/desktop/ui/actions/menu_factory.h>
#include <nx/client/desktop/ui/actions/action_conditions.h>
#include <nx/client/desktop/ui/actions/action_factories.h>
#include <nx/client/desktop/radass/radass_action_factory.h>
#include <nx/client/desktop/ui/actions/action_text_factories.h>
#include <nx/client/desktop/ui/actions/action_manager.h>
#include <nx/client/desktop/layout_tour/layout_tour_actions.h>
#include <ui/style/skin.h>
#include <ui/style/globals.h>
#include <ui/workbench/workbench_layout.h>

#include <nx/fusion/model_functions.h>

#include <nx/network/app_info.h>

#include <nx/utils/app_info.h>

#include <ini.h>

QN_DEFINE_METAOBJECT_ENUM_LEXICAL_FUNCTIONS(nx::client::desktop::ui::action, IDType)

namespace nx {
namespace client {
namespace desktop {
namespace ui {
namespace action {

class ContextMenu
{
    Q_DECLARE_TR_FUNCTIONS(ContextMenu)
};

void initialize(Manager* manager, Action* root)
{
    MenuFactory factory(manager, root);

    /* Actions that are not assigned to any menu. */

    factory(ShowFpsAction)
        .flags(GlobalHotkey)
        .shortcut(lit("Ctrl+Alt+F"))
        .checkable()
        .autoRepeat(false);

    factory(ShowDebugOverlayAction)
        .flags(GlobalHotkey | DevMode)
        .text(lit("Show Debug")) //< DevMode, so untranslatable
        .shortcut(lit("Ctrl+Alt+D"))
        .autoRepeat(false);

    factory(DropResourcesAction)
        .flags(ResourceTarget | WidgetTarget | LayoutItemTarget | LayoutTarget | SingleTarget | MultiTarget)
        .mode(DesktopMode);

    factory(DelayedOpenVideoWallItemAction)
        .flags(NoTarget);

    factory(DelayedDropResourcesAction)
        .flags(NoTarget)
        .mode(DesktopMode);

    factory(InstantDropResourcesAction)
        .flags(NoTarget)
        .mode(DesktopMode);

    factory(MoveCameraAction)
        .flags(ResourceTarget | SingleTarget | MultiTarget)
        .requiredTargetPermissions(Qn::RemovePermission)
        .condition(condition::hasFlags(Qn::network, MatchMode::Any));

    factory(NextLayoutAction)
        .flags(GlobalHotkey)
        .mode(DesktopMode)
        .shortcut(lit("Ctrl+Tab"))
        .autoRepeat(false);

    factory(PreviousLayoutAction)
        .flags(GlobalHotkey)
        .mode(DesktopMode)
        .shortcut(lit("Ctrl+Shift+Tab"))
        .autoRepeat(false);

    factory(SelectAllAction)
        .flags(GlobalHotkey)
        .shortcut(lit("Ctrl+A"))
        .shortcutContext(Qt::WidgetWithChildrenShortcut)
        .autoRepeat(false);

    factory(SelectionChangeAction)
        .flags(NoTarget);

    factory(SelectNewItemAction)
        .flags(NoTarget | SingleTarget | ResourceTarget);

    factory(PreferencesLicensesTabAction)
        .flags(NoTarget)
        .requiredGlobalPermission(Qn::GlobalAdminPermission);

    factory(PreferencesSmtpTabAction)
        .flags(NoTarget)
        .requiredGlobalPermission(Qn::GlobalAdminPermission);

    factory(PreferencesNotificationTabAction)
        .flags(NoTarget)
        .icon(qnSkin->icon("events/filter.png"))
        .text(ContextMenu::tr("Filter...")); //< To be displayed on button tooltip

    factory(PreferencesCloudTabAction)
        .flags(NoTarget)
        .requiredGlobalPermission(Qn::GlobalAdminPermission);

    factory(ConnectAction)
        .flags(NoTarget);

    factory(ConnectToCloudSystemAction)
        .flags(Tree | NoTarget)
        .text(ContextMenu::tr("Connect to System"))
        .condition(condition::treeNodeType(Qn::CloudSystemNode));

    factory(ReconnectAction)
        .flags(NoTarget);

    factory(FreespaceAction)
        .flags(GlobalHotkey)
        .mode(DesktopMode)
        .shortcut(lit("F11"))
        .condition(!condition::tourIsRunning())
        .autoRepeat(false);

    factory(WhatsThisAction)
        .flags(NoTarget)
        .text(ContextMenu::tr("Help")) //< To be displayed on button tooltip
        .icon(qnSkin->icon("titlebar/window_question.png"));

    factory(CameraDiagnosticsAction)
        .mode(DesktopMode)
        .flags(ResourceTarget | SingleTarget)
        .condition(condition::hasFlags(Qn::live_cam, MatchMode::Any)
            && !condition::tourIsRunning());

    factory(OpenBusinessLogAction)
        .flags(NoTarget | SingleTarget | MultiTarget | ResourceTarget
            | LayoutItemTarget | WidgetTarget | GlobalHotkey)
        .mode(DesktopMode)
        .requiredGlobalPermission(Qn::GlobalViewLogsPermission)
        .icon(qnSkin->icon("events/log.png"))
        .shortcut(lit("Ctrl+L"))
        .condition(!condition::tourIsRunning())
        .text(ContextMenu::tr("Event Log...")); //< To be displayed on button tooltip

    factory(OpenBusinessRulesAction)
        .mode(DesktopMode)
        .flags(NoTarget | SingleTarget | MultiTarget | ResourceTarget | LayoutItemTarget | WidgetTarget)
        .requiredGlobalPermission(Qn::GlobalAdminPermission);

    factory(OpenFailoverPriorityAction)
        .mode(DesktopMode)
        .flags(NoTarget)
        .requiredGlobalPermission(Qn::GlobalAdminPermission);

    factory(OpenBackupCamerasAction)
        .mode(DesktopMode)
        .flags(NoTarget)
        .requiredGlobalPermission(Qn::GlobalAdminPermission)
        .text(ContextMenu::tr("Cameras to Backup..."));

    factory(StartVideoWallControlAction)
        .flags(Tree | VideoWallReviewScene | SingleTarget | MultiTarget | VideoWallItemTarget)
        .requiredGlobalPermission(Qn::GlobalControlVideoWallPermission)
        .text(ContextMenu::tr("Control Video Wall"))
        .condition(
            ConditionWrapper(new StartVideoWallControlCondition())
            && !condition::isSafeMode()
        );

    factory(PushMyScreenToVideowallAction)
        .flags(Tree | VideoWallReviewScene | SingleTarget | MultiTarget | VideoWallItemTarget)
        .requiredGlobalPermission(Qn::GlobalControlVideoWallPermission)
        .text(ContextMenu::tr("Push my screen"))
        .condition(
            ConditionWrapper(new DesktopCameraCondition())
            && !condition::isSafeMode()
        );

    factory(QueueAppRestartAction)
        .flags(NoTarget);

    factory(SelectTimeServerAction)
        .flags(NoTarget)
        .requiredGlobalPermission(Qn::GlobalAdminPermission)
        .text(ContextMenu::tr("Select Time Server")); //< To be displayed on button tooltip

    factory(PtzActivatePresetAction)
        .flags(SingleTarget | WidgetTarget)
        .requiredTargetPermissions(Qn::WritePtzPermission)
        .condition(new PtzCondition(Ptz::PresetsPtzCapability, false));

    factory(PtzActivateTourAction)
        .flags(SingleTarget | WidgetTarget)
        .requiredTargetPermissions(Qn::WritePtzPermission)
        .condition(new PtzCondition(Ptz::ToursPtzCapability, false));

    factory(PtzActivateObjectAction)
        .flags(SingleTarget | WidgetTarget)
        .requiredTargetPermissions(Qn::WritePtzPermission);

    /* Context menu actions. */

    factory(FitInViewAction)
        .flags(Scene | NoTarget)
        .text(ContextMenu::tr("Fit in View"))
        .condition(!condition::isLayoutTourReviewMode()
            && !condition::tourIsRunning());

    factory()
        .flags(Scene)
        .separator();

    factory(MainMenuAction)
        .flags(GlobalHotkey)
        .mode(DesktopMode)
        .text(ContextMenu::tr("Main Menu")) //< To be displayed on button tooltip
        .shortcut(lit("Alt+Space"), Builder::Mac, true)
        .condition(!condition::tourIsRunning())
        .autoRepeat(false)
        .icon(qnSkin->icon("titlebar/main_menu.png"));

    factory(OpenLoginDialogAction)
        .flags(Main | GlobalHotkey)
        .mode(DesktopMode)
        .text(ContextMenu::tr("Connect to Server..."))
        .shortcut(lit("Ctrl+Shift+C"))
        .condition(!condition::tourIsRunning())
        .autoRepeat(false);

    factory(DisconnectAction)
        .flags(Main | GlobalHotkey)
        .mode(DesktopMode)
        .text(ContextMenu::tr("Disconnect from Server"))
        .autoRepeat(false)
        .shortcut(lit("Ctrl+Shift+D"))
        .condition(condition::isLoggedIn());

    factory(ResourcesModeAction)
        .flags(Main)
        .mode(DesktopMode)
        .text(ContextMenu::tr("Browse Local Files"))
        .toggledText(ContextMenu::tr("Show Welcome Screen"))
        .condition(new BrowseLocalFilesCondition());

    factory()
        .flags(Main)
        .separator();

    factory(TogglePanicModeAction)
        .flags(GlobalHotkey | DevMode)
        .mode(DesktopMode)
        .text(lit("Start Panic Recording")) //< DevMode, so untranslatable
        .toggledText(lit("Stop Panic Recording")) //< DevMode, so untranslatable
        .autoRepeat(false)
        .shortcut(lit("Ctrl+P"))
        .requiredGlobalPermission(Qn::GlobalAdminPermission)
        .condition(new PanicCondition());

    factory()
        .flags(Main | Tree)
        .separator();

    factory()
        .flags(Main | TitleBar | Tree | SingleTarget | ResourceTarget)
        .text(ContextMenu::tr("New..."));

    factory.beginSubMenu();
    {
        factory(OpenNewTabAction)
            .flags(Main | TitleBar | SingleTarget | NoTarget | GlobalHotkey)
            .mode(DesktopMode)
            .text(ContextMenu::tr("Tab"))
            .pulledText(ContextMenu::tr("New Tab"))
            .shortcut(lit("Ctrl+T"))
            .condition(!condition::tourIsRunning())
            .autoRepeat(false) /* Technically, it should be auto-repeatable, but we don't want the user opening 100500 layouts and crashing the client =). */
            .icon(qnSkin->icon("titlebar/new_layout.png"));

        factory(OpenNewWindowAction)
            .flags(Main | GlobalHotkey)
            .mode(DesktopMode)
            .text(ContextMenu::tr("Window"))
            .pulledText(ContextMenu::tr("New Window"))
            .shortcut(lit("Ctrl+N"))
            .autoRepeat(false)
            .condition(new LightModeCondition(Qn::LightModeNoNewWindow));

        factory()
            .flags(Main)
            .separator();

        factory(NewUserAction)
            .flags(Main | Tree)
            .requiredGlobalPermission(Qn::GlobalAdminPermission)
            .text(ContextMenu::tr("User..."))
            .pulledText(ContextMenu::tr("New User..."))
            .condition(
                condition::treeNodeType(Qn::UsersNode)
                && !condition::isSafeMode()
            )
            .autoRepeat(false);

        factory(NewVideoWallAction)
            .flags(Main)
            .requiredGlobalPermission(Qn::GlobalAdminPermission)
            .text(ContextMenu::tr("Video Wall..."))
            .pulledText(ContextMenu::tr("New Video Wall..."))
            .condition(!condition::isSafeMode())
            .autoRepeat(false);

        factory(NewWebPageAction)
            .flags(Main | Tree)
            .requiredGlobalPermission(Qn::GlobalAdminPermission)
            .text(ContextMenu::tr("Web Page..."))
            .pulledText(ContextMenu::tr("New Web Page..."))
            .condition(
                condition::treeNodeType(Qn::WebPagesNode)
                && !condition::isSafeMode()
            )
            .autoRepeat(false);

        factory(NewLayoutTourAction)
            .flags(Main | Tree | NoTarget)
            .text(ContextMenu::tr("Showreel..."))
            .pulledText(ContextMenu::tr("New Showreel..."))
            .condition(condition::isLoggedIn()
                && condition::treeNodeType({Qn::LayoutToursNode})
                && !condition::isSafeMode()
            )
            .autoRepeat(false);

    }
    factory.endSubMenu();

    factory(NewUserLayoutAction)
        .flags(Tree | SingleTarget | ResourceTarget | NoTarget)
        .text(ContextMenu::tr("New Layout..."))
        .condition(
            ConditionWrapper(new NewUserLayoutCondition())
            && !condition::isSafeMode()
        );

    factory(OpenCurrentUserLayoutMenu)
        .flags(TitleBar | SingleTarget | NoTarget)
        .text(ContextMenu::tr("Open Layout...")) //< To be displayed on button tooltip
        .childFactory(new OpenCurrentUserLayoutFactory(manager))
        .icon(qnSkin->icon("titlebar/dropdown.png"));

    factory()
        .flags(TitleBar)
        .separator();

    factory()
        .flags(Main | Tree | Scene)
        .mode(DesktopMode)
        .text(ContextMenu::tr("Open..."))
        .condition(!condition::tourIsRunning());

    factory.beginSubMenu();
    {
        factory(OpenFileAction)
            .flags(Main | Scene | NoTarget | GlobalHotkey)
            .mode(DesktopMode)
            .requiredTargetPermissions(Qn::CurrentLayoutResourceRole, Qn::WritePermission | Qn::AddRemoveItemsPermission)
            .text(ContextMenu::tr("File(s)..."))
            .shortcut(lit("Ctrl+O"))
            .condition(!condition::tourIsRunning())
            .autoRepeat(false);

        factory(OpenFolderAction)
            .flags(Main | Scene)
            .requiredTargetPermissions(Qn::CurrentLayoutResourceRole, Qn::WritePermission | Qn::AddRemoveItemsPermission)
            .condition(!condition::tourIsRunning())
            .text(ContextMenu::tr("Folder..."));

        factory().separator()
            .flags(Main);

        factory(WebClientAction)
            .flags(Main | Tree | NoTarget)
            .text(ContextMenu::tr("Web Client..."))
            .pulledText(ContextMenu::tr("Open Web Client..."))
            .autoRepeat(false)
            .condition(condition::isLoggedIn()
                && condition::treeNodeType({Qn::CurrentSystemNode, Qn::ServersNode}));

    } factory.endSubMenu();

    factory(SaveCurrentLayoutTourAction)
        .flags(NoTarget)
        .mode(DesktopMode)
        .condition(condition::isLayoutTourReviewMode())
        .autoRepeat(false);

    factory(SaveCurrentLayoutAction)
        .mode(DesktopMode)
        .flags(Scene | NoTarget | GlobalHotkey | IntentionallyAmbiguous)
        .requiredTargetPermissions(Qn::CurrentLayoutResourceRole, Qn::SavePermission)
        .text(ContextMenu::tr("Save Current Layout"))
        .shortcut(lit("Ctrl+S"))
        .autoRepeat(false) /* There is no point in saving the same layout many times in a row. */
        .condition(ConditionWrapper(new SaveLayoutCondition(true))
            && !condition::isLayoutTourReviewMode()
            && !condition::tourIsRunning());

    factory(SaveCurrentLayoutAsAction)
        .mode(DesktopMode)
        .flags(Scene | NoTarget | GlobalHotkey)
        .text(ContextMenu::tr("Save Current Layout As..."))
        .shortcut(lit("Ctrl+Shift+S"))
        .shortcut(lit("Ctrl+Alt+S"), Builder::Windows, false)
        .autoRepeat(false)
        .condition(condition::isLoggedIn()
            && ConditionWrapper(new SaveLayoutAsCondition(true))
            && !condition::isLayoutTourReviewMode()
            && !condition::tourIsRunning());

    factory(ShareLayoutAction)
        .mode(DesktopMode)
        .flags(SingleTarget | ResourceTarget)
        .autoRepeat(false)
        .requiredGlobalPermission(Qn::GlobalAdminPermission)
        .condition(!condition::isSafeMode());

    factory(SaveCurrentVideoWallReviewAction)
        .flags(Main | Scene | NoTarget | GlobalHotkey | IntentionallyAmbiguous)
        .mode(DesktopMode)
        .text(ContextMenu::tr("Save Video Wall View"))
        .shortcut(lit("Ctrl+S"))
        .autoRepeat(false)
        .requiredGlobalPermission(Qn::GlobalControlVideoWallPermission)
        .condition(
            !condition::isSafeMode()
            && ConditionWrapper(new SaveVideowallReviewCondition(true))
        );

    factory(DropOnVideoWallItemAction)
        .flags(ResourceTarget | LayoutItemTarget | LayoutTarget | VideoWallItemTarget | SingleTarget | MultiTarget)
        .text(ContextMenu::tr("Drop Resources"))
        .requiredGlobalPermission(Qn::GlobalControlVideoWallPermission)
        .condition(!condition::isSafeMode());

    factory()
        .flags(Main)
        .separator();

    const bool screenRecordingSupported = nx::utils::AppInfo::isWindows();
    if (screenRecordingSupported && qnRuntime->isDesktopMode())
    {
        factory(ToggleScreenRecordingAction)
            .flags(Main | GlobalHotkey)
            .mode(DesktopMode)
            .text(ContextMenu::tr("Start Screen Recording"))
            .toggledText(ContextMenu::tr("Stop Screen Recording"))
            .shortcut(lit("Alt+R"))
            .shortcut(Qt::Key_MediaRecord)
            .shortcutContext(Qt::ApplicationShortcut)
            .autoRepeat(false);

        factory()
            .flags(Main)
            .separator();
    }

    factory(EscapeHotkeyAction)
        .flags(GlobalHotkey)
        .mode(DesktopMode)
        .autoRepeat(false)
        .shortcut(lit("Esc"))
        .text(ContextMenu::tr("Stop current action"));

    factory(FullscreenAction)
        .flags(NoTarget)
        .mode(DesktopMode)
        .text(ContextMenu::tr("Go to Fullscreen"))
        .toggledText(ContextMenu::tr("Exit Fullscreen"))
        .icon(qnSkin->icon("titlebar/window_maximize.png", "titlebar/window_restore.png"));


    factory(MinimizeAction)
        .flags(NoTarget)
        .text(ContextMenu::tr("Minimize"))
        .icon(qnSkin->icon("titlebar/window_minimize.png"));

    factory(MaximizeAction)
        .flags(NoTarget)
        .text(ContextMenu::tr("Maximize"))
        .toggledText(ContextMenu::tr("Restore Down"))
        .autoRepeat(false)
        .icon(qnSkin->icon("titlebar/window_maximize.png", "titlebar/window_restore.png"));


    factory(FullscreenMaximizeHotkeyAction)
        .flags(GlobalHotkey)
        .mode(DesktopMode)
        .autoRepeat(false)
        .shortcut(lit("Alt+Enter"))
        .shortcut(lit("Alt+Return"))
        .shortcut(lit("Ctrl+F"), Builder::Mac, true)
        .shortcutContext(Qt::ApplicationShortcut);

    factory(VersionMismatchMessageAction)
        .flags(NoTarget)
        .requiredGlobalPermission(Qn::GlobalAdminPermission);

    factory(BetaVersionMessageAction)
        .flags(NoTarget)
        .mode(DesktopMode);

    factory(AllowStatisticsReportMessageAction)
        .flags(NoTarget)
        .mode(DesktopMode)
        .requiredGlobalPermission(Qn::GlobalAdminPermission);

    factory(BrowseUrlAction)
        .flags(NoTarget)
        .mode(DesktopMode)
        .text(ContextMenu::tr("Open in Browser..."));

    factory(SystemAdministrationAction)
        .flags(Main | Tree | GlobalHotkey)
        .mode(DesktopMode)
        .text(ContextMenu::tr("System Administration..."))
        .shortcut(lit("Ctrl+Alt+A"))
        .requiredGlobalPermission(Qn::GlobalAdminPermission)
        .condition(condition::treeNodeType({Qn::CurrentSystemNode, Qn::ServersNode})
            && !condition::tourIsRunning());

    factory(SystemUpdateAction)
        .flags(NoTarget)
        .text(ContextMenu::tr("System Update..."))
        .requiredGlobalPermission(Qn::GlobalAdminPermission);

    factory(UserManagementAction)
        .flags(Main | Tree)
        .requiredGlobalPermission(Qn::GlobalAdminPermission)
        .text(ContextMenu::tr("User Management..."))
        .condition(condition::treeNodeType(Qn::UsersNode));

    factory(PreferencesGeneralTabAction)
        .flags(Main)
        .text(ContextMenu::tr("Local Settings..."))
        //.shortcut(lit("Ctrl+P"))
        .role(QAction::PreferencesRole)
        .autoRepeat(false);

    factory(OpenAuditLogAction)
        .flags(Main)
        .requiredGlobalPermission(Qn::GlobalAdminPermission)
        .text(ContextMenu::tr("Audit Trail..."));

    factory(OpenBookmarksSearchAction)
        .flags(Main | GlobalHotkey)
        .mode(DesktopMode)
        .requiredGlobalPermission(Qn::GlobalViewBookmarksPermission)
        .text(ContextMenu::tr("Bookmark Log..."))
        .shortcut(lit("Ctrl+B"))
        .condition(!condition::tourIsRunning())
        .autoRepeat(false);

    factory(LoginToCloud)
        .flags(NoTarget)
        .text(ContextMenu::tr("Log in to %1...", "Log in to Nx Cloud").arg(nx::network::AppInfo::cloudName()));

    factory(LogoutFromCloud)
        .flags(NoTarget)
        .text(ContextMenu::tr("Log out from %1", "Log out from Nx Cloud").arg(nx::network::AppInfo::cloudName()));

    factory(OpenCloudMainUrl)
        .flags(NoTarget)
        .text(ContextMenu::tr("Open %1 Portal...", "Open Nx Cloud Portal").arg(nx::network::AppInfo::cloudName()));

    factory(OpenCloudViewSystemUrl)
        .flags(NoTarget);

    factory(OpenCloudManagementUrl)
        .flags(NoTarget)
        .text(ContextMenu::tr("Account Settings..."));

    factory(HideCloudPromoAction)
        .flags(NoTarget);

    factory(OpenCloudRegisterUrl)
        .flags(NoTarget)
        .text(ContextMenu::tr("Create Account..."));

    factory()
        .flags(Main)
        .separator();

    factory(BusinessEventsAction)
        .flags(GlobalHotkey)
        .mode(DesktopMode)
        .requiredGlobalPermission(Qn::GlobalAdminPermission)
        .text(ContextMenu::tr("Event Rules..."))
        .icon(qnSkin->icon("events/settings.png"))
        .shortcut(lit("Ctrl+E"))
        .condition(!condition::tourIsRunning())
        .autoRepeat(false);

    factory(CameraListAction)
        .flags(GlobalHotkey)
        .mode(DesktopMode)
        .requiredGlobalPermission(Qn::GlobalAdminPermission)
        .text(QnDeviceDependentStrings::getDefaultNameFromSet(
            manager->resourcePool(),
            ContextMenu::tr("Devices List"),
            ContextMenu::tr("Cameras List")
        ))
        .shortcut(lit("Ctrl+M"))
        .condition(!condition::tourIsRunning())
        .autoRepeat(false);

    factory(MergeSystems)
        .flags(Main | Tree)
        .text(ContextMenu::tr("Merge Systems..."))
        .condition(
            condition::treeNodeType({Qn::CurrentSystemNode, Qn::ServersNode})
            && !condition::isSafeMode()
            && ConditionWrapper(new RequiresOwnerCondition())
        );

    factory()
        .flags(Main)
        .separator();

    factory(AboutAction)
        .flags(Main | GlobalHotkey)
        .mode(DesktopMode)
        .text(ContextMenu::tr("About..."))
        .shortcut(lit("F1"))
        .shortcutContext(Qt::ApplicationShortcut)
        .role(QAction::AboutRole)
        .condition(!condition::tourIsRunning())
        .autoRepeat(false);

    factory()
        .flags(Main)
        .separator();

    factory(ExitAction)
        .flags(Main | GlobalHotkey)
        .text(ContextMenu::tr("Exit"))
        .shortcut(lit("Alt+F4"))
        .shortcut(lit("Ctrl+Q"), Builder::Mac, true)
        .shortcutContext(Qt::ApplicationShortcut)
        .role(QAction::QuitRole)
        .autoRepeat(false)
        .icon(qnSkin->icon("titlebar/window_close.png"))
        .iconVisibleInMenu(false);

    factory(DelayedForcedExitAction)
        .flags(NoTarget);

    factory(BeforeExitAction)
        .flags(NoTarget);

    /* Slider actions. */
    factory(StartTimeSelectionAction)
        .flags(Slider | SingleTarget)
        .text(ContextMenu::tr("Mark Selection Start"))
        .shortcut(lit("["))
        .shortcutContext(Qt::WidgetShortcut)
        .condition(new TimePeriodCondition(NullTimePeriod, InvisibleAction));

    factory(EndTimeSelectionAction)
        .flags(Slider | SingleTarget)
        .text(ContextMenu::tr("Mark Selection End"))
        .shortcut(lit("]"))
        .shortcutContext(Qt::WidgetShortcut)
        .condition(new TimePeriodCondition(EmptyTimePeriod, InvisibleAction));

    factory(ClearTimeSelectionAction)
        .flags(Slider | SingleTarget)
        .text(ContextMenu::tr("Clear Selection"))
        .condition(new TimePeriodCondition(EmptyTimePeriod | NormalTimePeriod, InvisibleAction));

    factory(ZoomToTimeSelectionAction)
        .flags(Slider | SingleTarget)
        .text(ContextMenu::tr("Zoom to Selection"))
        .condition(new TimePeriodCondition(NormalTimePeriod, InvisibleAction));

    factory(AcknowledgeEventAction)
        .flags(SingleTarget | ResourceTarget)
        .requiredTargetPermissions(Qn::ViewContentPermission)
        .requiredGlobalPermission(Qn::GlobalManageBookmarksPermission)
        .condition(condition::hasFlags(Qn::live_cam, MatchMode::ExactlyOne)
            && !condition::isSafeMode());

    factory(AddCameraBookmarkAction)
        .flags(Slider | SingleTarget)
        .text(ContextMenu::tr("Add Bookmark..."))
        .requiredGlobalPermission(Qn::GlobalManageBookmarksPermission)
        .condition(
            !condition::isSafeMode()
            && ConditionWrapper(new AddBookmarkCondition())
        );

    factory(EditCameraBookmarkAction)
        .flags(Slider | SingleTarget | ResourceTarget)
        .text(ContextMenu::tr("Edit Bookmark..."))
        .requiredGlobalPermission(Qn::GlobalManageBookmarksPermission)
        .condition(
            !condition::isSafeMode()
            && ConditionWrapper(new ModifyBookmarkCondition())
        );

    factory(RemoveCameraBookmarkAction)
        .flags(Slider | SingleTarget)
        .text(ContextMenu::tr("Remove Bookmark..."))
        .requiredGlobalPermission(Qn::GlobalManageBookmarksPermission)
        .condition(
            !condition::isSafeMode()
            && ConditionWrapper(new ModifyBookmarkCondition())
        );

    factory(RemoveBookmarksAction)
        .flags(NoTarget | SingleTarget | ResourceTarget)
        .text(ContextMenu::tr("Remove Bookmarks...")) //< Copied to an internal context menu
        .requiredGlobalPermission(Qn::GlobalManageBookmarksPermission)
        .condition(
            !condition::isSafeMode()
            && ConditionWrapper(new RemoveBookmarksCondition())
        );

    factory()
        .flags(Slider)
        .separator();

    factory(ExportTimeSelectionAction)
        .flags(Slider | SingleTarget | ResourceTarget)
        .text(ContextMenu::tr("Export Selected Area..."))
        .requiredTargetPermissions(Qn::ExportPermission)
        .condition(new ExportCondition(true));

    factory(ExportLayoutAction)
        .flags(Slider | SingleTarget | MultiTarget | NoTarget)
        .text(ContextMenu::tr("Export Multi-Video..."))
        .requiredTargetPermissions(Qn::CurrentLayoutMediaItemsRole, Qn::ExportPermission)
        .condition(new ExportCondition(false));

    factory(ExportRapidReviewAction)
        .flags(Slider | SingleTarget | MultiTarget | NoTarget)
        .text(ContextMenu::tr("Export Rapid Review..."))
        .requiredTargetPermissions(Qn::CurrentLayoutMediaItemsRole, Qn::ExportPermission)
        .condition(new ExportCondition(true));

    factory(ThumbnailsSearchAction)
        .flags(Slider | Scene | SingleTarget)
        .mode(DesktopMode)
        .text(ContextMenu::tr("Preview Search..."))
        .condition(new PreviewCondition());

    factory()
        .flags(Tree | SingleTarget | ResourceTarget)
        .childFactory(new EdgeNodeFactory(manager))
        .text(ContextMenu::tr("Server..."))
        .condition(condition::treeNodeType(Qn::EdgeNode));

    factory()
        .flags(Scene | Tree)
        .separator();

    /* Resource actions. */
    factory(OpenInLayoutAction)
        .flags(SingleTarget | MultiTarget | ResourceTarget | LayoutItemTarget | WidgetTarget)
        .requiredTargetPermissions(Qn::LayoutResourceRole, Qn::WritePermission | Qn::AddRemoveItemsPermission)
        .condition(new OpenInLayoutCondition());

    factory(OpenInCurrentLayoutAction)
        .flags(Tree | SingleTarget | MultiTarget | ResourceTarget | LayoutItemTarget | WidgetTarget)
        .requiredTargetPermissions(Qn::CurrentLayoutResourceRole, Qn::WritePermission | Qn::AddRemoveItemsPermission)
        .text(ContextMenu::tr("Open"))
        .conditionalText(ContextMenu::tr("Monitor"),
            condition::hasFlags(Qn::server, MatchMode::All))
        .condition(
            ConditionWrapper(new OpenInCurrentLayoutCondition())
            && !condition::isLayoutTourReviewMode());

    factory(OpenInNewTabAction)
        .mode(DesktopMode)
        .flags(Tree | Scene | SingleTarget | MultiTarget | ResourceTarget | LayoutItemTarget | WidgetTarget)
        .text(ContextMenu::tr("Open in New Tab"))
        .conditionalText(ContextMenu::tr("Monitor in New Tab"),
            condition::hasFlags(Qn::server, MatchMode::All))
        .condition(new OpenInNewEntityCondition());

    factory(OpenInAlarmLayoutAction)
        .mode(DesktopMode)
        .flags(SingleTarget | MultiTarget | ResourceTarget)
        .text(ContextMenu::tr("Open in Alarm Layout"));

    factory(OpenInNewWindowAction)
        .mode(DesktopMode)
        .flags(Tree | Scene | SingleTarget | MultiTarget | ResourceTarget | LayoutItemTarget | WidgetTarget)
        .text(ContextMenu::tr("Open in New Window"))
        .conditionalText(ContextMenu::tr("Monitor in New Window"),
            condition::hasFlags(Qn::server, MatchMode::All))
        .condition(
            ConditionWrapper(new OpenInNewEntityCondition())
            && ConditionWrapper(new LightModeCondition(Qn::LightModeNoNewWindow))
        );

    factory(OpenCurrentLayoutInNewWindowAction)
        .flags(NoTarget)
        .condition(new LightModeCondition(Qn::LightModeNoNewWindow));

    factory(OpenVideoWallReviewAction)
        .flags(Tree | SingleTarget | ResourceTarget)
        .text(ContextMenu::tr("Open Video Wall"))
        .condition(condition::hasFlags(Qn::videowall, MatchMode::Any));

    factory(OpenInFolderAction)
        .flags(Scene | Tree | SingleTarget | ResourceTarget | LayoutItemTarget)
        .text(ContextMenu::tr("Open Containing Folder"))
        .shortcut(lit("Ctrl+Enter"))
        .shortcut(lit("Ctrl+Return"))
        .autoRepeat(false)
        .condition(new OpenInFolderCondition());

    factory(IdentifyVideoWallAction)
        .flags(Tree | Scene | SingleTarget | MultiTarget | ResourceTarget | VideoWallItemTarget)
        .requiredGlobalPermission(Qn::GlobalControlVideoWallPermission)
        .text(ContextMenu::tr("Identify"))
        .autoRepeat(false)
        .condition(new IdentifyVideoWallCondition());

    factory(AttachToVideoWallAction)
        .flags(Tree | SingleTarget | ResourceTarget)
        .requiredGlobalPermission(Qn::GlobalAdminPermission)
        .text(ContextMenu::tr("Attach to Video Wall..."))
        .autoRepeat(false)
        .condition(
            !condition::isSafeMode()
            && condition::hasFlags(Qn::videowall, MatchMode::Any)
        );

    factory(StartVideoWallAction)
        .flags(Tree | SingleTarget | ResourceTarget)
        .requiredGlobalPermission(Qn::GlobalControlVideoWallPermission)
        .text(ContextMenu::tr("Switch to Video Wall mode..."))
        .autoRepeat(false)
        .condition(new StartVideowallCondition());

    factory(SaveVideoWallReviewAction)
        .flags(Tree | SingleTarget | ResourceTarget)
        .text(ContextMenu::tr("Save Video Wall"))
        .shortcut(lit("Ctrl+S"))
        .requiredGlobalPermission(Qn::GlobalControlVideoWallPermission)
        .autoRepeat(false)
        .condition(
            ConditionWrapper(new SaveVideowallReviewCondition(false))
            && !condition::isSafeMode()
        );

    factory(SaveVideowallMatrixAction)
        .flags(Tree | SingleTarget | ResourceTarget)
        .requiredGlobalPermission(Qn::GlobalControlVideoWallPermission)
        .text(ContextMenu::tr("Save Current Matrix"))
        .autoRepeat(false)
        .condition(
            ConditionWrapper(new NonEmptyVideowallCondition())
            && !condition::isSafeMode()
        );

    factory(LoadVideowallMatrixAction)
        .flags(Tree | SingleTarget | VideoWallMatrixTarget)
        .requiredGlobalPermission(Qn::GlobalControlVideoWallPermission)
        .condition(!condition::isSafeMode())
        .text(ContextMenu::tr("Load Matrix"));

    factory(DeleteVideowallMatrixAction)
        .flags(Tree | SingleTarget | MultiTarget | VideoWallMatrixTarget | IntentionallyAmbiguous)
        .requiredGlobalPermission(Qn::GlobalControlVideoWallPermission)
        .text(ContextMenu::tr("Delete"))
        .shortcut(lit("Del"))
        .shortcut(Qt::Key_Backspace, Builder::Mac, true)
        .condition(!condition::isSafeMode())
        .autoRepeat(false);

    factory()
        .flags(Scene | Tree)
        .separator();

    factory(StopVideoWallAction)
        .flags(Tree | SingleTarget | ResourceTarget)
        .requiredGlobalPermission(Qn::GlobalControlVideoWallPermission)
        .text(ContextMenu::tr("Stop Video Wall"))
        .autoRepeat(false)
        .condition(new RunningVideowallCondition());

    factory(ClearVideoWallScreen)
        .flags(Tree | VideoWallReviewScene | SingleTarget | MultiTarget | VideoWallItemTarget)
        .requiredGlobalPermission(Qn::GlobalControlVideoWallPermission)
        .text(ContextMenu::tr("Clear Screen"))
        .autoRepeat(false)
        .condition(new DetachFromVideoWallCondition());

    factory(SaveLayoutAction)
        .flags(TitleBar | Tree | SingleTarget | ResourceTarget)
        .requiredTargetPermissions(Qn::SavePermission)
        .text(ContextMenu::tr("Save Layout"))
        .condition(ConditionWrapper(new SaveLayoutCondition(false)));

    factory(SaveLayoutAsAction) // TODO: #GDM #access check canCreateResource permission
        .flags(SingleTarget | ResourceTarget)
        .requiredTargetPermissions(Qn::UserResourceRole, Qn::SavePermission)
        .condition(
            ConditionWrapper(new SaveLayoutAsCondition(false))
            && !condition::isLayoutTourReviewMode()
        );

    factory(SaveLayoutForCurrentUserAsAction) // TODO: #GDM #access check canCreateResource permission
        .flags(TitleBar | Tree | SingleTarget | ResourceTarget)
        .text(ContextMenu::tr("Save Layout As..."))
        .condition(
            ConditionWrapper(new SaveLayoutAsCondition(false))
            && !condition::isLayoutTourReviewMode()
        );

    factory()
        .flags(Tree)
        .separator();

    factory(MakeLayoutTourAction)
        .flags(Tree | SingleTarget | MultiTarget | ResourceTarget)
        .text(ContextMenu::tr("Make Showreel"))
        .condition(condition::hasFlags(Qn::layout, All)
            && !condition::isSafeMode());

    factory()
        .flags(Scene | Tree)
        .separator();

    factory(DeleteVideoWallItemAction)
        .flags(Tree | SingleTarget | MultiTarget | VideoWallItemTarget | IntentionallyAmbiguous)
        .requiredGlobalPermission(Qn::GlobalAdminPermission)
        .text(ContextMenu::tr("Delete"))
        .shortcut(lit("Del"))
        .shortcut(Qt::Key_Backspace, Builder::Mac, true)
        .condition(!condition::isSafeMode())
        .autoRepeat(false);

    factory(MaximizeItemAction)
        .flags(Scene | SingleTarget)
        .text(ContextMenu::tr("Maximize Item"))
        .shortcut(lit("Enter"))
        .shortcut(lit("Return"))
        .autoRepeat(false)
        .condition(ConditionWrapper(new ItemZoomedCondition(false))
            && !condition::isLayoutTourReviewMode()
            && !condition::tourIsRunning());

    factory(UnmaximizeItemAction)
        .flags(Scene | SingleTarget)
        .text(ContextMenu::tr("Restore Item"))
        .shortcut(lit("Enter"))
        .shortcut(lit("Return"))
        .autoRepeat(false)
        .condition(ConditionWrapper(new ItemZoomedCondition(true))
            && !condition::isLayoutTourReviewMode()
            && !condition::tourIsRunning());

    factory(ShowInfoAction)
        .flags(Scene | SingleTarget | MultiTarget)
        .text(ContextMenu::tr("Show Info"))
        .shortcut(lit("Alt+I"))
        .condition(ConditionWrapper(new DisplayInfoCondition(false))
            && !condition::isLayoutTourReviewMode());

    factory(HideInfoAction)
        .flags(Scene | SingleTarget | MultiTarget)
        .text(ContextMenu::tr("Hide Info"))
        .shortcut(lit("Alt+I"))
        .condition(ConditionWrapper(new DisplayInfoCondition(true))
            && !condition::isLayoutTourReviewMode());

    factory(ToggleInfoAction)
        .flags(Scene | SingleTarget | MultiTarget | HotkeyOnly)
        .shortcut(lit("Alt+I"))
        .condition(ConditionWrapper(new DisplayInfoCondition())
            && !condition::isLayoutTourReviewMode());

    factory(RadassAction)
        .flags(Scene | NoTarget | SingleTarget | MultiTarget | LayoutItemTarget)
        .text(ContextMenu::tr("Resolution..."))
        .childFactory(new RadassActionFactory(manager))
        .condition(ConditionWrapper(new ChangeResolutionCondition())
            && !condition::isLayoutTourReviewMode()
            && !condition::tourIsRunning());

    factory()
        .flags(Scene | SingleTarget)
        .childFactory(new PtzPresetsToursFactory(manager))
        .text(ContextMenu::tr("PTZ..."))
        .requiredTargetPermissions(Qn::WritePtzPermission)
        .condition(new PtzCondition(Ptz::PresetsPtzCapability, false));

    factory.beginSubMenu();
    {
        factory(PtzSavePresetAction)
            .mode(DesktopMode)
            .flags(Scene | SingleTarget)
            .text(ContextMenu::tr("Save Current Position..."))
            .requiredTargetPermissions(Qn::WritePtzPermission | Qn::SavePermission)
            .condition(ConditionWrapper(new PtzCondition(Ptz::PresetsPtzCapability, true))
                && condition::canSavePtzPosition());

        factory(PtzManageAction)
            .mode(DesktopMode)
            .flags(Scene | SingleTarget)
            .text(ContextMenu::tr("Manage..."))
            .requiredTargetPermissions(Qn::WritePtzPermission | Qn::SavePermission)
            .condition(ConditionWrapper(new PtzCondition(Ptz::ToursPtzCapability, false))
                && !condition::tourIsRunning());

    } factory.endSubMenu();

    factory(StartSmartSearchAction)
        .flags(Scene | SingleTarget | MultiTarget)
        .text(ContextMenu::tr("Show Motion/Smart Search"))
        .conditionalText(ContextMenu::tr("Show Motion"), new NoArchiveCondition())
        .shortcut(lit("Alt+G"))
        .condition(ConditionWrapper(new SmartSearchCondition(false))
            && !condition::isLayoutTourReviewMode());

    // TODO: #ynikitenkov remove this action, use StartSmartSearchAction with .checked state!
    factory(StopSmartSearchAction)
        .flags(Scene | SingleTarget | MultiTarget)
        .text(ContextMenu::tr("Hide Motion/Smart Search"))
        .conditionalText(ContextMenu::tr("Hide Motion"), new NoArchiveCondition())
        .shortcut(lit("Alt+G"))
        .condition(ConditionWrapper(new SmartSearchCondition(true))
            && !condition::isLayoutTourReviewMode());

    factory(ClearMotionSelectionAction)
        .flags(Scene | SingleTarget | MultiTarget)
        .text(ContextMenu::tr("Clear Motion Selection"))
        .condition(ConditionWrapper(new ClearMotionSelectionCondition())
            && !condition::tourIsRunning()
            && !condition::isLayoutTourReviewMode());

    factory(ToggleSmartSearchAction)
        .flags(Scene | SingleTarget | MultiTarget | HotkeyOnly)
        .shortcut(lit("Alt+G"))
        .condition(ConditionWrapper(new SmartSearchCondition())
            && !condition::isLayoutTourReviewMode());

    factory(CheckFileSignatureAction)
        .flags(Scene | SingleTarget)
        .text(ContextMenu::tr("Check File Watermark"))
        .shortcut(lit("Alt+C"))
        .autoRepeat(false)
        .condition(condition::hasFlags(Qn::local_video, MatchMode::Any)
            && !condition::tourIsRunning()
            && !condition::isLayoutTourReviewMode());

    factory(TakeScreenshotAction)
        .flags(Scene | SingleTarget | HotkeyOnly)
        .shortcut(lit("Alt+S"))
        .autoRepeat(false)
        .condition(new TakeScreenshotCondition());

    factory(AdjustVideoAction)
        .flags(Scene | SingleTarget)
        .text(ContextMenu::tr("Image Enhancement..."))
        .shortcut(lit("Alt+J"))
        .autoRepeat(false)
        .condition(ConditionWrapper(new AdjustVideoCondition())
            && !condition::isLayoutTourReviewMode());

    factory(CreateZoomWindowAction)
        .flags(SingleTarget | WidgetTarget)
        .condition(ConditionWrapper(new CreateZoomWindowCondition())
            && !condition::tourIsRunning());

    factory()
        .flags(Scene | SingleTarget | MultiTarget)
        .text(ContextMenu::tr("Rotate to..."));

    factory.beginSubMenu();
    {
        factory(Rotate0Action)
            .flags(Scene | SingleTarget | MultiTarget)
            .text(ContextMenu::tr("0 degrees"))
            .condition(new RotateItemCondition());

        factory(Rotate90Action)
            .flags(Scene | SingleTarget | MultiTarget)
            .text(ContextMenu::tr("90 degrees"))
            .condition(new RotateItemCondition());

        factory(Rotate180Action)
            .flags(Scene | SingleTarget | MultiTarget)
            .text(ContextMenu::tr("180 degrees"))
            .condition(new RotateItemCondition());

        factory(Rotate270Action)
            .flags(Scene | SingleTarget | MultiTarget)
            .text(ContextMenu::tr("270 degrees"))
            .condition(new RotateItemCondition());
    } factory.endSubMenu();

    factory()
        .flags(Scene | Tree)
        .separator();

    factory(RemoveLayoutItemAction)
        .flags(Tree | SingleTarget | MultiTarget | LayoutItemTarget | IntentionallyAmbiguous)
        .text(ContextMenu::tr("Remove from Layout"))
        .shortcut(lit("Del"))
        .shortcut(Qt::Key_Backspace, Builder::Mac, true)
        .autoRepeat(false)
        .condition(new LayoutItemRemovalCondition());

    factory(RemoveLayoutItemFromSceneAction)
        .flags(Scene | SingleTarget | MultiTarget | LayoutItemTarget | IntentionallyAmbiguous)
        .text(ContextMenu::tr("Remove from Layout"))
        .conditionalText(ContextMenu::tr("Remove from Showreel"),
            condition::isLayoutTourReviewMode())
        .shortcut(lit("Del"))
        .shortcut(Qt::Key_Backspace, Builder::Mac, true)
        .autoRepeat(false)
        .condition(ConditionWrapper(new LayoutItemRemovalCondition())
            && !condition::tourIsRunning());

    factory(RemoveFromServerAction)
        .flags(Tree | SingleTarget | MultiTarget | ResourceTarget | IntentionallyAmbiguous)
        .requiredTargetPermissions(Qn::RemovePermission)
        .text(ContextMenu::tr("Delete"))
        .shortcut(lit("Del"))
        .shortcut(Qt::Key_Backspace, Builder::Mac, true)
        .autoRepeat(false)
        .condition(new ResourceRemovalCondition());

    factory(StopSharingLayoutAction)
        .flags(Tree | SingleTarget | MultiTarget | ResourceTarget | IntentionallyAmbiguous)
        .requiredGlobalPermission(Qn::GlobalAdminPermission)
        .text(ContextMenu::tr("Stop Sharing Layout"))
        .shortcut(lit("Del"))
        .shortcut(Qt::Key_Backspace, Builder::Mac, true)
        .autoRepeat(false)
        .condition(new StopSharingCondition());

    factory()
        .flags(Scene | Tree)
        .separator();

    factory(WebPageSettingsAction)
        .flags(Scene | Tree | SingleTarget | ResourceTarget)
        .requiredGlobalPermission(Qn::GlobalAdminPermission)
        .text(ContextMenu::tr("Edit..."))
        .autoRepeat(false)
        .condition(condition::hasFlags(Qn::web_page, MatchMode::ExactlyOne)
            && !condition::isSafeMode()
            && !condition::tourIsRunning());

    factory(RenameResourceAction)
        .flags(Tree | SingleTarget | MultiTarget | ResourceTarget | IntentionallyAmbiguous)
        .requiredTargetPermissions(Qn::WritePermission | Qn::WriteNamePermission)
        .text(ContextMenu::tr("Rename"))
        .shortcut(lit("F2"))
        .autoRepeat(false)
        .condition(new RenameResourceCondition());

    factory(RenameVideowallEntityAction)
        .flags(Tree | SingleTarget | VideoWallItemTarget | VideoWallMatrixTarget | IntentionallyAmbiguous)
        .requiredGlobalPermission(Qn::GlobalControlVideoWallPermission)
        .text(ContextMenu::tr("Rename"))
        .shortcut(lit("F2"))
        .condition(!condition::isSafeMode())
        .autoRepeat(false);

    factory()
        .flags(Tree)
        .separator();

    // TODO: #gdm restore this functionality and allow to delete exported layouts
    factory(DeleteFromDiskAction)
        //flags(Scene | Tree | SingleTarget | MultiTarget | ResourceTarget | LayoutItemTarget)
        .text(ContextMenu::tr("Delete from Disk"))
        .autoRepeat(false)
        .condition(condition::hasFlags(Qn::local_media, MatchMode::All));

    factory(SetAsBackgroundAction)
        .flags(Scene | SingleTarget)
        .requiredTargetPermissions(Qn::CurrentLayoutResourceRole, Qn::EditLayoutSettingsPermission)
        .text(ContextMenu::tr("Set as Layout Background"))
        .autoRepeat(false)
        .condition(ConditionWrapper(new SetAsBackgroundCondition())
            && ConditionWrapper(new LightModeCondition(Qn::LightModeNoLayoutBackground))
            && !condition::isSafeMode()
            && !condition::tourIsRunning());

    factory(UserSettingsAction)
        .flags(Tree | SingleTarget | ResourceTarget)
        .text(ContextMenu::tr("User Settings..."))
        .requiredTargetPermissions(Qn::ReadPermission)
        .condition(condition::hasFlags(Qn::user, MatchMode::Any));

    factory(UserRolesAction)
        .flags(Tree | NoTarget)
        .text(ContextMenu::tr("User Roles..."))
        .conditionalText(ContextMenu::tr("Role Settings..."), condition::treeNodeType(Qn::RoleNode))
        .requiredGlobalPermission(Qn::GlobalAdminPermission)
        .condition(condition::treeNodeType({Qn::UsersNode, Qn::RoleNode}));

    factory(CameraIssuesAction)
        .mode(DesktopMode)
        .flags(Scene | Tree | SingleTarget | MultiTarget | ResourceTarget | LayoutItemTarget)
        .dynamicText(new DevicesNameTextFactory(
            QnCameraDeviceStringSet(
                ContextMenu::tr("Check Device Issues..."), ContextMenu::tr("Check Devices Issues..."),
                ContextMenu::tr("Check Camera Issues..."), ContextMenu::tr("Check Cameras Issues..."),
                ContextMenu::tr("Check I/O Module Issues..."), ContextMenu::tr("Check I/O Modules Issues...")
            ), manager))
        .requiredGlobalPermission(Qn::GlobalViewLogsPermission)
        .condition(condition::hasFlags(Qn::live_cam, MatchMode::Any)
            && !condition::tourIsRunning()
            && condition::scoped(SceneScope,
                !condition::isLayoutTourReviewMode()
                && !condition::isPreviewSearchMode()));

    factory(CameraBusinessRulesAction)
        .mode(DesktopMode)
        .flags(Scene | Tree | SingleTarget | MultiTarget | ResourceTarget | LayoutItemTarget)
        .dynamicText(new DevicesNameTextFactory(
            QnCameraDeviceStringSet(
                ContextMenu::tr("Device Rules..."), ContextMenu::tr("Devices Rules..."),
                ContextMenu::tr("Camera Rules..."), ContextMenu::tr("Cameras Rules..."),
                ContextMenu::tr("I/O Module Rules..."), ContextMenu::tr("I/O Modules Rules...")
            ), manager))
        .requiredGlobalPermission(Qn::GlobalAdminPermission)
        .condition(condition::hasFlags(Qn::live_cam, MatchMode::ExactlyOne)
            && !condition::tourIsRunning()
            && condition::scoped(SceneScope,
                !condition::isLayoutTourReviewMode()
                && !condition::isPreviewSearchMode()));

    factory(CameraSettingsAction)
        .mode(DesktopMode)
        .flags(Scene | Tree | SingleTarget | MultiTarget | ResourceTarget | LayoutItemTarget)
        .dynamicText(new DevicesNameTextFactory(
            QnCameraDeviceStringSet(
                ContextMenu::tr("Device Settings..."), ContextMenu::tr("Devices Settings..."),
                ContextMenu::tr("Camera Settings..."), ContextMenu::tr("Cameras Settings..."),
                ContextMenu::tr("I/O Module Settings..."), ContextMenu::tr("I/O Modules Settings...")
            ), manager))
        .requiredGlobalPermission(Qn::GlobalEditCamerasPermission)
        .condition(condition::hasFlags(Qn::live_cam, MatchMode::Any)
            && !condition::tourIsRunning()
            && condition::scoped(SceneScope,
                !condition::isLayoutTourReviewMode()
                && !condition::isPreviewSearchMode()));

    factory(MediaFileSettingsAction)
        .mode(DesktopMode)
        .flags(Scene | Tree | SingleTarget | ResourceTarget | LayoutItemTarget)
        .text(ContextMenu::tr("File Settings..."))
        .condition(condition::hasFlags(Qn::local_media, MatchMode::Any)
            && !condition::tourIsRunning()
            && condition::scoped(SceneScope,
                !condition::isLayoutTourReviewMode()
                && !condition::isPreviewSearchMode()));

    factory(LayoutSettingsAction)
        .mode(DesktopMode)
        .flags(Tree | SingleTarget | ResourceTarget)
        .text(ContextMenu::tr("Layout Settings..."))
        .requiredTargetPermissions(Qn::EditLayoutSettingsPermission)
        .condition(ConditionWrapper(new LightModeCondition(Qn::LightModeNoLayoutBackground))
            && !condition::tourIsRunning());

    factory(VideowallSettingsAction)
        .flags(Tree | SingleTarget | ResourceTarget)
        .text(ContextMenu::tr("Video Wall Settings..."))
        .condition(condition::hasFlags(Qn::videowall, MatchMode::ExactlyOne)
            && ConditionWrapper(new AutoStartAllowedCondition())
            && !condition::isSafeMode());

    factory(ConvertCameraToEntropix)
        .mode(DesktopMode)
        .flags(Scene | Tree | SingleTarget | ResourceTarget | LayoutItemTarget)
        .text(lit("Convert to Entropix Camera"))
        .conditionalText(
            lit("Convert to Normal Camera"),
            condition::isEntropixCamera())
        .requiredGlobalPermission(Qn::GlobalEditCamerasPermission)
        .condition(condition::isTrue(ini().enableEntropixEnhancer)
            && condition::hasFlags(Qn::live_cam, MatchMode::Any)
            && !condition::tourIsRunning()
            && condition::scoped(SceneScope,
                !condition::isLayoutTourReviewMode()
                && !condition::isPreviewSearchMode()));

    factory(ServerAddCameraManuallyAction)
        .flags(Scene | Tree | SingleTarget | ResourceTarget | LayoutItemTarget)
        .text(ContextMenu::tr("Add Device..."))   //intentionally hardcode devices here
        .requiredGlobalPermission(Qn::GlobalAdminPermission)
        .condition(condition::hasFlags(Qn::remote_server, MatchMode::ExactlyOne)
            && ConditionWrapper(new EdgeServerCondition(false))
            && !ConditionWrapper(new FakeServerCondition(true))
            && !condition::isSafeMode()
            && !condition::tourIsRunning()
            && condition::scoped(SceneScope, !condition::isLayoutTourReviewMode()));

    factory(CameraListByServerAction)
        .flags(Scene | Tree | SingleTarget | ResourceTarget | LayoutItemTarget)
        .text(QnDeviceDependentStrings::getDefaultNameFromSet(
            manager->resourcePool(),
            ContextMenu::tr("Devices List by Server..."),
            ContextMenu::tr("Cameras List by Server...")
        ))
        .requiredGlobalPermission(Qn::GlobalAdminPermission)
        .condition(condition::hasFlags(Qn::remote_server, MatchMode::ExactlyOne)
            && ConditionWrapper(new EdgeServerCondition(false))
            && !ConditionWrapper(new FakeServerCondition(true))
            && !condition::tourIsRunning()
            && condition::scoped(SceneScope, !condition::isLayoutTourReviewMode()));

    factory(PingAction)
        .flags(NoTarget);

    factory(ServerLogsAction)
        .flags(Scene | Tree | SingleTarget | ResourceTarget | LayoutItemTarget)
        .text(ContextMenu::tr("Server Logs..."))
        .requiredGlobalPermission(Qn::GlobalAdminPermission)
        .condition(condition::hasFlags(Qn::remote_server, MatchMode::ExactlyOne)
            && !ConditionWrapper(new FakeServerCondition(true))
            && !condition::tourIsRunning()
            && condition::scoped(SceneScope, !condition::isLayoutTourReviewMode()));

    factory(ServerIssuesAction)
        .flags(Scene | Tree | SingleTarget | ResourceTarget | LayoutItemTarget)
        .text(ContextMenu::tr("Server Diagnostics..."))
        .requiredGlobalPermission(Qn::GlobalViewLogsPermission)
        .condition(condition::hasFlags(Qn::remote_server, MatchMode::ExactlyOne)
            && !ConditionWrapper(new FakeServerCondition(true))
            && !condition::tourIsRunning()
            && condition::scoped(SceneScope, !condition::isLayoutTourReviewMode()));

    factory(WebAdminAction)
        .flags(Scene | Tree | SingleTarget | MultiTarget | ResourceTarget | LayoutItemTarget)
        .text(ContextMenu::tr("Server Web Page..."))
        .requiredGlobalPermission(Qn::GlobalAdminPermission)
        .condition(condition::hasFlags(Qn::remote_server, MatchMode::ExactlyOne)
            && !ConditionWrapper(new FakeServerCondition(true))
            && !ConditionWrapper(new CloudServerCondition(MatchMode::Any))
            && !condition::tourIsRunning()
            && condition::scoped(SceneScope, !condition::isLayoutTourReviewMode()));

    factory(ServerSettingsAction)
        .flags(Scene | Tree | SingleTarget | MultiTarget | ResourceTarget | LayoutItemTarget)
        .text(ContextMenu::tr("Server Settings..."))
        .requiredGlobalPermission(Qn::GlobalAdminPermission)
        .condition(condition::hasFlags(Qn::remote_server, MatchMode::ExactlyOne)
            && !ConditionWrapper(new FakeServerCondition(true))
            && !condition::tourIsRunning()
            && condition::scoped(SceneScope, !condition::isLayoutTourReviewMode()));

    factory(ConnectToCurrentSystem)
        .flags(Tree | SingleTarget | MultiTarget | ResourceTarget)
        .text(ContextMenu::tr("Merge to Currently Connected System..."))
        .condition(
            condition::treeNodeType(Qn::ResourceNode)
            && !condition::isSafeMode()
            && ConditionWrapper(new MergeToCurrentSystemCondition())
            && ConditionWrapper(new RequiresOwnerCondition())
        );

    factory()
        .flags(Scene | NoTarget)
        .childFactory(new AspectRatioFactory(manager))
        .text(ContextMenu::tr("Cell Aspect Ratio..."))
        .condition(!ConditionWrapper(new VideoWallReviewModeCondition())
            && ConditionWrapper(new LightModeCondition(Qn::LightModeSingleItem))
            && !condition::isLayoutTourReviewMode()
            && !condition::tourIsRunning());

    factory()
        .flags(Scene | NoTarget)
        .requiredTargetPermissions(Qn::CurrentLayoutResourceRole, Qn::WritePermission)
        .text(ContextMenu::tr("Cell Spacing..."))
        .condition(ConditionWrapper(new LightModeCondition(Qn::LightModeSingleItem))
            && !condition::isLayoutTourReviewMode()
            && !condition::tourIsRunning());

    // TODO: #GDM Move to childFactory, reduce actions number
    factory.beginSubMenu();
    {
        factory.beginGroup();

        factory(SetCurrentLayoutItemSpacingNoneAction)
            .flags(Scene | NoTarget)
            .requiredTargetPermissions(Qn::CurrentLayoutResourceRole, Qn::WritePermission)
            .text(ContextMenu::tr("None"))
            .checkable()
            .checked(qnGlobals->defaultLayoutCellSpacing()
                == QnWorkbenchLayout::cellSpacingValue(Qn::CellSpacing::None));

        factory(SetCurrentLayoutItemSpacingSmallAction)
            .flags(Scene | NoTarget)
            .requiredTargetPermissions(Qn::CurrentLayoutResourceRole, Qn::WritePermission)
            .text(ContextMenu::tr("Small"))
            .checkable()
            .checked(qnGlobals->defaultLayoutCellSpacing()
                == QnWorkbenchLayout::cellSpacingValue(Qn::CellSpacing::Small));

        factory(SetCurrentLayoutItemSpacingMediumAction)
            .flags(Scene | NoTarget)
            .requiredTargetPermissions(Qn::CurrentLayoutResourceRole, Qn::WritePermission)
            .text(ContextMenu::tr("Medium"))
            .checkable()
            .checked(qnGlobals->defaultLayoutCellSpacing()
                == QnWorkbenchLayout::cellSpacingValue(Qn::CellSpacing::Medium));

        factory(SetCurrentLayoutItemSpacingLargeAction)
            .flags(Scene | NoTarget)
            .requiredTargetPermissions(Qn::CurrentLayoutResourceRole, Qn::WritePermission)
            .text(ContextMenu::tr("Large"))
            .checkable()
            .checked(qnGlobals->defaultLayoutCellSpacing()
                == QnWorkbenchLayout::cellSpacingValue(Qn::CellSpacing::Large));
        factory.endGroup();

    } factory.endSubMenu();

    factory()
        .flags(Scene)
        .separator();

#pragma region Layout Tours

    factory(ReviewLayoutTourAction)
        .flags(Tree | NoTarget)
        .mode(DesktopMode)
        .text(ContextMenu::tr("Open in New Tab"))
        .condition(condition::treeNodeType(Qn::LayoutTourNode))
        .autoRepeat(false);

    factory(ReviewLayoutTourInNewWindowAction)
        .flags(Tree | NoTarget)
        .mode(DesktopMode)
        .text(ContextMenu::tr("Open in New Window"))
        .condition(condition::treeNodeType(Qn::LayoutTourNode))
        .autoRepeat(false);

    factory().flags(Tree).separator().condition(condition::treeNodeType(Qn::LayoutTourNode));

    factory(ToggleLayoutTourModeAction)
        .flags(Scene | Tree | NoTarget | GlobalHotkey)
        .mode(DesktopMode)
        .dynamicText(new LayoutTourTextFactory(manager))
        .shortcut(lit("Alt+T"))
        .checkable()
        .autoRepeat(false)
        .condition(condition::tourIsRunning()
            || (condition::treeNodeType(Qn::LayoutTourNode) && condition::canStartTour()));

    factory(StartCurrentLayoutTourAction)
        .flags(NoTarget)
        .mode(DesktopMode)
        .text(LayoutTourTextFactory::tr("Start Showreel")) //< To be displayed on the button
        .accent(Qn::ButtonAccent::Standard)
        .icon(qnSkin->icon("buttons/play.png"))
        .condition(
            condition::isLayoutTourReviewMode()
            && ConditionWrapper(new StartCurrentLayoutTourCondition())
        )
        .autoRepeat(false);

    factory().flags(Tree).separator().condition(condition::treeNodeType(Qn::LayoutTourNode));

    factory(RemoveLayoutTourAction)
        .flags(Tree | NoTarget | IntentionallyAmbiguous)
        .mode(DesktopMode)
        .text(ContextMenu::tr("Delete"))
        .shortcut(lit("Del"))
        .shortcut(Qt::Key_Backspace, Builder::Mac, true)
        .condition(condition::treeNodeType(Qn::LayoutTourNode));

    factory().flags(Tree).separator().condition(condition::treeNodeType(Qn::LayoutTourNode));

    factory(RenameLayoutTourAction)
        .flags(Tree | NoTarget | IntentionallyAmbiguous)
        .text(ContextMenu::tr("Rename"))
        .shortcut(lit("F2"))
        .condition(condition::treeNodeType(Qn::LayoutTourNode)
            && !condition::isSafeMode())
        .autoRepeat(false);

    factory(SaveLayoutTourAction)
        .flags(NoTarget)
        .mode(DesktopMode);

    factory(RemoveCurrentLayoutTourAction)
        .flags(NoTarget)
        .mode(DesktopMode)
        .condition(condition::isLayoutTourReviewMode())
        .autoRepeat(false);

    factory().flags(Tree).separator().condition(condition::treeNodeType(Qn::LayoutTourNode));

<<<<<<< HEAD
    factory(MakeLayoutTourAction)
        .flags(Tree | SingleTarget | MultiTarget | ResourceTarget)
        .text(ContextMenu::tr("Make Showreel"))
        .condition(condition::hasFlags(Qn::layout, MatchMode::All)
            && !condition::isSafeMode());

=======
>>>>>>> 659fd795
    factory(LayoutTourSettingsAction)
        .flags(Tree | NoTarget)
        .text(ContextMenu::tr("Settings"))
        .condition(condition::treeNodeType(Qn::LayoutTourNode)
            && !condition::isSafeMode())
        .childFactory(new LayoutTourSettingsFactory(manager))
        .autoRepeat(false);

    factory()
        .flags(Scene)
        .separator();

    factory(CurrentLayoutTourSettingsAction)
        .flags(Scene | NoTarget)
        .text(ContextMenu::tr("Settings"))
        .condition(condition::isLayoutTourReviewMode())
        .childFactory(new LayoutTourSettingsFactory(manager))
        .autoRepeat(false);

#pragma endregion Layout Tours

    factory(CurrentLayoutSettingsAction)
        .flags(Scene | NoTarget)
        .requiredTargetPermissions(Qn::CurrentLayoutResourceRole, Qn::EditLayoutSettingsPermission)
        .text(ContextMenu::tr("Layout Settings..."))
        .condition(ConditionWrapper(new LightModeCondition(Qn::LightModeNoLayoutBackground))
            && !condition::tourIsRunning());

    /* Tab bar actions. */
    factory()
        .flags(TitleBar)
        .separator();

    factory(CloseLayoutAction)
        .flags(GlobalHotkey | TitleBar | ScopelessHotkey | SingleTarget)
        .mode(DesktopMode)
        .text(ContextMenu::tr("Close"))
        .shortcut(lit("Ctrl+W"))
        .condition(!condition::tourIsRunning())
        .autoRepeat(false);

    factory(CloseAllButThisLayoutAction)
        .flags(TitleBar | SingleTarget)
        .mode(DesktopMode)
        .text(ContextMenu::tr("Close All But This"))
        .condition(new LayoutCountCondition(2));

    factory(DebugIncrementCounterAction)
        .flags(GlobalHotkey | DevMode)
        .shortcut(lit("Ctrl+Alt+Shift++"))
        .text(lit("Increment Debug Counter")); //< DevMode, so untranslatable

    factory(DebugDecrementCounterAction)
        .flags(GlobalHotkey | DevMode)
        .shortcut(lit("Ctrl+Alt+Shift+-"))
        .text(lit("Decrement Debug Counter")); //< DevMode, so untranslatable

    factory(DebugCalibratePtzAction)
        .flags(Scene | SingleTarget | DevMode)
        .text(lit("Calibrate PTZ")); //< DevMode, so untranslatable

    factory(DebugGetPtzPositionAction)
        .flags(Scene | SingleTarget | DevMode)
        .text(lit("Get PTZ Position")); //< DevMode, so untranslatable

    factory(DebugControlPanelAction)
        .flags(GlobalHotkey | DevMode)
        .shortcut(lit("Ctrl+Alt+Shift+D"))
        .text(lit("Debug Control Panel")); //< DevMode, so untranslatable

    factory(PlayPauseAction)
        .flags(ScopelessHotkey | HotkeyOnly | Slider | SingleTarget)
//        .shortcut(lit("Space")) - hotkey is handled directly in Main Window due to Qt issue
        .text(ContextMenu::tr("Play"))
        .toggledText(ContextMenu::tr("Pause"))
        .autoRepeat(false)
        .condition(ConditionWrapper(new ArchiveCondition())
            && !condition::tourIsRunning());

    factory(PreviousFrameAction)
        .flags(ScopelessHotkey | HotkeyOnly | Slider | SingleTarget)
        .shortcut(lit("Ctrl+Left"))
        .text(ContextMenu::tr("Previous Frame"))
        .condition(ConditionWrapper(new ArchiveCondition())
            && !condition::tourIsRunning());

    factory(NextFrameAction)
        .flags(ScopelessHotkey | HotkeyOnly | Slider | SingleTarget)
        .shortcut(lit("Ctrl+Right"))
        .text(ContextMenu::tr("Next Frame"))
        .condition(ConditionWrapper(new ArchiveCondition())
            && !condition::tourIsRunning());

    factory(JumpToStartAction)
        .flags(ScopelessHotkey | HotkeyOnly | Slider | SingleTarget)
        .shortcut(lit("Z"))
        .text(ContextMenu::tr("To Start"))
        .condition(ConditionWrapper(new ArchiveCondition())
            && !condition::tourIsRunning());

    factory(JumpToEndAction)
        .flags(ScopelessHotkey | HotkeyOnly | Slider | SingleTarget)
        .shortcut(lit("X"))
        .text(ContextMenu::tr("To End"))
        .condition(ConditionWrapper(new ArchiveCondition())
            && !condition::tourIsRunning());

    factory(VolumeUpAction)
        .flags(ScopelessHotkey | HotkeyOnly | Slider | SingleTarget)
        .shortcut(lit("Ctrl+Up"))
        .text(ContextMenu::tr("Volume Down"))
        .condition(new TimelineVisibleCondition());

    factory(VolumeDownAction)
        .flags(ScopelessHotkey | HotkeyOnly | Slider | SingleTarget)
        .shortcut(lit("Ctrl+Down"))
        .text(ContextMenu::tr("Volume Up"))
        .condition(new TimelineVisibleCondition());

    factory(ToggleMuteAction)
        .flags(ScopelessHotkey | HotkeyOnly | Slider | SingleTarget)
        .shortcut(lit("M"))
        .text(ContextMenu::tr("Toggle Mute"))
        .checkable()
        .condition(new TimelineVisibleCondition());

    factory(JumpToLiveAction)
        .flags(ScopelessHotkey | HotkeyOnly | Slider | SingleTarget)
        .shortcut(lit("L"))
        .text(ContextMenu::tr("Jump to Live"))
        .checkable()
        .condition(new ArchiveCondition());

    factory(ToggleSyncAction)
        .flags(ScopelessHotkey | HotkeyOnly | Slider | SingleTarget)
        .shortcut(lit("S"))
        .text(ContextMenu::tr("Synchronize Streams"))
        .toggledText(ContextMenu::tr("Disable Stream Synchronization"))
        .condition(ConditionWrapper(new ArchiveCondition())
            && !condition::tourIsRunning());

    factory()
        .flags(Slider | TitleBar | Tree)
        .separator();

    factory(ToggleThumbnailsAction)
        .flags(NoTarget);

    factory(BookmarksModeAction)
        .flags(NoTarget)
        .text(ContextMenu::tr("Show Bookmarks")) //< To be displayed on the button
        .requiredGlobalPermission(Qn::GlobalViewBookmarksPermission)
        .toggledText(ContextMenu::tr("Hide Bookmarks"));

    factory(ToggleCalendarAction)
        .flags(NoTarget)
        .text(ContextMenu::tr("Show Calendar")) //< To be displayed on button tooltip
        .toggledText(ContextMenu::tr("Hide Calendar"));

    factory(ToggleTitleBarAction)
        .flags(NoTarget)
        .text(ContextMenu::tr("Show Title Bar")) //< To be displayed on button tooltip
        .toggledText(ContextMenu::tr("Hide Title Bar"))
        .condition(new ToggleTitleBarCondition());

    factory(PinTreeAction)
        .flags(Tree | NoTarget)
        .text(ContextMenu::tr("Pin Tree")) //< To be displayed on button tooltip
        .toggledText(ContextMenu::tr("Unpin Tree"))
        .condition(condition::treeNodeType(Qn::RootNode));

    factory(PinCalendarAction)
        .flags(NoTarget)
        .checkable();

    factory(MinimizeDayTimeViewAction)
        .text(ContextMenu::tr("Minimize")) //< To be displayed on button tooltip
        .icon(qnSkin->icon("titlebar/dropdown.png"));

    factory(ToggleTreeAction)
        .flags(NoTarget)
        .text(ContextMenu::tr("Show Tree")) //< To be displayed on button tooltip
        .toggledText(ContextMenu::tr("Hide Tree"))
        .condition(condition::treeNodeType(Qn::RootNode));

    factory(ToggleTimelineAction)
        .flags(NoTarget)
        .text(ContextMenu::tr("Show Timeline")) //< To be displayed on button tooltip
        .toggledText(ContextMenu::tr("Hide Timeline"));

    factory(ToggleNotificationsAction)
        .flags(NoTarget)
        .text(ContextMenu::tr("Show Notifications")) //< To be displayed on button tooltip
        .toggledText(ContextMenu::tr("Hide Notifications"));

    factory(PinNotificationsAction)
        .flags(Notifications | NoTarget)
        .text(ContextMenu::tr("Pin Notifications")) //< To be displayed on button tooltip
        .toggledText(ContextMenu::tr("Unpin Notifications"));

    factory(GoToNextItemAction)
        .flags(NoTarget);

    factory(GoToPreviousItemAction)
        .flags(NoTarget);

    factory(ToggleCurrentItemMaximizationStateAction)
        .flags(NoTarget);

    factory(PtzContinuousMoveAction)
        .flags(NoTarget);

    factory(PtzActivatePresetByIndexAction)
        .flags(NoTarget);
}

} // namespace action
} // namespace ui
} // namespace desktop
} // namespace client
} // namespace nx<|MERGE_RESOLUTION|>--- conflicted
+++ resolved
@@ -1513,15 +1513,6 @@
 
     factory().flags(Tree).separator().condition(condition::treeNodeType(Qn::LayoutTourNode));
 
-<<<<<<< HEAD
-    factory(MakeLayoutTourAction)
-        .flags(Tree | SingleTarget | MultiTarget | ResourceTarget)
-        .text(ContextMenu::tr("Make Showreel"))
-        .condition(condition::hasFlags(Qn::layout, MatchMode::All)
-            && !condition::isSafeMode());
-
-=======
->>>>>>> 659fd795
     factory(LayoutTourSettingsAction)
         .flags(Tree | NoTarget)
         .text(ContextMenu::tr("Settings"))
