#include "actions.h"

#include <core/resource/device_dependent_strings.h>

#include <ini.h>

#include <client/client_runtime_settings.h>

#include <nx/client/desktop/ui/actions/menu_factory.h>
#include <nx/client/desktop/ui/actions/action_conditions.h>
#include <nx/client/desktop/ui/actions/action_factories.h>
#include <nx/client/desktop/analytics/analytics_action_factory.h>
#include <nx/client/desktop/radass/radass_action_factory.h>
#include <nx/client/desktop/ui/actions/action_text_factories.h>
#include <nx/client/desktop/ui/actions/action_manager.h>
#include <nx/client/desktop/layout_tour/layout_tour_actions.h>
#include <ui/style/skin.h>
#include <ui/style/globals.h>
#include <ui/workbench/workbench_layout.h>

#include <nx/fusion/model_functions.h>

#include <nx/network/app_info.h>

#include <nx/utils/app_info.h>

QN_DEFINE_METAOBJECT_ENUM_LEXICAL_FUNCTIONS(nx::client::desktop::ui::action, IDType)

namespace nx {
namespace client {
namespace desktop {
namespace ui {
namespace action {

class ContextMenu
{
    Q_DECLARE_TR_FUNCTIONS(ContextMenu)
};

void initialize(Manager* manager, Action* root)
{
    MenuFactory factory(manager, root);

    /* Actions that are not assigned to any menu. */

    factory(ShowFpsAction)
        .flags(GlobalHotkey)
        .shortcut(lit("Ctrl+Alt+F"))
        .checkable()
        .autoRepeat(false);

    factory(ShowDebugOverlayAction)
        .flags(GlobalHotkey | DevMode)
        .text(lit("Show Debug")) //< DevMode, so untranslatable
        .shortcut(lit("Ctrl+Alt+D"))
        .autoRepeat(false);

    factory(DropResourcesAction)
        .flags(ResourceTarget | WidgetTarget | LayoutItemTarget | LayoutTarget | SingleTarget | MultiTarget)
        .mode(DesktopMode);

    factory(DelayedOpenVideoWallItemAction)
        .flags(NoTarget);

    factory(DelayedDropResourcesAction)
        .flags(NoTarget)
        .mode(DesktopMode);

    factory(InstantDropResourcesAction)
        .flags(NoTarget)
        .mode(DesktopMode);

    factory(MoveCameraAction)
        .flags(ResourceTarget | SingleTarget | MultiTarget)
        .requiredTargetPermissions(Qn::RemovePermission)
        .condition(condition::hasFlags(Qn::network, MatchMode::Any));

    factory(NextLayoutAction)
        .flags(GlobalHotkey)
        .mode(DesktopMode)
        .shortcut(lit("Ctrl+Tab"))
        .autoRepeat(false);

    factory(PreviousLayoutAction)
        .flags(GlobalHotkey)
        .mode(DesktopMode)
        .shortcut(lit("Ctrl+Shift+Tab"))
        .autoRepeat(false);

    factory(SelectAllAction)
        .flags(GlobalHotkey)
        .shortcut(lit("Ctrl+A"))
        .shortcutContext(Qt::WidgetWithChildrenShortcut)
        .autoRepeat(false);

    factory(SelectionChangeAction)
        .flags(NoTarget);

    factory(SelectNewItemAction)
        .flags(NoTarget | SingleTarget | ResourceTarget);

    factory(PreferencesLicensesTabAction)
        .flags(NoTarget)
        .requiredGlobalPermission(Qn::GlobalAdminPermission);

    factory(PreferencesSmtpTabAction)
        .flags(NoTarget)
        .requiredGlobalPermission(Qn::GlobalAdminPermission);

    factory(PreferencesNotificationTabAction)
        .flags(NoTarget)
        .icon(qnSkin->icon("events/filter.png"))
        .text(ContextMenu::tr("Filter...")); //< To be displayed on button tooltip

    factory(PreferencesCloudTabAction)
        .flags(NoTarget)
        .requiredGlobalPermission(Qn::GlobalAdminPermission);

    factory(ConnectAction)
        .flags(NoTarget);

    factory(ConnectToCloudSystemAction)
        .flags(Tree | NoTarget)
        .text(ContextMenu::tr("Connect to System"))
        .condition(condition::treeNodeType(Qn::CloudSystemNode));

    factory(ReconnectAction)
        .flags(NoTarget);

    factory(FreespaceAction)
        .flags(GlobalHotkey)
        .mode(DesktopMode)
        .shortcut(lit("F11"))
        .condition(!condition::tourIsRunning())
        .autoRepeat(false);

    factory(WhatsThisAction)
        .flags(NoTarget)
        .text(ContextMenu::tr("Help")) //< To be displayed on button tooltip
        .icon(qnSkin->icon("titlebar/window_question.png"));

    factory(CameraDiagnosticsAction)
        .mode(DesktopMode)
        .flags(ResourceTarget | SingleTarget)
        .condition(condition::hasFlags(Qn::live_cam, MatchMode::Any)
            && !condition::tourIsRunning());

    factory(OpenBusinessLogAction)
        .flags(NoTarget | SingleTarget | MultiTarget | ResourceTarget
            | LayoutItemTarget | WidgetTarget | GlobalHotkey)
        .mode(DesktopMode)
        .requiredGlobalPermission(Qn::GlobalViewLogsPermission)
        .icon(qnSkin->icon("events/log.png"))
        .shortcut(lit("Ctrl+L"))
        .condition(!condition::tourIsRunning())
        .text(ContextMenu::tr("Event Log...")); //< To be displayed on button tooltip

    factory(OpenBusinessRulesAction)
        .mode(DesktopMode)
        .flags(NoTarget | SingleTarget | MultiTarget | ResourceTarget | LayoutItemTarget | WidgetTarget)
        .requiredGlobalPermission(Qn::GlobalAdminPermission);

    factory(OpenFailoverPriorityAction)
        .mode(DesktopMode)
        .flags(NoTarget)
        .requiredGlobalPermission(Qn::GlobalAdminPermission);

    factory(OpenBackupCamerasAction)
        .mode(DesktopMode)
        .flags(NoTarget)
        .requiredGlobalPermission(Qn::GlobalAdminPermission)
        .text(ContextMenu::tr("Cameras to Backup..."));

    factory(StartVideoWallControlAction)
        .flags(Tree | VideoWallReviewScene | SingleTarget | MultiTarget | VideoWallItemTarget)
        .requiredGlobalPermission(Qn::GlobalControlVideoWallPermission)
        .text(ContextMenu::tr("Control Video Wall"))
        .condition(
            ConditionWrapper(new StartVideoWallControlCondition())
            && !condition::isSafeMode()
        );

    factory(PushMyScreenToVideowallAction)
        .flags(Tree | VideoWallReviewScene | SingleTarget | MultiTarget | VideoWallItemTarget)
        .requiredGlobalPermission(Qn::GlobalControlVideoWallPermission)
        .text(ContextMenu::tr("Push my screen"))
        .condition(
            ConditionWrapper(new DesktopCameraCondition())
            && !condition::isSafeMode()
        );

    factory(QueueAppRestartAction)
        .flags(NoTarget);

    factory(SelectTimeServerAction)
        .flags(NoTarget)
        .requiredGlobalPermission(Qn::GlobalAdminPermission)
        .text(ContextMenu::tr("Select Time Server")); //< To be displayed on button tooltip

    factory(PtzActivatePresetAction)
        .flags(SingleTarget | WidgetTarget)
        .requiredTargetPermissions(Qn::WritePtzPermission)
        .condition(new PtzCondition(Ptz::PresetsPtzCapability, false));

    factory(PtzActivateTourAction)
        .flags(SingleTarget | WidgetTarget)
        .requiredTargetPermissions(Qn::WritePtzPermission)
        .condition(new PtzCondition(Ptz::ToursPtzCapability, false));

    factory(PtzActivateObjectAction)
        .flags(SingleTarget | WidgetTarget)
        .requiredTargetPermissions(Qn::WritePtzPermission);

    /* Context menu actions. */

    factory(FitInViewAction)
        .flags(Scene | NoTarget)
        .text(ContextMenu::tr("Fit in View"))
        .condition(!condition::isLayoutTourReviewMode()
            && !condition::tourIsRunning());

    factory()
        .flags(Scene)
        .separator();

    factory(MainMenuAction)
        .flags(GlobalHotkey)
        .mode(DesktopMode)
        .text(ContextMenu::tr("Main Menu")) //< To be displayed on button tooltip
        .shortcut(lit("Alt+Space"), Builder::Mac, true)
        .condition(!condition::tourIsRunning())
        .autoRepeat(false)
        .icon(qnSkin->icon("titlebar/main_menu.png"));

    factory(OpenLoginDialogAction)
        .flags(Main | GlobalHotkey)
        .mode(DesktopMode)
        .text(ContextMenu::tr("Connect to Server..."))
        .shortcut(lit("Ctrl+Shift+C"))
        .condition(!condition::tourIsRunning())
        .autoRepeat(false);

    factory(DisconnectAction)
        .flags(Main | GlobalHotkey)
        .mode(DesktopMode)
        .text(ContextMenu::tr("Disconnect from Server"))
        .autoRepeat(false)
        .shortcut(lit("Ctrl+Shift+D"))
        .condition(condition::isLoggedIn());

    factory(ResourcesModeAction)
        .flags(Main)
        .mode(DesktopMode)
        .text(ContextMenu::tr("Browse Local Files"))
        .toggledText(ContextMenu::tr("Show Welcome Screen"))
        .condition(new BrowseLocalFilesCondition());

    factory()
        .flags(Main)
        .separator();

    factory(TogglePanicModeAction)
        .flags(GlobalHotkey | DevMode)
        .mode(DesktopMode)
        .text(lit("Start Panic Recording")) //< DevMode, so untranslatable
        .toggledText(lit("Stop Panic Recording")) //< DevMode, so untranslatable
        .autoRepeat(false)
        .shortcut(lit("Ctrl+P"))
        .requiredGlobalPermission(Qn::GlobalAdminPermission)
        .condition(new PanicCondition());

    factory()
        .flags(Main | Tree)
        .separator();

    factory()
        .flags(Main | TitleBar | Tree | SingleTarget | ResourceTarget)
        .text(ContextMenu::tr("New..."));

    factory.beginSubMenu();
    {
        factory(OpenNewTabAction)
            .flags(Main | TitleBar | SingleTarget | NoTarget | GlobalHotkey)
            .mode(DesktopMode)
            .text(ContextMenu::tr("Tab"))
            .pulledText(ContextMenu::tr("New Tab"))
            .shortcut(lit("Ctrl+T"))
            .condition(!condition::tourIsRunning())
            .autoRepeat(false) /* Technically, it should be auto-repeatable, but we don't want the user opening 100500 layouts and crashing the client =). */
            .icon(qnSkin->icon("titlebar/new_layout.png"));

        factory(OpenNewWindowAction)
            .flags(Main | GlobalHotkey)
            .mode(DesktopMode)
            .text(ContextMenu::tr("Window"))
            .pulledText(ContextMenu::tr("New Window"))
            .shortcut(lit("Ctrl+N"))
            .autoRepeat(false)
            .condition(new LightModeCondition(Qn::LightModeNoNewWindow));

        factory()
            .flags(Main)
            .separator();

        factory(NewUserAction)
            .flags(Main | Tree)
            .requiredGlobalPermission(Qn::GlobalAdminPermission)
            .text(ContextMenu::tr("User..."))
            .pulledText(ContextMenu::tr("New User..."))
            .condition(
                condition::treeNodeType(Qn::UsersNode)
                && !condition::isSafeMode()
            )
            .autoRepeat(false);

        factory(NewVideoWallAction)
            .flags(Main)
            .requiredGlobalPermission(Qn::GlobalAdminPermission)
            .text(ContextMenu::tr("Video Wall..."))
            .pulledText(ContextMenu::tr("New Video Wall..."))
            .condition(!condition::isSafeMode())
            .autoRepeat(false);

        factory(NewWebPageAction)
            .flags(Main | Tree)
            .requiredGlobalPermission(Qn::GlobalAdminPermission)
            .text(ContextMenu::tr("Web Page..."))
            .pulledText(ContextMenu::tr("New Web Page..."))
            .condition(
                condition::treeNodeType(Qn::WebPagesNode)
                && !condition::isSafeMode()
            )
            .autoRepeat(false);

        factory(NewLayoutTourAction)
            .flags(Main | Tree | NoTarget)
            .text(ContextMenu::tr("Showreel..."))
            .pulledText(ContextMenu::tr("New Showreel..."))
            .condition(condition::isLoggedIn()
                && condition::treeNodeType({Qn::LayoutToursNode})
                && !condition::isSafeMode()
            )
            .autoRepeat(false);

        factory(NewWearableCameraAction)
            .flags(Main | NoTarget)
            .text(ContextMenu::tr("Wearable Camera..."))
            .pulledText(ContextMenu::tr("New Wearable Camera..."))
            .condition(condition::isLoggedIn()
                && !condition::isSafeMode()
                && condition::isTrue(ini().enableWearableCameras)
            )
            .autoRepeat(false);
    }
    factory.endSubMenu();

    factory(NewUserLayoutAction)
        .flags(Tree | SingleTarget | ResourceTarget | NoTarget)
        .text(ContextMenu::tr("New Layout..."))
        .condition(
            ConditionWrapper(new NewUserLayoutCondition())
            && !condition::isSafeMode()
        );

    factory(OpenCurrentUserLayoutMenu)
        .flags(TitleBar | SingleTarget | NoTarget)
        .text(ContextMenu::tr("Open Layout...")) //< To be displayed on button tooltip
        .childFactory(new OpenCurrentUserLayoutFactory(manager))
        .icon(qnSkin->icon("titlebar/dropdown.png"));

    factory(StartAnalyticsAction)
        .flags(Scene | Tree | SingleTarget | ResourceTarget | LayoutItemTarget)
        .text(ContextMenu::tr("Start Analytics..."))
        .childFactory(new AnalyticsActionFactory(manager))
        .condition(AnalyticsActionFactory::condition());

    factory()
        .flags(TitleBar)
        .separator();

    factory()
        .flags(Main | Tree | Scene)
        .mode(DesktopMode)
        .text(ContextMenu::tr("Open..."))
        .condition(!condition::tourIsRunning());

    factory.beginSubMenu();
    {
        factory(OpenFileAction)
            .flags(Main | Scene | NoTarget | GlobalHotkey)
            .mode(DesktopMode)
            .requiredTargetPermissions(Qn::CurrentLayoutResourceRole, Qn::WritePermission | Qn::AddRemoveItemsPermission)
            .text(ContextMenu::tr("File(s)..."))
            .shortcut(lit("Ctrl+O"))
            .condition(!condition::tourIsRunning())
            .autoRepeat(false);

        factory(OpenFolderAction)
            .flags(Main | Scene)
            .requiredTargetPermissions(Qn::CurrentLayoutResourceRole, Qn::WritePermission | Qn::AddRemoveItemsPermission)
            .condition(!condition::tourIsRunning())
            .text(ContextMenu::tr("Folder..."));

        factory().separator()
            .flags(Main);

        factory(WebClientAction)
            .flags(Main | Tree | NoTarget)
            .text(ContextMenu::tr("Web Client..."))
            .pulledText(ContextMenu::tr("Open Web Client..."))
            .autoRepeat(false)
            .condition(condition::isLoggedIn()
                && condition::treeNodeType({Qn::CurrentSystemNode, Qn::ServersNode}));

    } factory.endSubMenu();

    factory(SaveCurrentLayoutTourAction)
        .flags(NoTarget)
        .mode(DesktopMode)
        .condition(condition::isLayoutTourReviewMode())
        .autoRepeat(false);

    factory(SaveCurrentLayoutAction)
        .mode(DesktopMode)
        .flags(Scene | NoTarget | GlobalHotkey | IntentionallyAmbiguous)
        .requiredTargetPermissions(Qn::CurrentLayoutResourceRole, Qn::SavePermission)
        .text(ContextMenu::tr("Save Current Layout"))
        .shortcut(lit("Ctrl+S"))
        .autoRepeat(false) /* There is no point in saving the same layout many times in a row. */
        .condition(ConditionWrapper(new SaveLayoutCondition(true))
            && !condition::isLayoutTourReviewMode()
            && !condition::tourIsRunning());

    factory(SaveCurrentLayoutAsAction)
        .mode(DesktopMode)
        .flags(Scene | NoTarget | GlobalHotkey)
        .text(ContextMenu::tr("Save Current Layout As..."))
        .shortcut(lit("Ctrl+Shift+S"))
        .shortcut(lit("Ctrl+Alt+S"), Builder::Windows, false)
        .autoRepeat(false)
        .condition(condition::isLoggedIn()
            && ConditionWrapper(new SaveLayoutAsCondition(true))
            && !condition::isLayoutTourReviewMode()
            && !condition::tourIsRunning());

    factory(ShareLayoutAction)
        .mode(DesktopMode)
        .flags(SingleTarget | ResourceTarget)
        .autoRepeat(false)
        .requiredGlobalPermission(Qn::GlobalAdminPermission)
        .condition(!condition::isSafeMode());

    factory(SaveCurrentVideoWallReviewAction)
        .flags(Main | Scene | NoTarget | GlobalHotkey | IntentionallyAmbiguous)
        .mode(DesktopMode)
        .text(ContextMenu::tr("Save Video Wall View"))
        .shortcut(lit("Ctrl+S"))
        .autoRepeat(false)
        .requiredGlobalPermission(Qn::GlobalControlVideoWallPermission)
        .condition(
            !condition::isSafeMode()
            && ConditionWrapper(new SaveVideowallReviewCondition(true))
        );

    factory(DropOnVideoWallItemAction)
        .flags(ResourceTarget | LayoutItemTarget | LayoutTarget | VideoWallItemTarget | SingleTarget | MultiTarget)
        .text(ContextMenu::tr("Drop Resources"))
        .requiredGlobalPermission(Qn::GlobalControlVideoWallPermission)
        .condition(!condition::isSafeMode());

    factory()
        .flags(Main)
        .separator();

    const bool screenRecordingSupported = nx::utils::AppInfo::isWindows();
    if (screenRecordingSupported && qnRuntime->isDesktopMode())
    {
        factory(ToggleScreenRecordingAction)
            .flags(Main | GlobalHotkey)
            .mode(DesktopMode)
            .text(ContextMenu::tr("Start Screen Recording"))
            .toggledText(ContextMenu::tr("Stop Screen Recording"))
            .shortcut(lit("Alt+R"))
            .shortcut(Qt::Key_MediaRecord)
            .shortcutContext(Qt::ApplicationShortcut)
            .autoRepeat(false);

        factory()
            .flags(Main)
            .separator();
    }

    factory(EscapeHotkeyAction)
        .flags(GlobalHotkey)
        .mode(DesktopMode)
        .autoRepeat(false)
        .shortcut(lit("Esc"))
        .text(ContextMenu::tr("Stop current action"));

    factory(FullscreenAction)
        .flags(NoTarget)
        .mode(DesktopMode)
        .text(ContextMenu::tr("Go to Fullscreen"))
        .toggledText(ContextMenu::tr("Exit Fullscreen"))
        .icon(qnSkin->icon("titlebar/window_maximize.png", "titlebar/window_restore.png"));


    factory(MinimizeAction)
        .flags(NoTarget)
        .text(ContextMenu::tr("Minimize"))
        .icon(qnSkin->icon("titlebar/window_minimize.png"));

    factory(MaximizeAction)
        .flags(NoTarget)
        .text(ContextMenu::tr("Maximize"))
        .toggledText(ContextMenu::tr("Restore Down"))
        .autoRepeat(false)
        .icon(qnSkin->icon("titlebar/window_maximize.png", "titlebar/window_restore.png"));


    factory(FullscreenMaximizeHotkeyAction)
        .flags(GlobalHotkey)
        .mode(DesktopMode)
        .autoRepeat(false)
        .shortcut(lit("Alt+Enter"))
        .shortcut(lit("Alt+Return"))
        .shortcut(lit("Ctrl+F"), Builder::Mac, true)
        .shortcutContext(Qt::ApplicationShortcut);

    factory(VersionMismatchMessageAction)
        .flags(NoTarget)
        .requiredGlobalPermission(Qn::GlobalAdminPermission);

    factory(BetaVersionMessageAction)
        .flags(NoTarget)
        .mode(DesktopMode);

    factory(AllowStatisticsReportMessageAction)
        .flags(NoTarget)
        .mode(DesktopMode)
        .requiredGlobalPermission(Qn::GlobalAdminPermission);

    factory(BrowseUrlAction)
        .flags(NoTarget)
        .mode(DesktopMode)
        .text(ContextMenu::tr("Open in Browser..."));

    factory(SystemAdministrationAction)
        .flags(Main | Tree | GlobalHotkey)
        .mode(DesktopMode)
        .text(ContextMenu::tr("System Administration..."))
        .shortcut(lit("Ctrl+Alt+A"))
        .requiredGlobalPermission(Qn::GlobalAdminPermission)
        .condition(condition::treeNodeType({Qn::CurrentSystemNode, Qn::ServersNode})
            && !condition::tourIsRunning());

    factory(SystemUpdateAction)
        .flags(NoTarget)
        .text(ContextMenu::tr("System Update..."))
        .requiredGlobalPermission(Qn::GlobalAdminPermission);

    factory(UserManagementAction)
        .flags(Main | Tree)
        .requiredGlobalPermission(Qn::GlobalAdminPermission)
        .text(ContextMenu::tr("User Management..."))
        .condition(condition::treeNodeType(Qn::UsersNode));

    factory(PreferencesGeneralTabAction)
        .flags(Main)
        .text(ContextMenu::tr("Local Settings..."))
        //.shortcut(lit("Ctrl+P"))
        .role(QAction::PreferencesRole)
        .autoRepeat(false);

    factory(OpenAuditLogAction)
        .flags(Main)
        .requiredGlobalPermission(Qn::GlobalAdminPermission)
        .text(ContextMenu::tr("Audit Trail..."));

    factory(OpenBookmarksSearchAction)
        .flags(Main | GlobalHotkey)
        .mode(DesktopMode)
        .requiredGlobalPermission(Qn::GlobalViewBookmarksPermission)
        .text(ContextMenu::tr("Bookmark Log..."))
        .shortcut(lit("Ctrl+B"))
        .condition(!condition::tourIsRunning())
        .autoRepeat(false);

    factory(LoginToCloud)
        .flags(NoTarget)
        .text(ContextMenu::tr("Log in to %1...", "Log in to Nx Cloud").arg(nx::network::AppInfo::cloudName()));

    factory(LogoutFromCloud)
        .flags(NoTarget)
        .text(ContextMenu::tr("Log out from %1", "Log out from Nx Cloud").arg(nx::network::AppInfo::cloudName()));

    factory(OpenCloudMainUrl)
        .flags(NoTarget)
        .text(ContextMenu::tr("Open %1 Portal...", "Open Nx Cloud Portal").arg(nx::network::AppInfo::cloudName()));

    factory(OpenCloudViewSystemUrl)
        .flags(NoTarget);

    factory(OpenCloudManagementUrl)
        .flags(NoTarget)
        .text(ContextMenu::tr("Account Settings..."));

    factory(HideCloudPromoAction)
        .flags(NoTarget);

    factory(ChangeDefaultCameraPasswordAction)
        .flags(SingleTarget | MultiTarget | ResourceTarget)
        .requiredGlobalPermission(Qn::GlobalAdminPermission)
        .mode(DesktopMode)
        .text(ContextMenu::tr("Some cameras require passwords to be set"));

    factory(OpenCloudRegisterUrl)
        .flags(NoTarget)
        .text(ContextMenu::tr("Create Account..."));

    factory()
        .flags(Main)
        .separator();

    factory(BusinessEventsAction)
        .flags(GlobalHotkey)
        .mode(DesktopMode)
        .requiredGlobalPermission(Qn::GlobalAdminPermission)
        .text(ContextMenu::tr("Event Rules..."))
        .icon(qnSkin->icon("events/settings.png"))
        .shortcut(lit("Ctrl+E"))
        .condition(!condition::tourIsRunning())
        .autoRepeat(false);

    factory(CameraListAction)
        .flags(GlobalHotkey)
        .mode(DesktopMode)
        .requiredGlobalPermission(Qn::GlobalAdminPermission)
        .text(QnDeviceDependentStrings::getDefaultNameFromSet(
            manager->resourcePool(),
            ContextMenu::tr("Devices List"),
            ContextMenu::tr("Cameras List")
        ))
        .shortcut(lit("Ctrl+M"))
        .condition(!condition::tourIsRunning())
        .autoRepeat(false);

    factory(MergeSystems)
        .flags(Main | Tree)
        .text(ContextMenu::tr("Merge Systems..."))
        .condition(
            condition::treeNodeType({Qn::CurrentSystemNode, Qn::ServersNode})
            && !condition::isSafeMode()
            && ConditionWrapper(new RequiresOwnerCondition())
        );

    factory()
        .flags(Main)
        .separator();

    factory(AboutAction)
        .flags(Main | GlobalHotkey)
        .mode(DesktopMode)
        .text(ContextMenu::tr("About..."))
        .shortcut(lit("F1"))
        .shortcutContext(Qt::ApplicationShortcut)
        .role(QAction::AboutRole)
        .condition(!condition::tourIsRunning())
        .autoRepeat(false);

    factory()
        .flags(Main)
        .separator();

    factory(ExitAction)
        .flags(Main | GlobalHotkey)
        .text(ContextMenu::tr("Exit"))
        .shortcut(lit("Alt+F4"))
        .shortcut(lit("Ctrl+Q"), Builder::Mac, true)
        .shortcutContext(Qt::ApplicationShortcut)
        .role(QAction::QuitRole)
        .autoRepeat(false)
        .icon(qnSkin->icon("titlebar/window_close.png"))
        .iconVisibleInMenu(false);

    factory(DelayedForcedExitAction)
        .flags(NoTarget);

    factory(BeforeExitAction)
        .flags(NoTarget);

    /* Slider actions. */
    factory(StartTimeSelectionAction)
        .flags(Slider | SingleTarget)
        .text(ContextMenu::tr("Mark Selection Start"))
        .shortcut(lit("["))
        .shortcutContext(Qt::WidgetShortcut)
        .condition(new TimePeriodCondition(NullTimePeriod, InvisibleAction));

    factory(EndTimeSelectionAction)
        .flags(Slider | SingleTarget)
        .text(ContextMenu::tr("Mark Selection End"))
        .shortcut(lit("]"))
        .shortcutContext(Qt::WidgetShortcut)
        .condition(new TimePeriodCondition(EmptyTimePeriod, InvisibleAction));

    factory(ClearTimeSelectionAction)
        .flags(Slider | SingleTarget)
        .text(ContextMenu::tr("Clear Selection"))
        .condition(new TimePeriodCondition(EmptyTimePeriod | NormalTimePeriod, InvisibleAction));

    factory(ZoomToTimeSelectionAction)
        .flags(Slider | SingleTarget)
        .text(ContextMenu::tr("Zoom to Selection"))
        .condition(new TimePeriodCondition(NormalTimePeriod, InvisibleAction));

    factory(AcknowledgeEventAction)
        .flags(SingleTarget | ResourceTarget)
        .requiredTargetPermissions(Qn::ViewContentPermission)
        .requiredGlobalPermission(Qn::GlobalManageBookmarksPermission)
        .condition(condition::hasFlags(Qn::live_cam, MatchMode::ExactlyOne)
            && !condition::isSafeMode());

    factory(AddCameraBookmarkAction)
        .flags(Slider | SingleTarget)
        .text(ContextMenu::tr("Add Bookmark..."))
        .requiredGlobalPermission(Qn::GlobalManageBookmarksPermission)
        .condition(
            !condition::isSafeMode()
            && ConditionWrapper(new AddBookmarkCondition())
        );

    factory(EditCameraBookmarkAction)
        .flags(Slider | SingleTarget | ResourceTarget)
        .text(ContextMenu::tr("Edit Bookmark..."))
        .requiredGlobalPermission(Qn::GlobalManageBookmarksPermission)
        .condition(
            !condition::isSafeMode()
            && ConditionWrapper(new ModifyBookmarkCondition())
        );

    factory(RemoveCameraBookmarkAction)
        .flags(Slider | SingleTarget)
        .text(ContextMenu::tr("Remove Bookmark..."))
        .requiredGlobalPermission(Qn::GlobalManageBookmarksPermission)
        .condition(
            !condition::isSafeMode()
            && ConditionWrapper(new ModifyBookmarkCondition())
        );

    factory(RemoveBookmarksAction)
        .flags(NoTarget | SingleTarget | ResourceTarget)
        .text(ContextMenu::tr("Remove Bookmarks...")) //< Copied to an internal context menu
        .requiredGlobalPermission(Qn::GlobalManageBookmarksPermission)
        .condition(
            !condition::isSafeMode()
            && ConditionWrapper(new RemoveBookmarksCondition())
        );

    factory()
        .flags(Slider)
        .separator();

    factory(ExportVideoAction)
        .flags(Slider | SingleTarget | MultiTarget | NoTarget | WidgetTarget | ResourceTarget)
        .text(ContextMenu::tr("Export Video..."))
        .conditionalText(ContextMenu::tr("Export Bookmark..."),
            condition::hasArgument(Qn::CameraBookmarkRole))
        .condition(ConditionWrapper(new ExportCondition(true))
            && condition::isTrue(nx::client::desktop::ini().universalExportDialog));

    factory(ExportTimeSelectionAction)
        .flags(Slider | SingleTarget | ResourceTarget)
        .text(ContextMenu::tr("Export Selected Area..."))
        .conditionalText(ContextMenu::tr("Export Bookmark..."),
            condition::hasArgument(Qn::CameraBookmarkRole))
        .condition(ConditionWrapper(new ExportCondition(true))
            && !condition::isTrue(nx::client::desktop::ini().universalExportDialog));

    factory(ExportLayoutAction)
        .flags(Slider | SingleTarget | MultiTarget | NoTarget)
        .text(ContextMenu::tr("Export Multi-Video..."))
        .condition(ConditionWrapper(new ExportCondition(false))
            && !condition::isTrue(nx::client::desktop::ini().universalExportDialog));

    factory(ExportRapidReviewAction)
        .flags(Slider | SingleTarget | ResourceTarget)
        .text(ContextMenu::tr("Export Rapid Review..."))
        .condition(ConditionWrapper(new ExportCondition(true))
            && !condition::isTrue(nx::client::desktop::ini().universalExportDialog));

    factory(ThumbnailsSearchAction)
        .flags(Slider | Scene | SingleTarget)
        .mode(DesktopMode)
        .text(ContextMenu::tr("Preview Search..."))
        .condition(new PreviewCondition());

    factory()
        .flags(Tree | SingleTarget | ResourceTarget)
        .childFactory(new EdgeNodeFactory(manager))
        .text(ContextMenu::tr("Server..."))
        .condition(condition::treeNodeType(Qn::EdgeNode));

    factory()
        .flags(Scene | Tree)
        .separator();

    /* Resource actions. */
    factory(OpenInLayoutAction)
        .flags(SingleTarget | MultiTarget | ResourceTarget | LayoutItemTarget | WidgetTarget)
        .requiredTargetPermissions(Qn::LayoutResourceRole, Qn::WritePermission | Qn::AddRemoveItemsPermission)
        .condition(new OpenInLayoutCondition());

    factory(OpenInCurrentLayoutAction)
        .flags(Tree | SingleTarget | MultiTarget | ResourceTarget | LayoutItemTarget | WidgetTarget)
        .requiredTargetPermissions(Qn::CurrentLayoutResourceRole, Qn::WritePermission | Qn::AddRemoveItemsPermission)
        .text(ContextMenu::tr("Open"))
        .conditionalText(ContextMenu::tr("Monitor"),
            condition::hasFlags(Qn::server, MatchMode::All))
        .condition(
            ConditionWrapper(new OpenInCurrentLayoutCondition())
            && !condition::isLayoutTourReviewMode());

    factory(OpenInNewTabAction)
        .mode(DesktopMode)
        .flags(Tree | Scene | SingleTarget | MultiTarget | ResourceTarget | LayoutItemTarget | WidgetTarget)
        .text(ContextMenu::tr("Open in New Tab"))
        .conditionalText(ContextMenu::tr("Monitor in New Tab"),
            condition::hasFlags(Qn::server, MatchMode::All))
        .condition(new OpenInNewEntityCondition());

    factory(OpenInAlarmLayoutAction)
        .mode(DesktopMode)
        .flags(SingleTarget | MultiTarget | ResourceTarget)
        .text(ContextMenu::tr("Open in Alarm Layout"));

    factory(OpenInNewWindowAction)
        .mode(DesktopMode)
        .flags(Tree | Scene | SingleTarget | MultiTarget | ResourceTarget | LayoutItemTarget | WidgetTarget)
        .text(ContextMenu::tr("Open in New Window"))
        .conditionalText(ContextMenu::tr("Monitor in New Window"),
            condition::hasFlags(Qn::server, MatchMode::All))
        .condition(
            ConditionWrapper(new OpenInNewEntityCondition())
            && ConditionWrapper(new LightModeCondition(Qn::LightModeNoNewWindow))
        );

    factory(OpenCurrentLayoutInNewWindowAction)
        .flags(NoTarget)
        .condition(new LightModeCondition(Qn::LightModeNoNewWindow));

    factory(OpenVideoWallReviewAction)
        .flags(Tree | SingleTarget | ResourceTarget)
        .text(ContextMenu::tr("Open Video Wall"))
        .condition(condition::hasFlags(Qn::videowall, MatchMode::Any));

    factory(OpenInFolderAction)
        .flags(Scene | Tree | SingleTarget | ResourceTarget | LayoutItemTarget)
        .text(ContextMenu::tr("Open Containing Folder"))
        .shortcut(lit("Ctrl+Enter"))
        .shortcut(lit("Ctrl+Return"))
        .autoRepeat(false)
        .condition(new OpenInFolderCondition());

    factory(IdentifyVideoWallAction)
        .flags(Tree | Scene | SingleTarget | MultiTarget | ResourceTarget | VideoWallItemTarget)
        .requiredGlobalPermission(Qn::GlobalControlVideoWallPermission)
        .text(ContextMenu::tr("Identify"))
        .autoRepeat(false)
        .condition(new IdentifyVideoWallCondition());

    factory(AttachToVideoWallAction)
        .flags(Tree | SingleTarget | ResourceTarget)
        .requiredGlobalPermission(Qn::GlobalAdminPermission)
        .text(ContextMenu::tr("Attach to Video Wall..."))
        .autoRepeat(false)
        .condition(
            !condition::isSafeMode()
            && condition::hasFlags(Qn::videowall, MatchMode::Any)
        );

    factory(StartVideoWallAction)
        .flags(Tree | SingleTarget | ResourceTarget)
        .requiredGlobalPermission(Qn::GlobalControlVideoWallPermission)
        .text(ContextMenu::tr("Switch to Video Wall mode..."))
        .autoRepeat(false)
        .condition(new StartVideowallCondition());

    factory(SaveVideoWallReviewAction)
        .flags(Tree | SingleTarget | ResourceTarget)
        .text(ContextMenu::tr("Save Video Wall"))
        .shortcut(lit("Ctrl+S"))
        .requiredGlobalPermission(Qn::GlobalControlVideoWallPermission)
        .autoRepeat(false)
        .condition(
            ConditionWrapper(new SaveVideowallReviewCondition(false))
            && !condition::isSafeMode()
        );

    factory(SaveVideowallMatrixAction)
        .flags(Tree | SingleTarget | ResourceTarget)
        .requiredGlobalPermission(Qn::GlobalControlVideoWallPermission)
        .text(ContextMenu::tr("Save Current Matrix"))
        .autoRepeat(false)
        .condition(
            ConditionWrapper(new NonEmptyVideowallCondition())
            && !condition::isSafeMode()
        );

    factory(LoadVideowallMatrixAction)
        .flags(Tree | SingleTarget | VideoWallMatrixTarget)
        .requiredGlobalPermission(Qn::GlobalControlVideoWallPermission)
        .condition(!condition::isSafeMode())
        .text(ContextMenu::tr("Load Matrix"));

    factory(DeleteVideowallMatrixAction)
        .flags(Tree | SingleTarget | MultiTarget | VideoWallMatrixTarget | IntentionallyAmbiguous)
        .requiredGlobalPermission(Qn::GlobalControlVideoWallPermission)
        .text(ContextMenu::tr("Delete"))
        .shortcut(lit("Del"))
        .shortcut(Qt::Key_Backspace, Builder::Mac, true)
        .condition(!condition::isSafeMode())
        .autoRepeat(false);

    factory()
        .flags(Scene | Tree)
        .separator();

    factory(StopVideoWallAction)
        .flags(Tree | SingleTarget | ResourceTarget)
        .requiredGlobalPermission(Qn::GlobalControlVideoWallPermission)
        .text(ContextMenu::tr("Stop Video Wall"))
        .autoRepeat(false)
        .condition(new RunningVideowallCondition());

    factory(ClearVideoWallScreen)
        .flags(Tree | VideoWallReviewScene | SingleTarget | MultiTarget | VideoWallItemTarget)
        .requiredGlobalPermission(Qn::GlobalControlVideoWallPermission)
        .text(ContextMenu::tr("Clear Screen"))
        .autoRepeat(false)
        .condition(new DetachFromVideoWallCondition());

    factory(SaveLayoutAction)
        .flags(TitleBar | Tree | SingleTarget | ResourceTarget)
        .requiredTargetPermissions(Qn::SavePermission)
        .text(ContextMenu::tr("Save Layout"))
        .condition(ConditionWrapper(new SaveLayoutCondition(false)));

    factory(SaveLocalLayoutAction)
        .flags(SingleTarget | ResourceTarget)
        .requiredTargetPermissions(Qn::SavePermission)
        .condition(condition::hasFlags(Qn::layout, MatchMode::All));

    factory(SaveLocalLayoutAsAction)
        .flags(SingleTarget | ResourceTarget)
        .requiredTargetPermissions(Qn::SavePermission)
        .condition(condition::hasFlags(Qn::layout, MatchMode::All));

    factory(SaveLayoutAsAction) // TODO: #GDM #access check canCreateResource permission
        .flags(SingleTarget | ResourceTarget)
        .requiredTargetPermissions(Qn::UserResourceRole, Qn::SavePermission)
        .condition(
            ConditionWrapper(new SaveLayoutAsCondition(false))
            && !condition::isLayoutTourReviewMode()
        );

    factory(SaveLayoutForCurrentUserAsAction) // TODO: #GDM #access check canCreateResource permission
        .flags(TitleBar | Tree | SingleTarget | ResourceTarget)
        .text(ContextMenu::tr("Save Layout As..."))
        .condition(
            ConditionWrapper(new SaveLayoutAsCondition(false))
            && !condition::isLayoutTourReviewMode()
        );

    factory()
        .flags(Tree)
        .separator();

    factory(MakeLayoutTourAction)
        .flags(Tree | SingleTarget | MultiTarget | ResourceTarget)
        .text(ContextMenu::tr("Make Showreel"))
        .condition(condition::hasFlags(Qn::layout, MatchMode::All)
            && !condition::isSafeMode());

    factory()
        .flags(Scene | Tree)
        .separator();

    factory(DeleteVideoWallItemAction)
        .flags(Tree | SingleTarget | MultiTarget | VideoWallItemTarget | IntentionallyAmbiguous)
        .requiredGlobalPermission(Qn::GlobalAdminPermission)
        .text(ContextMenu::tr("Delete"))
        .shortcut(lit("Del"))
        .shortcut(Qt::Key_Backspace, Builder::Mac, true)
        .condition(!condition::isSafeMode())
        .autoRepeat(false);

    factory(MaximizeItemAction)
        .flags(Scene | SingleTarget)
        .text(ContextMenu::tr("Maximize Item"))
        .shortcut(lit("Enter"))
        .shortcut(lit("Return"))
        .autoRepeat(false)
        .condition(ConditionWrapper(new ItemZoomedCondition(false))
            && !condition::isLayoutTourReviewMode()
            && !condition::tourIsRunning());

    factory(UnmaximizeItemAction)
        .flags(Scene | SingleTarget)
        .text(ContextMenu::tr("Restore Item"))
        .shortcut(lit("Enter"))
        .shortcut(lit("Return"))
        .autoRepeat(false)
        .condition(ConditionWrapper(new ItemZoomedCondition(true))
            && !condition::isLayoutTourReviewMode()
            && !condition::tourIsRunning());

    factory(ShowInfoAction)
        .flags(Scene | SingleTarget | MultiTarget)
        .text(ContextMenu::tr("Show Info"))
        .shortcut(lit("Alt+I"))
        .condition(ConditionWrapper(new DisplayInfoCondition(false))
            && !condition::isLayoutTourReviewMode());

    factory(HideInfoAction)
        .flags(Scene | SingleTarget | MultiTarget)
        .text(ContextMenu::tr("Hide Info"))
        .shortcut(lit("Alt+I"))
        .condition(ConditionWrapper(new DisplayInfoCondition(true))
            && !condition::isLayoutTourReviewMode());

    factory(ToggleInfoAction)
        .flags(Scene | SingleTarget | MultiTarget | HotkeyOnly)
        .shortcut(lit("Alt+I"))
        .condition(ConditionWrapper(new DisplayInfoCondition())
            && !condition::isLayoutTourReviewMode());

    factory()
        .flags(Scene | SingleTarget)
        .childFactory(new PtzPresetsToursFactory(manager))
        .text(ContextMenu::tr("PTZ..."))
        .requiredTargetPermissions(Qn::WritePtzPermission)
        .condition(new PtzCondition(Ptz::PresetsPtzCapability, false));

    factory.beginSubMenu();
    {
        factory(PtzSavePresetAction)
            .mode(DesktopMode)
            .flags(Scene | SingleTarget)
            .text(ContextMenu::tr("Save Current Position..."))
            .requiredTargetPermissions(Qn::WritePtzPermission | Qn::SavePermission)
            .condition(ConditionWrapper(new PtzCondition(Ptz::PresetsPtzCapability, true))
                && condition::canSavePtzPosition());

        factory(PtzManageAction)
            .mode(DesktopMode)
            .flags(Scene | SingleTarget)
            .text(ContextMenu::tr("Manage..."))
            .requiredTargetPermissions(Qn::WritePtzPermission | Qn::SavePermission)
            .condition(ConditionWrapper(new PtzCondition(Ptz::ToursPtzCapability, false))
                && !condition::tourIsRunning());

    } factory.endSubMenu();

    factory(StartSmartSearchAction)
        .flags(Scene | SingleTarget | MultiTarget)
        .text(ContextMenu::tr("Show Motion/Smart Search"))
        .conditionalText(ContextMenu::tr("Show Motion"), new NoArchiveCondition())
        .shortcut(lit("Alt+G"))
        .condition(ConditionWrapper(new SmartSearchCondition(false))
            && !condition::isLayoutTourReviewMode());

    // TODO: #ynikitenkov remove this action, use StartSmartSearchAction with .checked state!
    factory(StopSmartSearchAction)
        .flags(Scene | SingleTarget | MultiTarget)
        .text(ContextMenu::tr("Hide Motion/Smart Search"))
        .conditionalText(ContextMenu::tr("Hide Motion"), new NoArchiveCondition())
        .shortcut(lit("Alt+G"))
        .condition(ConditionWrapper(new SmartSearchCondition(true))
            && !condition::isLayoutTourReviewMode());

    factory(ClearMotionSelectionAction)
        .flags(Scene | SingleTarget | MultiTarget)
        .text(ContextMenu::tr("Clear Motion Selection"))
        .condition(ConditionWrapper(new ClearMotionSelectionCondition())
            && !condition::tourIsRunning()
            && !condition::isLayoutTourReviewMode());

    factory(ToggleSmartSearchAction)
        .flags(Scene | SingleTarget | MultiTarget | HotkeyOnly)
        .shortcut(lit("Alt+G"))
        .condition(ConditionWrapper(new SmartSearchCondition())
            && !condition::isLayoutTourReviewMode());

    factory(CheckFileSignatureAction)
        .flags(Scene | SingleTarget)
        .text(ContextMenu::tr("Check File Watermark"))
        .shortcut(lit("Alt+C"))
        .autoRepeat(false)
        .condition(condition::hasFlags(Qn::local_video, MatchMode::Any)
            && !condition::tourIsRunning()
            && !condition::isLayoutTourReviewMode());

    factory(TakeScreenshotAction)
        .flags(Scene | SingleTarget | HotkeyOnly)
        .shortcut(lit("Alt+S"))
        .autoRepeat(false)
        .condition(new TakeScreenshotCondition());

    factory(AdjustVideoAction)
        .flags(Scene | SingleTarget)
        .text(ContextMenu::tr("Image Enhancement..."))
        .shortcut(lit("Alt+J"))
        .autoRepeat(false)
        .condition(ConditionWrapper(new AdjustVideoCondition())
            && !condition::isLayoutTourReviewMode());

    factory(CreateZoomWindowAction)
        .flags(SingleTarget | WidgetTarget)
        .condition(ConditionWrapper(new CreateZoomWindowCondition())
            && !condition::tourIsRunning());

    factory()
        .flags(Scene | SingleTarget | MultiTarget)
        .text(ContextMenu::tr("Rotate to..."));

    factory.beginSubMenu();
    {
        factory(Rotate0Action)
            .flags(Scene | SingleTarget | MultiTarget)
            .text(ContextMenu::tr("0 degrees"))
            .condition(new RotateItemCondition());

        factory(Rotate90Action)
            .flags(Scene | SingleTarget | MultiTarget)
            .text(ContextMenu::tr("90 degrees"))
            .condition(new RotateItemCondition());

        factory(Rotate180Action)
            .flags(Scene | SingleTarget | MultiTarget)
            .text(ContextMenu::tr("180 degrees"))
            .condition(new RotateItemCondition());

        factory(Rotate270Action)
            .flags(Scene | SingleTarget | MultiTarget)
            .text(ContextMenu::tr("270 degrees"))
            .condition(new RotateItemCondition());
    } factory.endSubMenu();

    factory(RadassAction)
        .flags(Scene | NoTarget | SingleTarget | MultiTarget | LayoutItemTarget)
        .text(ContextMenu::tr("Resolution..."))
        .childFactory(new RadassActionFactory(manager))
        .condition(ConditionWrapper(new ChangeResolutionCondition())
            && !condition::isLayoutTourReviewMode());

    factory()
        .flags(Scene | Tree)
        .separator();

    factory(RemoveLayoutItemAction)
        .flags(Tree | SingleTarget | MultiTarget | LayoutItemTarget | IntentionallyAmbiguous)
        .text(ContextMenu::tr("Remove from Layout"))
        .shortcut(lit("Del"))
        .shortcut(Qt::Key_Backspace, Builder::Mac, true)
        .autoRepeat(false)
        .condition(new LayoutItemRemovalCondition());

    factory(RemoveLayoutItemFromSceneAction)
        .flags(Scene | SingleTarget | MultiTarget | LayoutItemTarget | IntentionallyAmbiguous)
        .text(ContextMenu::tr("Remove from Layout"))
        .conditionalText(ContextMenu::tr("Remove from Showreel"),
            condition::isLayoutTourReviewMode())
        .shortcut(lit("Del"))
        .shortcut(Qt::Key_Backspace, Builder::Mac, true)
        .autoRepeat(false)
        .condition(ConditionWrapper(new LayoutItemRemovalCondition())
            && !condition::tourIsRunning());

    factory(RemoveFromServerAction)
        .flags(Tree | SingleTarget | MultiTarget | ResourceTarget | IntentionallyAmbiguous)
        .requiredTargetPermissions(Qn::RemovePermission)
        .text(ContextMenu::tr("Delete"))
        .shortcut(lit("Del"))
        .shortcut(Qt::Key_Backspace, Builder::Mac, true)
        .autoRepeat(false)
        .condition(new ResourceRemovalCondition());

    factory(StopSharingLayoutAction)
        .flags(Tree | SingleTarget | MultiTarget | ResourceTarget | IntentionallyAmbiguous)
        .requiredGlobalPermission(Qn::GlobalAdminPermission)
        .text(ContextMenu::tr("Stop Sharing Layout"))
        .shortcut(lit("Del"))
        .shortcut(Qt::Key_Backspace, Builder::Mac, true)
        .autoRepeat(false)
        .condition(new StopSharingCondition());

    factory()
        .flags(Scene | Tree)
        .separator();

    factory(WebPageSettingsAction)
        .flags(Scene | Tree | SingleTarget | ResourceTarget)
        .requiredGlobalPermission(Qn::GlobalAdminPermission)
        .text(ContextMenu::tr("Edit..."))
        .autoRepeat(false)
        .condition(condition::hasFlags(Qn::web_page, MatchMode::ExactlyOne)
            && !condition::isSafeMode()
            && !condition::tourIsRunning());

    factory(RenameResourceAction)
        .flags(Tree | SingleTarget | MultiTarget | ResourceTarget | IntentionallyAmbiguous)
        .requiredTargetPermissions(Qn::WritePermission | Qn::WriteNamePermission)
        .text(ContextMenu::tr("Rename"))
        .shortcut(lit("F2"))
        .autoRepeat(false)
        .condition(new RenameResourceCondition());

    factory(RenameVideowallEntityAction)
        .flags(Tree | SingleTarget | VideoWallItemTarget | VideoWallMatrixTarget | IntentionallyAmbiguous)
        .requiredGlobalPermission(Qn::GlobalControlVideoWallPermission)
        .text(ContextMenu::tr("Rename"))
        .shortcut(lit("F2"))
        .condition(!condition::isSafeMode())
        .autoRepeat(false);

    factory()
        .flags(Tree)
        .separator();

    // TODO: #gdm restore this functionality and allow to delete exported layouts
    factory(DeleteFromDiskAction)
        //flags(Scene | Tree | SingleTarget | MultiTarget | ResourceTarget | LayoutItemTarget)
        .text(ContextMenu::tr("Delete from Disk"))
        .autoRepeat(false)
        .condition(condition::hasFlags(Qn::local_media, MatchMode::All));

    factory(SetAsBackgroundAction)
        .flags(Scene | SingleTarget)
        .requiredTargetPermissions(Qn::CurrentLayoutResourceRole, Qn::EditLayoutSettingsPermission)
        .text(ContextMenu::tr("Set as Layout Background"))
        .autoRepeat(false)
        .condition(ConditionWrapper(new SetAsBackgroundCondition())
            && ConditionWrapper(new LightModeCondition(Qn::LightModeNoLayoutBackground))
            && !condition::isSafeMode()
            && !condition::tourIsRunning());

    factory(UserSettingsAction)
        .flags(Tree | SingleTarget | ResourceTarget)
        .text(ContextMenu::tr("User Settings..."))
        .requiredTargetPermissions(Qn::ReadPermission)
        .condition(condition::hasFlags(Qn::user, MatchMode::Any));

    factory(UserRolesAction)
        .flags(Tree | NoTarget)
        .text(ContextMenu::tr("User Roles..."))
        .conditionalText(ContextMenu::tr("Role Settings..."), condition::treeNodeType(Qn::RoleNode))
        .requiredGlobalPermission(Qn::GlobalAdminPermission)
        .condition(condition::treeNodeType({Qn::UsersNode, Qn::RoleNode}));

    factory(UploadWearableCameraFileAction)
        .mode(DesktopMode)
        .flags(Scene | Tree | SingleTarget | ResourceTarget)
<<<<<<< HEAD
        .text(ContextMenu::tr("Upload to Wearable Camera..."))
        .condition(condition::hasFlags(Qn::wearable_camera, MatchMode::All)
=======
        .text(ContextMenu::tr("Upload File..."))
        .condition(condition::hasFlags(Qn::wearable_camera, All)
            && condition::isTrue(ini().enableWearableCameras));

    factory(UploadWearableCameraFolderAction)
        .mode(DesktopMode)
        .flags(Scene | Tree | SingleTarget | ResourceTarget)
        .text(ContextMenu::tr("Upload Folder..."))
        .condition(condition::hasFlags(Qn::wearable_camera, All)
>>>>>>> 25b3ed26
            && condition::isTrue(ini().enableWearableCameras));

    factory(CameraIssuesAction)
        .mode(DesktopMode)
        .flags(Scene | Tree | SingleTarget | MultiTarget | ResourceTarget | LayoutItemTarget)
        .dynamicText(new DevicesNameTextFactory(
            QnCameraDeviceStringSet(
                ContextMenu::tr("Check Device Issues..."), ContextMenu::tr("Check Devices Issues..."),
                ContextMenu::tr("Check Camera Issues..."), ContextMenu::tr("Check Cameras Issues..."),
                ContextMenu::tr("Check I/O Module Issues..."), ContextMenu::tr("Check I/O Modules Issues...")
            ), manager))
        .requiredGlobalPermission(Qn::GlobalViewLogsPermission)
        .condition(condition::hasFlags(Qn::live_cam, MatchMode::Any)
            && !condition::hasFlags(Qn::wearable_camera, MatchMode::All)
            && !condition::tourIsRunning()
            && condition::scoped(SceneScope,
                !condition::isLayoutTourReviewMode()
                && !condition::isPreviewSearchMode()));

    factory(CameraBusinessRulesAction)
        .mode(DesktopMode)
        .flags(Scene | Tree | SingleTarget | MultiTarget | ResourceTarget | LayoutItemTarget)
        .dynamicText(new DevicesNameTextFactory(
            QnCameraDeviceStringSet(
                ContextMenu::tr("Device Rules..."), ContextMenu::tr("Devices Rules..."),
                ContextMenu::tr("Camera Rules..."), ContextMenu::tr("Cameras Rules..."),
                ContextMenu::tr("I/O Module Rules..."), ContextMenu::tr("I/O Modules Rules...")
            ), manager))
        .requiredGlobalPermission(Qn::GlobalAdminPermission)
        .condition(condition::hasFlags(Qn::live_cam, MatchMode::ExactlyOne)
            && !condition::hasFlags(Qn::wearable_camera, MatchMode::All)
            && !condition::tourIsRunning()
            && condition::scoped(SceneScope,
                !condition::isLayoutTourReviewMode()
                && !condition::isPreviewSearchMode()));

    factory(CameraSettingsAction)
        .mode(DesktopMode)
        .flags(Scene | Tree | SingleTarget | MultiTarget | ResourceTarget | LayoutItemTarget)
        .dynamicText(new DevicesNameTextFactory(
            QnCameraDeviceStringSet(
                ContextMenu::tr("Device Settings..."), ContextMenu::tr("Devices Settings..."),
                ContextMenu::tr("Camera Settings..."), ContextMenu::tr("Cameras Settings..."),
                ContextMenu::tr("I/O Module Settings..."), ContextMenu::tr("I/O Modules Settings...")
            ), manager))
        .requiredGlobalPermission(Qn::GlobalEditCamerasPermission)
        .condition(condition::hasFlags(Qn::live_cam, MatchMode::Any)
            && !condition::tourIsRunning()
            && condition::scoped(SceneScope,
                !condition::isLayoutTourReviewMode()
                && !condition::isPreviewSearchMode()));

    factory(MediaFileSettingsAction)
        .mode(DesktopMode)
        .flags(Scene | Tree | SingleTarget | ResourceTarget | LayoutItemTarget)
        .text(ContextMenu::tr("File Settings..."))
        .condition(condition::hasFlags(Qn::local_media, MatchMode::Any)
            && !condition::tourIsRunning()
            && condition::scoped(SceneScope,
                !condition::isLayoutTourReviewMode()
                && !condition::isPreviewSearchMode()));

    factory(LayoutSettingsAction)
        .mode(DesktopMode)
        .flags(Tree | SingleTarget | ResourceTarget)
        .text(ContextMenu::tr("Layout Settings..."))
        .requiredTargetPermissions(Qn::EditLayoutSettingsPermission)
        .condition(ConditionWrapper(new LightModeCondition(Qn::LightModeNoLayoutBackground))
            && !condition::tourIsRunning());

    factory(VideowallSettingsAction)
        .flags(Tree | SingleTarget | ResourceTarget)
        .text(ContextMenu::tr("Video Wall Settings..."))
        .condition(condition::hasFlags(Qn::videowall, MatchMode::ExactlyOne)
            && ConditionWrapper(new AutoStartAllowedCondition())
            && !condition::isSafeMode());

    factory(ConvertCameraToEntropix)
        .mode(DesktopMode)
        .flags(Scene | Tree | SingleTarget | ResourceTarget | LayoutItemTarget)
        .text(lit("Convert to Entropix Camera"))
        .conditionalText(
            lit("Convert to Normal Camera"),
            condition::isEntropixCamera())
        .requiredGlobalPermission(Qn::GlobalEditCamerasPermission)
        .condition(condition::isTrue(nx::client::desktop::ini().enableEntropixEnhancer)
            && condition::hasFlags(Qn::live_cam, MatchMode::Any)
            && !condition::tourIsRunning()
            && condition::scoped(SceneScope,
                !condition::isLayoutTourReviewMode()
                && !condition::isPreviewSearchMode()));

    factory(ServerAddCameraManuallyAction)
        .flags(Scene | Tree | SingleTarget | ResourceTarget | LayoutItemTarget)
        .text(ContextMenu::tr("Add Device..."))   //intentionally hardcode devices here
        .requiredGlobalPermission(Qn::GlobalAdminPermission)
        .condition(condition::hasFlags(Qn::remote_server, MatchMode::ExactlyOne)
            && ConditionWrapper(new EdgeServerCondition(false))
            && !ConditionWrapper(new FakeServerCondition(true))
            && !condition::isSafeMode()
            && !condition::tourIsRunning()
            && condition::scoped(SceneScope, !condition::isLayoutTourReviewMode()));

    factory(CameraListByServerAction)
        .flags(Scene | Tree | SingleTarget | ResourceTarget | LayoutItemTarget)
        .text(QnDeviceDependentStrings::getDefaultNameFromSet(
            manager->resourcePool(),
            ContextMenu::tr("Devices List by Server..."),
            ContextMenu::tr("Cameras List by Server...")
        ))
        .requiredGlobalPermission(Qn::GlobalAdminPermission)
        .condition(condition::hasFlags(Qn::remote_server, MatchMode::ExactlyOne)
            && ConditionWrapper(new EdgeServerCondition(false))
            && !ConditionWrapper(new FakeServerCondition(true))
            && !condition::tourIsRunning()
            && condition::scoped(SceneScope, !condition::isLayoutTourReviewMode()));

    factory(PingAction)
        .flags(NoTarget);

    factory(ServerLogsAction)
        .flags(Scene | Tree | SingleTarget | ResourceTarget | LayoutItemTarget)
        .text(ContextMenu::tr("Server Logs..."))
        .requiredGlobalPermission(Qn::GlobalAdminPermission)
        .condition(condition::hasFlags(Qn::remote_server, MatchMode::ExactlyOne)
            && !ConditionWrapper(new FakeServerCondition(true))
            && !condition::tourIsRunning()
            && condition::scoped(SceneScope, !condition::isLayoutTourReviewMode()));

    factory(ServerIssuesAction)
        .flags(Scene | Tree | SingleTarget | ResourceTarget | LayoutItemTarget)
        .text(ContextMenu::tr("Server Diagnostics..."))
        .requiredGlobalPermission(Qn::GlobalViewLogsPermission)
        .condition(condition::hasFlags(Qn::remote_server, MatchMode::ExactlyOne)
            && !ConditionWrapper(new FakeServerCondition(true))
            && !condition::tourIsRunning()
            && condition::scoped(SceneScope, !condition::isLayoutTourReviewMode()));

    factory(WebAdminAction)
        .flags(Scene | Tree | SingleTarget | MultiTarget | ResourceTarget | LayoutItemTarget)
        .text(ContextMenu::tr("Server Web Page..."))
        .requiredGlobalPermission(Qn::GlobalAdminPermission)
        .condition(condition::hasFlags(Qn::remote_server, MatchMode::ExactlyOne)
            && !ConditionWrapper(new FakeServerCondition(true))
            && !ConditionWrapper(new CloudServerCondition(MatchMode::Any))
            && !condition::tourIsRunning()
            && condition::scoped(SceneScope, !condition::isLayoutTourReviewMode()));

    factory(ServerSettingsAction)
        .flags(Scene | Tree | SingleTarget | MultiTarget | ResourceTarget | LayoutItemTarget)
        .text(ContextMenu::tr("Server Settings..."))
        .requiredGlobalPermission(Qn::GlobalAdminPermission)
        .condition(condition::hasFlags(Qn::remote_server, MatchMode::ExactlyOne)
            && !ConditionWrapper(new FakeServerCondition(true))
            && !condition::tourIsRunning()
            && condition::scoped(SceneScope, !condition::isLayoutTourReviewMode()));

    factory(ConnectToCurrentSystem)
        .flags(Tree | SingleTarget | MultiTarget | ResourceTarget)
        .text(ContextMenu::tr("Merge to Currently Connected System..."))
        .condition(
            condition::treeNodeType(Qn::ResourceNode)
            && !condition::isSafeMode()
            && ConditionWrapper(new MergeToCurrentSystemCondition())
            && ConditionWrapper(new RequiresOwnerCondition())
        );

    factory()
        .flags(Scene | NoTarget)
        .childFactory(new AspectRatioFactory(manager))
        .text(ContextMenu::tr("Cell Aspect Ratio..."))
        .condition(!ConditionWrapper(new VideoWallReviewModeCondition())
            && ConditionWrapper(new LightModeCondition(Qn::LightModeSingleItem))
            && !condition::isLayoutTourReviewMode()
            && !condition::tourIsRunning());

    factory()
        .flags(Scene | NoTarget)
        .requiredTargetPermissions(Qn::CurrentLayoutResourceRole, Qn::WritePermission)
        .text(ContextMenu::tr("Cell Spacing..."))
        .condition(ConditionWrapper(new LightModeCondition(Qn::LightModeSingleItem))
            && !condition::isLayoutTourReviewMode()
            && !condition::tourIsRunning());

    // TODO: #GDM Move to childFactory, reduce actions number
    factory.beginSubMenu();
    {
        factory.beginGroup();

        factory(SetCurrentLayoutItemSpacingNoneAction)
            .flags(Scene | NoTarget)
            .requiredTargetPermissions(Qn::CurrentLayoutResourceRole, Qn::WritePermission)
            .text(ContextMenu::tr("None"))
            .checkable()
            .checked(qnGlobals->defaultLayoutCellSpacing()
                == QnWorkbenchLayout::cellSpacingValue(Qn::CellSpacing::None));

        factory(SetCurrentLayoutItemSpacingSmallAction)
            .flags(Scene | NoTarget)
            .requiredTargetPermissions(Qn::CurrentLayoutResourceRole, Qn::WritePermission)
            .text(ContextMenu::tr("Small"))
            .checkable()
            .checked(qnGlobals->defaultLayoutCellSpacing()
                == QnWorkbenchLayout::cellSpacingValue(Qn::CellSpacing::Small));

        factory(SetCurrentLayoutItemSpacingMediumAction)
            .flags(Scene | NoTarget)
            .requiredTargetPermissions(Qn::CurrentLayoutResourceRole, Qn::WritePermission)
            .text(ContextMenu::tr("Medium"))
            .checkable()
            .checked(qnGlobals->defaultLayoutCellSpacing()
                == QnWorkbenchLayout::cellSpacingValue(Qn::CellSpacing::Medium));

        factory(SetCurrentLayoutItemSpacingLargeAction)
            .flags(Scene | NoTarget)
            .requiredTargetPermissions(Qn::CurrentLayoutResourceRole, Qn::WritePermission)
            .text(ContextMenu::tr("Large"))
            .checkable()
            .checked(qnGlobals->defaultLayoutCellSpacing()
                == QnWorkbenchLayout::cellSpacingValue(Qn::CellSpacing::Large));
        factory.endGroup();

    } factory.endSubMenu();

    factory()
        .flags(Scene)
        .separator();

#pragma region Layout Tours

    factory(ReviewLayoutTourAction)
        .flags(Tree | NoTarget)
        .mode(DesktopMode)
        .text(ContextMenu::tr("Open in New Tab"))
        .condition(condition::treeNodeType(Qn::LayoutTourNode))
        .autoRepeat(false);

    factory(ReviewLayoutTourInNewWindowAction)
        .flags(Tree | NoTarget)
        .mode(DesktopMode)
        .text(ContextMenu::tr("Open in New Window"))
        .condition(condition::treeNodeType(Qn::LayoutTourNode))
        .autoRepeat(false);

    factory().flags(Tree).separator().condition(condition::treeNodeType(Qn::LayoutTourNode));

    factory(ToggleLayoutTourModeAction)
        .flags(Scene | Tree | NoTarget | GlobalHotkey)
        .mode(DesktopMode)
        .dynamicText(new LayoutTourTextFactory(manager))
        .shortcut(lit("Alt+T"))
        .checkable()
        .autoRepeat(false)
        .condition(condition::tourIsRunning()
            || (condition::treeNodeType(Qn::LayoutTourNode) && condition::canStartTour()));

    factory(StartCurrentLayoutTourAction)
        .flags(NoTarget)
        .mode(DesktopMode)
        .text(LayoutTourTextFactory::tr("Start Showreel")) //< To be displayed on the button
        .accent(Qn::ButtonAccent::Standard)
        .icon(qnSkin->icon("buttons/play.png"))
        .condition(
            condition::isLayoutTourReviewMode()
            && ConditionWrapper(new StartCurrentLayoutTourCondition())
        )
        .autoRepeat(false);

    factory().flags(Tree).separator().condition(condition::treeNodeType(Qn::LayoutTourNode));

    factory(RemoveLayoutTourAction)
        .flags(Tree | NoTarget | IntentionallyAmbiguous)
        .mode(DesktopMode)
        .text(ContextMenu::tr("Delete"))
        .shortcut(lit("Del"))
        .shortcut(Qt::Key_Backspace, Builder::Mac, true)
        .condition(condition::treeNodeType(Qn::LayoutTourNode));

    factory().flags(Tree).separator().condition(condition::treeNodeType(Qn::LayoutTourNode));

    factory(RenameLayoutTourAction)
        .flags(Tree | NoTarget | IntentionallyAmbiguous)
        .text(ContextMenu::tr("Rename"))
        .shortcut(lit("F2"))
        .condition(condition::treeNodeType(Qn::LayoutTourNode)
            && !condition::isSafeMode())
        .autoRepeat(false);

    factory(SaveLayoutTourAction)
        .flags(NoTarget)
        .mode(DesktopMode);

    factory(RemoveCurrentLayoutTourAction)
        .flags(NoTarget)
        .mode(DesktopMode)
        .condition(condition::isLayoutTourReviewMode())
        .autoRepeat(false);

    factory().flags(Tree).separator().condition(condition::treeNodeType(Qn::LayoutTourNode));

    factory(LayoutTourSettingsAction)
        .flags(Tree | NoTarget)
        .text(ContextMenu::tr("Settings"))
        .condition(condition::treeNodeType(Qn::LayoutTourNode)
            && !condition::isSafeMode())
        .childFactory(new LayoutTourSettingsFactory(manager))
        .autoRepeat(false);

    factory()
        .flags(Scene)
        .separator();

    factory(CurrentLayoutTourSettingsAction)
        .flags(Scene | NoTarget)
        .text(ContextMenu::tr("Settings"))
        .condition(condition::isLayoutTourReviewMode())
        .childFactory(new LayoutTourSettingsFactory(manager))
        .autoRepeat(false);

#pragma endregion Layout Tours

    factory(CurrentLayoutSettingsAction)
        .flags(Scene | NoTarget)
        .requiredTargetPermissions(Qn::CurrentLayoutResourceRole, Qn::EditLayoutSettingsPermission)
        .text(ContextMenu::tr("Layout Settings..."))
        .condition(ConditionWrapper(new LightModeCondition(Qn::LightModeNoLayoutBackground))
            && !condition::tourIsRunning());

    /* Tab bar actions. */
    factory()
        .flags(TitleBar)
        .separator();

    factory(CloseLayoutAction)
        .flags(GlobalHotkey | TitleBar | ScopelessHotkey | SingleTarget)
        .mode(DesktopMode)
        .text(ContextMenu::tr("Close"))
        .shortcut(lit("Ctrl+W"))
        .condition(!condition::tourIsRunning())
        .autoRepeat(false);

    factory(CloseAllButThisLayoutAction)
        .flags(TitleBar | SingleTarget)
        .mode(DesktopMode)
        .text(ContextMenu::tr("Close All But This"))
        .condition(new LayoutCountCondition(2));

    factory(DebugIncrementCounterAction)
        .flags(GlobalHotkey | DevMode)
        .shortcut(lit("Ctrl+Alt+Shift++"))
        .text(lit("Increment Debug Counter")); //< DevMode, so untranslatable

    factory(DebugDecrementCounterAction)
        .flags(GlobalHotkey | DevMode)
        .shortcut(lit("Ctrl+Alt+Shift+-"))
        .text(lit("Decrement Debug Counter")); //< DevMode, so untranslatable

    factory(DebugCalibratePtzAction)
        .flags(Scene | SingleTarget | DevMode)
        .text(lit("Calibrate PTZ")); //< DevMode, so untranslatable

    factory(DebugGetPtzPositionAction)
        .flags(Scene | SingleTarget | DevMode)
        .text(lit("Get PTZ Position")); //< DevMode, so untranslatable

    factory(DebugControlPanelAction)
        .flags(GlobalHotkey | DevMode)
        .shortcut(lit("Ctrl+Alt+Shift+D"))
        .text(lit("Debug Control Panel")); //< DevMode, so untranslatable

    factory(PlayPauseAction)
        .flags(ScopelessHotkey | HotkeyOnly | Slider | SingleTarget)
//        .shortcut(lit("Space")) - hotkey is handled directly in Main Window due to Qt issue
        .text(ContextMenu::tr("Play"))
        .toggledText(ContextMenu::tr("Pause"))
        .autoRepeat(false)
        .condition(ConditionWrapper(new ArchiveCondition())
            && !condition::tourIsRunning());

    factory(PreviousFrameAction)
        .flags(ScopelessHotkey | HotkeyOnly | Slider | SingleTarget)
        .shortcut(lit("Ctrl+Left"))
        .text(ContextMenu::tr("Previous Frame"))
        .condition(ConditionWrapper(new ArchiveCondition())
            && !condition::tourIsRunning());

    factory(NextFrameAction)
        .flags(ScopelessHotkey | HotkeyOnly | Slider | SingleTarget)
        .shortcut(lit("Ctrl+Right"))
        .text(ContextMenu::tr("Next Frame"))
        .condition(ConditionWrapper(new ArchiveCondition())
            && !condition::tourIsRunning());

    factory(JumpToStartAction)
        .flags(ScopelessHotkey | HotkeyOnly | Slider | SingleTarget)
        .shortcut(lit("Z"))
        .text(ContextMenu::tr("To Start"))
        .condition(ConditionWrapper(new ArchiveCondition())
            && !condition::tourIsRunning());

    factory(JumpToEndAction)
        .flags(ScopelessHotkey | HotkeyOnly | Slider | SingleTarget)
        .shortcut(lit("X"))
        .text(ContextMenu::tr("To End"))
        .condition(ConditionWrapper(new ArchiveCondition())
            && !condition::tourIsRunning());

    factory(VolumeUpAction)
        .flags(ScopelessHotkey | HotkeyOnly | Slider | SingleTarget)
        .shortcut(lit("Ctrl+Up"))
        .text(ContextMenu::tr("Volume Down"))
        .condition(new TimelineVisibleCondition());

    factory(VolumeDownAction)
        .flags(ScopelessHotkey | HotkeyOnly | Slider | SingleTarget)
        .shortcut(lit("Ctrl+Down"))
        .text(ContextMenu::tr("Volume Up"))
        .condition(new TimelineVisibleCondition());

    factory(ToggleMuteAction)
        .flags(ScopelessHotkey | HotkeyOnly | Slider | SingleTarget)
        .shortcut(lit("M"))
        .text(ContextMenu::tr("Toggle Mute"))
        .checkable()
        .condition(new TimelineVisibleCondition());

    factory(JumpToLiveAction)
        .flags(ScopelessHotkey | HotkeyOnly | Slider | SingleTarget)
        .shortcut(lit("L"))
        .text(ContextMenu::tr("Jump to Live"))
        .checkable()
        .condition(new ArchiveCondition());

    factory(ToggleSyncAction)
        .flags(ScopelessHotkey | HotkeyOnly | Slider | SingleTarget)
        .shortcut(lit("S"))
        .text(ContextMenu::tr("Synchronize Streams"))
        .toggledText(ContextMenu::tr("Disable Stream Synchronization"))
        .condition(ConditionWrapper(new ArchiveCondition())
            && !condition::tourIsRunning()
            && !condition::syncIsForced());

    factory()
        .flags(Slider | TitleBar | Tree)
        .separator();

    factory(ToggleThumbnailsAction)
        .flags(NoTarget);

    factory(BookmarksModeAction)
        .flags(NoTarget)
        .text(ContextMenu::tr("Show Bookmarks")) //< To be displayed on the button
        .requiredGlobalPermission(Qn::GlobalViewBookmarksPermission)
        .toggledText(ContextMenu::tr("Hide Bookmarks"));

    factory(ToggleCalendarAction)
        .flags(NoTarget)
        .text(ContextMenu::tr("Show Calendar")) //< To be displayed on button tooltip
        .toggledText(ContextMenu::tr("Hide Calendar"));

    factory(ToggleTitleBarAction)
        .flags(NoTarget)
        .text(ContextMenu::tr("Show Title Bar")) //< To be displayed on button tooltip
        .toggledText(ContextMenu::tr("Hide Title Bar"))
        .condition(new ToggleTitleBarCondition());

    factory(PinTreeAction)
        .flags(Tree | NoTarget)
        .text(ContextMenu::tr("Pin Tree")) //< To be displayed on button tooltip
        .toggledText(ContextMenu::tr("Unpin Tree"))
        .condition(condition::treeNodeType(Qn::RootNode));

    factory(PinCalendarAction)
        .flags(NoTarget)
        .checkable();

    factory(MinimizeDayTimeViewAction)
        .text(ContextMenu::tr("Minimize")) //< To be displayed on button tooltip
        .icon(qnSkin->icon("titlebar/dropdown.png"));

    factory(ToggleTreeAction)
        .flags(NoTarget)
        .text(ContextMenu::tr("Show Tree")) //< To be displayed on button tooltip
        .toggledText(ContextMenu::tr("Hide Tree"))
        .condition(condition::treeNodeType(Qn::RootNode));

    factory(ToggleTimelineAction)
        .flags(NoTarget)
        .text(ContextMenu::tr("Show Timeline")) //< To be displayed on button tooltip
        .toggledText(ContextMenu::tr("Hide Timeline"));

    factory(ToggleNotificationsAction)
        .flags(NoTarget)
        .text(ContextMenu::tr("Show Notifications")) //< To be displayed on button tooltip
        .toggledText(ContextMenu::tr("Hide Notifications"));

    factory(PinNotificationsAction)
        .flags(Notifications | NoTarget)
        .text(ContextMenu::tr("Pin Notifications")) //< To be displayed on button tooltip
        .toggledText(ContextMenu::tr("Unpin Notifications"));

    factory(GoToNextItemAction)
        .flags(NoTarget);

    factory(GoToPreviousItemAction)
        .flags(NoTarget);

    factory(ToggleCurrentItemMaximizationStateAction)
        .flags(NoTarget);

    factory(PtzContinuousMoveAction)
        .flags(NoTarget);

    factory(PtzActivatePresetByIndexAction)
        .flags(NoTarget);
}

} // namespace action
} // namespace ui
} // namespace desktop
} // namespace client
} // namespace nx<|MERGE_RESOLUTION|>--- conflicted
+++ resolved
@@ -1261,20 +1261,15 @@
     factory(UploadWearableCameraFileAction)
         .mode(DesktopMode)
         .flags(Scene | Tree | SingleTarget | ResourceTarget)
-<<<<<<< HEAD
-        .text(ContextMenu::tr("Upload to Wearable Camera..."))
+        .text(ContextMenu::tr("Upload File..."))
         .condition(condition::hasFlags(Qn::wearable_camera, MatchMode::All)
-=======
-        .text(ContextMenu::tr("Upload File..."))
-        .condition(condition::hasFlags(Qn::wearable_camera, All)
             && condition::isTrue(ini().enableWearableCameras));
 
     factory(UploadWearableCameraFolderAction)
         .mode(DesktopMode)
         .flags(Scene | Tree | SingleTarget | ResourceTarget)
         .text(ContextMenu::tr("Upload Folder..."))
-        .condition(condition::hasFlags(Qn::wearable_camera, All)
->>>>>>> 25b3ed26
+        .condition(condition::hasFlags(Qn::wearable_camera, MatchMode::All)
             && condition::isTrue(ini().enableWearableCameras));
 
     factory(CameraIssuesAction)
