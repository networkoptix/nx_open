#include "actions.h"
#include "config.h"

#include <core/resource/device_dependent_strings.h>

#include <client/client_runtime_settings.h>

#include <nx/client/desktop/ui/actions/menu_factory.h>
#include <nx/client/desktop/ui/actions/action_conditions.h>
#include <nx/client/desktop/ui/actions/action_factories.h>
#include <nx/client/desktop/radass/radass_action_factory.h>
#include <nx/client/desktop/ui/actions/action_text_factories.h>
#include <nx/client/desktop/ui/actions/action_manager.h>
#include <nx/client/desktop/layout_tour/layout_tour_actions.h>
#include <ui/style/skin.h>
#include <ui/style/globals.h>
#include <ui/workbench/workbench_layout.h>

#include <nx/fusion/model_functions.h>

#include <nx/network/app_info.h>

#include <nx/utils/app_info.h>

#include <ini.h>

QN_DEFINE_METAOBJECT_ENUM_LEXICAL_FUNCTIONS(nx::client::desktop::ui::action, IDType)

namespace nx {
namespace client {
namespace desktop {
namespace ui {
namespace action {

class ContextMenu
{
    Q_DECLARE_TR_FUNCTIONS(ContextMenu)
};

void initialize(Manager* manager, Action* root)
{
    MenuFactory factory(manager, root);

    /* Actions that are not assigned to any menu. */

    factory(ShowFpsAction)
        .flags(GlobalHotkey)
        .shortcut(lit("Ctrl+Alt+F"))
        .checkable()
        .autoRepeat(false);

    factory(ShowDebugOverlayAction)
        .flags(GlobalHotkey | DevMode)
        .text(lit("Show Debug")) //< DevMode, so untranslatable
        .shortcut(lit("Ctrl+Alt+D"))
        .autoRepeat(false);

    factory(DropResourcesAction)
        .flags(ResourceTarget | WidgetTarget | LayoutItemTarget | LayoutTarget | SingleTarget | MultiTarget)
        .mode(DesktopMode);

    factory(DelayedOpenVideoWallItemAction)
        .flags(NoTarget);

    factory(DelayedDropResourcesAction)
        .flags(NoTarget)
        .mode(DesktopMode);

    factory(InstantDropResourcesAction)
        .flags(NoTarget)
        .mode(DesktopMode);

    factory(MoveCameraAction)
        .flags(ResourceTarget | SingleTarget | MultiTarget)
        .requiredTargetPermissions(Qn::RemovePermission)
        .condition(condition::hasFlags(Qn::network, MatchMode::Any));

    factory(NextLayoutAction)
        .flags(GlobalHotkey)
        .mode(DesktopMode)
        .shortcut(lit("Ctrl+Tab"))
        .autoRepeat(false);

    factory(PreviousLayoutAction)
        .flags(GlobalHotkey)
        .mode(DesktopMode)
        .shortcut(lit("Ctrl+Shift+Tab"))
        .autoRepeat(false);

    factory(SelectAllAction)
        .flags(GlobalHotkey)
        .shortcut(lit("Ctrl+A"))
        .shortcutContext(Qt::WidgetWithChildrenShortcut)
        .autoRepeat(false);

    factory(SelectionChangeAction)
        .flags(NoTarget);

    factory(SelectNewItemAction)
        .flags(NoTarget | SingleTarget | ResourceTarget);

    factory(PreferencesLicensesTabAction)
        .flags(NoTarget)
        .requiredGlobalPermission(Qn::GlobalAdminPermission);

    factory(PreferencesSmtpTabAction)
        .flags(NoTarget)
        .requiredGlobalPermission(Qn::GlobalAdminPermission);

    factory(PreferencesNotificationTabAction)
        .flags(NoTarget)
        .icon(qnSkin->icon("events/filter.png"))
        .text(ContextMenu::tr("Filter...")); //< To be displayed on button tooltip

    factory(PreferencesCloudTabAction)
        .flags(NoTarget)
        .requiredGlobalPermission(Qn::GlobalAdminPermission);

    factory(ConnectAction)
        .flags(NoTarget);

    factory(ConnectToCloudSystemAction)
        .flags(Tree | NoTarget)
        .text(ContextMenu::tr("Connect to System"))
        .condition(condition::treeNodeType(Qn::CloudSystemNode));

    factory(ReconnectAction)
        .flags(NoTarget);

    factory(FreespaceAction)
        .flags(GlobalHotkey)
        .mode(DesktopMode)
        .shortcut(lit("F11"))
        .condition(!condition::tourIsRunning())
        .autoRepeat(false);

    factory(WhatsThisAction)
        .flags(NoTarget)
        .text(ContextMenu::tr("Help")) //< To be displayed on button tooltip
        .icon(qnSkin->icon("titlebar/window_question.png"));

    factory(CameraDiagnosticsAction)
        .mode(DesktopMode)
        .flags(ResourceTarget | SingleTarget)
        .condition(condition::hasFlags(Qn::live_cam, MatchMode::Any)
            && !condition::tourIsRunning());

    factory(OpenBusinessLogAction)
        .flags(NoTarget | SingleTarget | MultiTarget | ResourceTarget
            | LayoutItemTarget | WidgetTarget | GlobalHotkey)
        .mode(DesktopMode)
        .requiredGlobalPermission(Qn::GlobalViewLogsPermission)
        .icon(qnSkin->icon("events/log.png"))
        .shortcut(lit("Ctrl+L"))
        .condition(!condition::tourIsRunning())
        .text(ContextMenu::tr("Event Log...")); //< To be displayed on button tooltip

    factory(OpenBusinessRulesAction)
        .mode(DesktopMode)
        .flags(NoTarget | SingleTarget | MultiTarget | ResourceTarget | LayoutItemTarget | WidgetTarget)
        .requiredGlobalPermission(Qn::GlobalAdminPermission);

    factory(OpenFailoverPriorityAction)
        .mode(DesktopMode)
        .flags(NoTarget)
        .requiredGlobalPermission(Qn::GlobalAdminPermission);

    factory(OpenBackupCamerasAction)
        .mode(DesktopMode)
        .flags(NoTarget)
        .requiredGlobalPermission(Qn::GlobalAdminPermission)
        .text(ContextMenu::tr("Cameras to Backup..."));

    factory(StartVideoWallControlAction)
        .flags(Tree | VideoWallReviewScene | SingleTarget | MultiTarget | VideoWallItemTarget)
        .requiredGlobalPermission(Qn::GlobalControlVideoWallPermission)
        .text(ContextMenu::tr("Control Video Wall"))
        .condition(
            ConditionWrapper(new StartVideoWallControlCondition())
            && !condition::isSafeMode()
        );

    factory(PushMyScreenToVideowallAction)
        .flags(Tree | VideoWallReviewScene | SingleTarget | MultiTarget | VideoWallItemTarget)
        .requiredGlobalPermission(Qn::GlobalControlVideoWallPermission)
        .text(ContextMenu::tr("Push my screen"))
        .condition(
            ConditionWrapper(new DesktopCameraCondition())
            && !condition::isSafeMode()
        );

    factory(QueueAppRestartAction)
        .flags(NoTarget);

    factory(SelectTimeServerAction)
        .flags(NoTarget)
        .requiredGlobalPermission(Qn::GlobalAdminPermission)
        .text(ContextMenu::tr("Select Time Server")); //< To be displayed on button tooltip

    factory(PtzActivatePresetAction)
        .flags(SingleTarget | WidgetTarget)
        .requiredTargetPermissions(Qn::WritePtzPermission)
        .condition(new PtzCondition(Ptz::PresetsPtzCapability, false));

    factory(PtzActivateTourAction)
        .flags(SingleTarget | WidgetTarget)
        .requiredTargetPermissions(Qn::WritePtzPermission)
        .condition(new PtzCondition(Ptz::ToursPtzCapability, false));

    factory(PtzActivateObjectAction)
        .flags(SingleTarget | WidgetTarget)
        .requiredTargetPermissions(Qn::WritePtzPermission);

    /* Context menu actions. */

    factory(FitInViewAction)
        .flags(Scene | NoTarget)
        .text(ContextMenu::tr("Fit in View"))
        .condition(!condition::isLayoutTourReviewMode()
            && !condition::tourIsRunning());

    factory()
        .flags(Scene)
        .separator();

    factory(MainMenuAction)
        .flags(GlobalHotkey)
        .mode(DesktopMode)
        .text(ContextMenu::tr("Main Menu")) //< To be displayed on button tooltip
        .shortcut(lit("Alt+Space"), Builder::Mac, true)
        .condition(!condition::tourIsRunning())
        .autoRepeat(false)
        .icon(qnSkin->icon("titlebar/main_menu.png"));

    factory(OpenLoginDialogAction)
        .flags(Main | GlobalHotkey)
        .mode(DesktopMode)
        .text(ContextMenu::tr("Connect to Server..."))
        .shortcut(lit("Ctrl+Shift+C"))
        .condition(!condition::tourIsRunning())
        .autoRepeat(false);

    factory(DisconnectAction)
        .flags(Main | GlobalHotkey)
        .mode(DesktopMode)
        .text(ContextMenu::tr("Disconnect from Server"))
        .autoRepeat(false)
        .shortcut(lit("Ctrl+Shift+D"))
        .condition(condition::isLoggedIn());

    factory(ResourcesModeAction)
        .flags(Main)
        .mode(DesktopMode)
        .text(ContextMenu::tr("Browse Local Files"))
        .toggledText(ContextMenu::tr("Show Welcome Screen"))
        .condition(new BrowseLocalFilesCondition());

    factory()
        .flags(Main)
        .separator();

    factory(TogglePanicModeAction)
        .flags(GlobalHotkey | DevMode)
        .mode(DesktopMode)
        .text(lit("Start Panic Recording")) //< DevMode, so untranslatable
        .toggledText(lit("Stop Panic Recording")) //< DevMode, so untranslatable
        .autoRepeat(false)
        .shortcut(lit("Ctrl+P"))
        .requiredGlobalPermission(Qn::GlobalAdminPermission)
        .condition(new PanicCondition());

    factory()
        .flags(Main | Tree)
        .separator();

    factory()
        .flags(Main | TitleBar | Tree | SingleTarget | ResourceTarget)
        .text(ContextMenu::tr("New..."));

    factory.beginSubMenu();
    {
        factory(OpenNewTabAction)
            .flags(Main | TitleBar | SingleTarget | NoTarget | GlobalHotkey)
            .mode(DesktopMode)
            .text(ContextMenu::tr("Tab"))
            .pulledText(ContextMenu::tr("New Tab"))
            .shortcut(lit("Ctrl+T"))
            .condition(!condition::tourIsRunning())
            .autoRepeat(false) /* Technically, it should be auto-repeatable, but we don't want the user opening 100500 layouts and crashing the client =). */
            .icon(qnSkin->icon("titlebar/new_layout.png"));

        factory(OpenNewWindowAction)
            .flags(Main | GlobalHotkey)
            .mode(DesktopMode)
            .text(ContextMenu::tr("Window"))
            .pulledText(ContextMenu::tr("New Window"))
            .shortcut(lit("Ctrl+N"))
            .autoRepeat(false)
            .condition(new LightModeCondition(Qn::LightModeNoNewWindow));

        factory()
            .flags(Main)
            .separator();

        factory(NewUserAction)
            .flags(Main | Tree)
            .requiredGlobalPermission(Qn::GlobalAdminPermission)
            .text(ContextMenu::tr("User..."))
            .pulledText(ContextMenu::tr("New User..."))
            .condition(
                condition::treeNodeType(Qn::UsersNode)
                && !condition::isSafeMode()
            )
            .autoRepeat(false);

        factory(NewVideoWallAction)
            .flags(Main)
            .requiredGlobalPermission(Qn::GlobalAdminPermission)
            .text(ContextMenu::tr("Video Wall..."))
            .pulledText(ContextMenu::tr("New Video Wall..."))
            .condition(!condition::isSafeMode())
            .autoRepeat(false);

        factory(NewWebPageAction)
            .flags(Main | Tree)
            .requiredGlobalPermission(Qn::GlobalAdminPermission)
            .text(ContextMenu::tr("Web Page..."))
            .pulledText(ContextMenu::tr("New Web Page..."))
            .condition(
                condition::treeNodeType(Qn::WebPagesNode)
                && !condition::isSafeMode()
            )
            .autoRepeat(false);

        factory(NewLayoutTourAction)
            .flags(Main | Tree | NoTarget)
            .text(ContextMenu::tr("Showreel..."))
            .pulledText(ContextMenu::tr("New Showreel..."))
            .condition(condition::isLoggedIn()
                && condition::treeNodeType({Qn::LayoutToursNode})
                && !condition::isSafeMode()
            )
            .autoRepeat(false);

    }
    factory.endSubMenu();

    factory(NewUserLayoutAction)
        .flags(Tree | SingleTarget | ResourceTarget | NoTarget)
        .text(ContextMenu::tr("New Layout..."))
        .condition(
            ConditionWrapper(new NewUserLayoutCondition())
            && !condition::isSafeMode()
        );

    factory(OpenCurrentUserLayoutMenu)
        .flags(TitleBar | SingleTarget | NoTarget)
        .text(ContextMenu::tr("Open Layout...")) //< To be displayed on button tooltip
        .childFactory(new OpenCurrentUserLayoutFactory(manager))
        .icon(qnSkin->icon("titlebar/dropdown.png"));

    if (ini().enableAnalytics)
    {
        factory(StartAnalyticsAction)
            .flags(Scene | Tree | SingleTarget | ResourceTarget | LayoutItemTarget)
            .text(ContextMenu::tr("Start Analytics..."))
            .childFactory(new AnalyticsModeActionFactory(manager))
            .condition(condition::hasFlags(Qn::server_live_cam, MatchMode::All));
    }

    factory()
        .flags(TitleBar)
        .separator();

    factory()
        .flags(Main | Tree | Scene)
        .mode(DesktopMode)
        .text(ContextMenu::tr("Open..."))
        .condition(!condition::tourIsRunning());

    factory.beginSubMenu();
    {
        factory(OpenFileAction)
            .flags(Main | Scene | NoTarget | GlobalHotkey)
            .mode(DesktopMode)
            .requiredTargetPermissions(Qn::CurrentLayoutResourceRole, Qn::WritePermission | Qn::AddRemoveItemsPermission)
            .text(ContextMenu::tr("File(s)..."))
            .shortcut(lit("Ctrl+O"))
            .condition(!condition::tourIsRunning())
            .autoRepeat(false);

        factory(OpenFolderAction)
            .flags(Main | Scene)
            .requiredTargetPermissions(Qn::CurrentLayoutResourceRole, Qn::WritePermission | Qn::AddRemoveItemsPermission)
            .condition(!condition::tourIsRunning())
            .text(ContextMenu::tr("Folder..."));

        factory().separator()
            .flags(Main);

        factory(WebClientAction)
            .flags(Main | Tree | NoTarget)
            .text(ContextMenu::tr("Web Client..."))
            .pulledText(ContextMenu::tr("Open Web Client..."))
            .autoRepeat(false)
            .condition(condition::isLoggedIn()
                && condition::treeNodeType({Qn::CurrentSystemNode, Qn::ServersNode}));

    } factory.endSubMenu();

    factory(SaveCurrentLayoutTourAction)
        .flags(NoTarget)
        .mode(DesktopMode)
        .condition(condition::isLayoutTourReviewMode())
        .autoRepeat(false);

    factory(SaveCurrentLayoutAction)
        .mode(DesktopMode)
        .flags(Scene | NoTarget | GlobalHotkey | IntentionallyAmbiguous)
        .requiredTargetPermissions(Qn::CurrentLayoutResourceRole, Qn::SavePermission)
        .text(ContextMenu::tr("Save Current Layout"))
        .shortcut(lit("Ctrl+S"))
        .autoRepeat(false) /* There is no point in saving the same layout many times in a row. */
        .condition(ConditionWrapper(new SaveLayoutCondition(true))
            && !condition::isLayoutTourReviewMode()
            && !condition::tourIsRunning());

    factory(SaveCurrentLayoutAsAction)
        .mode(DesktopMode)
        .flags(Scene | NoTarget | GlobalHotkey)
        .text(ContextMenu::tr("Save Current Layout As..."))
        .shortcut(lit("Ctrl+Shift+S"))
        .shortcut(lit("Ctrl+Alt+S"), Builder::Windows, false)
        .autoRepeat(false)
        .condition(condition::isLoggedIn()
            && ConditionWrapper(new SaveLayoutAsCondition(true))
            && !condition::isLayoutTourReviewMode()
            && !condition::tourIsRunning());

    factory(ShareLayoutAction)
        .mode(DesktopMode)
        .flags(SingleTarget | ResourceTarget)
        .autoRepeat(false)
        .requiredGlobalPermission(Qn::GlobalAdminPermission)
        .condition(!condition::isSafeMode());

    factory(SaveCurrentVideoWallReviewAction)
        .flags(Main | Scene | NoTarget | GlobalHotkey | IntentionallyAmbiguous)
        .mode(DesktopMode)
        .text(ContextMenu::tr("Save Video Wall View"))
        .shortcut(lit("Ctrl+S"))
        .autoRepeat(false)
        .requiredGlobalPermission(Qn::GlobalControlVideoWallPermission)
        .condition(
            !condition::isSafeMode()
            && ConditionWrapper(new SaveVideowallReviewCondition(true))
        );

    factory(DropOnVideoWallItemAction)
        .flags(ResourceTarget | LayoutItemTarget | LayoutTarget | VideoWallItemTarget | SingleTarget | MultiTarget)
        .text(ContextMenu::tr("Drop Resources"))
        .requiredGlobalPermission(Qn::GlobalControlVideoWallPermission)
        .condition(!condition::isSafeMode());

    factory()
        .flags(Main)
        .separator();

    const bool screenRecordingSupported = nx::utils::AppInfo::isWindows();
    if (screenRecordingSupported && qnRuntime->isDesktopMode())
    {
        factory(ToggleScreenRecordingAction)
            .flags(Main | GlobalHotkey)
            .mode(DesktopMode)
            .text(ContextMenu::tr("Start Screen Recording"))
            .toggledText(ContextMenu::tr("Stop Screen Recording"))
            .shortcut(lit("Alt+R"))
            .shortcut(Qt::Key_MediaRecord)
            .shortcutContext(Qt::ApplicationShortcut)
            .autoRepeat(false);

        factory()
            .flags(Main)
            .separator();
    }

    factory(EscapeHotkeyAction)
        .flags(GlobalHotkey)
        .mode(DesktopMode)
        .autoRepeat(false)
        .shortcut(lit("Esc"))
        .text(ContextMenu::tr("Stop current action"));

    factory(FullscreenAction)
        .flags(NoTarget)
        .mode(DesktopMode)
        .text(ContextMenu::tr("Go to Fullscreen"))
        .toggledText(ContextMenu::tr("Exit Fullscreen"))
        .icon(qnSkin->icon("titlebar/window_maximize.png", "titlebar/window_restore.png"));


    factory(MinimizeAction)
        .flags(NoTarget)
        .text(ContextMenu::tr("Minimize"))
        .icon(qnSkin->icon("titlebar/window_minimize.png"));

    factory(MaximizeAction)
        .flags(NoTarget)
        .text(ContextMenu::tr("Maximize"))
        .toggledText(ContextMenu::tr("Restore Down"))
        .autoRepeat(false)
        .icon(qnSkin->icon("titlebar/window_maximize.png", "titlebar/window_restore.png"));


    factory(FullscreenMaximizeHotkeyAction)
        .flags(GlobalHotkey)
        .mode(DesktopMode)
        .autoRepeat(false)
        .shortcut(lit("Alt+Enter"))
        .shortcut(lit("Alt+Return"))
        .shortcut(lit("Ctrl+F"), Builder::Mac, true)
        .shortcutContext(Qt::ApplicationShortcut);

    factory(VersionMismatchMessageAction)
        .flags(NoTarget)
        .requiredGlobalPermission(Qn::GlobalAdminPermission);

    factory(BetaVersionMessageAction)
        .flags(NoTarget)
        .mode(DesktopMode);

    factory(AllowStatisticsReportMessageAction)
        .flags(NoTarget)
        .mode(DesktopMode)
        .requiredGlobalPermission(Qn::GlobalAdminPermission);

    factory(BrowseUrlAction)
        .flags(NoTarget)
        .mode(DesktopMode)
        .text(ContextMenu::tr("Open in Browser..."));

    factory(SystemAdministrationAction)
        .flags(Main | Tree | GlobalHotkey)
        .mode(DesktopMode)
        .text(ContextMenu::tr("System Administration..."))
        .shortcut(lit("Ctrl+Alt+A"))
        .requiredGlobalPermission(Qn::GlobalAdminPermission)
        .condition(condition::treeNodeType({Qn::CurrentSystemNode, Qn::ServersNode})
            && !condition::tourIsRunning());

    factory(SystemUpdateAction)
        .flags(NoTarget)
        .text(ContextMenu::tr("System Update..."))
        .requiredGlobalPermission(Qn::GlobalAdminPermission);

    factory(UserManagementAction)
        .flags(Main | Tree)
        .requiredGlobalPermission(Qn::GlobalAdminPermission)
        .text(ContextMenu::tr("User Management..."))
        .condition(condition::treeNodeType(Qn::UsersNode));

    factory(PreferencesGeneralTabAction)
        .flags(Main)
        .text(ContextMenu::tr("Local Settings..."))
        //.shortcut(lit("Ctrl+P"))
        .role(QAction::PreferencesRole)
        .autoRepeat(false);

    factory(OpenAuditLogAction)
        .flags(Main)
        .requiredGlobalPermission(Qn::GlobalAdminPermission)
        .text(ContextMenu::tr("Audit Trail..."));

    factory(OpenBookmarksSearchAction)
        .flags(Main | GlobalHotkey)
        .mode(DesktopMode)
        .requiredGlobalPermission(Qn::GlobalViewBookmarksPermission)
        .text(ContextMenu::tr("Bookmark Log..."))
        .shortcut(lit("Ctrl+B"))
        .condition(!condition::tourIsRunning())
        .autoRepeat(false);

    factory(LoginToCloud)
        .flags(NoTarget)
        .text(ContextMenu::tr("Log in to %1...", "Log in to Nx Cloud").arg(nx::network::AppInfo::cloudName()));

    factory(LogoutFromCloud)
        .flags(NoTarget)
        .text(ContextMenu::tr("Log out from %1", "Log out from Nx Cloud").arg(nx::network::AppInfo::cloudName()));

    factory(OpenCloudMainUrl)
        .flags(NoTarget)
        .text(ContextMenu::tr("Open %1 Portal...", "Open Nx Cloud Portal").arg(nx::network::AppInfo::cloudName()));

    factory(OpenCloudViewSystemUrl)
        .flags(NoTarget);

    factory(OpenCloudManagementUrl)
        .flags(NoTarget)
        .text(ContextMenu::tr("Account Settings..."));

    factory(HideCloudPromoAction)
        .flags(NoTarget);

    factory(OpenCloudRegisterUrl)
        .flags(NoTarget)
        .text(ContextMenu::tr("Create Account..."));

    factory()
        .flags(Main)
        .separator();

    factory(BusinessEventsAction)
        .flags(GlobalHotkey)
        .mode(DesktopMode)
        .requiredGlobalPermission(Qn::GlobalAdminPermission)
        .text(ContextMenu::tr("Event Rules..."))
        .icon(qnSkin->icon("events/settings.png"))
        .shortcut(lit("Ctrl+E"))
        .condition(!condition::tourIsRunning())
        .autoRepeat(false);

    factory(CameraListAction)
        .flags(GlobalHotkey)
        .mode(DesktopMode)
        .requiredGlobalPermission(Qn::GlobalAdminPermission)
        .text(QnDeviceDependentStrings::getDefaultNameFromSet(
            manager->resourcePool(),
            ContextMenu::tr("Devices List"),
            ContextMenu::tr("Cameras List")
        ))
        .shortcut(lit("Ctrl+M"))
        .condition(!condition::tourIsRunning())
        .autoRepeat(false);

    factory(MergeSystems)
        .flags(Main | Tree)
        .text(ContextMenu::tr("Merge Systems..."))
        .condition(
            condition::treeNodeType({Qn::CurrentSystemNode, Qn::ServersNode})
            && !condition::isSafeMode()
            && ConditionWrapper(new RequiresOwnerCondition())
        );

    factory()
        .flags(Main)
        .separator();

    factory(AboutAction)
        .flags(Main | GlobalHotkey)
        .mode(DesktopMode)
        .text(ContextMenu::tr("About..."))
        .shortcut(lit("F1"))
        .shortcutContext(Qt::ApplicationShortcut)
        .role(QAction::AboutRole)
        .condition(!condition::tourIsRunning())
        .autoRepeat(false);

    factory()
        .flags(Main)
        .separator();

    factory(ExitAction)
        .flags(Main | GlobalHotkey)
        .text(ContextMenu::tr("Exit"))
        .shortcut(lit("Alt+F4"))
        .shortcut(lit("Ctrl+Q"), Builder::Mac, true)
        .shortcutContext(Qt::ApplicationShortcut)
        .role(QAction::QuitRole)
        .autoRepeat(false)
        .icon(qnSkin->icon("titlebar/window_close.png"))
        .iconVisibleInMenu(false);

    factory(DelayedForcedExitAction)
        .flags(NoTarget);

    factory(BeforeExitAction)
        .flags(NoTarget);

    /* Slider actions. */
    factory(StartTimeSelectionAction)
        .flags(Slider | SingleTarget)
        .text(ContextMenu::tr("Mark Selection Start"))
        .shortcut(lit("["))
        .shortcutContext(Qt::WidgetShortcut)
        .condition(new TimePeriodCondition(NullTimePeriod, InvisibleAction));

    factory(EndTimeSelectionAction)
        .flags(Slider | SingleTarget)
        .text(ContextMenu::tr("Mark Selection End"))
        .shortcut(lit("]"))
        .shortcutContext(Qt::WidgetShortcut)
        .condition(new TimePeriodCondition(EmptyTimePeriod, InvisibleAction));

    factory(ClearTimeSelectionAction)
        .flags(Slider | SingleTarget)
        .text(ContextMenu::tr("Clear Selection"))
        .condition(new TimePeriodCondition(EmptyTimePeriod | NormalTimePeriod, InvisibleAction));

    factory(ZoomToTimeSelectionAction)
        .flags(Slider | SingleTarget)
        .text(ContextMenu::tr("Zoom to Selection"))
        .condition(new TimePeriodCondition(NormalTimePeriod, InvisibleAction));

    factory(AcknowledgeEventAction)
        .flags(SingleTarget | ResourceTarget)
        .requiredTargetPermissions(Qn::ViewContentPermission)
        .requiredGlobalPermission(Qn::GlobalManageBookmarksPermission)
        .condition(condition::hasFlags(Qn::live_cam, MatchMode::ExactlyOne)
            && !condition::isSafeMode());

    factory(AddCameraBookmarkAction)
        .flags(Slider | SingleTarget)
        .text(ContextMenu::tr("Add Bookmark..."))
        .requiredGlobalPermission(Qn::GlobalManageBookmarksPermission)
        .condition(
            !condition::isSafeMode()
            && ConditionWrapper(new AddBookmarkCondition())
        );

    factory(EditCameraBookmarkAction)
        .flags(Slider | SingleTarget | ResourceTarget)
        .text(ContextMenu::tr("Edit Bookmark..."))
        .requiredGlobalPermission(Qn::GlobalManageBookmarksPermission)
        .condition(
            !condition::isSafeMode()
            && ConditionWrapper(new ModifyBookmarkCondition())
        );

    factory(RemoveCameraBookmarkAction)
        .flags(Slider | SingleTarget)
        .text(ContextMenu::tr("Remove Bookmark..."))
        .requiredGlobalPermission(Qn::GlobalManageBookmarksPermission)
        .condition(
            !condition::isSafeMode()
            && ConditionWrapper(new ModifyBookmarkCondition())
        );

    factory(RemoveBookmarksAction)
        .flags(NoTarget | SingleTarget | ResourceTarget)
        .text(ContextMenu::tr("Remove Bookmarks...")) //< Copied to an internal context menu
        .requiredGlobalPermission(Qn::GlobalManageBookmarksPermission)
        .condition(
            !condition::isSafeMode()
            && ConditionWrapper(new RemoveBookmarksCondition())
        );

    factory()
        .flags(Slider)
        .separator();

    factory(ExportVideoAction)
        .flags(Slider | SingleTarget | MultiTarget | NoTarget | WidgetTarget)
        .text(ContextMenu::tr("Export Video..."))
        .conditionalText(ContextMenu::tr("Export Bookmark..."),
            condition::hasArgument(Qn::CameraBookmarkRole))
        .requiredTargetPermissions(Qn::ExportPermission)
        .condition((condition::hasTimePeriod() || condition::hasArgument(Qn::CameraBookmarkRole))
            && condition::isTrue(ini().universalExportDialog));

    factory(ExportTimeSelectionAction)
        .flags(Slider | SingleTarget | ResourceTarget)
        .text(ContextMenu::tr("Export Selected Area..."))
        .requiredTargetPermissions(Qn::ExportPermission)
        .condition(ConditionWrapper(new ExportCondition(true))
            && !condition::isTrue(ini().universalExportDialog));

    factory(ExportLayoutAction)
        .flags(Slider | SingleTarget | MultiTarget | NoTarget)
        .text(ContextMenu::tr("Export Multi-Video..."))
        .requiredTargetPermissions(Qn::CurrentLayoutMediaItemsRole, Qn::ExportPermission)
        .condition(ConditionWrapper(new ExportCondition(false))
            && !condition::isTrue(ini().universalExportDialog));

    factory(ExportRapidReviewAction)
        .flags(Slider | SingleTarget | MultiTarget | NoTarget)
        .text(ContextMenu::tr("Export Rapid Review..."))
        .requiredTargetPermissions(Qn::CurrentLayoutMediaItemsRole, Qn::ExportPermission)
        .condition(ConditionWrapper(new ExportCondition(true))
            && !condition::isTrue(ini().universalExportDialog));

    factory(ThumbnailsSearchAction)
        .flags(Slider | Scene | SingleTarget)
        .mode(DesktopMode)
        .text(ContextMenu::tr("Preview Search..."))
        .condition(new PreviewCondition());

    factory()
        .flags(Tree | SingleTarget | ResourceTarget)
        .childFactory(new EdgeNodeFactory(manager))
        .text(ContextMenu::tr("Server..."))
        .condition(condition::treeNodeType(Qn::EdgeNode));

    factory()
        .flags(Scene | Tree)
        .separator();

    /* Resource actions. */
    factory(OpenInLayoutAction)
        .flags(SingleTarget | MultiTarget | ResourceTarget | LayoutItemTarget | WidgetTarget)
        .requiredTargetPermissions(Qn::LayoutResourceRole, Qn::WritePermission | Qn::AddRemoveItemsPermission)
        .condition(new OpenInLayoutCondition());

    factory(OpenInCurrentLayoutAction)
        .flags(Tree | SingleTarget | MultiTarget | ResourceTarget | LayoutItemTarget | WidgetTarget)
        .requiredTargetPermissions(Qn::CurrentLayoutResourceRole, Qn::WritePermission | Qn::AddRemoveItemsPermission)
        .text(ContextMenu::tr("Open"))
        .conditionalText(ContextMenu::tr("Monitor"),
            condition::hasFlags(Qn::server, MatchMode::All))
        .condition(
            ConditionWrapper(new OpenInCurrentLayoutCondition())
            && !condition::isLayoutTourReviewMode());

    factory(OpenInNewTabAction)
        .mode(DesktopMode)
        .flags(Tree | Scene | SingleTarget | MultiTarget | ResourceTarget | LayoutItemTarget | WidgetTarget)
        .text(ContextMenu::tr("Open in New Tab"))
        .conditionalText(ContextMenu::tr("Monitor in New Tab"),
            condition::hasFlags(Qn::server, MatchMode::All))
        .condition(new OpenInNewEntityCondition());

    factory(OpenInAlarmLayoutAction)
        .mode(DesktopMode)
        .flags(SingleTarget | MultiTarget | ResourceTarget)
        .text(ContextMenu::tr("Open in Alarm Layout"));

    factory(OpenInNewWindowAction)
        .mode(DesktopMode)
        .flags(Tree | Scene | SingleTarget | MultiTarget | ResourceTarget | LayoutItemTarget | WidgetTarget)
        .text(ContextMenu::tr("Open in New Window"))
        .conditionalText(ContextMenu::tr("Monitor in New Window"),
            condition::hasFlags(Qn::server, MatchMode::All))
        .condition(
            ConditionWrapper(new OpenInNewEntityCondition())
            && ConditionWrapper(new LightModeCondition(Qn::LightModeNoNewWindow))
        );

    factory(OpenCurrentLayoutInNewWindowAction)
        .flags(NoTarget)
        .condition(new LightModeCondition(Qn::LightModeNoNewWindow));

    factory(OpenVideoWallReviewAction)
        .flags(Tree | SingleTarget | ResourceTarget)
        .text(ContextMenu::tr("Open Video Wall"))
        .condition(condition::hasFlags(Qn::videowall, MatchMode::Any));

    factory(OpenInFolderAction)
        .flags(Scene | Tree | SingleTarget | ResourceTarget | LayoutItemTarget)
        .text(ContextMenu::tr("Open Containing Folder"))
        .shortcut(lit("Ctrl+Enter"))
        .shortcut(lit("Ctrl+Return"))
        .autoRepeat(false)
        .condition(new OpenInFolderCondition());

    factory(IdentifyVideoWallAction)
        .flags(Tree | Scene | SingleTarget | MultiTarget | ResourceTarget | VideoWallItemTarget)
        .requiredGlobalPermission(Qn::GlobalControlVideoWallPermission)
        .text(ContextMenu::tr("Identify"))
        .autoRepeat(false)
        .condition(new IdentifyVideoWallCondition());

    factory(AttachToVideoWallAction)
        .flags(Tree | SingleTarget | ResourceTarget)
        .requiredGlobalPermission(Qn::GlobalAdminPermission)
        .text(ContextMenu::tr("Attach to Video Wall..."))
        .autoRepeat(false)
        .condition(
            !condition::isSafeMode()
            && condition::hasFlags(Qn::videowall, MatchMode::Any)
        );

    factory(StartVideoWallAction)
        .flags(Tree | SingleTarget | ResourceTarget)
        .requiredGlobalPermission(Qn::GlobalControlVideoWallPermission)
        .text(ContextMenu::tr("Switch to Video Wall mode..."))
        .autoRepeat(false)
        .condition(new StartVideowallCondition());

    factory(SaveVideoWallReviewAction)
        .flags(Tree | SingleTarget | ResourceTarget)
        .text(ContextMenu::tr("Save Video Wall"))
        .shortcut(lit("Ctrl+S"))
        .requiredGlobalPermission(Qn::GlobalControlVideoWallPermission)
        .autoRepeat(false)
        .condition(
            ConditionWrapper(new SaveVideowallReviewCondition(false))
            && !condition::isSafeMode()
        );

    factory(SaveVideowallMatrixAction)
        .flags(Tree | SingleTarget | ResourceTarget)
        .requiredGlobalPermission(Qn::GlobalControlVideoWallPermission)
        .text(ContextMenu::tr("Save Current Matrix"))
        .autoRepeat(false)
        .condition(
            ConditionWrapper(new NonEmptyVideowallCondition())
            && !condition::isSafeMode()
        );

    factory(LoadVideowallMatrixAction)
        .flags(Tree | SingleTarget | VideoWallMatrixTarget)
        .requiredGlobalPermission(Qn::GlobalControlVideoWallPermission)
        .condition(!condition::isSafeMode())
        .text(ContextMenu::tr("Load Matrix"));

    factory(DeleteVideowallMatrixAction)
        .flags(Tree | SingleTarget | MultiTarget | VideoWallMatrixTarget | IntentionallyAmbiguous)
        .requiredGlobalPermission(Qn::GlobalControlVideoWallPermission)
        .text(ContextMenu::tr("Delete"))
        .shortcut(lit("Del"))
        .shortcut(Qt::Key_Backspace, Builder::Mac, true)
        .condition(!condition::isSafeMode())
        .autoRepeat(false);

    factory()
        .flags(Scene | Tree)
        .separator();

    factory(StopVideoWallAction)
        .flags(Tree | SingleTarget | ResourceTarget)
        .requiredGlobalPermission(Qn::GlobalControlVideoWallPermission)
        .text(ContextMenu::tr("Stop Video Wall"))
        .autoRepeat(false)
        .condition(new RunningVideowallCondition());

    factory(ClearVideoWallScreen)
        .flags(Tree | VideoWallReviewScene | SingleTarget | MultiTarget | VideoWallItemTarget)
        .requiredGlobalPermission(Qn::GlobalControlVideoWallPermission)
        .text(ContextMenu::tr("Clear Screen"))
        .autoRepeat(false)
        .condition(new DetachFromVideoWallCondition());

    factory(SaveLayoutAction)
        .flags(TitleBar | Tree | SingleTarget | ResourceTarget)
        .requiredTargetPermissions(Qn::SavePermission)
        .text(ContextMenu::tr("Save Layout"))
        .condition(ConditionWrapper(new SaveLayoutCondition(false)));

    factory(SaveLocalLayoutAction)
        .flags(SingleTarget | ResourceTarget)
        .requiredTargetPermissions(Qn::SavePermission)
        .condition(condition::hasFlags(Qn::layout, MatchMode::All));

    factory(SaveLocalLayoutAsAction)
        .flags(SingleTarget | ResourceTarget)
        .requiredTargetPermissions(Qn::SavePermission)
        .condition(condition::hasFlags(Qn::layout, MatchMode::All));

    factory(SaveLayoutAsAction) // TODO: #GDM #access check canCreateResource permission
        .flags(SingleTarget | ResourceTarget)
        .requiredTargetPermissions(Qn::UserResourceRole, Qn::SavePermission)
        .condition(
            ConditionWrapper(new SaveLayoutAsCondition(false))
            && !condition::isLayoutTourReviewMode()
        );

    factory(SaveLayoutForCurrentUserAsAction) // TODO: #GDM #access check canCreateResource permission
        .flags(TitleBar | Tree | SingleTarget | ResourceTarget)
        .text(ContextMenu::tr("Save Layout As..."))
        .condition(
            ConditionWrapper(new SaveLayoutAsCondition(false))
            && !condition::isLayoutTourReviewMode()
        );

    factory()
<<<<<<< HEAD
        .flags(Tree)
        .separator();

    factory(MakeLayoutTourAction)
        .flags(Tree | SingleTarget | MultiTarget | ResourceTarget)
        .text(ContextMenu::tr("Make Showreel"))
        .condition(condition::hasFlags(Qn::layout, MatchMode::All)
            && !condition::isSafeMode());

    factory()
=======
>>>>>>> 430e1959
        .flags(Scene | Tree)
        .separator();

    factory(DeleteVideoWallItemAction)
        .flags(Tree | SingleTarget | MultiTarget | VideoWallItemTarget | IntentionallyAmbiguous)
        .requiredGlobalPermission(Qn::GlobalAdminPermission)
        .text(ContextMenu::tr("Delete"))
        .shortcut(lit("Del"))
        .shortcut(Qt::Key_Backspace, Builder::Mac, true)
        .condition(!condition::isSafeMode())
        .autoRepeat(false);

    factory(MaximizeItemAction)
        .flags(Scene | SingleTarget)
        .text(ContextMenu::tr("Maximize Item"))
        .shortcut(lit("Enter"))
        .shortcut(lit("Return"))
        .autoRepeat(false)
        .condition(ConditionWrapper(new ItemZoomedCondition(false))
            && !condition::isLayoutTourReviewMode()
            && !condition::tourIsRunning());

    factory(UnmaximizeItemAction)
        .flags(Scene | SingleTarget)
        .text(ContextMenu::tr("Restore Item"))
        .shortcut(lit("Enter"))
        .shortcut(lit("Return"))
        .autoRepeat(false)
        .condition(ConditionWrapper(new ItemZoomedCondition(true))
            && !condition::isLayoutTourReviewMode()
            && !condition::tourIsRunning());

    factory(ShowInfoAction)
        .flags(Scene | SingleTarget | MultiTarget)
        .text(ContextMenu::tr("Show Info"))
        .shortcut(lit("Alt+I"))
        .condition(ConditionWrapper(new DisplayInfoCondition(false))
            && !condition::isLayoutTourReviewMode());

    factory(HideInfoAction)
        .flags(Scene | SingleTarget | MultiTarget)
        .text(ContextMenu::tr("Hide Info"))
        .shortcut(lit("Alt+I"))
        .condition(ConditionWrapper(new DisplayInfoCondition(true))
            && !condition::isLayoutTourReviewMode());

    factory(ToggleInfoAction)
        .flags(Scene | SingleTarget | MultiTarget | HotkeyOnly)
        .shortcut(lit("Alt+I"))
        .condition(ConditionWrapper(new DisplayInfoCondition())
            && !condition::isLayoutTourReviewMode());

    factory(RadassAction)
        .flags(Scene | NoTarget | SingleTarget | MultiTarget | LayoutItemTarget)
        .text(ContextMenu::tr("Resolution..."))
        .childFactory(new RadassActionFactory(manager))
        .condition(ConditionWrapper(new ChangeResolutionCondition())
            && !condition::isLayoutTourReviewMode()
            && !condition::tourIsRunning());

    factory()
        .flags(Scene | SingleTarget)
        .childFactory(new PtzPresetsToursFactory(manager))
        .text(ContextMenu::tr("PTZ..."))
        .requiredTargetPermissions(Qn::WritePtzPermission)
        .condition(new PtzCondition(Ptz::PresetsPtzCapability, false));

    factory.beginSubMenu();
    {
        factory(PtzSavePresetAction)
            .mode(DesktopMode)
            .flags(Scene | SingleTarget)
            .text(ContextMenu::tr("Save Current Position..."))
            .requiredTargetPermissions(Qn::WritePtzPermission | Qn::SavePermission)
            .condition(ConditionWrapper(new PtzCondition(Ptz::PresetsPtzCapability, true))
                && condition::canSavePtzPosition());

        factory(PtzManageAction)
            .mode(DesktopMode)
            .flags(Scene | SingleTarget)
            .text(ContextMenu::tr("Manage..."))
            .requiredTargetPermissions(Qn::WritePtzPermission | Qn::SavePermission)
            .condition(ConditionWrapper(new PtzCondition(Ptz::ToursPtzCapability, false))
                && !condition::tourIsRunning());

    } factory.endSubMenu();

    factory(StartSmartSearchAction)
        .flags(Scene | SingleTarget | MultiTarget)
        .text(ContextMenu::tr("Show Motion/Smart Search"))
        .conditionalText(ContextMenu::tr("Show Motion"), new NoArchiveCondition())
        .shortcut(lit("Alt+G"))
        .condition(ConditionWrapper(new SmartSearchCondition(false))
            && !condition::isLayoutTourReviewMode());

    // TODO: #ynikitenkov remove this action, use StartSmartSearchAction with .checked state!
    factory(StopSmartSearchAction)
        .flags(Scene | SingleTarget | MultiTarget)
        .text(ContextMenu::tr("Hide Motion/Smart Search"))
        .conditionalText(ContextMenu::tr("Hide Motion"), new NoArchiveCondition())
        .shortcut(lit("Alt+G"))
        .condition(ConditionWrapper(new SmartSearchCondition(true))
            && !condition::isLayoutTourReviewMode());

    factory(ClearMotionSelectionAction)
        .flags(Scene | SingleTarget | MultiTarget)
        .text(ContextMenu::tr("Clear Motion Selection"))
        .condition(ConditionWrapper(new ClearMotionSelectionCondition())
            && !condition::tourIsRunning()
            && !condition::isLayoutTourReviewMode());

    factory(ToggleSmartSearchAction)
        .flags(Scene | SingleTarget | MultiTarget | HotkeyOnly)
        .shortcut(lit("Alt+G"))
        .condition(ConditionWrapper(new SmartSearchCondition())
            && !condition::isLayoutTourReviewMode());

    factory(CheckFileSignatureAction)
        .flags(Scene | SingleTarget)
        .text(ContextMenu::tr("Check File Watermark"))
        .shortcut(lit("Alt+C"))
        .autoRepeat(false)
        .condition(condition::hasFlags(Qn::local_video, MatchMode::Any)
            && !condition::tourIsRunning()
            && !condition::isLayoutTourReviewMode());

    factory(TakeScreenshotAction)
        .flags(Scene | SingleTarget | HotkeyOnly)
        .shortcut(lit("Alt+S"))
        .autoRepeat(false)
        .condition(new TakeScreenshotCondition());

    factory(AdjustVideoAction)
        .flags(Scene | SingleTarget)
        .text(ContextMenu::tr("Image Enhancement..."))
        .shortcut(lit("Alt+J"))
        .autoRepeat(false)
        .condition(ConditionWrapper(new AdjustVideoCondition())
            && !condition::isLayoutTourReviewMode());

    factory(CreateZoomWindowAction)
        .flags(SingleTarget | WidgetTarget)
        .condition(ConditionWrapper(new CreateZoomWindowCondition())
            && !condition::tourIsRunning());

    factory()
        .flags(Scene | SingleTarget | MultiTarget)
        .text(ContextMenu::tr("Rotate to..."));

    factory.beginSubMenu();
    {
        factory(Rotate0Action)
            .flags(Scene | SingleTarget | MultiTarget)
            .text(ContextMenu::tr("0 degrees"))
            .condition(new RotateItemCondition());

        factory(Rotate90Action)
            .flags(Scene | SingleTarget | MultiTarget)
            .text(ContextMenu::tr("90 degrees"))
            .condition(new RotateItemCondition());

        factory(Rotate180Action)
            .flags(Scene | SingleTarget | MultiTarget)
            .text(ContextMenu::tr("180 degrees"))
            .condition(new RotateItemCondition());

        factory(Rotate270Action)
            .flags(Scene | SingleTarget | MultiTarget)
            .text(ContextMenu::tr("270 degrees"))
            .condition(new RotateItemCondition());
    } factory.endSubMenu();

    factory()
        .flags(Scene | Tree)
        .separator();

    factory(RemoveLayoutItemAction)
        .flags(Tree | SingleTarget | MultiTarget | LayoutItemTarget | IntentionallyAmbiguous)
        .text(ContextMenu::tr("Remove from Layout"))
        .shortcut(lit("Del"))
        .shortcut(Qt::Key_Backspace, Builder::Mac, true)
        .autoRepeat(false)
        .condition(new LayoutItemRemovalCondition());

    factory(RemoveLayoutItemFromSceneAction)
        .flags(Scene | SingleTarget | MultiTarget | LayoutItemTarget | IntentionallyAmbiguous)
        .text(ContextMenu::tr("Remove from Layout"))
        .conditionalText(ContextMenu::tr("Remove from Showreel"),
            condition::isLayoutTourReviewMode())
        .shortcut(lit("Del"))
        .shortcut(Qt::Key_Backspace, Builder::Mac, true)
        .autoRepeat(false)
        .condition(ConditionWrapper(new LayoutItemRemovalCondition())
            && !condition::tourIsRunning());

    factory(RemoveFromServerAction)
        .flags(Tree | SingleTarget | MultiTarget | ResourceTarget | IntentionallyAmbiguous)
        .requiredTargetPermissions(Qn::RemovePermission)
        .text(ContextMenu::tr("Delete"))
        .shortcut(lit("Del"))
        .shortcut(Qt::Key_Backspace, Builder::Mac, true)
        .autoRepeat(false)
        .condition(new ResourceRemovalCondition());

    factory(StopSharingLayoutAction)
        .flags(Tree | SingleTarget | MultiTarget | ResourceTarget | IntentionallyAmbiguous)
        .requiredGlobalPermission(Qn::GlobalAdminPermission)
        .text(ContextMenu::tr("Stop Sharing Layout"))
        .shortcut(lit("Del"))
        .shortcut(Qt::Key_Backspace, Builder::Mac, true)
        .autoRepeat(false)
        .condition(new StopSharingCondition());

    factory()
        .flags(Scene | Tree)
        .separator();

    factory(WebPageSettingsAction)
        .flags(Scene | Tree | SingleTarget | ResourceTarget)
        .requiredGlobalPermission(Qn::GlobalAdminPermission)
        .text(ContextMenu::tr("Edit..."))
        .autoRepeat(false)
        .condition(condition::hasFlags(Qn::web_page, MatchMode::ExactlyOne)
            && !condition::isSafeMode()
            && !condition::tourIsRunning());

    factory(RenameResourceAction)
        .flags(Tree | SingleTarget | MultiTarget | ResourceTarget | IntentionallyAmbiguous)
        .requiredTargetPermissions(Qn::WritePermission | Qn::WriteNamePermission)
        .text(ContextMenu::tr("Rename"))
        .shortcut(lit("F2"))
        .autoRepeat(false)
        .condition(new RenameResourceCondition());

    factory(RenameVideowallEntityAction)
        .flags(Tree | SingleTarget | VideoWallItemTarget | VideoWallMatrixTarget | IntentionallyAmbiguous)
        .requiredGlobalPermission(Qn::GlobalControlVideoWallPermission)
        .text(ContextMenu::tr("Rename"))
        .shortcut(lit("F2"))
        .condition(!condition::isSafeMode())
        .autoRepeat(false);

    factory()
        .flags(Tree)
        .separator();

    // TODO: #gdm restore this functionality and allow to delete exported layouts
    factory(DeleteFromDiskAction)
        //flags(Scene | Tree | SingleTarget | MultiTarget | ResourceTarget | LayoutItemTarget)
        .text(ContextMenu::tr("Delete from Disk"))
        .autoRepeat(false)
        .condition(condition::hasFlags(Qn::local_media, MatchMode::All));

    factory(SetAsBackgroundAction)
        .flags(Scene | SingleTarget)
        .requiredTargetPermissions(Qn::CurrentLayoutResourceRole, Qn::EditLayoutSettingsPermission)
        .text(ContextMenu::tr("Set as Layout Background"))
        .autoRepeat(false)
        .condition(ConditionWrapper(new SetAsBackgroundCondition())
            && ConditionWrapper(new LightModeCondition(Qn::LightModeNoLayoutBackground))
            && !condition::isSafeMode()
            && !condition::tourIsRunning());

    factory(UserSettingsAction)
        .flags(Tree | SingleTarget | ResourceTarget)
        .text(ContextMenu::tr("User Settings..."))
        .requiredTargetPermissions(Qn::ReadPermission)
        .condition(condition::hasFlags(Qn::user, MatchMode::Any));

    factory(UserRolesAction)
        .flags(Tree | NoTarget)
        .text(ContextMenu::tr("User Roles..."))
        .conditionalText(ContextMenu::tr("Role Settings..."), condition::treeNodeType(Qn::RoleNode))
        .requiredGlobalPermission(Qn::GlobalAdminPermission)
        .condition(condition::treeNodeType({Qn::UsersNode, Qn::RoleNode}));

    factory(CameraIssuesAction)
        .mode(DesktopMode)
        .flags(Scene | Tree | SingleTarget | MultiTarget | ResourceTarget | LayoutItemTarget)
        .dynamicText(new DevicesNameTextFactory(
            QnCameraDeviceStringSet(
                ContextMenu::tr("Check Device Issues..."), ContextMenu::tr("Check Devices Issues..."),
                ContextMenu::tr("Check Camera Issues..."), ContextMenu::tr("Check Cameras Issues..."),
                ContextMenu::tr("Check I/O Module Issues..."), ContextMenu::tr("Check I/O Modules Issues...")
            ), manager))
        .requiredGlobalPermission(Qn::GlobalViewLogsPermission)
        .condition(condition::hasFlags(Qn::live_cam, MatchMode::Any)
            && !condition::tourIsRunning()
            && condition::scoped(SceneScope,
                !condition::isLayoutTourReviewMode()
                && !condition::isPreviewSearchMode()));

    factory(CameraBusinessRulesAction)
        .mode(DesktopMode)
        .flags(Scene | Tree | SingleTarget | MultiTarget | ResourceTarget | LayoutItemTarget)
        .dynamicText(new DevicesNameTextFactory(
            QnCameraDeviceStringSet(
                ContextMenu::tr("Device Rules..."), ContextMenu::tr("Devices Rules..."),
                ContextMenu::tr("Camera Rules..."), ContextMenu::tr("Cameras Rules..."),
                ContextMenu::tr("I/O Module Rules..."), ContextMenu::tr("I/O Modules Rules...")
            ), manager))
        .requiredGlobalPermission(Qn::GlobalAdminPermission)
        .condition(condition::hasFlags(Qn::live_cam, MatchMode::ExactlyOne)
            && !condition::tourIsRunning()
            && condition::scoped(SceneScope,
                !condition::isLayoutTourReviewMode()
                && !condition::isPreviewSearchMode()));

    factory(CameraSettingsAction)
        .mode(DesktopMode)
        .flags(Scene | Tree | SingleTarget | MultiTarget | ResourceTarget | LayoutItemTarget)
        .dynamicText(new DevicesNameTextFactory(
            QnCameraDeviceStringSet(
                ContextMenu::tr("Device Settings..."), ContextMenu::tr("Devices Settings..."),
                ContextMenu::tr("Camera Settings..."), ContextMenu::tr("Cameras Settings..."),
                ContextMenu::tr("I/O Module Settings..."), ContextMenu::tr("I/O Modules Settings...")
            ), manager))
        .requiredGlobalPermission(Qn::GlobalEditCamerasPermission)
        .condition(condition::hasFlags(Qn::live_cam, MatchMode::Any)
            && !condition::tourIsRunning()
            && condition::scoped(SceneScope,
                !condition::isLayoutTourReviewMode()
                && !condition::isPreviewSearchMode()));

    factory(MediaFileSettingsAction)
        .mode(DesktopMode)
        .flags(Scene | Tree | SingleTarget | ResourceTarget | LayoutItemTarget)
        .text(ContextMenu::tr("File Settings..."))
        .condition(condition::hasFlags(Qn::local_media, MatchMode::Any)
            && !condition::tourIsRunning()
            && condition::scoped(SceneScope,
                !condition::isLayoutTourReviewMode()
                && !condition::isPreviewSearchMode()));

    factory(LayoutSettingsAction)
        .mode(DesktopMode)
        .flags(Tree | SingleTarget | ResourceTarget)
        .text(ContextMenu::tr("Layout Settings..."))
        .requiredTargetPermissions(Qn::EditLayoutSettingsPermission)
        .condition(ConditionWrapper(new LightModeCondition(Qn::LightModeNoLayoutBackground))
            && !condition::tourIsRunning());

    factory(VideowallSettingsAction)
        .flags(Tree | SingleTarget | ResourceTarget)
        .text(ContextMenu::tr("Video Wall Settings..."))
        .condition(condition::hasFlags(Qn::videowall, MatchMode::ExactlyOne)
            && ConditionWrapper(new AutoStartAllowedCondition())
            && !condition::isSafeMode());

    factory(ConvertCameraToEntropix)
        .mode(DesktopMode)
        .flags(Scene | Tree | SingleTarget | ResourceTarget | LayoutItemTarget)
        .text(lit("Convert to Entropix Camera"))
        .conditionalText(
            lit("Convert to Normal Camera"),
            condition::isEntropixCamera())
        .requiredGlobalPermission(Qn::GlobalEditCamerasPermission)
<<<<<<< HEAD
        .condition(condition::isTrue(nx::client::desktop::ini().enableEntropixEnhancer)
=======
        .condition(condition::isTrue(ini().enableEntropixEnhancer)
>>>>>>> 430e1959
            && condition::hasFlags(Qn::live_cam, MatchMode::Any)
            && !condition::tourIsRunning()
            && condition::scoped(SceneScope,
                !condition::isLayoutTourReviewMode()
                && !condition::isPreviewSearchMode()));

    factory(ServerAddCameraManuallyAction)
        .flags(Scene | Tree | SingleTarget | ResourceTarget | LayoutItemTarget)
        .text(ContextMenu::tr("Add Device..."))   //intentionally hardcode devices here
        .requiredGlobalPermission(Qn::GlobalAdminPermission)
        .condition(condition::hasFlags(Qn::remote_server, MatchMode::ExactlyOne)
            && ConditionWrapper(new EdgeServerCondition(false))
            && !ConditionWrapper(new FakeServerCondition(true))
            && !condition::isSafeMode()
            && !condition::tourIsRunning()
            && condition::scoped(SceneScope, !condition::isLayoutTourReviewMode()));

    factory(CameraListByServerAction)
        .flags(Scene | Tree | SingleTarget | ResourceTarget | LayoutItemTarget)
        .text(QnDeviceDependentStrings::getDefaultNameFromSet(
            manager->resourcePool(),
            ContextMenu::tr("Devices List by Server..."),
            ContextMenu::tr("Cameras List by Server...")
        ))
        .requiredGlobalPermission(Qn::GlobalAdminPermission)
        .condition(condition::hasFlags(Qn::remote_server, MatchMode::ExactlyOne)
            && ConditionWrapper(new EdgeServerCondition(false))
            && !ConditionWrapper(new FakeServerCondition(true))
            && !condition::tourIsRunning()
            && condition::scoped(SceneScope, !condition::isLayoutTourReviewMode()));

    factory(PingAction)
        .flags(NoTarget);

    factory(ServerLogsAction)
        .flags(Scene | Tree | SingleTarget | ResourceTarget | LayoutItemTarget)
        .text(ContextMenu::tr("Server Logs..."))
        .requiredGlobalPermission(Qn::GlobalAdminPermission)
        .condition(condition::hasFlags(Qn::remote_server, MatchMode::ExactlyOne)
            && !ConditionWrapper(new FakeServerCondition(true))
            && !condition::tourIsRunning()
            && condition::scoped(SceneScope, !condition::isLayoutTourReviewMode()));

    factory(ServerIssuesAction)
        .flags(Scene | Tree | SingleTarget | ResourceTarget | LayoutItemTarget)
        .text(ContextMenu::tr("Server Diagnostics..."))
        .requiredGlobalPermission(Qn::GlobalViewLogsPermission)
        .condition(condition::hasFlags(Qn::remote_server, MatchMode::ExactlyOne)
            && !ConditionWrapper(new FakeServerCondition(true))
            && !condition::tourIsRunning()
            && condition::scoped(SceneScope, !condition::isLayoutTourReviewMode()));

    factory(WebAdminAction)
        .flags(Scene | Tree | SingleTarget | MultiTarget | ResourceTarget | LayoutItemTarget)
        .text(ContextMenu::tr("Server Web Page..."))
        .requiredGlobalPermission(Qn::GlobalAdminPermission)
        .condition(condition::hasFlags(Qn::remote_server, MatchMode::ExactlyOne)
            && !ConditionWrapper(new FakeServerCondition(true))
            && !ConditionWrapper(new CloudServerCondition(MatchMode::Any))
            && !condition::tourIsRunning()
            && condition::scoped(SceneScope, !condition::isLayoutTourReviewMode()));

    factory(ServerSettingsAction)
        .flags(Scene | Tree | SingleTarget | MultiTarget | ResourceTarget | LayoutItemTarget)
        .text(ContextMenu::tr("Server Settings..."))
        .requiredGlobalPermission(Qn::GlobalAdminPermission)
        .condition(condition::hasFlags(Qn::remote_server, MatchMode::ExactlyOne)
            && !ConditionWrapper(new FakeServerCondition(true))
            && !condition::tourIsRunning()
            && condition::scoped(SceneScope, !condition::isLayoutTourReviewMode()));

    factory(ConnectToCurrentSystem)
        .flags(Tree | SingleTarget | MultiTarget | ResourceTarget)
        .text(ContextMenu::tr("Merge to Currently Connected System..."))
        .condition(
            condition::treeNodeType(Qn::ResourceNode)
            && !condition::isSafeMode()
            && ConditionWrapper(new MergeToCurrentSystemCondition())
            && ConditionWrapper(new RequiresOwnerCondition())
        );

    factory()
        .flags(Scene | NoTarget)
        .childFactory(new AspectRatioFactory(manager))
        .text(ContextMenu::tr("Cell Aspect Ratio..."))
        .condition(!ConditionWrapper(new VideoWallReviewModeCondition())
            && ConditionWrapper(new LightModeCondition(Qn::LightModeSingleItem))
            && !condition::isLayoutTourReviewMode()
            && !condition::tourIsRunning());

    factory()
        .flags(Scene | NoTarget)
        .requiredTargetPermissions(Qn::CurrentLayoutResourceRole, Qn::WritePermission)
        .text(ContextMenu::tr("Cell Spacing..."))
        .condition(ConditionWrapper(new LightModeCondition(Qn::LightModeSingleItem))
            && !condition::isLayoutTourReviewMode()
            && !condition::tourIsRunning());

    // TODO: #GDM Move to childFactory, reduce actions number
    factory.beginSubMenu();
    {
        factory.beginGroup();

        factory(SetCurrentLayoutItemSpacingNoneAction)
            .flags(Scene | NoTarget)
            .requiredTargetPermissions(Qn::CurrentLayoutResourceRole, Qn::WritePermission)
            .text(ContextMenu::tr("None"))
            .checkable()
            .checked(qnGlobals->defaultLayoutCellSpacing()
                == QnWorkbenchLayout::cellSpacingValue(Qn::CellSpacing::None));

        factory(SetCurrentLayoutItemSpacingSmallAction)
            .flags(Scene | NoTarget)
            .requiredTargetPermissions(Qn::CurrentLayoutResourceRole, Qn::WritePermission)
            .text(ContextMenu::tr("Small"))
            .checkable()
            .checked(qnGlobals->defaultLayoutCellSpacing()
                == QnWorkbenchLayout::cellSpacingValue(Qn::CellSpacing::Small));

        factory(SetCurrentLayoutItemSpacingMediumAction)
            .flags(Scene | NoTarget)
            .requiredTargetPermissions(Qn::CurrentLayoutResourceRole, Qn::WritePermission)
            .text(ContextMenu::tr("Medium"))
            .checkable()
            .checked(qnGlobals->defaultLayoutCellSpacing()
                == QnWorkbenchLayout::cellSpacingValue(Qn::CellSpacing::Medium));

        factory(SetCurrentLayoutItemSpacingLargeAction)
            .flags(Scene | NoTarget)
            .requiredTargetPermissions(Qn::CurrentLayoutResourceRole, Qn::WritePermission)
            .text(ContextMenu::tr("Large"))
            .checkable()
            .checked(qnGlobals->defaultLayoutCellSpacing()
                == QnWorkbenchLayout::cellSpacingValue(Qn::CellSpacing::Large));
        factory.endGroup();

    } factory.endSubMenu();

    factory()
        .flags(Scene)
        .separator();

#pragma region Layout Tours

    factory(ReviewLayoutTourAction)
        .flags(Tree | NoTarget)
        .mode(DesktopMode)
        .text(ContextMenu::tr("Open in New Tab"))
        .condition(condition::treeNodeType(Qn::LayoutTourNode))
        .autoRepeat(false);

    factory(ReviewLayoutTourInNewWindowAction)
        .flags(Tree | NoTarget)
        .mode(DesktopMode)
        .text(ContextMenu::tr("Open in New Window"))
        .condition(condition::treeNodeType(Qn::LayoutTourNode))
        .autoRepeat(false);

    factory().flags(Tree).separator().condition(condition::treeNodeType(Qn::LayoutTourNode));

    factory(ToggleLayoutTourModeAction)
        .flags(Scene | Tree | NoTarget | GlobalHotkey)
        .mode(DesktopMode)
        .dynamicText(new LayoutTourTextFactory(manager))
        .shortcut(lit("Alt+T"))
        .checkable()
        .autoRepeat(false)
        .condition(condition::tourIsRunning()
            || (condition::treeNodeType(Qn::LayoutTourNode) && condition::canStartTour()));

    factory(StartCurrentLayoutTourAction)
        .flags(NoTarget)
        .mode(DesktopMode)
        .text(LayoutTourTextFactory::tr("Start Showreel")) //< To be displayed on the button
        .accent(Qn::ButtonAccent::Standard)
        .icon(qnSkin->icon("buttons/play.png"))
        .condition(
            condition::isLayoutTourReviewMode()
            && ConditionWrapper(new StartCurrentLayoutTourCondition())
        )
        .autoRepeat(false);

    factory().flags(Tree).separator().condition(condition::treeNodeType(Qn::LayoutTourNode));

    factory(RemoveLayoutTourAction)
        .flags(Tree | NoTarget | IntentionallyAmbiguous)
        .mode(DesktopMode)
        .text(ContextMenu::tr("Delete"))
        .shortcut(lit("Del"))
        .shortcut(Qt::Key_Backspace, Builder::Mac, true)
        .condition(condition::treeNodeType(Qn::LayoutTourNode));

    factory().flags(Tree).separator().condition(condition::treeNodeType(Qn::LayoutTourNode));

    factory(RenameLayoutTourAction)
        .flags(Tree | NoTarget | IntentionallyAmbiguous)
        .text(ContextMenu::tr("Rename"))
        .shortcut(lit("F2"))
        .condition(condition::treeNodeType(Qn::LayoutTourNode)
            && !condition::isSafeMode())
        .autoRepeat(false);

    factory(SaveLayoutTourAction)
        .flags(NoTarget)
        .mode(DesktopMode);

    factory(RemoveCurrentLayoutTourAction)
        .flags(NoTarget)
        .mode(DesktopMode)
        .condition(condition::isLayoutTourReviewMode())
        .autoRepeat(false);

    factory().flags(Tree).separator().condition(condition::treeNodeType(Qn::LayoutTourNode));

    factory(MakeLayoutTourAction)
        .flags(Tree | SingleTarget | MultiTarget | ResourceTarget)
        .text(ContextMenu::tr("Make Showreel"))
        .condition(condition::hasFlags(Qn::layout, MatchMode::All)
            && !condition::isSafeMode());

    factory(LayoutTourSettingsAction)
        .flags(Tree | NoTarget)
        .text(ContextMenu::tr("Settings"))
        .condition(condition::treeNodeType(Qn::LayoutTourNode)
            && !condition::isSafeMode())
        .childFactory(new LayoutTourSettingsFactory(manager))
        .autoRepeat(false);

    factory()
        .flags(Scene)
        .separator();

    factory(CurrentLayoutTourSettingsAction)
        .flags(Scene | NoTarget)
        .text(ContextMenu::tr("Settings"))
        .condition(condition::isLayoutTourReviewMode())
        .childFactory(new LayoutTourSettingsFactory(manager))
        .autoRepeat(false);

#pragma endregion Layout Tours

    factory(CurrentLayoutSettingsAction)
        .flags(Scene | NoTarget)
        .requiredTargetPermissions(Qn::CurrentLayoutResourceRole, Qn::EditLayoutSettingsPermission)
        .text(ContextMenu::tr("Layout Settings..."))
        .condition(ConditionWrapper(new LightModeCondition(Qn::LightModeNoLayoutBackground))
            && !condition::tourIsRunning());

    /* Tab bar actions. */
    factory()
        .flags(TitleBar)
        .separator();

    factory(CloseLayoutAction)
        .flags(GlobalHotkey | TitleBar | ScopelessHotkey | SingleTarget)
        .mode(DesktopMode)
        .text(ContextMenu::tr("Close"))
        .shortcut(lit("Ctrl+W"))
        .condition(!condition::tourIsRunning())
        .autoRepeat(false);

    factory(CloseAllButThisLayoutAction)
        .flags(TitleBar | SingleTarget)
        .mode(DesktopMode)
        .text(ContextMenu::tr("Close All But This"))
        .condition(new LayoutCountCondition(2));

    factory(DebugIncrementCounterAction)
        .flags(GlobalHotkey | DevMode)
        .shortcut(lit("Ctrl+Alt+Shift++"))
        .text(lit("Increment Debug Counter")); //< DevMode, so untranslatable

    factory(DebugDecrementCounterAction)
        .flags(GlobalHotkey | DevMode)
        .shortcut(lit("Ctrl+Alt+Shift+-"))
        .text(lit("Decrement Debug Counter")); //< DevMode, so untranslatable

    factory(DebugCalibratePtzAction)
        .flags(Scene | SingleTarget | DevMode)
        .text(lit("Calibrate PTZ")); //< DevMode, so untranslatable

    factory(DebugGetPtzPositionAction)
        .flags(Scene | SingleTarget | DevMode)
        .text(lit("Get PTZ Position")); //< DevMode, so untranslatable

    factory(DebugControlPanelAction)
        .flags(GlobalHotkey | DevMode)
        .shortcut(lit("Ctrl+Alt+Shift+D"))
        .text(lit("Debug Control Panel")); //< DevMode, so untranslatable

    factory(PlayPauseAction)
        .flags(ScopelessHotkey | HotkeyOnly | Slider | SingleTarget)
//        .shortcut(lit("Space")) - hotkey is handled directly in Main Window due to Qt issue
        .text(ContextMenu::tr("Play"))
        .toggledText(ContextMenu::tr("Pause"))
        .autoRepeat(false)
        .condition(ConditionWrapper(new ArchiveCondition())
            && !condition::tourIsRunning());

    factory(PreviousFrameAction)
        .flags(ScopelessHotkey | HotkeyOnly | Slider | SingleTarget)
        .shortcut(lit("Ctrl+Left"))
        .text(ContextMenu::tr("Previous Frame"))
        .condition(ConditionWrapper(new ArchiveCondition())
            && !condition::tourIsRunning());

    factory(NextFrameAction)
        .flags(ScopelessHotkey | HotkeyOnly | Slider | SingleTarget)
        .shortcut(lit("Ctrl+Right"))
        .text(ContextMenu::tr("Next Frame"))
        .condition(ConditionWrapper(new ArchiveCondition())
            && !condition::tourIsRunning());

    factory(JumpToStartAction)
        .flags(ScopelessHotkey | HotkeyOnly | Slider | SingleTarget)
        .shortcut(lit("Z"))
        .text(ContextMenu::tr("To Start"))
        .condition(ConditionWrapper(new ArchiveCondition())
            && !condition::tourIsRunning());

    factory(JumpToEndAction)
        .flags(ScopelessHotkey | HotkeyOnly | Slider | SingleTarget)
        .shortcut(lit("X"))
        .text(ContextMenu::tr("To End"))
        .condition(ConditionWrapper(new ArchiveCondition())
            && !condition::tourIsRunning());

    factory(VolumeUpAction)
        .flags(ScopelessHotkey | HotkeyOnly | Slider | SingleTarget)
        .shortcut(lit("Ctrl+Up"))
        .text(ContextMenu::tr("Volume Down"))
        .condition(new TimelineVisibleCondition());

    factory(VolumeDownAction)
        .flags(ScopelessHotkey | HotkeyOnly | Slider | SingleTarget)
        .shortcut(lit("Ctrl+Down"))
        .text(ContextMenu::tr("Volume Up"))
        .condition(new TimelineVisibleCondition());

    factory(ToggleMuteAction)
        .flags(ScopelessHotkey | HotkeyOnly | Slider | SingleTarget)
        .shortcut(lit("M"))
        .text(ContextMenu::tr("Toggle Mute"))
        .checkable()
        .condition(new TimelineVisibleCondition());

    factory(JumpToLiveAction)
        .flags(ScopelessHotkey | HotkeyOnly | Slider | SingleTarget)
        .shortcut(lit("L"))
        .text(ContextMenu::tr("Jump to Live"))
        .checkable()
        .condition(new ArchiveCondition());

    factory(ToggleSyncAction)
        .flags(ScopelessHotkey | HotkeyOnly | Slider | SingleTarget)
        .shortcut(lit("S"))
        .text(ContextMenu::tr("Synchronize Streams"))
        .toggledText(ContextMenu::tr("Disable Stream Synchronization"))
        .condition(ConditionWrapper(new ArchiveCondition())
            && !condition::tourIsRunning());

    factory()
        .flags(Slider | TitleBar | Tree)
        .separator();

    factory(ToggleThumbnailsAction)
        .flags(NoTarget);

    factory(BookmarksModeAction)
        .flags(NoTarget)
        .text(ContextMenu::tr("Show Bookmarks")) //< To be displayed on the button
        .requiredGlobalPermission(Qn::GlobalViewBookmarksPermission)
        .toggledText(ContextMenu::tr("Hide Bookmarks"));

    factory(ToggleCalendarAction)
        .flags(NoTarget)
        .text(ContextMenu::tr("Show Calendar")) //< To be displayed on button tooltip
        .toggledText(ContextMenu::tr("Hide Calendar"));

    factory(ToggleTitleBarAction)
        .flags(NoTarget)
        .text(ContextMenu::tr("Show Title Bar")) //< To be displayed on button tooltip
        .toggledText(ContextMenu::tr("Hide Title Bar"))
        .condition(new ToggleTitleBarCondition());

    factory(PinTreeAction)
        .flags(Tree | NoTarget)
        .text(ContextMenu::tr("Pin Tree")) //< To be displayed on button tooltip
        .toggledText(ContextMenu::tr("Unpin Tree"))
        .condition(condition::treeNodeType(Qn::RootNode));

    factory(PinCalendarAction)
        .flags(NoTarget)
        .checkable();

    factory(MinimizeDayTimeViewAction)
        .text(ContextMenu::tr("Minimize")) //< To be displayed on button tooltip
        .icon(qnSkin->icon("titlebar/dropdown.png"));

    factory(ToggleTreeAction)
        .flags(NoTarget)
        .text(ContextMenu::tr("Show Tree")) //< To be displayed on button tooltip
        .toggledText(ContextMenu::tr("Hide Tree"))
        .condition(condition::treeNodeType(Qn::RootNode));

    factory(ToggleTimelineAction)
        .flags(NoTarget)
        .text(ContextMenu::tr("Show Timeline")) //< To be displayed on button tooltip
        .toggledText(ContextMenu::tr("Hide Timeline"));

    factory(ToggleNotificationsAction)
        .flags(NoTarget)
        .text(ContextMenu::tr("Show Notifications")) //< To be displayed on button tooltip
        .toggledText(ContextMenu::tr("Hide Notifications"));

    factory(PinNotificationsAction)
        .flags(Notifications | NoTarget)
        .text(ContextMenu::tr("Pin Notifications")) //< To be displayed on button tooltip
        .toggledText(ContextMenu::tr("Unpin Notifications"));

    factory(GoToNextItemAction)
        .flags(NoTarget);

    factory(GoToPreviousItemAction)
        .flags(NoTarget);

    factory(ToggleCurrentItemMaximizationStateAction)
        .flags(NoTarget);

    factory(PtzContinuousMoveAction)
        .flags(NoTarget);

    factory(PtzActivatePresetByIndexAction)
        .flags(NoTarget);
}

} // namespace action
} // namespace ui
} // namespace desktop
} // namespace client
} // namespace nx<|MERGE_RESOLUTION|>--- conflicted
+++ resolved
@@ -963,19 +963,6 @@
         );
 
     factory()
-<<<<<<< HEAD
-        .flags(Tree)
-        .separator();
-
-    factory(MakeLayoutTourAction)
-        .flags(Tree | SingleTarget | MultiTarget | ResourceTarget)
-        .text(ContextMenu::tr("Make Showreel"))
-        .condition(condition::hasFlags(Qn::layout, MatchMode::All)
-            && !condition::isSafeMode());
-
-    factory()
-=======
->>>>>>> 430e1959
         .flags(Scene | Tree)
         .separator();
 
@@ -1333,11 +1320,7 @@
             lit("Convert to Normal Camera"),
             condition::isEntropixCamera())
         .requiredGlobalPermission(Qn::GlobalEditCamerasPermission)
-<<<<<<< HEAD
         .condition(condition::isTrue(nx::client::desktop::ini().enableEntropixEnhancer)
-=======
-        .condition(condition::isTrue(ini().enableEntropixEnhancer)
->>>>>>> 430e1959
             && condition::hasFlags(Qn::live_cam, MatchMode::Any)
             && !condition::tourIsRunning()
             && condition::scoped(SceneScope,
