#include "actions.h"
#include "config.h"

#include <core/resource/device_dependent_strings.h>

#include <client/client_runtime_settings.h>

#include <nx/client/desktop/ui/actions/menu_factory.h>
#include <nx/client/desktop/ui/actions/action_conditions.h>
#include <nx/client/desktop/ui/actions/action_factories.h>
#include <nx/client/desktop/radass/radass_action_factory.h>
#include <nx/client/desktop/ui/actions/action_text_factories.h>
#include <nx/client/desktop/ui/actions/action_manager.h>
#include <nx/client/desktop/layout_tour/layout_tour_actions.h>
#include <ui/style/skin.h>
#include <ui/style/globals.h>
#include <ui/workbench/workbench_layout.h>

#include <nx/fusion/model_functions.h>

#include <nx/network/app_info.h>

#include <nx/utils/app_info.h>

#include <ini.h>

QN_DEFINE_METAOBJECT_ENUM_LEXICAL_FUNCTIONS(nx::client::desktop::ui::action, IDType)

namespace nx {
namespace client {
namespace desktop {
namespace ui {
namespace action {

class ContextMenu
{
    Q_DECLARE_TR_FUNCTIONS(ContextMenu)
};

void initialize(Manager* manager, Action* root)
{
    MenuFactory factory(manager, root);

    /* Actions that are not assigned to any menu. */

    factory(ShowFpsAction)
        .flags(GlobalHotkey)
        .shortcut(lit("Ctrl+Alt+F"))
        .checkable()
        .autoRepeat(false);

    factory(ShowDebugOverlayAction)
        .flags(GlobalHotkey | DevMode)
        .text(lit("Show Debug")) //< DevMode, so untranslatable
        .shortcut(lit("Ctrl+Alt+D"))
        .autoRepeat(false);

    factory(DropResourcesAction)
        .flags(ResourceTarget | WidgetTarget | LayoutItemTarget | LayoutTarget | SingleTarget | MultiTarget)
        .mode(DesktopMode);

    factory(DelayedOpenVideoWallItemAction)
        .flags(NoTarget);

    factory(DelayedDropResourcesAction)
        .flags(NoTarget)
        .mode(DesktopMode);

    factory(InstantDropResourcesAction)
        .flags(NoTarget)
        .mode(DesktopMode);

    factory(MoveCameraAction)
        .flags(ResourceTarget | SingleTarget | MultiTarget)
        .requiredTargetPermissions(Qn::RemovePermission)
        .condition(condition::hasFlags(Qn::network, MatchMode::Any));

    factory(NextLayoutAction)
        .flags(GlobalHotkey)
        .mode(DesktopMode)
        .shortcut(lit("Ctrl+Tab"))
        .autoRepeat(false);

    factory(PreviousLayoutAction)
        .flags(GlobalHotkey)
        .mode(DesktopMode)
        .shortcut(lit("Ctrl+Shift+Tab"))
        .autoRepeat(false);

    factory(SelectAllAction)
        .flags(GlobalHotkey)
        .shortcut(lit("Ctrl+A"))
        .shortcutContext(Qt::WidgetWithChildrenShortcut)
        .autoRepeat(false);

    factory(SelectionChangeAction)
        .flags(NoTarget);

    factory(SelectNewItemAction)
        .flags(NoTarget | SingleTarget | ResourceTarget);

    factory(PreferencesLicensesTabAction)
        .flags(NoTarget)
        .requiredGlobalPermission(Qn::GlobalAdminPermission);

    factory(PreferencesSmtpTabAction)
        .flags(NoTarget)
        .requiredGlobalPermission(Qn::GlobalAdminPermission);

    factory(PreferencesNotificationTabAction)
        .flags(NoTarget)
        .icon(qnSkin->icon("events/filter.png"))
        .text(ContextMenu::tr("Filter...")); //< To be displayed on button tooltip

    factory(PreferencesCloudTabAction)
        .flags(NoTarget)
        .requiredGlobalPermission(Qn::GlobalAdminPermission);

    factory(ConnectAction)
        .flags(NoTarget);

    factory(ConnectToCloudSystemAction)
        .flags(Tree | NoTarget)
        .text(ContextMenu::tr("Connect to System"))
        .condition(condition::treeNodeType(Qn::CloudSystemNode));

    factory(ReconnectAction)
        .flags(NoTarget);

    factory(FreespaceAction)
        .flags(GlobalHotkey)
        .mode(DesktopMode)
        .shortcut(lit("F11"))
        .condition(!condition::tourIsRunning())
        .autoRepeat(false);

    factory(WhatsThisAction)
        .flags(NoTarget)
        .text(ContextMenu::tr("Help")) //< To be displayed on button tooltip
        .icon(qnSkin->icon("titlebar/window_question.png"));

    factory(CameraDiagnosticsAction)
        .mode(DesktopMode)
        .flags(ResourceTarget | SingleTarget)
        .condition(condition::hasFlags(Qn::live_cam, MatchMode::Any)
            && !condition::tourIsRunning());

    factory(OpenBusinessLogAction)
        .flags(NoTarget | SingleTarget | MultiTarget | ResourceTarget
            | LayoutItemTarget | WidgetTarget | GlobalHotkey)
        .mode(DesktopMode)
        .requiredGlobalPermission(Qn::GlobalViewLogsPermission)
        .icon(qnSkin->icon("events/log.png"))
        .shortcut(lit("Ctrl+L"))
        .condition(!condition::tourIsRunning())
        .text(ContextMenu::tr("Event Log...")); //< To be displayed on button tooltip

    factory(OpenBusinessRulesAction)
        .mode(DesktopMode)
        .flags(NoTarget | SingleTarget | MultiTarget | ResourceTarget | LayoutItemTarget | WidgetTarget)
        .requiredGlobalPermission(Qn::GlobalAdminPermission);

    factory(OpenFailoverPriorityAction)
        .mode(DesktopMode)
        .flags(NoTarget)
        .requiredGlobalPermission(Qn::GlobalAdminPermission);

    factory(OpenBackupCamerasAction)
        .mode(DesktopMode)
        .flags(NoTarget)
        .requiredGlobalPermission(Qn::GlobalAdminPermission)
        .text(ContextMenu::tr("Cameras to Backup..."));

    factory(StartVideoWallControlAction)
        .flags(Tree | VideoWallReviewScene | SingleTarget | MultiTarget | VideoWallItemTarget)
        .requiredGlobalPermission(Qn::GlobalControlVideoWallPermission)
        .text(ContextMenu::tr("Control Video Wall"))
        .condition(
            ConditionWrapper(new StartVideoWallControlCondition())
            && !condition::isSafeMode()
        );

    factory(PushMyScreenToVideowallAction)
        .flags(Tree | VideoWallReviewScene | SingleTarget | MultiTarget | VideoWallItemTarget)
        .requiredGlobalPermission(Qn::GlobalControlVideoWallPermission)
        .text(ContextMenu::tr("Push my screen"))
        .condition(
            ConditionWrapper(new DesktopCameraCondition())
            && !condition::isSafeMode()
        );

    factory(QueueAppRestartAction)
        .flags(NoTarget);

    factory(SelectTimeServerAction)
        .flags(NoTarget)
        .requiredGlobalPermission(Qn::GlobalAdminPermission)
        .text(ContextMenu::tr("Select Time Server")); //< To be displayed on button tooltip

    factory(PtzActivatePresetAction)
        .flags(SingleTarget | WidgetTarget)
        .requiredTargetPermissions(Qn::WritePtzPermission)
        .condition(new PtzCondition(Ptz::PresetsPtzCapability, false));

    factory(PtzActivateTourAction)
        .flags(SingleTarget | WidgetTarget)
        .requiredTargetPermissions(Qn::WritePtzPermission)
        .condition(new PtzCondition(Ptz::ToursPtzCapability, false));

    factory(PtzActivateObjectAction)
        .flags(SingleTarget | WidgetTarget)
        .requiredTargetPermissions(Qn::WritePtzPermission);

    /* Context menu actions. */

    factory(FitInViewAction)
        .flags(Scene | NoTarget)
        .text(ContextMenu::tr("Fit in View"))
        .condition(!condition::isLayoutTourReviewMode()
            && !condition::tourIsRunning());

    factory()
        .flags(Scene)
        .separator();

    factory(MainMenuAction)
        .flags(GlobalHotkey)
        .mode(DesktopMode)
        .text(ContextMenu::tr("Main Menu")) //< To be displayed on button tooltip
        .shortcut(lit("Alt+Space"), Builder::Mac, true)
        .condition(!condition::tourIsRunning())
        .autoRepeat(false)
        .icon(qnSkin->icon("titlebar/main_menu.png"));

    factory(OpenLoginDialogAction)
        .flags(Main | GlobalHotkey)
        .mode(DesktopMode)
        .text(ContextMenu::tr("Connect to Server..."))
        .shortcut(lit("Ctrl+Shift+C"))
        .condition(!condition::tourIsRunning())
        .autoRepeat(false);

    factory(DisconnectAction)
        .flags(Main | GlobalHotkey)
        .mode(DesktopMode)
        .text(ContextMenu::tr("Disconnect from Server"))
        .autoRepeat(false)
        .shortcut(lit("Ctrl+Shift+D"))
        .condition(condition::isLoggedIn());

    factory(ResourcesModeAction)
        .flags(Main)
        .mode(DesktopMode)
        .text(ContextMenu::tr("Browse Local Files"))
        .toggledText(ContextMenu::tr("Show Welcome Screen"))
        .condition(new BrowseLocalFilesCondition());

    factory()
        .flags(Main)
        .separator();

    factory(TogglePanicModeAction)
        .flags(GlobalHotkey | DevMode)
        .mode(DesktopMode)
        .text(lit("Start Panic Recording")) //< DevMode, so untranslatable
        .toggledText(lit("Stop Panic Recording")) //< DevMode, so untranslatable
        .autoRepeat(false)
        .shortcut(lit("Ctrl+P"))
        .requiredGlobalPermission(Qn::GlobalAdminPermission)
        .condition(new PanicCondition());

    factory()
        .flags(Main | Tree)
        .separator();

    factory()
        .flags(Main | TitleBar | Tree | SingleTarget | ResourceTarget)
        .text(ContextMenu::tr("New..."));

    factory.beginSubMenu();
    {
        factory(OpenNewTabAction)
            .flags(Main | TitleBar | SingleTarget | NoTarget | GlobalHotkey)
            .mode(DesktopMode)
            .text(ContextMenu::tr("Tab"))
            .pulledText(ContextMenu::tr("New Tab"))
            .shortcut(lit("Ctrl+T"))
            .condition(!condition::tourIsRunning())
            .autoRepeat(false) /* Technically, it should be auto-repeatable, but we don't want the user opening 100500 layouts and crashing the client =). */
            .icon(qnSkin->icon("titlebar/new_layout.png"));

        factory(OpenNewWindowAction)
            .flags(Main | GlobalHotkey)
            .mode(DesktopMode)
            .text(ContextMenu::tr("Window"))
            .pulledText(ContextMenu::tr("New Window"))
            .shortcut(lit("Ctrl+N"))
            .autoRepeat(false)
            .condition(new LightModeCondition(Qn::LightModeNoNewWindow));

        factory()
            .flags(Main)
            .separator();

        factory(NewUserAction)
            .flags(Main | Tree)
            .requiredGlobalPermission(Qn::GlobalAdminPermission)
            .text(ContextMenu::tr("User..."))
            .pulledText(ContextMenu::tr("New User..."))
            .condition(
                condition::treeNodeType(Qn::UsersNode)
                && !condition::isSafeMode()
            )
            .autoRepeat(false);

        factory(NewVideoWallAction)
            .flags(Main)
            .requiredGlobalPermission(Qn::GlobalAdminPermission)
            .text(ContextMenu::tr("Video Wall..."))
            .pulledText(ContextMenu::tr("New Video Wall..."))
            .condition(!condition::isSafeMode())
            .autoRepeat(false);

        factory(NewWebPageAction)
            .flags(Main | Tree)
            .requiredGlobalPermission(Qn::GlobalAdminPermission)
            .text(ContextMenu::tr("Web Page..."))
            .pulledText(ContextMenu::tr("New Web Page..."))
            .condition(
                condition::treeNodeType(Qn::WebPagesNode)
                && !condition::isSafeMode()
            )
            .autoRepeat(false);

        factory(NewLayoutTourAction)
            .flags(Main | Tree | NoTarget)
            .text(ContextMenu::tr("Showreel..."))
            .pulledText(ContextMenu::tr("New Showreel..."))
            .condition(condition::isLoggedIn()
                && condition::treeNodeType({Qn::LayoutToursNode})
                && !condition::isSafeMode()
            )
            .autoRepeat(false);

    }
    factory.endSubMenu();

    factory(NewUserLayoutAction)
        .flags(Tree | SingleTarget | ResourceTarget | NoTarget)
        .text(ContextMenu::tr("New Layout..."))
        .condition(
            ConditionWrapper(new NewUserLayoutCondition())
            && !condition::isSafeMode()
        );

    factory(OpenCurrentUserLayoutMenu)
        .flags(TitleBar | SingleTarget | NoTarget)
        .text(ContextMenu::tr("Open Layout...")) //< To be displayed on button tooltip
        .childFactory(new OpenCurrentUserLayoutFactory(manager))
        .icon(qnSkin->icon("titlebar/dropdown.png"));

    if (ini().enableAnalytics)
    {
        factory(StartAnalyticsAction)
            .flags(Scene | Tree | SingleTarget | ResourceTarget | LayoutItemTarget)
            .text(ContextMenu::tr("Start Analytics..."))
            .childFactory(new AnalyticsModeActionFactory(manager))
            .condition(condition::hasFlags(Qn::server_live_cam, MatchMode::All));
    }

    factory()
        .flags(TitleBar)
        .separator();

    factory()
        .flags(Main | Tree | Scene)
        .mode(DesktopMode)
        .text(ContextMenu::tr("Open..."))
        .condition(!condition::tourIsRunning());

    factory.beginSubMenu();
    {
        factory(OpenFileAction)
            .flags(Main | Scene | NoTarget | GlobalHotkey)
            .mode(DesktopMode)
            .requiredTargetPermissions(Qn::CurrentLayoutResourceRole, Qn::WritePermission | Qn::AddRemoveItemsPermission)
            .text(ContextMenu::tr("File(s)..."))
            .shortcut(lit("Ctrl+O"))
            .condition(!condition::tourIsRunning())
            .autoRepeat(false);

        factory(OpenFolderAction)
            .flags(Main | Scene)
            .requiredTargetPermissions(Qn::CurrentLayoutResourceRole, Qn::WritePermission | Qn::AddRemoveItemsPermission)
            .condition(!condition::tourIsRunning())
            .text(ContextMenu::tr("Folder..."));

        factory().separator()
            .flags(Main);

        factory(WebClientAction)
            .flags(Main | Tree | NoTarget)
            .text(ContextMenu::tr("Web Client..."))
            .pulledText(ContextMenu::tr("Open Web Client..."))
            .autoRepeat(false)
            .condition(condition::isLoggedIn()
                && condition::treeNodeType({Qn::CurrentSystemNode, Qn::ServersNode}));

    } factory.endSubMenu();

    factory(SaveCurrentLayoutTourAction)
        .flags(NoTarget)
        .mode(DesktopMode)
        .condition(condition::isLayoutTourReviewMode())
        .autoRepeat(false);

    factory(SaveCurrentLayoutAction)
        .mode(DesktopMode)
        .flags(Scene | NoTarget | GlobalHotkey | IntentionallyAmbiguous)
        .requiredTargetPermissions(Qn::CurrentLayoutResourceRole, Qn::SavePermission)
        .text(ContextMenu::tr("Save Current Layout"))
        .shortcut(lit("Ctrl+S"))
        .autoRepeat(false) /* There is no point in saving the same layout many times in a row. */
        .condition(ConditionWrapper(new SaveLayoutCondition(true))
            && !condition::isLayoutTourReviewMode()
            && !condition::tourIsRunning());

    factory(SaveCurrentLayoutAsAction)
        .mode(DesktopMode)
        .flags(Scene | NoTarget | GlobalHotkey)
        .text(ContextMenu::tr("Save Current Layout As..."))
        .shortcut(lit("Ctrl+Shift+S"))
        .shortcut(lit("Ctrl+Alt+S"), Builder::Windows, false)
        .autoRepeat(false)
        .condition(condition::isLoggedIn()
            && ConditionWrapper(new SaveLayoutAsCondition(true))
            && !condition::isLayoutTourReviewMode()
            && !condition::tourIsRunning());

    factory(ShareLayoutAction)
        .mode(DesktopMode)
        .flags(SingleTarget | ResourceTarget)
        .autoRepeat(false)
        .requiredGlobalPermission(Qn::GlobalAdminPermission)
        .condition(!condition::isSafeMode());

    factory(SaveCurrentVideoWallReviewAction)
        .flags(Main | Scene | NoTarget | GlobalHotkey | IntentionallyAmbiguous)
        .mode(DesktopMode)
        .text(ContextMenu::tr("Save Video Wall View"))
        .shortcut(lit("Ctrl+S"))
        .autoRepeat(false)
        .requiredGlobalPermission(Qn::GlobalControlVideoWallPermission)
        .condition(
            !condition::isSafeMode()
            && ConditionWrapper(new SaveVideowallReviewCondition(true))
        );

    factory(DropOnVideoWallItemAction)
        .flags(ResourceTarget | LayoutItemTarget | LayoutTarget | VideoWallItemTarget | SingleTarget | MultiTarget)
        .text(ContextMenu::tr("Drop Resources"))
        .requiredGlobalPermission(Qn::GlobalControlVideoWallPermission)
        .condition(!condition::isSafeMode());

    factory()
        .flags(Main)
        .separator();

    const bool screenRecordingSupported = nx::utils::AppInfo::isWindows();
    if (screenRecordingSupported && qnRuntime->isDesktopMode())
    {
        factory(ToggleScreenRecordingAction)
            .flags(Main | GlobalHotkey)
            .mode(DesktopMode)
            .text(ContextMenu::tr("Start Screen Recording"))
            .toggledText(ContextMenu::tr("Stop Screen Recording"))
            .shortcut(lit("Alt+R"))
            .shortcut(Qt::Key_MediaRecord)
            .shortcutContext(Qt::ApplicationShortcut)
            .autoRepeat(false);

        factory()
            .flags(Main)
            .separator();
    }

    factory(EscapeHotkeyAction)
        .flags(GlobalHotkey)
        .mode(DesktopMode)
        .autoRepeat(false)
        .shortcut(lit("Esc"))
        .text(ContextMenu::tr("Stop current action"));

    factory(FullscreenAction)
        .flags(NoTarget)
        .mode(DesktopMode)
        .text(ContextMenu::tr("Go to Fullscreen"))
        .toggledText(ContextMenu::tr("Exit Fullscreen"))
        .icon(qnSkin->icon("titlebar/window_maximize.png", "titlebar/window_restore.png"));


    factory(MinimizeAction)
        .flags(NoTarget)
        .text(ContextMenu::tr("Minimize"))
        .icon(qnSkin->icon("titlebar/window_minimize.png"));

    factory(MaximizeAction)
        .flags(NoTarget)
        .text(ContextMenu::tr("Maximize"))
        .toggledText(ContextMenu::tr("Restore Down"))
        .autoRepeat(false)
        .icon(qnSkin->icon("titlebar/window_maximize.png", "titlebar/window_restore.png"));


    factory(FullscreenMaximizeHotkeyAction)
        .flags(GlobalHotkey)
        .mode(DesktopMode)
        .autoRepeat(false)
        .shortcut(lit("Alt+Enter"))
        .shortcut(lit("Alt+Return"))
        .shortcut(lit("Ctrl+F"), Builder::Mac, true)
        .shortcutContext(Qt::ApplicationShortcut);

    factory(VersionMismatchMessageAction)
        .flags(NoTarget)
        .requiredGlobalPermission(Qn::GlobalAdminPermission);

    factory(BetaVersionMessageAction)
        .flags(NoTarget)
        .mode(DesktopMode);

    factory(AllowStatisticsReportMessageAction)
        .flags(NoTarget)
        .mode(DesktopMode)
        .requiredGlobalPermission(Qn::GlobalAdminPermission);

    factory(BrowseUrlAction)
        .flags(NoTarget)
        .mode(DesktopMode)
        .text(ContextMenu::tr("Open in Browser..."));

    factory(SystemAdministrationAction)
        .flags(Main | Tree | GlobalHotkey)
        .mode(DesktopMode)
        .text(ContextMenu::tr("System Administration..."))
        .shortcut(lit("Ctrl+Alt+A"))
        .requiredGlobalPermission(Qn::GlobalAdminPermission)
        .condition(condition::treeNodeType({Qn::CurrentSystemNode, Qn::ServersNode})
            && !condition::tourIsRunning());

    factory(SystemUpdateAction)
        .flags(NoTarget)
        .text(ContextMenu::tr("System Update..."))
        .requiredGlobalPermission(Qn::GlobalAdminPermission);

    factory(UserManagementAction)
        .flags(Main | Tree)
        .requiredGlobalPermission(Qn::GlobalAdminPermission)
        .text(ContextMenu::tr("User Management..."))
        .condition(condition::treeNodeType(Qn::UsersNode));

    factory(PreferencesGeneralTabAction)
        .flags(Main)
        .text(ContextMenu::tr("Local Settings..."))
        //.shortcut(lit("Ctrl+P"))
        .role(QAction::PreferencesRole)
        .autoRepeat(false);

    factory(OpenAuditLogAction)
        .flags(Main)
        .requiredGlobalPermission(Qn::GlobalAdminPermission)
        .text(ContextMenu::tr("Audit Trail..."));

    factory(OpenBookmarksSearchAction)
        .flags(Main | GlobalHotkey)
        .mode(DesktopMode)
        .requiredGlobalPermission(Qn::GlobalViewBookmarksPermission)
        .text(ContextMenu::tr("Bookmark Log..."))
        .shortcut(lit("Ctrl+B"))
        .condition(!condition::tourIsRunning())
        .autoRepeat(false);

    factory(LoginToCloud)
        .flags(NoTarget)
        .text(ContextMenu::tr("Log in to %1...", "Log in to Nx Cloud").arg(nx::network::AppInfo::cloudName()));

    factory(LogoutFromCloud)
        .flags(NoTarget)
        .text(ContextMenu::tr("Log out from %1", "Log out from Nx Cloud").arg(nx::network::AppInfo::cloudName()));

    factory(OpenCloudMainUrl)
        .flags(NoTarget)
        .text(ContextMenu::tr("Open %1 Portal...", "Open Nx Cloud Portal").arg(nx::network::AppInfo::cloudName()));

    factory(OpenCloudViewSystemUrl)
        .flags(NoTarget);

    factory(OpenCloudManagementUrl)
        .flags(NoTarget)
        .text(ContextMenu::tr("Account Settings..."));

    factory(HideCloudPromoAction)
        .flags(NoTarget);

    factory(OpenCloudRegisterUrl)
        .flags(NoTarget)
        .text(ContextMenu::tr("Create Account..."));

    factory()
        .flags(Main)
        .separator();

    factory(BusinessEventsAction)
        .flags(GlobalHotkey)
        .mode(DesktopMode)
        .requiredGlobalPermission(Qn::GlobalAdminPermission)
        .text(ContextMenu::tr("Event Rules..."))
        .icon(qnSkin->icon("events/settings.png"))
        .shortcut(lit("Ctrl+E"))
        .condition(!condition::tourIsRunning())
        .autoRepeat(false);

    factory(CameraListAction)
        .flags(GlobalHotkey)
        .mode(DesktopMode)
        .requiredGlobalPermission(Qn::GlobalAdminPermission)
        .text(QnDeviceDependentStrings::getDefaultNameFromSet(
            manager->resourcePool(),
            ContextMenu::tr("Devices List"),
            ContextMenu::tr("Cameras List")
        ))
        .shortcut(lit("Ctrl+M"))
        .condition(!condition::tourIsRunning())
        .autoRepeat(false);

    factory(MergeSystems)
        .flags(Main | Tree)
        .text(ContextMenu::tr("Merge Systems..."))
        .condition(
            condition::treeNodeType({Qn::CurrentSystemNode, Qn::ServersNode})
            && !condition::isSafeMode()
            && ConditionWrapper(new RequiresOwnerCondition())
        );

    factory()
        .flags(Main)
        .separator();

    factory(AboutAction)
        .flags(Main | GlobalHotkey)
        .mode(DesktopMode)
        .text(ContextMenu::tr("About..."))
        .shortcut(lit("F1"))
        .shortcutContext(Qt::ApplicationShortcut)
        .role(QAction::AboutRole)
        .condition(!condition::tourIsRunning())
        .autoRepeat(false);

    factory()
        .flags(Main)
        .separator();

    factory(ExitAction)
        .flags(Main | GlobalHotkey)
        .text(ContextMenu::tr("Exit"))
        .shortcut(lit("Alt+F4"))
        .shortcut(lit("Ctrl+Q"), Builder::Mac, true)
        .shortcutContext(Qt::ApplicationShortcut)
        .role(QAction::QuitRole)
        .autoRepeat(false)
        .icon(qnSkin->icon("titlebar/window_close.png"))
        .iconVisibleInMenu(false);

    factory(DelayedForcedExitAction)
        .flags(NoTarget);

    factory(BeforeExitAction)
        .flags(NoTarget);

    /* Slider actions. */
    factory(StartTimeSelectionAction)
        .flags(Slider | SingleTarget)
        .text(ContextMenu::tr("Mark Selection Start"))
        .shortcut(lit("["))
        .shortcutContext(Qt::WidgetShortcut)
        .condition(new TimePeriodCondition(NullTimePeriod, InvisibleAction));

    factory(EndTimeSelectionAction)
        .flags(Slider | SingleTarget)
        .text(ContextMenu::tr("Mark Selection End"))
        .shortcut(lit("]"))
        .shortcutContext(Qt::WidgetShortcut)
        .condition(new TimePeriodCondition(EmptyTimePeriod, InvisibleAction));

    factory(ClearTimeSelectionAction)
        .flags(Slider | SingleTarget)
        .text(ContextMenu::tr("Clear Selection"))
        .condition(new TimePeriodCondition(EmptyTimePeriod | NormalTimePeriod, InvisibleAction));

    factory(ZoomToTimeSelectionAction)
        .flags(Slider | SingleTarget)
        .text(ContextMenu::tr("Zoom to Selection"))
        .condition(new TimePeriodCondition(NormalTimePeriod, InvisibleAction));

    factory(AcknowledgeEventAction)
        .flags(SingleTarget | ResourceTarget)
        .requiredTargetPermissions(Qn::ViewContentPermission)
        .requiredGlobalPermission(Qn::GlobalManageBookmarksPermission)
        .condition(condition::hasFlags(Qn::live_cam, MatchMode::ExactlyOne)
            && !condition::isSafeMode());

    factory(AddCameraBookmarkAction)
        .flags(Slider | SingleTarget)
        .text(ContextMenu::tr("Add Bookmark..."))
        .requiredGlobalPermission(Qn::GlobalManageBookmarksPermission)
        .condition(
            !condition::isSafeMode()
            && ConditionWrapper(new AddBookmarkCondition())
        );

    factory(EditCameraBookmarkAction)
        .flags(Slider | SingleTarget | ResourceTarget)
        .text(ContextMenu::tr("Edit Bookmark..."))
        .requiredGlobalPermission(Qn::GlobalManageBookmarksPermission)
        .condition(
            !condition::isSafeMode()
            && ConditionWrapper(new ModifyBookmarkCondition())
        );

    factory(RemoveCameraBookmarkAction)
        .flags(Slider | SingleTarget)
        .text(ContextMenu::tr("Remove Bookmark..."))
        .requiredGlobalPermission(Qn::GlobalManageBookmarksPermission)
        .condition(
            !condition::isSafeMode()
            && ConditionWrapper(new ModifyBookmarkCondition())
        );

    factory(RemoveBookmarksAction)
        .flags(NoTarget | SingleTarget | ResourceTarget)
        .text(ContextMenu::tr("Remove Bookmarks...")) //< Copied to an internal context menu
        .requiredGlobalPermission(Qn::GlobalManageBookmarksPermission)
        .condition(
            !condition::isSafeMode()
            && ConditionWrapper(new RemoveBookmarksCondition())
        );

    factory()
        .flags(Slider)
        .separator();

    factory(ExportTimeSelectionAction)
        .flags(Slider | SingleTarget | ResourceTarget)
        .text(ContextMenu::tr("Export Selected Area..."))
        .requiredTargetPermissions(Qn::ExportPermission)
        .condition(new ExportCondition(true));

    factory(ExportLayoutAction)
        .flags(Slider | SingleTarget | MultiTarget | NoTarget)
        .text(ContextMenu::tr("Export Multi-Video..."))
        .requiredTargetPermissions(Qn::CurrentLayoutMediaItemsRole, Qn::ExportPermission)
        .condition(new ExportCondition(false));

    factory(ExportRapidReviewAction)
        .flags(Slider | SingleTarget | MultiTarget | NoTarget)
        .text(ContextMenu::tr("Export Rapid Review..."))
        .requiredTargetPermissions(Qn::CurrentLayoutMediaItemsRole, Qn::ExportPermission)
        .condition(new ExportCondition(true));

    factory(ThumbnailsSearchAction)
        .flags(Slider | Scene | SingleTarget)
        .mode(DesktopMode)
        .text(ContextMenu::tr("Preview Search..."))
        .condition(new PreviewCondition());

    factory()
        .flags(Tree | SingleTarget | ResourceTarget)
        .childFactory(new EdgeNodeFactory(manager))
        .text(ContextMenu::tr("Server..."))
        .condition(condition::treeNodeType(Qn::EdgeNode));

    factory()
        .flags(Scene | Tree)
        .separator();

    /* Resource actions. */
    factory(OpenInLayoutAction)
        .flags(SingleTarget | MultiTarget | ResourceTarget | LayoutItemTarget | WidgetTarget)
        .requiredTargetPermissions(Qn::LayoutResourceRole, Qn::WritePermission | Qn::AddRemoveItemsPermission)
        .condition(new OpenInLayoutCondition());

    factory(OpenInCurrentLayoutAction)
        .flags(Tree | SingleTarget | MultiTarget | ResourceTarget | LayoutItemTarget | WidgetTarget)
        .requiredTargetPermissions(Qn::CurrentLayoutResourceRole, Qn::WritePermission | Qn::AddRemoveItemsPermission)
        .text(ContextMenu::tr("Open"))
        .conditionalText(ContextMenu::tr("Monitor"),
            condition::hasFlags(Qn::server, MatchMode::All))
        .condition(
            ConditionWrapper(new OpenInCurrentLayoutCondition())
            && !condition::isLayoutTourReviewMode());

    factory(OpenInNewTabAction)
        .mode(DesktopMode)
        .flags(Tree | Scene | SingleTarget | MultiTarget | ResourceTarget | LayoutItemTarget | WidgetTarget)
        .text(ContextMenu::tr("Open in New Tab"))
        .conditionalText(ContextMenu::tr("Monitor in New Tab"),
            condition::hasFlags(Qn::server, MatchMode::All))
        .condition(new OpenInNewEntityCondition());

    factory(OpenInAlarmLayoutAction)
        .mode(DesktopMode)
        .flags(SingleTarget | MultiTarget | ResourceTarget)
        .text(ContextMenu::tr("Open in Alarm Layout"));

    factory(OpenInNewWindowAction)
        .mode(DesktopMode)
        .flags(Tree | Scene | SingleTarget | MultiTarget | ResourceTarget | LayoutItemTarget | WidgetTarget)
        .text(ContextMenu::tr("Open in New Window"))
        .conditionalText(ContextMenu::tr("Monitor in New Window"),
            condition::hasFlags(Qn::server, MatchMode::All))
        .condition(
            ConditionWrapper(new OpenInNewEntityCondition())
            && ConditionWrapper(new LightModeCondition(Qn::LightModeNoNewWindow))
        );

    factory(OpenCurrentLayoutInNewWindowAction)
        .flags(NoTarget)
        .condition(new LightModeCondition(Qn::LightModeNoNewWindow));

    factory(OpenVideoWallReviewAction)
        .flags(Tree | SingleTarget | ResourceTarget)
        .text(ContextMenu::tr("Open Video Wall"))
        .condition(condition::hasFlags(Qn::videowall, MatchMode::Any));

    factory(OpenInFolderAction)
        .flags(Scene | Tree | SingleTarget | ResourceTarget | LayoutItemTarget)
        .text(ContextMenu::tr("Open Containing Folder"))
        .shortcut(lit("Ctrl+Enter"))
        .shortcut(lit("Ctrl+Return"))
        .autoRepeat(false)
        .condition(new OpenInFolderCondition());

    factory(IdentifyVideoWallAction)
        .flags(Tree | Scene | SingleTarget | MultiTarget | ResourceTarget | VideoWallItemTarget)
        .requiredGlobalPermission(Qn::GlobalControlVideoWallPermission)
        .text(ContextMenu::tr("Identify"))
        .autoRepeat(false)
        .condition(new IdentifyVideoWallCondition());

    factory(AttachToVideoWallAction)
        .flags(Tree | SingleTarget | ResourceTarget)
        .requiredGlobalPermission(Qn::GlobalAdminPermission)
        .text(ContextMenu::tr("Attach to Video Wall..."))
        .autoRepeat(false)
        .condition(
            !condition::isSafeMode()
            && condition::hasFlags(Qn::videowall, MatchMode::Any)
        );

    factory(StartVideoWallAction)
        .flags(Tree | SingleTarget | ResourceTarget)
        .requiredGlobalPermission(Qn::GlobalControlVideoWallPermission)
        .text(ContextMenu::tr("Switch to Video Wall mode..."))
        .autoRepeat(false)
        .condition(new StartVideowallCondition());

    factory(SaveVideoWallReviewAction)
        .flags(Tree | SingleTarget | ResourceTarget)
        .text(ContextMenu::tr("Save Video Wall"))
        .shortcut(lit("Ctrl+S"))
        .requiredGlobalPermission(Qn::GlobalControlVideoWallPermission)
        .autoRepeat(false)
        .condition(
            ConditionWrapper(new SaveVideowallReviewCondition(false))
            && !condition::isSafeMode()
        );

    factory(SaveVideowallMatrixAction)
        .flags(Tree | SingleTarget | ResourceTarget)
        .requiredGlobalPermission(Qn::GlobalControlVideoWallPermission)
        .text(ContextMenu::tr("Save Current Matrix"))
        .autoRepeat(false)
        .condition(
            ConditionWrapper(new NonEmptyVideowallCondition())
            && !condition::isSafeMode()
        );

    factory(LoadVideowallMatrixAction)
        .flags(Tree | SingleTarget | VideoWallMatrixTarget)
        .requiredGlobalPermission(Qn::GlobalControlVideoWallPermission)
        .condition(!condition::isSafeMode())
        .text(ContextMenu::tr("Load Matrix"));

    factory(DeleteVideowallMatrixAction)
        .flags(Tree | SingleTarget | MultiTarget | VideoWallMatrixTarget | IntentionallyAmbiguous)
        .requiredGlobalPermission(Qn::GlobalControlVideoWallPermission)
        .text(ContextMenu::tr("Delete"))
        .shortcut(lit("Del"))
        .shortcut(Qt::Key_Backspace, Builder::Mac, true)
        .condition(!condition::isSafeMode())
        .autoRepeat(false);

    factory()
        .flags(Scene | Tree)
        .separator();

    factory(StopVideoWallAction)
        .flags(Tree | SingleTarget | ResourceTarget)
        .requiredGlobalPermission(Qn::GlobalControlVideoWallPermission)
        .text(ContextMenu::tr("Stop Video Wall"))
        .autoRepeat(false)
        .condition(new RunningVideowallCondition());

    factory(ClearVideoWallScreen)
        .flags(Tree | VideoWallReviewScene | SingleTarget | MultiTarget | VideoWallItemTarget)
        .requiredGlobalPermission(Qn::GlobalControlVideoWallPermission)
        .text(ContextMenu::tr("Clear Screen"))
        .autoRepeat(false)
        .condition(new DetachFromVideoWallCondition());

    factory(SaveLayoutAction)
        .flags(TitleBar | Tree | SingleTarget | ResourceTarget)
        .requiredTargetPermissions(Qn::SavePermission)
        .text(ContextMenu::tr("Save Layout"))
        .condition(ConditionWrapper(new SaveLayoutCondition(false)));

    factory(SaveLayoutAsAction) // TODO: #GDM #access check canCreateResource permission
        .flags(SingleTarget | ResourceTarget)
        .requiredTargetPermissions(Qn::UserResourceRole, Qn::SavePermission)
        .condition(
            ConditionWrapper(new SaveLayoutAsCondition(false))
            && !condition::isLayoutTourReviewMode()
        );

    factory(SaveLayoutForCurrentUserAsAction) // TODO: #GDM #access check canCreateResource permission
        .flags(TitleBar | Tree | SingleTarget | ResourceTarget)
        .text(ContextMenu::tr("Save Layout As..."))
        .condition(
            ConditionWrapper(new SaveLayoutAsCondition(false))
            && !condition::isLayoutTourReviewMode()
        );

    factory()
        .flags(Scene | Tree)
        .separator();

    factory(DeleteVideoWallItemAction)
        .flags(Tree | SingleTarget | MultiTarget | VideoWallItemTarget | IntentionallyAmbiguous)
        .requiredGlobalPermission(Qn::GlobalAdminPermission)
        .text(ContextMenu::tr("Delete"))
        .shortcut(lit("Del"))
        .shortcut(Qt::Key_Backspace, Builder::Mac, true)
        .condition(!condition::isSafeMode())
        .autoRepeat(false);

    factory(MaximizeItemAction)
        .flags(Scene | SingleTarget)
        .text(ContextMenu::tr("Maximize Item"))
        .shortcut(lit("Enter"))
        .shortcut(lit("Return"))
        .autoRepeat(false)
        .condition(ConditionWrapper(new ItemZoomedCondition(false))
            && !condition::isLayoutTourReviewMode()
            && !condition::tourIsRunning());

    factory(UnmaximizeItemAction)
        .flags(Scene | SingleTarget)
        .text(ContextMenu::tr("Restore Item"))
        .shortcut(lit("Enter"))
        .shortcut(lit("Return"))
        .autoRepeat(false)
        .condition(ConditionWrapper(new ItemZoomedCondition(true))
            && !condition::isLayoutTourReviewMode()
            && !condition::tourIsRunning());

    factory(ShowInfoAction)
        .flags(Scene | SingleTarget | MultiTarget)
        .text(ContextMenu::tr("Show Info"))
        .shortcut(lit("Alt+I"))
        .condition(ConditionWrapper(new DisplayInfoCondition(false))
            && !condition::isLayoutTourReviewMode());

    factory(HideInfoAction)
        .flags(Scene | SingleTarget | MultiTarget)
        .text(ContextMenu::tr("Hide Info"))
        .shortcut(lit("Alt+I"))
        .condition(ConditionWrapper(new DisplayInfoCondition(true))
            && !condition::isLayoutTourReviewMode());

    factory(ToggleInfoAction)
        .flags(Scene | SingleTarget | MultiTarget | HotkeyOnly)
        .shortcut(lit("Alt+I"))
        .condition(ConditionWrapper(new DisplayInfoCondition())
            && !condition::isLayoutTourReviewMode());

    factory(RadassAction)
        .flags(Scene | NoTarget | SingleTarget | MultiTarget | LayoutItemTarget)
        .text(ContextMenu::tr("Resolution..."))
        .childFactory(new RadassActionFactory(manager))
        .condition(ConditionWrapper(new ChangeResolutionCondition())
            && !condition::isLayoutTourReviewMode()
            && !condition::tourIsRunning());

    factory()
        .flags(Scene | SingleTarget)
        .childFactory(new PtzPresetsToursFactory(manager))
        .text(ContextMenu::tr("PTZ..."))
        .requiredTargetPermissions(Qn::WritePtzPermission)
        .condition(new PtzCondition(Ptz::PresetsPtzCapability, false));

    factory.beginSubMenu();
    {
        factory(PtzSavePresetAction)
            .mode(DesktopMode)
            .flags(Scene | SingleTarget)
            .text(ContextMenu::tr("Save Current Position..."))
            .requiredTargetPermissions(Qn::WritePtzPermission | Qn::SavePermission)
            .condition(ConditionWrapper(new PtzCondition(Ptz::PresetsPtzCapability, true))
                && condition::canSavePtzPosition());

        factory(PtzManageAction)
            .mode(DesktopMode)
            .flags(Scene | SingleTarget)
            .text(ContextMenu::tr("Manage..."))
            .requiredTargetPermissions(Qn::WritePtzPermission | Qn::SavePermission)
            .condition(ConditionWrapper(new PtzCondition(Ptz::ToursPtzCapability, false))
                && !condition::tourIsRunning());

    } factory.endSubMenu();

    factory(StartSmartSearchAction)
        .flags(Scene | SingleTarget | MultiTarget)
        .text(ContextMenu::tr("Show Motion/Smart Search"))
        .conditionalText(ContextMenu::tr("Show Motion"), new NoArchiveCondition())
        .shortcut(lit("Alt+G"))
        .condition(ConditionWrapper(new SmartSearchCondition(false))
            && !condition::isLayoutTourReviewMode());

    // TODO: #ynikitenkov remove this action, use StartSmartSearchAction with .checked state!
    factory(StopSmartSearchAction)
        .flags(Scene | SingleTarget | MultiTarget)
        .text(ContextMenu::tr("Hide Motion/Smart Search"))
        .conditionalText(ContextMenu::tr("Hide Motion"), new NoArchiveCondition())
        .shortcut(lit("Alt+G"))
        .condition(ConditionWrapper(new SmartSearchCondition(true))
            && !condition::isLayoutTourReviewMode());

    factory(ClearMotionSelectionAction)
        .flags(Scene | SingleTarget | MultiTarget)
        .text(ContextMenu::tr("Clear Motion Selection"))
        .condition(ConditionWrapper(new ClearMotionSelectionCondition())
            && !condition::tourIsRunning()
            && !condition::isLayoutTourReviewMode());

    factory(ToggleSmartSearchAction)
        .flags(Scene | SingleTarget | MultiTarget | HotkeyOnly)
        .shortcut(lit("Alt+G"))
        .condition(ConditionWrapper(new SmartSearchCondition())
            && !condition::isLayoutTourReviewMode());

    factory(CheckFileSignatureAction)
        .flags(Scene | SingleTarget)
        .text(ContextMenu::tr("Check File Watermark"))
        .shortcut(lit("Alt+C"))
        .autoRepeat(false)
        .condition(condition::hasFlags(Qn::local_video, MatchMode::Any)
            && !condition::tourIsRunning()
            && !condition::isLayoutTourReviewMode());

    factory(TakeScreenshotAction)
        .flags(Scene | SingleTarget | HotkeyOnly)
        .shortcut(lit("Alt+S"))
        .autoRepeat(false)
        .condition(new TakeScreenshotCondition());

    factory(AdjustVideoAction)
        .flags(Scene | SingleTarget)
        .text(ContextMenu::tr("Image Enhancement..."))
        .shortcut(lit("Alt+J"))
        .autoRepeat(false)
        .condition(ConditionWrapper(new AdjustVideoCondition())
            && !condition::isLayoutTourReviewMode());

    factory(CreateZoomWindowAction)
        .flags(SingleTarget | WidgetTarget)
        .condition(ConditionWrapper(new CreateZoomWindowCondition())
            && !condition::tourIsRunning());

    factory()
        .flags(Scene | SingleTarget | MultiTarget)
        .text(ContextMenu::tr("Rotate to..."));

    factory.beginSubMenu();
    {
        factory(Rotate0Action)
            .flags(Scene | SingleTarget | MultiTarget)
            .text(ContextMenu::tr("0 degrees"))
            .condition(new RotateItemCondition());

        factory(Rotate90Action)
            .flags(Scene | SingleTarget | MultiTarget)
            .text(ContextMenu::tr("90 degrees"))
            .condition(new RotateItemCondition());

        factory(Rotate180Action)
            .flags(Scene | SingleTarget | MultiTarget)
            .text(ContextMenu::tr("180 degrees"))
            .condition(new RotateItemCondition());

        factory(Rotate270Action)
            .flags(Scene | SingleTarget | MultiTarget)
            .text(ContextMenu::tr("270 degrees"))
            .condition(new RotateItemCondition());
    } factory.endSubMenu();

    factory()
        .flags(Scene | Tree)
        .separator();

    factory(RemoveLayoutItemAction)
        .flags(Tree | SingleTarget | MultiTarget | LayoutItemTarget | IntentionallyAmbiguous)
        .text(ContextMenu::tr("Remove from Layout"))
        .shortcut(lit("Del"))
        .shortcut(Qt::Key_Backspace, Builder::Mac, true)
        .autoRepeat(false)
        .condition(new LayoutItemRemovalCondition());

    factory(RemoveLayoutItemFromSceneAction)
        .flags(Scene | SingleTarget | MultiTarget | LayoutItemTarget | IntentionallyAmbiguous)
        .text(ContextMenu::tr("Remove from Layout"))
        .conditionalText(ContextMenu::tr("Remove from Showreel"),
            condition::isLayoutTourReviewMode())
        .shortcut(lit("Del"))
        .shortcut(Qt::Key_Backspace, Builder::Mac, true)
        .autoRepeat(false)
        .condition(ConditionWrapper(new LayoutItemRemovalCondition())
            && !condition::tourIsRunning());

    factory(RemoveFromServerAction)
        .flags(Tree | SingleTarget | MultiTarget | ResourceTarget | IntentionallyAmbiguous)
        .requiredTargetPermissions(Qn::RemovePermission)
        .text(ContextMenu::tr("Delete"))
        .shortcut(lit("Del"))
        .shortcut(Qt::Key_Backspace, Builder::Mac, true)
        .autoRepeat(false)
        .condition(new ResourceRemovalCondition());

    factory(StopSharingLayoutAction)
        .flags(Tree | SingleTarget | MultiTarget | ResourceTarget | IntentionallyAmbiguous)
        .requiredGlobalPermission(Qn::GlobalAdminPermission)
        .text(ContextMenu::tr("Stop Sharing Layout"))
        .shortcut(lit("Del"))
        .shortcut(Qt::Key_Backspace, Builder::Mac, true)
        .autoRepeat(false)
        .condition(new StopSharingCondition());

    factory()
        .flags(Scene | Tree)
        .separator();

    factory(WebPageSettingsAction)
        .flags(Scene | Tree | SingleTarget | ResourceTarget)
        .requiredGlobalPermission(Qn::GlobalAdminPermission)
        .text(ContextMenu::tr("Edit..."))
        .autoRepeat(false)
        .condition(condition::hasFlags(Qn::web_page, MatchMode::ExactlyOne)
            && !condition::isSafeMode()
            && !condition::tourIsRunning());

    factory(RenameResourceAction)
        .flags(Tree | SingleTarget | MultiTarget | ResourceTarget | IntentionallyAmbiguous)
        .requiredTargetPermissions(Qn::WritePermission | Qn::WriteNamePermission)
        .text(ContextMenu::tr("Rename"))
        .shortcut(lit("F2"))
        .autoRepeat(false)
        .condition(new RenameResourceCondition());

    factory(RenameVideowallEntityAction)
        .flags(Tree | SingleTarget | VideoWallItemTarget | VideoWallMatrixTarget | IntentionallyAmbiguous)
        .requiredGlobalPermission(Qn::GlobalControlVideoWallPermission)
        .text(ContextMenu::tr("Rename"))
        .shortcut(lit("F2"))
        .condition(!condition::isSafeMode())
        .autoRepeat(false);

    factory()
        .flags(Tree)
        .separator();

    // TODO: #gdm restore this functionality and allow to delete exported layouts
    factory(DeleteFromDiskAction)
        //flags(Scene | Tree | SingleTarget | MultiTarget | ResourceTarget | LayoutItemTarget)
        .text(ContextMenu::tr("Delete from Disk"))
        .autoRepeat(false)
        .condition(condition::hasFlags(Qn::local_media, MatchMode::All));

    factory(SetAsBackgroundAction)
        .flags(Scene | SingleTarget)
        .requiredTargetPermissions(Qn::CurrentLayoutResourceRole, Qn::EditLayoutSettingsPermission)
        .text(ContextMenu::tr("Set as Layout Background"))
        .autoRepeat(false)
        .condition(ConditionWrapper(new SetAsBackgroundCondition())
            && ConditionWrapper(new LightModeCondition(Qn::LightModeNoLayoutBackground))
            && !condition::isSafeMode()
            && !condition::tourIsRunning());

    factory(UserSettingsAction)
        .flags(Tree | SingleTarget | ResourceTarget)
        .text(ContextMenu::tr("User Settings..."))
        .requiredTargetPermissions(Qn::ReadPermission)
        .condition(condition::hasFlags(Qn::user, MatchMode::Any));

    factory(UserRolesAction)
        .flags(Tree | NoTarget)
        .text(ContextMenu::tr("User Roles..."))
        .conditionalText(ContextMenu::tr("Role Settings..."), condition::treeNodeType(Qn::RoleNode))
        .requiredGlobalPermission(Qn::GlobalAdminPermission)
        .condition(condition::treeNodeType({Qn::UsersNode, Qn::RoleNode}));

    factory(CameraIssuesAction)
        .mode(DesktopMode)
        .flags(Scene | Tree | SingleTarget | MultiTarget | ResourceTarget | LayoutItemTarget)
        .dynamicText(new DevicesNameTextFactory(
            QnCameraDeviceStringSet(
                ContextMenu::tr("Check Device Issues..."), ContextMenu::tr("Check Devices Issues..."),
                ContextMenu::tr("Check Camera Issues..."), ContextMenu::tr("Check Cameras Issues..."),
                ContextMenu::tr("Check I/O Module Issues..."), ContextMenu::tr("Check I/O Modules Issues...")
            ), manager))
        .requiredGlobalPermission(Qn::GlobalViewLogsPermission)
        .condition(condition::hasFlags(Qn::live_cam, MatchMode::Any)
            && !condition::tourIsRunning()
            && condition::scoped(SceneScope,
                !condition::isLayoutTourReviewMode()
                && !condition::isPreviewSearchMode()));

    factory(CameraBusinessRulesAction)
        .mode(DesktopMode)
        .flags(Scene | Tree | SingleTarget | MultiTarget | ResourceTarget | LayoutItemTarget)
        .dynamicText(new DevicesNameTextFactory(
            QnCameraDeviceStringSet(
                ContextMenu::tr("Device Rules..."), ContextMenu::tr("Devices Rules..."),
                ContextMenu::tr("Camera Rules..."), ContextMenu::tr("Cameras Rules..."),
                ContextMenu::tr("I/O Module Rules..."), ContextMenu::tr("I/O Modules Rules...")
            ), manager))
        .requiredGlobalPermission(Qn::GlobalAdminPermission)
        .condition(condition::hasFlags(Qn::live_cam, MatchMode::ExactlyOne)
            && !condition::tourIsRunning()
            && condition::scoped(SceneScope,
                !condition::isLayoutTourReviewMode()
                && !condition::isPreviewSearchMode()));

    factory(CameraSettingsAction)
        .mode(DesktopMode)
        .flags(Scene | Tree | SingleTarget | MultiTarget | ResourceTarget | LayoutItemTarget)
        .dynamicText(new DevicesNameTextFactory(
            QnCameraDeviceStringSet(
                ContextMenu::tr("Device Settings..."), ContextMenu::tr("Devices Settings..."),
                ContextMenu::tr("Camera Settings..."), ContextMenu::tr("Cameras Settings..."),
                ContextMenu::tr("I/O Module Settings..."), ContextMenu::tr("I/O Modules Settings...")
            ), manager))
        .requiredGlobalPermission(Qn::GlobalEditCamerasPermission)
        .condition(condition::hasFlags(Qn::live_cam, MatchMode::Any)
            && !condition::tourIsRunning()
            && condition::scoped(SceneScope,
                !condition::isLayoutTourReviewMode()
                && !condition::isPreviewSearchMode()));

    factory(MediaFileSettingsAction)
        .mode(DesktopMode)
        .flags(Scene | Tree | SingleTarget | ResourceTarget | LayoutItemTarget)
        .text(ContextMenu::tr("File Settings..."))
        .condition(condition::hasFlags(Qn::local_media, MatchMode::Any)
            && !condition::tourIsRunning()
            && condition::scoped(SceneScope,
                !condition::isLayoutTourReviewMode()
                && !condition::isPreviewSearchMode()));

    factory(LayoutSettingsAction)
        .mode(DesktopMode)
        .flags(Tree | SingleTarget | ResourceTarget)
        .text(ContextMenu::tr("Layout Settings..."))
        .requiredTargetPermissions(Qn::EditLayoutSettingsPermission)
        .condition(ConditionWrapper(new LightModeCondition(Qn::LightModeNoLayoutBackground))
            && !condition::tourIsRunning());

    factory(VideowallSettingsAction)
        .flags(Tree | SingleTarget | ResourceTarget)
        .text(ContextMenu::tr("Video Wall Settings..."))
        .condition(condition::hasFlags(Qn::videowall, MatchMode::ExactlyOne)
            && ConditionWrapper(new AutoStartAllowedCondition())
            && !condition::isSafeMode());

    factory(ConvertCameraToEntropix)
        .mode(DesktopMode)
        .flags(Scene | Tree | SingleTarget | ResourceTarget | LayoutItemTarget)
        .text(lit("Convert to Entropix Camera"))
        .conditionalText(
            lit("Convert to Normal Camera"),
            condition::isEntropixCamera())
        .requiredGlobalPermission(Qn::GlobalEditCamerasPermission)
<<<<<<< HEAD
        .condition(condition::isTrue(ini().enableEntropixEnhancer)
            && condition::hasFlags(Qn::live_cam, MatchMode::Any)
=======
        .condition(condition::isTrue(nx::client::desktop::ini().enableEntropixEnhancer)
            && condition::hasFlags(Qn::live_cam, Any)
>>>>>>> 57dffb6b
            && !condition::tourIsRunning()
            && condition::scoped(SceneScope,
                !condition::isLayoutTourReviewMode()
                && !condition::isPreviewSearchMode()));

    factory(ServerAddCameraManuallyAction)
        .flags(Scene | Tree | SingleTarget | ResourceTarget | LayoutItemTarget)
        .text(ContextMenu::tr("Add Device..."))   //intentionally hardcode devices here
        .requiredGlobalPermission(Qn::GlobalAdminPermission)
        .condition(condition::hasFlags(Qn::remote_server, MatchMode::ExactlyOne)
            && ConditionWrapper(new EdgeServerCondition(false))
            && !ConditionWrapper(new FakeServerCondition(true))
            && !condition::isSafeMode()
            && !condition::tourIsRunning()
            && condition::scoped(SceneScope, !condition::isLayoutTourReviewMode()));

    factory(CameraListByServerAction)
        .flags(Scene | Tree | SingleTarget | ResourceTarget | LayoutItemTarget)
        .text(QnDeviceDependentStrings::getDefaultNameFromSet(
            manager->resourcePool(),
            ContextMenu::tr("Devices List by Server..."),
            ContextMenu::tr("Cameras List by Server...")
        ))
        .requiredGlobalPermission(Qn::GlobalAdminPermission)
        .condition(condition::hasFlags(Qn::remote_server, MatchMode::ExactlyOne)
            && ConditionWrapper(new EdgeServerCondition(false))
            && !ConditionWrapper(new FakeServerCondition(true))
            && !condition::tourIsRunning()
            && condition::scoped(SceneScope, !condition::isLayoutTourReviewMode()));

    factory(PingAction)
        .flags(NoTarget);

    factory(ServerLogsAction)
        .flags(Scene | Tree | SingleTarget | ResourceTarget | LayoutItemTarget)
        .text(ContextMenu::tr("Server Logs..."))
        .requiredGlobalPermission(Qn::GlobalAdminPermission)
        .condition(condition::hasFlags(Qn::remote_server, MatchMode::ExactlyOne)
            && !ConditionWrapper(new FakeServerCondition(true))
            && !condition::tourIsRunning()
            && condition::scoped(SceneScope, !condition::isLayoutTourReviewMode()));

    factory(ServerIssuesAction)
        .flags(Scene | Tree | SingleTarget | ResourceTarget | LayoutItemTarget)
        .text(ContextMenu::tr("Server Diagnostics..."))
        .requiredGlobalPermission(Qn::GlobalViewLogsPermission)
        .condition(condition::hasFlags(Qn::remote_server, MatchMode::ExactlyOne)
            && !ConditionWrapper(new FakeServerCondition(true))
            && !condition::tourIsRunning()
            && condition::scoped(SceneScope, !condition::isLayoutTourReviewMode()));

    factory(WebAdminAction)
        .flags(Scene | Tree | SingleTarget | MultiTarget | ResourceTarget | LayoutItemTarget)
        .text(ContextMenu::tr("Server Web Page..."))
        .requiredGlobalPermission(Qn::GlobalAdminPermission)
        .condition(condition::hasFlags(Qn::remote_server, MatchMode::ExactlyOne)
            && !ConditionWrapper(new FakeServerCondition(true))
            && !ConditionWrapper(new CloudServerCondition(MatchMode::Any))
            && !condition::tourIsRunning()
            && condition::scoped(SceneScope, !condition::isLayoutTourReviewMode()));

    factory(ServerSettingsAction)
        .flags(Scene | Tree | SingleTarget | MultiTarget | ResourceTarget | LayoutItemTarget)
        .text(ContextMenu::tr("Server Settings..."))
        .requiredGlobalPermission(Qn::GlobalAdminPermission)
        .condition(condition::hasFlags(Qn::remote_server, MatchMode::ExactlyOne)
            && !ConditionWrapper(new FakeServerCondition(true))
            && !condition::tourIsRunning()
            && condition::scoped(SceneScope, !condition::isLayoutTourReviewMode()));

    factory(ConnectToCurrentSystem)
        .flags(Tree | SingleTarget | MultiTarget | ResourceTarget)
        .text(ContextMenu::tr("Merge to Currently Connected System..."))
        .condition(
            condition::treeNodeType(Qn::ResourceNode)
            && !condition::isSafeMode()
            && ConditionWrapper(new MergeToCurrentSystemCondition())
            && ConditionWrapper(new RequiresOwnerCondition())
        );

    factory()
        .flags(Scene | NoTarget)
        .childFactory(new AspectRatioFactory(manager))
        .text(ContextMenu::tr("Cell Aspect Ratio..."))
        .condition(!ConditionWrapper(new VideoWallReviewModeCondition())
            && ConditionWrapper(new LightModeCondition(Qn::LightModeSingleItem))
            && !condition::isLayoutTourReviewMode()
            && !condition::tourIsRunning());

    factory()
        .flags(Scene | NoTarget)
        .requiredTargetPermissions(Qn::CurrentLayoutResourceRole, Qn::WritePermission)
        .text(ContextMenu::tr("Cell Spacing..."))
        .condition(ConditionWrapper(new LightModeCondition(Qn::LightModeSingleItem))
            && !condition::isLayoutTourReviewMode()
            && !condition::tourIsRunning());

    // TODO: #GDM Move to childFactory, reduce actions number
    factory.beginSubMenu();
    {
        factory.beginGroup();

        factory(SetCurrentLayoutItemSpacingNoneAction)
            .flags(Scene | NoTarget)
            .requiredTargetPermissions(Qn::CurrentLayoutResourceRole, Qn::WritePermission)
            .text(ContextMenu::tr("None"))
            .checkable()
            .checked(qnGlobals->defaultLayoutCellSpacing()
                == QnWorkbenchLayout::cellSpacingValue(Qn::CellSpacing::None));

        factory(SetCurrentLayoutItemSpacingSmallAction)
            .flags(Scene | NoTarget)
            .requiredTargetPermissions(Qn::CurrentLayoutResourceRole, Qn::WritePermission)
            .text(ContextMenu::tr("Small"))
            .checkable()
            .checked(qnGlobals->defaultLayoutCellSpacing()
                == QnWorkbenchLayout::cellSpacingValue(Qn::CellSpacing::Small));

        factory(SetCurrentLayoutItemSpacingMediumAction)
            .flags(Scene | NoTarget)
            .requiredTargetPermissions(Qn::CurrentLayoutResourceRole, Qn::WritePermission)
            .text(ContextMenu::tr("Medium"))
            .checkable()
            .checked(qnGlobals->defaultLayoutCellSpacing()
                == QnWorkbenchLayout::cellSpacingValue(Qn::CellSpacing::Medium));

        factory(SetCurrentLayoutItemSpacingLargeAction)
            .flags(Scene | NoTarget)
            .requiredTargetPermissions(Qn::CurrentLayoutResourceRole, Qn::WritePermission)
            .text(ContextMenu::tr("Large"))
            .checkable()
            .checked(qnGlobals->defaultLayoutCellSpacing()
                == QnWorkbenchLayout::cellSpacingValue(Qn::CellSpacing::Large));
        factory.endGroup();

    } factory.endSubMenu();

    factory()
        .flags(Scene)
        .separator();

#pragma region Layout Tours

    factory(ReviewLayoutTourAction)
        .flags(Tree | NoTarget)
        .mode(DesktopMode)
        .text(ContextMenu::tr("Open in New Tab"))
        .condition(condition::treeNodeType(Qn::LayoutTourNode))
        .autoRepeat(false);

    factory(ReviewLayoutTourInNewWindowAction)
        .flags(Tree | NoTarget)
        .mode(DesktopMode)
        .text(ContextMenu::tr("Open in New Window"))
        .condition(condition::treeNodeType(Qn::LayoutTourNode))
        .autoRepeat(false);

    factory().flags(Tree).separator().condition(condition::treeNodeType(Qn::LayoutTourNode));

    factory(ToggleLayoutTourModeAction)
        .flags(Scene | Tree | NoTarget | GlobalHotkey)
        .mode(DesktopMode)
        .dynamicText(new LayoutTourTextFactory(manager))
        .shortcut(lit("Alt+T"))
        .checkable()
        .autoRepeat(false)
        .condition(condition::tourIsRunning()
            || (condition::treeNodeType(Qn::LayoutTourNode) && condition::canStartTour()));

    factory(StartCurrentLayoutTourAction)
        .flags(NoTarget)
        .mode(DesktopMode)
        .text(LayoutTourTextFactory::tr("Start Showreel")) //< To be displayed on the button
        .accent(Qn::ButtonAccent::Standard)
        .icon(qnSkin->icon("buttons/play.png"))
        .condition(
            condition::isLayoutTourReviewMode()
            && ConditionWrapper(new StartCurrentLayoutTourCondition())
        )
        .autoRepeat(false);

    factory().flags(Tree).separator().condition(condition::treeNodeType(Qn::LayoutTourNode));

    factory(RemoveLayoutTourAction)
        .flags(Tree | NoTarget | IntentionallyAmbiguous)
        .mode(DesktopMode)
        .text(ContextMenu::tr("Delete"))
        .shortcut(lit("Del"))
        .shortcut(Qt::Key_Backspace, Builder::Mac, true)
        .condition(condition::treeNodeType(Qn::LayoutTourNode));

    factory().flags(Tree).separator().condition(condition::treeNodeType(Qn::LayoutTourNode));

    factory(RenameLayoutTourAction)
        .flags(Tree | NoTarget | IntentionallyAmbiguous)
        .text(ContextMenu::tr("Rename"))
        .shortcut(lit("F2"))
        .condition(condition::treeNodeType(Qn::LayoutTourNode)
            && !condition::isSafeMode())
        .autoRepeat(false);

    factory(SaveLayoutTourAction)
        .flags(NoTarget)
        .mode(DesktopMode);

    factory(RemoveCurrentLayoutTourAction)
        .flags(NoTarget)
        .mode(DesktopMode)
        .condition(condition::isLayoutTourReviewMode())
        .autoRepeat(false);

    factory().flags(Tree).separator().condition(condition::treeNodeType(Qn::LayoutTourNode));

    factory(MakeLayoutTourAction)
        .flags(Tree | SingleTarget | MultiTarget | ResourceTarget)
        .text(ContextMenu::tr("Make Showreel"))
        .condition(condition::hasFlags(Qn::layout, MatchMode::All)
            && !condition::isSafeMode());

    factory(LayoutTourSettingsAction)
        .flags(Tree | NoTarget)
        .text(ContextMenu::tr("Settings"))
        .condition(condition::treeNodeType(Qn::LayoutTourNode)
            && !condition::isSafeMode())
        .childFactory(new LayoutTourSettingsFactory(manager))
        .autoRepeat(false);

    factory()
        .flags(Scene)
        .separator();

    factory(CurrentLayoutTourSettingsAction)
        .flags(Scene | NoTarget)
        .text(ContextMenu::tr("Settings"))
        .condition(condition::isLayoutTourReviewMode())
        .childFactory(new LayoutTourSettingsFactory(manager))
        .autoRepeat(false);

#pragma endregion Layout Tours

    factory(CurrentLayoutSettingsAction)
        .flags(Scene | NoTarget)
        .requiredTargetPermissions(Qn::CurrentLayoutResourceRole, Qn::EditLayoutSettingsPermission)
        .text(ContextMenu::tr("Layout Settings..."))
        .condition(ConditionWrapper(new LightModeCondition(Qn::LightModeNoLayoutBackground))
            && !condition::tourIsRunning());

    /* Tab bar actions. */
    factory()
        .flags(TitleBar)
        .separator();

    factory(CloseLayoutAction)
        .flags(GlobalHotkey | TitleBar | ScopelessHotkey | SingleTarget)
        .mode(DesktopMode)
        .text(ContextMenu::tr("Close"))
        .shortcut(lit("Ctrl+W"))
        .condition(!condition::tourIsRunning())
        .autoRepeat(false);

    factory(CloseAllButThisLayoutAction)
        .flags(TitleBar | SingleTarget)
        .mode(DesktopMode)
        .text(ContextMenu::tr("Close All But This"))
        .condition(new LayoutCountCondition(2));

    factory(DebugIncrementCounterAction)
        .flags(GlobalHotkey | DevMode)
        .shortcut(lit("Ctrl+Alt+Shift++"))
        .text(lit("Increment Debug Counter")); //< DevMode, so untranslatable

    factory(DebugDecrementCounterAction)
        .flags(GlobalHotkey | DevMode)
        .shortcut(lit("Ctrl+Alt+Shift+-"))
        .text(lit("Decrement Debug Counter")); //< DevMode, so untranslatable

    factory(DebugCalibratePtzAction)
        .flags(Scene | SingleTarget | DevMode)
        .text(lit("Calibrate PTZ")); //< DevMode, so untranslatable

    factory(DebugGetPtzPositionAction)
        .flags(Scene | SingleTarget | DevMode)
        .text(lit("Get PTZ Position")); //< DevMode, so untranslatable

    factory(DebugControlPanelAction)
        .flags(GlobalHotkey | DevMode)
        .shortcut(lit("Ctrl+Alt+Shift+D"))
        .text(lit("Debug Control Panel")); //< DevMode, so untranslatable

    factory(PlayPauseAction)
        .flags(ScopelessHotkey | HotkeyOnly | Slider | SingleTarget)
//        .shortcut(lit("Space")) - hotkey is handled directly in Main Window due to Qt issue
        .text(ContextMenu::tr("Play"))
        .toggledText(ContextMenu::tr("Pause"))
        .autoRepeat(false)
        .condition(ConditionWrapper(new ArchiveCondition())
            && !condition::tourIsRunning());

    factory(PreviousFrameAction)
        .flags(ScopelessHotkey | HotkeyOnly | Slider | SingleTarget)
        .shortcut(lit("Ctrl+Left"))
        .text(ContextMenu::tr("Previous Frame"))
        .condition(ConditionWrapper(new ArchiveCondition())
            && !condition::tourIsRunning());

    factory(NextFrameAction)
        .flags(ScopelessHotkey | HotkeyOnly | Slider | SingleTarget)
        .shortcut(lit("Ctrl+Right"))
        .text(ContextMenu::tr("Next Frame"))
        .condition(ConditionWrapper(new ArchiveCondition())
            && !condition::tourIsRunning());

    factory(JumpToStartAction)
        .flags(ScopelessHotkey | HotkeyOnly | Slider | SingleTarget)
        .shortcut(lit("Z"))
        .text(ContextMenu::tr("To Start"))
        .condition(ConditionWrapper(new ArchiveCondition())
            && !condition::tourIsRunning());

    factory(JumpToEndAction)
        .flags(ScopelessHotkey | HotkeyOnly | Slider | SingleTarget)
        .shortcut(lit("X"))
        .text(ContextMenu::tr("To End"))
        .condition(ConditionWrapper(new ArchiveCondition())
            && !condition::tourIsRunning());

    factory(VolumeUpAction)
        .flags(ScopelessHotkey | HotkeyOnly | Slider | SingleTarget)
        .shortcut(lit("Ctrl+Up"))
        .text(ContextMenu::tr("Volume Down"))
        .condition(new TimelineVisibleCondition());

    factory(VolumeDownAction)
        .flags(ScopelessHotkey | HotkeyOnly | Slider | SingleTarget)
        .shortcut(lit("Ctrl+Down"))
        .text(ContextMenu::tr("Volume Up"))
        .condition(new TimelineVisibleCondition());

    factory(ToggleMuteAction)
        .flags(ScopelessHotkey | HotkeyOnly | Slider | SingleTarget)
        .shortcut(lit("M"))
        .text(ContextMenu::tr("Toggle Mute"))
        .checkable()
        .condition(new TimelineVisibleCondition());

    factory(JumpToLiveAction)
        .flags(ScopelessHotkey | HotkeyOnly | Slider | SingleTarget)
        .shortcut(lit("L"))
        .text(ContextMenu::tr("Jump to Live"))
        .checkable()
        .condition(new ArchiveCondition());

    factory(ToggleSyncAction)
        .flags(ScopelessHotkey | HotkeyOnly | Slider | SingleTarget)
        .shortcut(lit("S"))
        .text(ContextMenu::tr("Synchronize Streams"))
        .toggledText(ContextMenu::tr("Disable Stream Synchronization"))
        .condition(ConditionWrapper(new ArchiveCondition())
            && !condition::tourIsRunning());

    factory()
        .flags(Slider | TitleBar | Tree)
        .separator();

    factory(ToggleThumbnailsAction)
        .flags(NoTarget);

    factory(BookmarksModeAction)
        .flags(NoTarget)
        .text(ContextMenu::tr("Show Bookmarks")) //< To be displayed on the button
        .requiredGlobalPermission(Qn::GlobalViewBookmarksPermission)
        .toggledText(ContextMenu::tr("Hide Bookmarks"));

    factory(ToggleCalendarAction)
        .flags(NoTarget)
        .text(ContextMenu::tr("Show Calendar")) //< To be displayed on button tooltip
        .toggledText(ContextMenu::tr("Hide Calendar"));

    factory(ToggleTitleBarAction)
        .flags(NoTarget)
        .text(ContextMenu::tr("Show Title Bar")) //< To be displayed on button tooltip
        .toggledText(ContextMenu::tr("Hide Title Bar"))
        .condition(new ToggleTitleBarCondition());

    factory(PinTreeAction)
        .flags(Tree | NoTarget)
        .text(ContextMenu::tr("Pin Tree")) //< To be displayed on button tooltip
        .toggledText(ContextMenu::tr("Unpin Tree"))
        .condition(condition::treeNodeType(Qn::RootNode));

    factory(PinCalendarAction)
        .flags(NoTarget)
        .checkable();

    factory(MinimizeDayTimeViewAction)
        .text(ContextMenu::tr("Minimize")) //< To be displayed on button tooltip
        .icon(qnSkin->icon("titlebar/dropdown.png"));

    factory(ToggleTreeAction)
        .flags(NoTarget)
        .text(ContextMenu::tr("Show Tree")) //< To be displayed on button tooltip
        .toggledText(ContextMenu::tr("Hide Tree"))
        .condition(condition::treeNodeType(Qn::RootNode));

    factory(ToggleTimelineAction)
        .flags(NoTarget)
        .text(ContextMenu::tr("Show Timeline")) //< To be displayed on button tooltip
        .toggledText(ContextMenu::tr("Hide Timeline"));

    factory(ToggleNotificationsAction)
        .flags(NoTarget)
        .text(ContextMenu::tr("Show Notifications")) //< To be displayed on button tooltip
        .toggledText(ContextMenu::tr("Hide Notifications"));

    factory(PinNotificationsAction)
        .flags(Notifications | NoTarget)
        .text(ContextMenu::tr("Pin Notifications")) //< To be displayed on button tooltip
        .toggledText(ContextMenu::tr("Unpin Notifications"));

    factory(GoToNextItemAction)
        .flags(NoTarget);

    factory(GoToPreviousItemAction)
        .flags(NoTarget);

    factory(ToggleCurrentItemMaximizationStateAction)
        .flags(NoTarget);

    factory(PtzContinuousMoveAction)
        .flags(NoTarget);

    factory(PtzActivatePresetByIndexAction)
        .flags(NoTarget);
}

} // namespace action
} // namespace ui
} // namespace desktop
} // namespace client
} // namespace nx<|MERGE_RESOLUTION|>--- conflicted
+++ resolved
@@ -1298,13 +1298,8 @@
             lit("Convert to Normal Camera"),
             condition::isEntropixCamera())
         .requiredGlobalPermission(Qn::GlobalEditCamerasPermission)
-<<<<<<< HEAD
-        .condition(condition::isTrue(ini().enableEntropixEnhancer)
+        .condition(condition::isTrue(nx::client::desktop::ini().enableEntropixEnhancer)
             && condition::hasFlags(Qn::live_cam, MatchMode::Any)
-=======
-        .condition(condition::isTrue(nx::client::desktop::ini().enableEntropixEnhancer)
-            && condition::hasFlags(Qn::live_cam, Any)
->>>>>>> 57dffb6b
             && !condition::tourIsRunning()
             && condition::scoped(SceneScope,
                 !condition::isLayoutTourReviewMode()
