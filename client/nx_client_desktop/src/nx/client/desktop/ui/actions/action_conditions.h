#pragma once

#include <QtCore/QObject>
#include <QtCore/QSet>

#include <common/common_globals.h>
#include <client/client_globals.h>

#include <core/resource/resource_fwd.h>
#include <core/ptz/ptz_fwd.h>
#include <core/ptz/ptz_constants.h>

#include <ui/workbench/workbench_context_aware.h>

#include <nx/client/desktop/ui/actions/action_fwd.h>
#include <nx/client/desktop/ui/actions/action_types.h>
#include <nx/client/desktop/ui/actions/action_parameter_types.h>

#include <nx/client/desktop/resource_views/data/node_type.h>

class QnWorkbenchContext;

namespace nx {
namespace client {
namespace desktop {
namespace ui {
namespace action {

enum TimePeriodType
{
    NullTimePeriod = 0x1,  /**< No period. */
    EmptyTimePeriod = 0x2,  /**< Period of zero length. */
    NormalTimePeriod = 0x4,  /**< Normal period with non-zero length. */
};
Q_DECLARE_FLAGS(TimePeriodTypes, TimePeriodType)
Q_DECLARE_OPERATORS_FOR_FLAGS(TimePeriodTypes)

/**
 * Base class for implementing conditions that must be satisfied for the
 * action to be triggerable via hotkey or visible in the menu.
 */
class Condition
{
public:
    Condition();
    virtual ~Condition();
    /**
     * Main condition checking function.
     *
     * By default it forwards control to one of the specialized functions
     * based on the type of the default parameter. Note that these
     * specialized functions cannot access other parameters.
     *
     * \param parameters                Parameters to check.
     * \returns                         Check result.
     */
    virtual ActionVisibility check(const Parameters& parameters, QnWorkbenchContext* context);

    /**
     * Specialized condition function that catches all action parameters that
     * are convertible to a resource list (<tt>Qn::ResourceType</tt>).
     */
    virtual ActionVisibility check(const QnResourceList& resources, QnWorkbenchContext* context);

    /**
     * Specialized condition function that catches all action parameters that
     * are convertible to a list of layout items (<tt>Qn::LayoutItemType</tt>).
     */
    virtual ActionVisibility check(const QnLayoutItemIndexList& layoutItems, QnWorkbenchContext* context);

    /**
     * Specialized condition function that catches all action parameters that
     * are convertible to a list of resource widgets. (<tt>Qn::WidgetType</tt>).
     */
    virtual ActionVisibility check(const QnResourceWidgetList& widgets, QnWorkbenchContext* context);

    /**
     * Specialized condition function that catches all action parameters that
     * are convertible to a list of workbench layouts. (<tt>Qn::LayoutType</tt>).
     */
    virtual ActionVisibility check(const QnWorkbenchLayoutList& layouts, QnWorkbenchContext* context);
};

class ConditionWrapper
{
public:
    ConditionWrapper();
    /** Wrapper will take ownership of the condition. */
    ConditionWrapper(Condition* condition);
    Condition* operator->() const;
    explicit operator bool() const;
private:
    std::unique_ptr<Condition> m_condition;
};

ConditionWrapper operator&&(ConditionWrapper&& l, ConditionWrapper&& r);
ConditionWrapper operator||(ConditionWrapper&& l, ConditionWrapper&& r);
ConditionWrapper operator!(ConditionWrapper&& l);

class ResourceCondition: public Condition
{
public:
    using CheckDelegate = std::function<bool(const QnResourcePtr& resource)>;

    ResourceCondition(CheckDelegate delegate, MatchMode matchMode);

    ActionVisibility check(const QnResourceList& resources,
        QnWorkbenchContext* /*context*/);

    ActionVisibility check(const QnResourceWidgetList& widgets,
        QnWorkbenchContext* /*context*/);

private:
    CheckDelegate m_delegate;
    MatchMode m_matchMode;
};

/** Base condition class for actions that should be visible in videowall review mode only. */
class VideoWallReviewModeCondition: public Condition
{
public:
    bool isVideoWallReviewMode(QnWorkbenchContext* context) const;
    virtual ActionVisibility check(const Parameters& parameters, QnWorkbenchContext* context) override;
};

/** Condition class for actions, that require owner privileges. */
class RequiresOwnerCondition: public Condition
{
public:
    virtual ActionVisibility check(const Parameters& parameters, QnWorkbenchContext* context) override;
};

/**
 * Condition for a single resource widget that checks its zoomed state.
 */
class ItemZoomedCondition: public Condition
{
public:
    ItemZoomedCondition(bool requiredZoomedState);
    virtual ActionVisibility check(const QnResourceWidgetList& widgets, QnWorkbenchContext* context) override;

private:
    bool m_requiredZoomedState;
};

class SmartSearchCondition: public Condition
{
public:
    SmartSearchCondition();
    SmartSearchCondition(bool requiredGridDisplayValue);
    virtual ActionVisibility check(const QnResourceWidgetList& widgets, QnWorkbenchContext* context) override;

private:
    bool m_hasRequiredGridDisplayValue;
    bool m_requiredGridDisplayValue;
};

class DisplayInfoCondition: public Condition
{
public:
    DisplayInfoCondition(bool requiredDisplayInfoValue);
    DisplayInfoCondition();
    virtual ActionVisibility check(const QnResourceWidgetList& widgets, QnWorkbenchContext* context) override;

private:
    bool m_hasRequiredDisplayInfoValue;
    bool m_requiredDisplayInfoValue;
};

class ClearMotionSelectionCondition: public Condition
{
public:
    virtual ActionVisibility check(const QnResourceWidgetList& widgets, QnWorkbenchContext* context) override;
};

/**
 * Condition for resource removal.
 */
class ResourceRemovalCondition: public Condition
{
public:
    virtual ActionVisibility check(const Parameters& parameters, QnWorkbenchContext* context) override;
};

class StopSharingCondition: public Condition
{
public:
    virtual ActionVisibility check(const Parameters& parameters, QnWorkbenchContext* context) override;
};

/**
 * Base class for edge-specific action conditions.
 */
class EdgeServerCondition: public Condition
{
public:
    EdgeServerCondition(bool isEdgeServer);
    virtual ActionVisibility check(const QnResourceList& resources, QnWorkbenchContext* context) override;

private:
    /** If this flag is true action is visible for edge servers only,
     *  in the other case - action is hidden for edge servers.
     */
    bool m_isEdgeServer;
};

/**
 * Condition for resource rename.
 */
class RenameResourceCondition: public Condition
{
public:
    virtual ActionVisibility check(const Parameters& parameters, QnWorkbenchContext* context) override;
};

/**
 * Condition for removal of a layout item.
 */
class LayoutItemRemovalCondition: public Condition
{
public:
    virtual ActionVisibility check(const QnLayoutItemIndexList& layoutItems, QnWorkbenchContext* context) override;
};


/**
 * Condition for saving of a layout.
 */
class SaveLayoutCondition: public Condition
{
public:
    SaveLayoutCondition(bool isCurrent);
    virtual ActionVisibility check(const QnResourceList& resources, QnWorkbenchContext* context) override;

private:
    bool m_current;
};

/**
 * Condition for saving of a layout with a new name.
 */
class SaveLayoutAsCondition: public Condition
{
public:
    SaveLayoutAsCondition(bool isCurrent);
    virtual ActionVisibility check(const QnResourceList& resources, QnWorkbenchContext* context) override;

private:
    bool m_current;
};

/**
 * Condition based on the count of layouts that are currently open.
 */
class LayoutCountCondition: public Condition
{
public:
    LayoutCountCondition(int minimalRequiredCount);
    virtual ActionVisibility check(const Parameters& parameters, QnWorkbenchContext* context) override;

private:
    int m_minimalRequiredCount;
};


/**
 * Condition for taking screenshot of a resource widget.
 */
class TakeScreenshotCondition: public Condition
{
public:
    virtual ActionVisibility check(const QnResourceWidgetList& widgets, QnWorkbenchContext* context) override;
};


/**
 * Condition for adjust video dialog of a resource widget.
 */
class AdjustVideoCondition: public Condition
{
public:
    virtual ActionVisibility check(const QnResourceWidgetList& widgets, QnWorkbenchContext* context) override;
};

/**
 * Condition that is based on the type of the time period provided as one
 * of the arguments of the parameters pack.
 */
class TimePeriodCondition: public Condition
{
public:
    TimePeriodCondition(
        TimePeriodTypes periodTypes,
        ActionVisibility nonMatchingVisibility);
    virtual ActionVisibility check(const Parameters& parameters, QnWorkbenchContext* context) override;

private:
    TimePeriodTypes m_periodTypes;
    ActionVisibility m_nonMatchingVisibility;
};

class AddBookmarkCondition: public Condition
{
public:
    virtual ActionVisibility check(const Parameters& parameters, QnWorkbenchContext* context) override;
};

class ModifyBookmarkCondition: public Condition
{
public:
    virtual ActionVisibility check(const Parameters& parameters, QnWorkbenchContext* context) override;
};

class RemoveBookmarksCondition: public Condition
{
public:
    virtual ActionVisibility check(const Parameters& parameters, QnWorkbenchContext* context) override;
};

class PreviewCondition: public Condition
{
public:
    virtual ActionVisibility check(const Parameters& parameters, QnWorkbenchContext* context) override;
};

class PanicCondition: public Condition
{
public:
    virtual ActionVisibility check(const Parameters& parameters, QnWorkbenchContext* context) override;
};

class StartCurrentLayoutTourCondition: public Condition
{
public:
    virtual ActionVisibility check(const Parameters& parameters, QnWorkbenchContext* context) override;
};

class ArchiveCondition: public Condition
{
public:
    virtual ActionVisibility check(const QnResourceList& resources, QnWorkbenchContext* context) override;
};

class TimelineVisibleCondition: public Condition
{
public:
    virtual ActionVisibility check(const Parameters& parameters, QnWorkbenchContext* context) override;
};

class ToggleTitleBarCondition: public Condition
{
public:
    virtual ActionVisibility check(const Parameters& parameters, QnWorkbenchContext* context) override;
};

class NoArchiveCondition: public Condition
{
public:
    virtual ActionVisibility check(const Parameters& parameters, QnWorkbenchContext* context) override;
};

class OpenInFolderCondition: public Condition
{
public:
    virtual ActionVisibility check(const QnResourceList& resources, QnWorkbenchContext* context) override;
    virtual ActionVisibility check(const QnLayoutItemIndexList& layoutItems, QnWorkbenchContext* context) override;
};

class LayoutSettingsCondition: public Condition
{
public:
    virtual ActionVisibility check(const QnResourceList& resources, QnWorkbenchContext* context) override;
};

class CreateZoomWindowCondition: public Condition
{
public:
    virtual ActionVisibility check(const QnResourceWidgetList& widgets, QnWorkbenchContext* context) override;
};

class ResourceStatusCondition: public Condition
{
public:
    ResourceStatusCondition(const QSet<Qn::ResourceStatus> statuses, bool allResources);
    ResourceStatusCondition(Qn::ResourceStatus status, bool allResources);
    virtual ActionVisibility check(const QnResourceList& resources, QnWorkbenchContext* context) override;

private:
    QSet<Qn::ResourceStatus> m_statuses;
    bool m_all;
};

class NewUserLayoutCondition: public Condition
{
public:
    virtual ActionVisibility check(const Parameters& parameters, QnWorkbenchContext* context) override;
};

class OpenInLayoutCondition: public Condition
{
public:
    virtual ActionVisibility check(const Parameters& parameters, QnWorkbenchContext* context) override;

protected:
    bool canOpen(const QnResourceList& resources, const QnLayoutResourcePtr& layout) const;
};

class OpenInCurrentLayoutCondition: public OpenInLayoutCondition
{
public:
    virtual ActionVisibility check(const Parameters& parameters, QnWorkbenchContext* context) override;
    virtual ActionVisibility check(const QnResourceList& resources, QnWorkbenchContext* context) override;
};

class OpenInNewEntityCondition: public OpenInLayoutCondition
{
public:
    virtual ActionVisibility check(const Parameters& parameters, QnWorkbenchContext* context) override;
    virtual ActionVisibility check(const QnResourceList& resources, QnWorkbenchContext* context) override;
    virtual ActionVisibility check(const QnLayoutItemIndexList& layoutItems, QnWorkbenchContext* context) override;
};

class SetAsBackgroundCondition: public Condition
{
public:
    virtual ActionVisibility check(const QnResourceList& resources, QnWorkbenchContext* context) override;
    virtual ActionVisibility check(const QnLayoutItemIndexList& layoutItems, QnWorkbenchContext* context) override;
};

class ChangeResolutionCondition: public Condition
{
public:
    virtual ActionVisibility check(const Parameters& parameters,
        QnWorkbenchContext* context) override;
};

class BrowseLocalFilesCondition: public Condition
{
public:
    virtual ActionVisibility check(const Parameters& parameters, QnWorkbenchContext* context) override;
};

class PtzCondition: public Condition
{
public:
    PtzCondition(Ptz::Capabilities capabilities, bool disableIfPtzDialogVisible);
    virtual ActionVisibility check(const Parameters& parameters, QnWorkbenchContext* context) override;
    virtual ActionVisibility check(const QnResourceList& resources, QnWorkbenchContext* context) override;
    virtual ActionVisibility check(const QnResourceWidgetList& widgets, QnWorkbenchContext* context) override;

private:
    bool check(const QnPtzControllerPtr &controller);

private:
    Ptz::Capabilities m_capabilities;
    bool m_disableIfPtzDialogVisible;
};

class NonEmptyVideowallCondition: public Condition
{
public:
    virtual ActionVisibility check(const QnResourceList& resources, QnWorkbenchContext* context) override;
};

class RunningVideowallCondition: public Condition
{
public:
    virtual ActionVisibility check(const QnResourceList& resources, QnWorkbenchContext* context) override;
};

class SaveVideowallReviewCondition: public Condition
{
public:
    SaveVideowallReviewCondition(bool isCurrent);
    virtual ActionVisibility check(const QnResourceList& resources, QnWorkbenchContext* context) override;
private:
    bool m_current;
};

class StartVideowallCondition: public Condition
{
public:
    virtual ActionVisibility check(const QnResourceList& resources, QnWorkbenchContext* context) override;
};

class IdentifyVideoWallCondition: public RunningVideowallCondition
{
public:
    virtual ActionVisibility check(const Parameters& parameters, QnWorkbenchContext* context) override;
};

class DetachFromVideoWallCondition: public Condition
{
public:
    virtual ActionVisibility check(const Parameters& parameters, QnWorkbenchContext* context) override;
};

class StartVideoWallControlCondition: public Condition
{
public:
    virtual ActionVisibility check(const Parameters& parameters, QnWorkbenchContext* context) override;
};

class RotateItemCondition: public Condition
{
public:
    virtual ActionVisibility check(const QnResourceWidgetList& widgets, QnWorkbenchContext* context) override;
};

class AutoStartAllowedCondition: public Condition
{
public:
    virtual ActionVisibility check(const Parameters& parameters, QnWorkbenchContext* context) override;
};

class DesktopCameraCondition: public Condition
{
public:
    virtual ActionVisibility check(const Parameters& parameters, QnWorkbenchContext* context) override;
};

class LightModeCondition: public Condition
{
public:
    LightModeCondition(Qn::LightModeFlags flags);
    virtual ActionVisibility check(const Parameters& parameters, QnWorkbenchContext* context) override;

private:
    Qn::LightModeFlags m_lightModeFlags;
};

class ItemsCountCondition: public Condition
{
public:
    enum Count
    {
        MultipleItems = -1,
        NoItems = 0,
        OneItem = 1
    };

    ItemsCountCondition(int count);
    virtual ActionVisibility check(const Parameters& parameters, QnWorkbenchContext* context) override;

private:
    int m_count;
};

class IoModuleCondition: public Condition
{
public:
    virtual ActionVisibility check(const QnResourceList& resources, QnWorkbenchContext* context) override;
};

class MergeToCurrentSystemCondition: public Condition
{
public:
    virtual ActionVisibility check(const QnResourceList& resources, QnWorkbenchContext* context) override;
};


class FakeServerCondition: public Condition
{
public:
    FakeServerCondition(bool allResources);
    virtual ActionVisibility check(const QnResourceList& resources, QnWorkbenchContext* context) override;

private:
    bool m_all;
};

class CloudServerCondition: public Condition
{
public:
    CloudServerCondition(MatchMode matchMode);
    virtual ActionVisibility check(const QnResourceList& resources, QnWorkbenchContext* context) override;

private:
    MatchMode m_matchMode;
};

namespace condition {

/** Visible always. */
ConditionWrapper always();

/** Visible when value is true. */
ConditionWrapper isTrue(bool value);

/** Visible when user is logged in (or at least logging in). */
ConditionWrapper isLoggedIn();

/** Check a condition only in the given scope */
ConditionWrapper scoped(ActionScope scope, ConditionWrapper&& condition);

/** Check if current user has certain global permission. */
ConditionWrapper hasGlobalPermission(Qn::GlobalPermission permission);

/** Visible in preview search mode only. */
ConditionWrapper isPreviewSearchMode();

/** Visible in safe mode only. */
ConditionWrapper isSafeMode();

/** Allowed only for resource parameters with corresponding flags. */
ConditionWrapper hasFlags(Qn::ResourceFlags flags, MatchMode matchMode);

ConditionWrapper treeNodeType(QSet<ResourceTreeNodeType> types);
inline ConditionWrapper treeNodeType(ResourceTreeNodeType type) { return treeNodeType({{type}}); }

/** Visible in layout tour preview mode only. */
ConditionWrapper isLayoutTourReviewMode();

/** Check that fisheye cameras can save position only when dewarping is enabled. */
ConditionWrapper canSavePtzPosition();

ConditionWrapper hasTimePeriod();

ConditionWrapper hasArgument(int key, int targetTypeId = -1);

template<class T>
ConditionWrapper hasArgumentOfType(int key)
{
    return hasArgument(key, qMetaTypeId<T>());
}

/** Check if the resource is Entropix camera. */
ConditionWrapper isEntropixCamera();

/** Playback sync is forced. */
ConditionWrapper syncIsForced();

<<<<<<< HEAD
/** Whether wearable camera upload is enabled. */
ConditionWrapper wearableCameraUploadEnabled();

/** Whether wearable camera upload can be cancelled. */
ConditionWrapper canCancelWearableCameraUpload();
=======
ConditionWrapper canExportLayout();

ConditionWrapper canExportBookmark();
>>>>>>> 483d7a28

} // namespace condition

} // namespace action
} // namespace ui
} // namespace desktop
} // namespace client
} // namespace nx<|MERGE_RESOLUTION|>--- conflicted
+++ resolved
@@ -630,17 +630,15 @@
 /** Playback sync is forced. */
 ConditionWrapper syncIsForced();
 
-<<<<<<< HEAD
+ConditionWrapper canExportLayout();
+
+ConditionWrapper canExportBookmark();
+
 /** Whether wearable camera upload is enabled. */
 ConditionWrapper wearableCameraUploadEnabled();
 
 /** Whether wearable camera upload can be cancelled. */
 ConditionWrapper canCancelWearableCameraUpload();
-=======
-ConditionWrapper canExportLayout();
-
-ConditionWrapper canExportBookmark();
->>>>>>> 483d7a28
 
 } // namespace condition
 
