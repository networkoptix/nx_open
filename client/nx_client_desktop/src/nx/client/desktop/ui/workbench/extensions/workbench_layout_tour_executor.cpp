--- conflicted
+++ resolved
@@ -318,17 +318,11 @@
 {
     if (visible)
     {
-<<<<<<< HEAD
         QString hint = m_mode == Mode::MultipleLayouts
-            ? tr("Use keyboard arrows to switch layouts. To exit the reel press Esc.")
-            : tr("Use keyboard arrows to switch cameras. To exit the reel press Esc.");
+            ? tr("Use keyboard arrows to switch layouts. To exit the showreel press Esc.")
+            : tr("Use keyboard arrows to switch cameras. To exit the showreel press Esc.");
 
         m_hintLabel = QnGraphicsMessageBox::information(hint, kHintTimeoutMs);
-=======
-        m_hintLabel = QnGraphicsMessageBox::information(
-            tr("Use keyboard arrows to switch layouts. To exit the showreel press Esc."),
-            kHintTimeoutMs);
->>>>>>> 4f44e54e
     }
     else if (m_hintLabel)
     {
