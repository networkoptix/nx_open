--- conflicted
+++ resolved
@@ -318,17 +318,11 @@
 {
     if (visible)
     {
-<<<<<<< HEAD
         QString hint = m_mode == Mode::MultipleLayouts
-            ? tr("Use keyboard arrows to switch layouts. To exit the tour press Esc.")
-            : tr("Use keyboard arrows to switch cameras. To exit the tour press Esc.");
+            ? tr("Use keyboard arrows to switch layouts. To exit the reel press Esc.")
+            : tr("Use keyboard arrows to switch cameras. To exit the reel press Esc.");
 
         m_hintLabel = QnGraphicsMessageBox::information(hint, kHintTimeoutMs);
-=======
-        m_hintLabel = QnGraphicsMessageBox::information(
-            tr("Use keyboard arrows to switch layouts. To exit the reel press Esc."),
-            kHintTimeoutMs);
->>>>>>> bca69e53
     }
     else if (m_hintLabel)
     {
