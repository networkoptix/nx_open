--- conflicted
+++ resolved
@@ -314,52 +314,28 @@
         if (!widget || !period.isValid())
             return;
 
-<<<<<<< HEAD
-        dialog.reset(new ExportSettingsDialog(
-            widget->item()->layout()->resource(),
-            tr("Selected period cannot be exported for the current camera."),
-            period,
-            isFileNameValid,
-            mainWindowWidget()));
-=======
         // We have no permission for camera, but still can view the rest of layout
         dialog.reset(new ExportSettingsDialog(period, QnCameraBookmark(), isFileNameValid, main));
 
         static const QString reason = tr("Selected period cannot be exported for the current camera.");
         dialog->disableTab(ExportSettingsDialog::Mode::Media, reason);
         dialog->setLayout(widget->item()->layout()->resource());
->>>>>>> 8f89385e
     }
     else if (widget)
     {
         if (bookmark.isValid())
         {
             dialog.reset(new ExportSettingsDialog(
-<<<<<<< HEAD
-                widget,
-                bookmark,
-                isFileNameValid,
-                mainWindowWidget()));
-=======
                 { bookmark.startTimeMs, bookmark.durationMs }, bookmark, isFileNameValid, main));
 
             dialog->setMediaParams(widget->resource(), widget->item()->data(), widget->context());
             dialog->hideTab(ExportSettingsDialog::Mode::Layout);
->>>>>>> 8f89385e
         }
         else
         {
             dialog.reset(new ExportSettingsDialog(period, bookmark, isFileNameValid, main));
             dialog->setMediaParams(widget->resource(), widget->item()->data(), widget->context());
 
-<<<<<<< HEAD
-            dialog.reset(new ExportSettingsDialog(
-                widget,
-                layoutExportAllowed,
-                period,
-                isFileNameValid,
-                mainWindowWidget()));
-=======
             // Why symmetry with the next block is broken?
             const auto periods = parameters.argument<QnTimePeriodList>(Qn::MergedTimePeriodsRole);
             bool layoutExportAllowed = periods.intersects(period);
@@ -367,7 +343,6 @@
                 dialog->setLayout(widget->item()->layout()->resource());
             else
                 dialog->hideTab(ExportSettingsDialog::Mode::Layout);
->>>>>>> 8f89385e
         }
     }
     else
@@ -375,28 +350,11 @@
         if (bookmark.isValid())
         {
             dialog.reset(new ExportSettingsDialog(
-<<<<<<< HEAD
-                mediaResource,
-                context(),
-                bookmark,
-                isFileNameValid,
-                mainWindowWidget()));
+                { bookmark.startTimeMs, bookmark.durationMs }, bookmark, isFileNameValid, main));
         }
         else
         {
-            dialog.reset(new ExportSettingsDialog(
-                mediaResource,
-                context(),
-                period,
-                isFileNameValid,
-                mainWindowWidget()));
-=======
-                { bookmark.startTimeMs, bookmark.durationMs }, bookmark, isFileNameValid, main));
-        }
-        else
-        {
             dialog.reset(new ExportSettingsDialog(period, QnCameraBookmark(), isFileNameValid, main));
->>>>>>> 8f89385e
         }
         dialog->setMediaParams(mediaResource, QnLayoutItemData(), context());
         dialog->hideTab(ExportSettingsDialog::Mode::Layout);
