
#include "workbench_export_handler.h"

#include <QtWidgets/QAction>
#include <QtWidgets/QPushButton>

#include <ini.h>
#include <client/client_settings.h>
#include <client/client_runtime_settings.h>

#include <camera/loaders/caching_camera_data_loader.h>

#include <core/resource_management/resource_pool.h>
#include <core/resource/avi/avi_resource.h>
#include <core/resource/camera_bookmark.h>
#include <core/resource/camera_resource.h>
#include <core/resource/layout_resource.h>
#include <core/resource/resource_directory_browser.h>
#include <platform/environment.h>
#include <core/resource/user_resource.h>

#include <nx/streaming/archive_stream_reader.h>
#include <nx/fusion/model_functions.h>

#include <core/resource/avi/avi_resource.h>
#include <core/storage/file_storage/layout_storage_resource.h>

#include <recording/time_period.h>

#include <nx/client/desktop/ui/actions/actions.h>
#include <nx/client/desktop/ui/actions/action_manager.h>
#include <nx/client/desktop/ui/actions/action_parameters.h>
#include <nx/client/desktop/ui/workbench/extensions/workbench_progress_manager.h>

#include <nx/client/desktop/export/data/export_media_settings.h>
#include <nx/client/desktop/export/tools/export_layout_tool.h>
#include <nx/client/desktop/export/tools/export_media_tool.h>
#include <nx/client/desktop/export/tools/export_manager.h>
#include <nx/client/desktop/export/dialogs/export_settings_dialog.h>

#include <nx/streaming/archive_stream_reader.h>
#include <nx/fusion/model_functions.h>
#include <nx/utils/app_info.h>

#include <ui/dialogs/common/message_box.h>
#include <ui/dialogs/common/custom_file_dialog.h>
#include <ui/dialogs/common/session_aware_dialog.h>
#include <ui/dialogs/common/progress_dialog.h>
#include <ui/dialogs/common/file_messages.h>
#include <ui/graphics/items/resource/media_resource_widget.h>
#include <ui/help/help_topics.h>
#include <ui/help/help_topic_accessor.h>

#include <ui/workbench/workbench_context.h>
#include <ui/workbench/workbench_layout.h>
#include <ui/workbench/workbench_display.h>
#include <ui/workbench/workbench_item.h>
#include <ui/workbench/workbench_access_controller.h>
#include <ini.h>
#include <api/global_settings.h>

#include "nx/client/desktop/export/tools/export_media_validator.h"

#ifdef Q_OS_WIN
#   include <launcher/nov_launcher_win.h>
#endif

namespace nx {
namespace client {
namespace desktop {

namespace
{

QnMediaResourceWidget* extractMediaWidget(QnWorkbenchDisplay* display,
    const ui::action::Parameters& parameters)
{
    if (parameters.size() == 1)
        return dynamic_cast<QnMediaResourceWidget *>(parameters.widget());

    if ((parameters.size() == 0) && display->widgets().size() == 1)
        return dynamic_cast<QnMediaResourceWidget *>(display->widgets().front());

    return dynamic_cast<QnMediaResourceWidget *>(display->activeWidget());
}

static bool informersEnabled()
{
    return ini().enableProgressInformers && ini().unifiedEventPanel;
}

bool isBinaryExportSupported()
{
    if (nx::utils::AppInfo::isWindows())
        return !qnRuntime->isActiveXMode();
    return false;
}

QString binaryFilterName()
{
#ifdef Q_OS_WIN
#ifdef Q_OS_WIN64
    return QObject::tr("Executable %1 Media File (x64) (*.exe)").arg(QnAppInfo::organizationName());
#else
    return QObject::tr("Executable %1 Media File (x86) (*.exe)").arg(QnAppInfo::organizationName());
#endif
#endif
    return QString();
}

static const QString filterSeparator(QLatin1String(";;"));

} // namespace

struct WorkbenchExportHandler::Private
{
    WorkbenchExportHandler* const q;
    QScopedPointer<ExportManager> exportManager;

    struct ExportInfo
    {
        Filename filename;
        QPointer<QnProgressDialog> progressDialog;
    };
    QHash<QnUuid, ExportInfo> runningExports;

    explicit Private(WorkbenchExportHandler* owner):
        q(owner),
        exportManager(new ExportManager())
    {
        if (informersEnabled())
        {
            const auto& manager = q->context()->instance<WorkbenchProgressManager>();
            NX_ASSERT(manager);

            connect(manager, &WorkbenchProgressManager::interactionRequested, q,
                [this](const QnUuid& exportProcessId)
                {
                    if (const auto dialog = runningExports.value(exportProcessId).progressDialog)
                        dialog->show();
                });
        }
    }

    bool isInRunningExports(const Filename& filename) const
    {
        for (const auto& running: runningExports)
        {
            if (running.filename == filename)
                return true;
        }
        return false;
    }

    QnUuid initExport(const Filename& fileName)
    {
        const auto& manager = q->context()->instance<WorkbenchProgressManager>();
        QString fullPath = fileName.completeFileName();
        const auto exportProcessId = informersEnabled()
            ? manager->add(tr("Exporting video"), fullPath)
            : QnUuid::createUuid();

        const auto progressDialog = new QnProgressDialog(
            fullPath,
            tr("Stop Export"),
            0,
            100,
            q->mainWindowWidget());

        if (informersEnabled())
        {
            auto minimizeButton = new QPushButton(tr("Minimize"), progressDialog);
            progressDialog->addButton(minimizeButton, QDialogButtonBox::ActionRole);
            connect(minimizeButton, &QPushButton::clicked, progressDialog, &QWidget::hide);
        }

        connect(progressDialog, &QnProgressDialog::canceled, exportManager.data(),
            [this, exportProcessId, progressDialog]
            {
                if (informersEnabled())
                    q->context()->instance<WorkbenchProgressManager>()->remove(exportProcessId);
                exportManager->stopExport(exportProcessId);
                progressDialog->hide();
            });

        runningExports.insert(exportProcessId, { fileName, progressDialog });

        return exportProcessId;
    }

    std::function<bool(const Filename& filename, bool quiet)> fileNameValidator()
    {
        return
            [this](const Filename& filename, bool quiet) -> bool
            {
                if (isInRunningExports(filename))
                {
                    if (!quiet)
                    {
                        QnMessageBox::warning(q->mainWindowWidget(), tr("Cannot write file"),
                            tr("%1 is in use by another export.", "%1 is file name")
                                .arg(filename.completeFileName()));
                    }
                    return false;
                }

                if (QFileInfo::exists(filename.completeFileName()))
                {
                    if (quiet || !QnFileMessages::confirmOverwrite(
                        q->mainWindowWidget(),
                        filename.completeFileName()))
                    {
                        return false;
                    }
                }

                return true;
            };
    }

    static void addResourceToPool(const Filename& filename, QnResourcePool* resourcePool)
    {
        const auto completeFilename = filename.completeFileName();
        NX_ASSERT(QFileInfo(completeFilename).exists());
        if (!QFileInfo(completeFilename).exists())
            return;

        const auto existing = resourcePool->getResourceByUrl(completeFilename);
        if (existing)
            resourcePool->removeResource(existing);

        switch (filename.extension)
        {
            case FileExtension::avi:
            case FileExtension::mkv:
            case FileExtension::mp4:
            {
                QnAviResourcePtr file(new QnAviResource(completeFilename));
                file->setStatus(Qn::Online);
                resourcePool->addResource(file);
                break;
            }

            case FileExtension::nov:
            case FileExtension::exe64:
            case FileExtension::exe86:
            {
                const auto layout = QnResourceDirectoryBrowser::layoutFromFile(
                    completeFilename, resourcePool);
                if (layout)
                    resourcePool->addResource(layout);
                break;
            }
            default:
                NX_ASSERT(false, "Unsuported format");
                break;
        }
    }
};


WorkbenchExportHandler::WorkbenchExportHandler(QObject *parent):
    base_type(parent),
    QnWorkbenchContextAware(parent),
    d(new Private(this))
{
    connect(d->exportManager, &ExportManager::processUpdated, this,
        &WorkbenchExportHandler::exportProcessUpdated);
    connect(d->exportManager, &ExportManager::processFinished, this,
        &WorkbenchExportHandler::exportProcessFinished);

    connect(action(ui::action::ExportVideoAction), &QAction::triggered, this,
        [this]()
        {
            const auto parameters = menu()->currentParameters(sender());
            handleExportVideoAction(parameters);
        });

    connect(action(ui::action::ExportBookmarkAction), &QAction::triggered, this,
        [this]()
        {
            const auto parameters = menu()->currentParameters(sender());
            handleExportBookmarkAction(parameters);
        });

    connect(action(ui::action::ExportStandaloneClientAction), &QAction::triggered, this,
        &WorkbenchExportHandler::at_exportStandaloneClientAction_triggered);

    // from legacy::WorkbenchExportHandler
    connect(action(ui::action::SaveLocalLayoutAction), &QAction::triggered, this,
        &WorkbenchExportHandler::at_saveLocalLayoutAction_triggered);
}

WorkbenchExportHandler::~WorkbenchExportHandler()
{
}

void WorkbenchExportHandler::exportProcessUpdated(const ExportProcessInfo& info)
{
    if (auto dialog = d->runningExports.value(info.id).progressDialog)
    {
        dialog->setMinimum(info.rangeStart);
        dialog->setMaximum(info.rangeEnd);
        dialog->setValue(info.progressValue);
    }

    if (informersEnabled())
    {
        context()->instance<WorkbenchProgressManager>()->setProgress(info.id,
            qreal(info.progressValue - info.rangeStart) / (info.rangeEnd - info.rangeStart));
    }
}

void WorkbenchExportHandler::exportProcessFinished(const ExportProcessInfo& info)
{
    if (!d->runningExports.contains(info.id))
        return;

    const auto exportProcess = d->runningExports.take(info.id);
    if (informersEnabled())
        context()->instance<WorkbenchProgressManager>()->remove(info.id);

    if (auto dialog = exportProcess.progressDialog)
    {
        dialog->hide();
        dialog->deleteLater();
    }

    switch (info.status)
    {
        case ExportProcessStatus::success:
            d->addResourceToPool(exportProcess.filename, resourcePool());
            QnMessageBox::success(mainWindowWidget(), tr("Export completed"));
            break;
        case ExportProcessStatus::failure:
            QnMessageBox::critical(mainWindowWidget(), tr("Export failed"),
                ExportProcess::errorString(info.error));
            break;
        case ExportProcessStatus::cancelled:
            break;
        default:
            NX_ASSERT(false, "Invalid state");
    }
}

void WorkbenchExportHandler::handleExportVideoAction(const ui::action::Parameters& parameters)
{
    // Extracting parameters as fast as we can.
    //const auto parameters = menu()->currentParameters(sender());
    const auto period = parameters.argument<QnTimePeriod>(Qn::TimePeriodRole);

    const auto widget = extractMediaWidget(display(), parameters);
    const auto mediaResource = parameters.resource().dynamicCast<QnMediaResource>();
    NX_ASSERT(widget || mediaResource);

    if (!widget && !mediaResource) //< Media resource or widget is mandatory.
        return;

    NX_ASSERT(period.isValid());
    if (!period.isValid())
        return;

    const auto centralResource = widget ? widget->resource() : mediaResource;

    const bool hasPermission = accessController()->hasPermissions(
        centralResource->toResourcePtr(),
        Qn::ExportPermission);

    if (!hasPermission && !widget)
        return;

    ExportSettingsDialog dialog(
            period,
            QnCameraBookmark(),
            d->fileNameValidator(),
<<<<<<< HEAD
            mainWindowWidget());
=======
            mainWindow()));
    setWatermark(dialog.data()); //< This should go right after constructor.
>>>>>>> a17c6a08

    if (!hasPermission)
    {
        // We have no permission for camera, but still can view the rest of layout
        static const QString reason =
            tr("Selected period cannot be exported for the current camera.");
        dialog.disableTab(ExportSettingsDialog::Mode::Media, reason);
        dialog.setLayout(widget->item()->layout()->resource());
    }
    else if (widget)
    {
        const QnLayoutItemData itemData = widget->item()->data();
        // Exporting from the scene and timeline
        dialog.setMediaParams(centralResource, itemData, widget->context());

        // Why symmetry with the next block is broken?
        const auto periods = parameters.argument<QnTimePeriodList>(Qn::MergedTimePeriodsRole);
        const bool layoutExportAllowed = periods.intersects(period);
        if (layoutExportAllowed)
            dialog.setLayout(widget->item()->layout()->resource());
        else
            dialog.hideTab(ExportSettingsDialog::Mode::Layout);
    }
    else
    {
        dialog.setMediaParams(centralResource, QnLayoutItemData(), context());
        dialog.hideTab(ExportSettingsDialog::Mode::Layout);
    }

    if (dialog.exec() != QDialog::Accepted)
        return;

    auto context = prepareExportTool(dialog);
    runExport(std::move(context));
}

void WorkbenchExportHandler::handleExportBookmarkAction(const ui::action::Parameters& parameters)
{
    const auto bookmark = parameters.argument<QnCameraBookmark>(Qn::CameraBookmarkRole);
    NX_ASSERT(bookmark.isValid());
    if (!bookmark.isValid())
        return;

    const auto camera =
        resourcePool()->getResourceById<QnVirtualCameraResource>(bookmark.cameraId);
    NX_ASSERT(camera);
    if (!camera)
        return;

    const auto widget = extractMediaWidget(display(), parameters);
    NX_ASSERT(!widget || widget->resource()->toResourcePtr() == camera);

    const bool hasPermission = accessController()->hasPermissions(camera, Qn::ExportPermission);
    NX_ASSERT(hasPermission);
    if (!hasPermission)
        return;

    const QnTimePeriod period(bookmark.startTimeMs, bookmark.durationMs);
<<<<<<< HEAD
    ExportSettingsDialog dialog(period, bookmark, d->fileNameValidator(), mainWindowWidget());
=======
    QScopedPointer<ExportSettingsDialog> dialog(
        new ExportSettingsDialog(period, bookmark, d->fileNameValidator(), mainWindow()));
    setWatermark(dialog.data()); //< This should go right after constructor.
>>>>>>> a17c6a08

    const QnLayoutItemData itemData = widget ? widget->item()->data() : QnLayoutItemData();
    dialog.setMediaParams(camera, itemData, context());
    dialog.hideTab(ExportSettingsDialog::Mode::Layout);

    if (dialog.exec() != QDialog::Accepted)
        return;

    auto context = prepareExportTool(dialog);
    runExport(std::move(context));
}

void WorkbenchExportHandler::runExport(ExportInstance&& context)
{
    QnUuid exportProcessId;
    std::unique_ptr<AbstractExportTool> exportTool;

    std::tie(exportProcessId, exportTool) = std::move(context);

    NX_ASSERT(exportTool);
    NX_ASSERT(!exportProcessId.isNull(), "Workflow is broken");
    if (exportProcessId.isNull())
        return;

    d->exportManager->startExport(exportProcessId, std::move(exportTool));

    const auto info = d->exportManager->info(exportProcessId);

    switch (info.status)
    {
    case ExportProcessStatus::initial:
    case ExportProcessStatus::exporting:
    case ExportProcessStatus::cancelling:
        if (const auto dialog = d->runningExports.value(exportProcessId).progressDialog)
            dialog->show();
        // Fill dialog with initial values (export is already running).
        exportProcessUpdated(info);
        break;
    case ExportProcessStatus::success:
    case ExportProcessStatus::failure:
        // Possibly export is finished already.
        exportProcessFinished(info);
        break;
    default:
        NX_ASSERT(false, "Should never get here in 'cancelled' state");
        break;
    }
}

WorkbenchExportHandler::ExportInstance WorkbenchExportHandler::prepareExportTool(
    const ExportSettingsDialog& dialog)
{
    QnUuid exportId;
    std::unique_ptr<AbstractExportTool> tool;

    switch (dialog.mode())
    {
        case ExportSettingsDialog::Mode::Media:
        {
            auto settings = dialog.exportMediaSettings();
            exportId = d->initExport(settings.fileName);

            if (FileExtensionUtils::isLayout(settings.fileName.extension))
            {
                ExportLayoutSettings layoutSettings;
                layoutSettings.fileName = settings.fileName;

                const auto& resourcePtr = settings.mediaResource->toResourcePtr();
                layoutSettings.layout = QnLayoutResource::createFromResource(resourcePtr);
                layoutSettings.mode = ExportLayoutSettings::Mode::Export;
                layoutSettings.period = settings.period;
                layoutSettings.readOnly = false;

                // Forcing camera rotation to match a rotation, used for camera in export preview.
                // This rotation properly matches either to:
                //  - export from the scene, uses rotation from the layout.
                //  - export from bookmark. Matches rotation from camera settings.
                auto layoutItems = layoutSettings.layout->getItems();
                if (!layoutItems.empty())
                {
                    QnLayoutItemData item = *layoutItems.begin();
                    item.rotation = settings.transcodingSettings.rotation;
                    layoutSettings.layout->updateItem(item);
                }

                tool.reset(new ExportLayoutTool(layoutSettings));
            }
            else
            {
                tool.reset(new ExportMediaTool(settings));
            }
            break;
        }
        case ExportSettingsDialog::Mode::Layout:
        {
            const auto settings = dialog.exportLayoutSettings();
            exportId = d->initExport(settings.fileName);
            tool.reset(new ExportLayoutTool(settings));
            break;
        }
        default:
            NX_ASSERT(false, "Unhandled export mode");
    }

    return std::make_pair(exportId, std::move(tool));
}

void WorkbenchExportHandler::setWatermark(nx::client::desktop::ExportSettingsDialog * dialog)
{
    if (ini().enableWatermark)
    {
        if (globalSettings()->watermarkSettings().useWatermark
            && context()->user() && !context()->user()->getName().isEmpty())
        {
            dialog->setWatermark({globalSettings()->watermarkSettings(), context()->user()->getName()});
        }
    }
}

void WorkbenchExportHandler::at_exportStandaloneClientAction_triggered()
{
#ifdef Q_OS_WIN
    const auto exeExtension = lit(".exe");
    const auto tmpExtension = lit(".tmp");

    QScopedPointer<QnCustomFileDialog> dialog(new QnCustomFileDialog(
        mainWindowWidget(),
        lit("Export Standalone Client"),
        QnAppInfo::clientExecutableName(),
        lit("*") + exeExtension
    ));
    dialog->setFileMode(QFileDialog::AnyFile);
    dialog->setAcceptMode(QFileDialog::AcceptSave);
    if (!dialog->exec())
        return;

    QString targetFilename = dialog->selectedFile();
    if (!targetFilename.endsWith(exeExtension))
        targetFilename = targetFilename +exeExtension;

    QString temporaryFilename = targetFilename;
    temporaryFilename.replace(exeExtension, tmpExtension);
    if (QnNovLauncher::createLaunchingFile(temporaryFilename) != QnNovLauncher::ErrorCode::Ok)
    {
        QnMessageBox::critical(mainWindowWidget(), lit("File %1 cannot be written").arg(temporaryFilename));
        return;
    }

    QFile::rename(temporaryFilename, targetFilename);
    QnMessageBox::success(mainWindowWidget(), tr("Export completed"));
#endif
}

//////////////////////////////////////////////////////////////////////////
// Wonderfull legacy

bool WorkbenchExportHandler::validateItemTypes(const QnLayoutResourcePtr& layout) const
{
    bool hasImage = false;
    bool hasLocal = false;

    for (const QnLayoutItemData &item : layout->getItems())
    {
        QnResourcePtr resource = resourcePool()->getResourceByDescriptor(item.resource);
        if (!resource)
            continue;
        if (resource->getParentResource() == layout)
            continue;
        hasImage |= resource->hasFlags(Qn::still_image);
        hasLocal |= resource->hasFlags(Qn::local);
        if (hasImage || hasLocal)
            break;
    }

    const auto showWarning =
        [this]()
        {
            QnMessageBox::warning(mainWindowWidget(),
                tr("Local files not allowed for Multi-Video export"),
                tr("Please remove all local files from the layout and try again.")
            );
        };

    if (hasImage)
    {
        showWarning();
        return false;
    }

    if (hasLocal)
    {
        /* Always allow export selected area. */
        if (layout->getItems().size() == 1)
            return true;

        showWarning();
        return false;
    }
    return true;
}

void WorkbenchExportHandler::at_saveLocalLayoutAction_triggered()
{
    const auto parameters = menu()->currentParameters(sender());
    const auto layout = parameters.resource().dynamicCast<QnLayoutResource>();
    const auto period = layout->getLocalRange();

    NX_ASSERT(layout && layout->isFile());
    if (!layout || !layout->isFile())
        return;

    const bool readOnly = !accessController()->hasPermissions(layout, Qn::WritePermission);

    ExportLayoutSettings layoutSettings;
    layoutSettings.fileName = Filename::parse(layout->getUrl());
    layoutSettings.layout = layout;
    layoutSettings.mode = ExportLayoutSettings::Mode::LocalSave;
    layoutSettings.period = layout->getLocalRange();
    layoutSettings.readOnly = readOnly;

    std::unique_ptr<nx::client::desktop::AbstractExportTool> exportTool;
    exportTool.reset(new ExportLayoutTool(layoutSettings));

    QnUuid exportId = d->initExport(layoutSettings.fileName);

    runExport(std::make_pair(exportId, std::move(exportTool)));
}

} // namespace desktop
} // namespace client
} // namespace nx<|MERGE_RESOLUTION|>--- conflicted
+++ resolved
@@ -373,12 +373,8 @@
             period,
             QnCameraBookmark(),
             d->fileNameValidator(),
-<<<<<<< HEAD
             mainWindowWidget());
-=======
-            mainWindow()));
-    setWatermark(dialog.data()); //< This should go right after constructor.
->>>>>>> a17c6a08
+    setWatermark(&dialog); //< This should go right after constructor.
 
     if (!hasPermission)
     {
@@ -437,13 +433,8 @@
         return;
 
     const QnTimePeriod period(bookmark.startTimeMs, bookmark.durationMs);
-<<<<<<< HEAD
     ExportSettingsDialog dialog(period, bookmark, d->fileNameValidator(), mainWindowWidget());
-=======
-    QScopedPointer<ExportSettingsDialog> dialog(
-        new ExportSettingsDialog(period, bookmark, d->fileNameValidator(), mainWindow()));
-    setWatermark(dialog.data()); //< This should go right after constructor.
->>>>>>> a17c6a08
+    setWatermark(&dialog); //< This should go right after constructor.
 
     const QnLayoutItemData itemData = widget ? widget->item()->data() : QnLayoutItemData();
     dialog.setMediaParams(camera, itemData, context());
