#include "wearable_worker.h"

#include <QtCore/QFileInfo>
#include <QtCore/QTimer>

#include <rest/server/json_rest_result.h>
#include <api/model/wearable_status_reply.h>
#include <api/server_rest_connection.h>
#include <core/resource/security_cam_resource.h>
#include <core/resource/media_server_resource.h>
#include <core/resource/user_resource.h>
#include <core/resource_management/resource_pool.h>

#include <plugins/resource/avi/avi_resource.h>
#include <plugins/resource/avi/avi_archive_delegate.h>

#include <client/client_module.h>

#include "server_request_storage.h"
#include "upload_manager.h"

namespace nx {
namespace client {
namespace desktop {

namespace {
/**
 * Using TTL of 10 mins for uploads. This shall be enough even for the most extreme cases.
 * Also note that undershooting is not a problem here as a file that's currently open won't be
 * deleted.
 */
const qint64 kDefaultUploadTtl = 1000 * 60 * 10;

const qint64 kLockTtlMSec = 1000 * 15;

const qint64 kPollPeriodMSec = 1000 * 5;

} // namespace

struct WearableWorker::Private
{
    Private(const QnSecurityCamResourcePtr& camera) :
        camera(camera),
        server(camera->getParentServer()),
        requests(camera->getParentServer())
    {
        state.cameraId = camera->getId();
    }

    rest::QnConnectionPtr connection() const
    {
        return server->restConnection();
    }

    QnSecurityCamResourcePtr camera;
    QnMediaServerResourcePtr server;
    QnUserResourcePtr user;

    WearableState state;
    QnUuid lockToken;

    ServerRequestStorage requests;
    bool waitingForStatusReply = false;
};

WearableWorker::WearableWorker(
    const QnSecurityCamResourcePtr& camera,
    const QnUserResourcePtr& user,
    QObject* parent)
    :
    base_type(parent),
    QnCommonModuleAware(parent),
    d(new Private(camera))
{
    d->user = user;

    QTimer* timer = new QTimer(this);
    connect(timer, &QTimer::timeout, this, &WearableWorker::at_timer_timeout);
    timer->start(kPollPeriodMSec);
}

WearableWorker::~WearableWorker()
{
    d->requests.cancelAllRequests();
}

WearableState WearableWorker::state() const
{
    return d->state;
}

bool WearableWorker::isWorking() const
{
    return d->state.isRunning();
}

void WearableWorker::updateState()
{
    if (isWorking())
        return; //< No point to update.

    if (d->waitingForStatusReply)
        return; //< Too many updates.
    d->waitingForStatusReply = true;

    auto callback =
        [this](bool success, rest::Handle handle, const QnJsonRestResult& result)
        {
            d->requests.releaseHandle(handle);
            QnWearableStatusReply reply = result.deserialized<QnWearableStatusReply>();
            handleStatusFinished(success, reply);
        };

    d->requests.storeHandle(d->connection()->wearableCameraStatus(d->camera, callback, thread()));
}

bool WearableWorker::addUpload(const QString& path, QString* errorMessage)
{
    if (d->state.status == WearableState::LockedByOtherClient)
    {
        *errorMessage = calculateLockedMessage();
        return false;
    }

    QnAviResourcePtr resource(new QnAviResource(path));
    QnAviArchiveDelegatePtr delegate(resource->createArchiveDelegate());
<<<<<<< HEAD
    bool opened = delegate->open(resource, nullptr);
=======
    bool opened = delegate->open(resource) && delegate->findStreams();
>>>>>>> 5956d513

    if (!opened || !delegate->hasVideo() || resource->hasFlags(Qn::still_image))
    {
        *errorMessage = tr("File \"%1\" is not a video file.").arg(path);
        return false;
    }

    qint64 startTimeMs = delegate->startTime() / 1000;

    if (startTimeMs == 0)
    {
        QString startTimeString = QLatin1String(delegate->getTagValue("creation_time"));
        QDateTime startDateTime = QDateTime::fromString(startTimeString, Qt::ISODate);
        if (startDateTime.isValid())
            startTimeMs = startDateTime.toMSecsSinceEpoch();
    }

    if (startTimeMs == 0)
        startTimeMs = QFileInfo(path).created().toMSecsSinceEpoch();

    WearableState::EnqueuedFile file;
    file.path = path;
    file.startTimeMs = startTimeMs;
    d->state.queue.push_back(file);

    if (d->state.status != WearableState::Unlocked)
    {
        emit stateChanged(d->state);
        return true;
    }

    auto callback =
        [this](bool success, rest::Handle handle, const QnJsonRestResult& result)
        {
            d->requests.releaseHandle(handle);
            QnWearableStatusReply reply = result.deserialized<QnWearableStatusReply>();
            handleLockFinished(success, reply);
        };
    d->requests.storeHandle(d->connection()->lockWearableCamera(
        d->camera,
        d->user,
        kLockTtlMSec,
        callback,
        thread()));

    return true;
}

void WearableWorker::processNextFile()
{
    d->state.currentFile = WearableState::EnqueuedFile();

    if (d->state.queue.empty())
    {
        d->state.status = WearableState::Locked;

        auto callback =
            [this](bool success, rest::Handle handle, const QnJsonRestResult& result)
            {
                d->requests.releaseHandle(handle);
                QnWearableStatusReply reply = result.deserialized<QnWearableStatusReply>();
                handleUnlockFinished(success, reply);
            };
        d->requests.storeHandle(d->connection()->releaseWearableCameraLock(
            d->camera,
            d->lockToken,
            callback,
            thread()));
        return;
    }

    WearableState::EnqueuedFile file = d->state.queue.front();
    d->state.queue.pop_front();

    QString errorMessage;
    QString uploadId = qnClientModule->uploadManager()->addUpload(
        d->server,
        file.path,
        kDefaultUploadTtl,
        &errorMessage,
        this,
        [this](const UploadState& upload) { handleUploadProgress(upload); }
    );
    if (uploadId.isEmpty())
    {
        emit error(d->state, errorMessage);
        processNextFile();
    }

    d->state.status = WearableState::Uploading;
    d->state.currentFile = file;
    d->state.currentUpload = qnClientModule->uploadManager()->state(uploadId);

    emit stateChanged(d->state);
}

void WearableWorker::handleStatusFinished(bool success, const QnWearableStatusReply& result)
{
    d->waitingForStatusReply = false;

    // Errors are perfectly safe to ignore here.
    if (!success || !result.success)
        return;

    // Already in working state => we're not getting any new info from this message.
    if (isWorking())
        return;

    if (result.locked)
    {
        d->state.status = WearableState::LockedByOtherClient;
        d->state.lockUserId = result.userId;

        emit stateChanged(d->state);
    }
    else
    {
        d->state.status = WearableState::Unlocked;
        d->state.lockUserId = QnUuid();

        emit stateChanged(d->state);
    }
}

void WearableWorker::handleLockFinished(bool success, const QnWearableStatusReply& result)
{
    if (!success)
        return;

    if (!result.success)
    {
        d->state.status = WearableState::LockedByOtherClient;
        d->state.lockUserId = result.userId;
        d->state.queue.clear();

        emit error(d->state, calculateLockedMessage());
        emit stateChanged(d->state);
    }
    else
    {
        d->state.status = WearableState::Locked;
        d->lockToken = result.token;

        emit stateChanged(d->state);
        processNextFile();
    }
}

void WearableWorker::handleExtendFinished(bool success, const QnWearableStatusReply& result)
{
    if (!success)
        return;

    if (!isWorking())
        return;

    if (!result.success)
    {
        // Extend finished with an error => someone has snatched our camera! Not likely to happen.
        d->state.status = WearableState::LockedByOtherClient;
        d->state.lockUserId = result.userId;

        emit stateChanged(d->state);
        return;
    }

    if(d->state.status == WearableState::Consuming)
    {
        d->state.consumeProgress = result.progress;
        emit stateChanged(d->state);

        if (!result.consuming)
            processNextFile();
    }
}

void WearableWorker::handleUnlockFinished(bool success, const QnWearableStatusReply& result)
{
    // Assume this one never fails.
    d->state.status = WearableState::Unlocked;

    emit stateChanged(d->state);
}

void WearableWorker::handleUploadProgress(const UploadState& state)
{
    d->state.currentUpload = state;

    if (state.status == UploadState::Error)
    {
        emit error(d->state, state.errorMessage);
    }

    if (state.status == UploadState::Done)
    {
        d->state.status = WearableState::Consuming;
        d->state.consumeProgress = 0;

        auto callback =
            [this](bool success, rest::Handle handle, const rest::ServerConnection::EmptyResponseType&)
            {
                d->requests.releaseHandle(handle);
                handleConsumeStarted(success);
            };

        d->requests.storeHandle(d->connection()->consumeWearableCameraFile(
            d->camera,
            d->lockToken,
            d->state.currentUpload.id,
            d->state.currentFile.startTimeMs,
            callback,
            thread()));
    }

    emit stateChanged(d->state);
}

void WearableWorker::handleConsumeStarted(bool success)
{
    if (!success)
        return;

    // Do nothing here, polling is done in timer event.
}

void WearableWorker::at_timer_timeout()
{
    WearableState::Status status = d->state.status;
    if (!isWorking())
        return;

    auto callback =
        [this](bool success, rest::Handle handle, const QnJsonRestResult& result)
        {
            d->requests.releaseHandle(handle);
            QnWearableStatusReply reply = result.deserialized<QnWearableStatusReply>();
            handleExtendFinished(success, reply);
        };
    d->requests.storeHandle(d->connection()->extendWearableCameraLock(
        d->camera,
        d->user,
        d->lockToken,
        kLockTtlMSec,
        callback,
        thread()));
}

QString WearableWorker::calculateUserName(const QnUuid& userId)
{
    QnResourcePtr resource = resourcePool()->getResourceById(userId);
    if (!resource)
        return QString();
    return resource->getName();
}

QString WearableWorker::calculateLockedMessage()
{
    QString userName = calculateUserName(d->state.lockUserId);
    if (userName.isEmpty())
        return tr("Could not start upload as another user is currently uploading footage to this camera.");
    else
        return tr("Could not start upload as user \"%1\" is currently uploading footage to this camera.").arg(userName);

}

} // namespace desktop
} // namespace client
} // namespace nx

<|MERGE_RESOLUTION|>--- conflicted
+++ resolved
@@ -124,11 +124,7 @@
 
     QnAviResourcePtr resource(new QnAviResource(path));
     QnAviArchiveDelegatePtr delegate(resource->createArchiveDelegate());
-<<<<<<< HEAD
-    bool opened = delegate->open(resource, nullptr);
-=======
-    bool opened = delegate->open(resource) && delegate->findStreams();
->>>>>>> 5956d513
+    bool opened = delegate->open(resource, nullptr) && delegate->findStreams();
 
     if (!opened || !delegate->hasVideo() || resource->hasFlags(Qn::still_image))
     {
