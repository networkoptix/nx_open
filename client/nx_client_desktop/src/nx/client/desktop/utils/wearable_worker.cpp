--- conflicted
+++ resolved
@@ -129,21 +129,6 @@
 {
     if (d->state.status == WearableState::LockedByOtherClient)
         return false;
-<<<<<<< HEAD
-    }
-
-    QnAviResourcePtr resource(new QnAviResource(path));
-    QnAviArchiveDelegatePtr delegate(resource->createArchiveDelegate());
-    bool opened = delegate->open(resource, nullptr) && delegate->findStreams();
-
-    if (!opened || !delegate->hasVideo() || resource->hasFlags(Qn::still_image))
-    {
-        error->message = tr("Selected file format is not supported");
-        error->extraMessage = tr("Use .MKV, .AVI, or .MP4 video files.");
-        return false;
-    }
-=======
->>>>>>> 25b3ed26
 
     for (const WearablePayload& payload : payloads)
     {
