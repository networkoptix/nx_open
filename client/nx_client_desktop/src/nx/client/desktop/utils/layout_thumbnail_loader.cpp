--- conflicted
+++ resolved
@@ -7,12 +7,8 @@
 #include <core/resource/camera_resource.h>
 #include <core/resource/layout_resource.h>
 #include <core/resource_management/resource_pool.h>
-<<<<<<< HEAD
+#include <nx/client/desktop/utils/layout_background_image_provider.h>
 #include <nx/client/core/utils/geometry.h>
-=======
-#include <nx/client/desktop/utils/layout_background_image_provider.h>
-#include <ui/common/geometry.h>
->>>>>>> 82bea6d5
 #include <ui/common/palette.h>
 #include <ui/style/globals.h>
 #include <ui/style/helper.h>
@@ -433,17 +429,12 @@
         connect(loader.data(), &QnImageProvider::imageChanged, this,
             [this, loader, rotation, scaledCellRect, zoomRect](const QImage& tile)
             {
-<<<<<<< HEAD
-                d->drawTile(tile, Geometry::aspectRatio(loader->sizeHint()),
-                    scaledCellRect, rotation, zoomRect);
-=======
-                const auto sourceAr = QnGeometry::aspectRatio(loader->sizeHint());
+                const auto sourceAr = Geometry::aspectRatio(loader->sizeHint());
                 auto aspectRatio = zoomRect.isNull()
                     ? sourceAr
-                    : sourceAr * QnGeometry::aspectRatio(zoomRect);
+                    : sourceAr * Geometry::aspectRatio(zoomRect);
 
                 d->drawTile(tile, aspectRatio, scaledCellRect, rotation, zoomRect);
->>>>>>> 82bea6d5
             });
 
         d->data.loaders.push_back(loader);
