#include "radass_controller.h"

#include <QtCore/QTimer>
#include <QtCore/QElapsedTimer>

#include <core/resource/camera_resource.h>

#include <camera/cam_display.h>

#include <nx/streaming/archive_stream_reader.h>
#include <nx/streaming/media_data_packet.h>

#include <nx/utils/log/assert.h>
#include <nx/utils/log/log.h>
#include <nx/utils/thread/mutex.h>
#include <utils/common/counter_hash.h>

#include "radass_types.h"
#include "radass_support.h"

//#define TRACE_RADASS

namespace {

// Time to ignore recently added cameras.
static constexpr int kRecentlyAddedIntervalMs = 1000;

// Delay between quality switching attempts.
static constexpr int kQualitySwitchIntervalMs = 1000 * 5;

// Delay between checks if performance can be improved.
static constexpr int kPerformanceLossCheckIntervalMs = 1000 * 5;

// Put item to LQ if visual size is small.
static const QSize kLowQualityScreenSize(320 / 1.4, 240 / 1.4);

// Put item back to HQ if visual size increased to kLowQualityScreenSize * kLqToHqSizeThreshold.
static constexpr double kLqToHqSizeThreshold = 1.34;

// Try to balance every 500ms
static constexpr int kTimerIntervalMs = 500;

// Every 10 minutes try to raise quality. Value in counter ticks.
static constexpr int kAdditionalHQRetryCounter = 10 * 60 * 1000 / kTimerIntervalMs;

// Ignore cameras which are on Fast Forward
static constexpr double kSpeedValueEpsilon = 0.0001;

// Switch all cameras to LQ if there are more than 16 cameras on the scene.
static constexpr int kMaximumConsumersCount = 16;

// Network considered as slow if there are less than 3 frames in display queue.
static constexpr int kSlowNetworkFrameLimit = 3;

// Item will go to LQ if it is small for this period of time already.
static constexpr int kLowerSmallItemQualityIntervalMs = 1000;

static constexpr int kAutomaticSpeed = std::numeric_limits<int>().max();

bool isForcedHqDisplay(QnCamDisplay* display)
{
    return display->isFullScreen() || display->isZoomWindow() || display->isFisheyeEnabled();
}

<<<<<<< HEAD
bool isFastForwardOrRevMode(QnCamDisplay* display)
=======
bool isFastForwardOrRevMode(float speed)
>>>>>>> a4e022e0
{
    return speed > 1 + kSpeedValueEpsilon || speed < 0;
}

bool isFastForwardOrRevMode(QnCamDisplay* display)
{
    return isFastForwardOrRevMode(display->getSpeed());
}

QnVirtualCameraResourcePtr getCamera(QnCamDisplay* display)
{
    if (!display)
        return QnVirtualCameraResourcePtr();

    const auto reader = display->getArchiveReader();
    NX_ASSERT(reader);
    if (!reader)
        return QnVirtualCameraResourcePtr();

    return reader->getResource().dynamicCast<QnVirtualCameraResource>();
}

// Omit cameras without dual streaming.
bool isSupportedDisplay(QnCamDisplay* display)
{
    return nx::client::desktop::isRadassSupported(getCamera(display));
}

bool isSmallItem(QnCamDisplay* display)
{
    QSize sz = display->getMaxScreenSize();
    return sz.height() <= kLowQualityScreenSize.height();
}

bool isSmallOrMediumItem(QnCamDisplay* display)
{
    QSize sz = display->getMaxScreenSize();
    return sz.height() <= kLowQualityScreenSize.height() * kLqToHqSizeThreshold;
}

bool isBigItem(QnCamDisplay* display)
{
    return !isSmallOrMediumItem(display);
}

bool itemQualityCanBeRaised(QnCamDisplay* display)
{
    return !isSmallItem(display);
}

bool itemQualityCanBeLowered(QnCamDisplay* display)
{
    return !isForcedHqDisplay(display);
}

enum class LqReason
{
    none,
    smallItem,
<<<<<<< HEAD
    network,
    cpu,
    tooManyItems
};

LqReason slowLqReason(QnCamDisplay* display)
{
    return display->queueSize() < kSlowNetworkFrameLimit
        ? LqReason::network
        : LqReason::cpu;
}

bool isPerformanceProblem(LqReason value)
{
    return value == LqReason::cpu || value == LqReason::network;
}

=======
    performance,
    performanceInFf,
    tooManyItems
};

>>>>>>> a4e022e0
enum class FindMethod
{
    Biggest,
    Smallest
};

struct ConsumerInfo
{
    using Mode = nx::client::desktop::RadassMode;

    QnCamDisplay* display = nullptr;

    float toLqSpeed = 0.0;
    LqReason lqReason = LqReason::none;
    QElapsedTimer initialTime;
    QElapsedTimer awaitingLqTime;
    QElapsedTimer lastRtspDrop;

    // Item will go to LQ if it is small for this period of time already.
    QElapsedTimer itemIsSmallInHq;

    // Custom mode means unsupported consumer.
    Mode mode = Mode::Auto;

    // Required for std::vector resize.
    ConsumerInfo() = default;

    ConsumerInfo(QnCamDisplay* display):
        display(display),
        m_name(display->resource()->toResourcePtr()->getName())
    {
        initialTime.start();
        if (!isSupportedDisplay(display))
            mode = Mode::Custom;
    }

    QString toString() const
    {
        return lm("%1 (%2)").arg(m_name).arg(QString::number(qint64(this), 16));
    }

private:
    QString m_name;
};

} // namespace

namespace nx {
namespace client {
namespace desktop {

struct RadassController::Private
{
    mutable QnMutex mutex;
    QElapsedTimer lastAutoSwitchTimer; //< Latest automatic HQ->LQ or LQ->HQ switch.
    int timerTicks = 0;    //< onTimer ticks count
    QElapsedTimer lastSystemRtspDrop; //< Time since last RTSP drop in the system.

    // If some item has performance problems second time, block auto-hq transition for all cameras.
    bool autoHqTransitionAllowed = true;

    // When something actually changed the last time (for performance warning only).
    QElapsedTimer lastModeChangeTimer;

    std::vector<ConsumerInfo> consumers;
    using Consumer = decltype(consumers)::iterator;

    QnCounterHash<QnVirtualCameraResourcePtr> cameras;

    Private():
        mutex(QnMutex::Recursive)
    {
        lastAutoSwitchTimer.start();
        lastModeChangeTimer.start();
    }

    template<typename T>
    void trace(T message, const Consumer consumer)
    {
        if (consumer == consumers.end())
        {
            NX_VERBOSE(this) message;
            #if defined(TRACE_RADASS)
                qDebug() << message;
            #endif
        }
        else
        {
            NX_VERBOSE(this) message << *consumer;
            #if defined(TRACE_RADASS)
                qDebug() << message << consumer->toString();
            #endif
        }
    }

    template<typename T>
    void trace(T message)
    {
        trace(message, consumers.end());
    }

    Consumer findByReader(QnArchiveStreamReader* reader)
    {
        return std::find_if(consumers.begin(), consumers.end(),
            [reader](const ConsumerInfo& info)
            {
                return info.display->getArchiveReader() == reader;
            });
    }

    Consumer findByDisplay(QnCamDisplay* display)
    {
        return std::find_if(consumers.begin(), consumers.end(),
            [display](const ConsumerInfo& info)
            {
                return info.display == display;
            });
    }

    bool isValid(Consumer consumer)
    {
        return consumer != consumers.end();
    }

    using SearchCondition = std::function<bool(QnCamDisplay*)>;
    Consumer findConsumer(FindMethod method,
        MediaQuality findQuality,
        SearchCondition condition = SearchCondition(),
        int* displaySize = nullptr)
    {
        const bool findHq = findQuality == MEDIA_Quality_High;
        if (displaySize)
            *displaySize = 0;

        QMultiMap<qint64, Consumer> consumerByScreenSize;
        for (auto info = consumers.begin(); info != consumers.end(); ++info)
        {
            QnCamDisplay* display = info->display;

            // Skip unsupported cameras and cameras with manual stream control.
            if (info->mode != RadassMode::Auto)
                continue;

            // Skip cameras that do not fit condition (if any provided).
            if (condition && !condition(display))
                continue;

            QSize size = display->getMaxScreenSize();
            qint64 screenSquare = size.width() * size.height();

            // Using pixels per second for more granular sorting.
            QSize res = display->getVideoSize();
            int pps = res.width() * res.height() * display->getAvarageFps();

            // Put display with max pps to the beginning, so if slow stream do HQ->LQ for max pps
            // display (between displays with same size).
            static const int kMaximumValue = std::numeric_limits<int>().max();
            pps = kMaximumValue - pps;

            consumerByScreenSize.insert((screenSquare << 32) + pps, info);
        }

        QMapIterator<qint64, Consumer> itr(consumerByScreenSize);
        if (method == FindMethod::Biggest)
            itr.toBack();

        while ((method == FindMethod::Smallest && itr.hasNext())
            || (method == FindMethod::Biggest && itr.hasPrevious()))
        {
            if (method == FindMethod::Smallest)
                itr.next();
            else
                itr.previous();

            const auto consumer = itr.value();
            const auto display = consumer->display;
            QnArchiveStreamReader* reader = display->getArchiveReader();
            const bool isReaderHq = reader->getQuality() == MEDIA_Quality_High;
            if (isReaderHq == findHq)
            {
                if (displaySize)
                    *displaySize = itr.key() >> 32;
                return consumer;
            }
        }

        return consumers.end();
    }

    void gotoLowQuality(Consumer consumer, LqReason reason, double speed = kAutomaticSpeed)
    {
        const auto reader = consumer->display->getArchiveReader();
        const bool isInHiQuality = reader->getQuality() == MEDIA_Quality_High;
        const auto consumerSpeed = speed != kAutomaticSpeed ? speed : consumer->display->getSpeed();

        const auto lQReasonString = [reason, consumer]
            {
                const auto display = consumer->display;
                const QString performanceProblem = display->queueSize() < 3
                    ? lit(" (Network)")
                    : lit(" (CPU)");
                switch (reason)
                {
                    case LqReason::smallItem:
                        return lit("smallItem");
                    case LqReason::performance:
                        return lit("performance") + performanceProblem;
                    case LqReason::performanceInFf:
                        return lit("performanceInFf") + performanceProblem;
                    case LqReason::tooManyItems:
                        return lit("tooManyItems");
                    default:
                        break;
                }
                return QString();
            };

        if (isInHiQuality)
        {
            const auto oldReason = consumer->lqReason;
            const auto wasPerformanceProblem = oldReason == LqReason::performance
                || oldReason == LqReason::tooManyItems;

            // Do not block Lq-Hq transition if current consumer was switched to Lq while FF/REW.
            if (wasPerformanceProblem && reason == LqReason::performance)
            {
                // Item goes to LQ again because of performance issue.
                autoHqTransitionAllowed = false;
                trace("Performance problem repeated on consumer, blocking LQ->HQ", consumer);
            }

            trace(lit("Switching High->Low, %1 ms since last automatic change, reason %2")
                .arg(lastAutoSwitchTimer.elapsed())
                .arg(lQReasonString()));

            // Last actual change time (for performance warning only).
            lastModeChangeTimer.restart();
        }

        reader->setQuality(MEDIA_Quality_Low, true);
        consumer->lqReason = reason;
        consumer->toLqSpeed = consumerSpeed;
        consumer->awaitingLqTime.invalidate();
    }

    void gotoHighQuality(Consumer consumer)
    {
        const auto reader = consumer->display->getArchiveReader();
        if (reader->getQuality() != MEDIA_Quality_High)
        {
            trace(lit("Switching Low->High, %1 ms since last automatic change")
                .arg(lastAutoSwitchTimer.elapsed()));

            // Last actual change time (for performance warning only).
            lastModeChangeTimer.restart();
        }

        reader->setQuality(MEDIA_Quality_High, true);
    }

    bool existsBufferingDisplay() const
    {
        return std::any_of(consumers.cbegin(), consumers.cend(),
            [](const ConsumerInfo& info) { return info.display->isBuffering(); });
    }

    Consumer slowConsumer()
    {
        return std::find_if(consumers.begin(), consumers.end(),
            [](const ConsumerInfo& info)
            {
                return info.mode == RadassMode::Auto
                    && info.display->getArchiveReader()->getQuality() == MEDIA_Quality_Low
                    && info.lqReason == LqReason::performance;
            });
    }

    void optimizeConsumerQuality(Consumer consumer)
    {
        NX_ASSERT(consumer->mode == RadassMode::Auto);
        // Do not handle recently added items, some start animation can be in progress.
        if (!consumer->initialTime.hasExpired(kRecentlyAddedIntervalMs))
            return;

        const auto display = consumer->display;

        const auto reader = display->getArchiveReader();

        if (isForcedHqDisplay(display))
        {
            if (reader->getQuality() != MEDIA_Quality_High)
                trace("Forced switch to HQ", consumer);
            gotoHighQuality(consumer);
            return;
        }

        if (consumer->awaitingLqTime.isValid()
            && consumer->awaitingLqTime.hasExpired(kQualitySwitchIntervalMs))
        {
            trace("Consumer had slow stream for 5 seconds", consumer);
            gotoLowQuality(consumer, LqReason::performance);
            return;
        }

        // Switch HQ->LQ if visual item size is small.
        if (reader->getQuality() == MEDIA_Quality_High
            && isSmallItem(display)
            && !reader->isMediaPaused())
        {
            // Run timer for the small items.
            if (!consumer->itemIsSmallInHq.isValid())
                consumer->itemIsSmallInHq.restart();

            if (consumer->itemIsSmallInHq.hasExpired(kLowerSmallItemQualityIntervalMs))
            {
                trace("Consumer was small in HQ for 1 second", consumer);
                gotoLowQuality(consumer, LqReason::smallItem);
                addHqTry();
            }
        }
        else
        {
            // Item is not small or not in HQ or not playing anymore.
            consumer->itemIsSmallInHq.invalidate();
        }

        // switch LQ->HQ for LIVE here.
        if (display->isRealTimeSource()
            // LQ live stream.
            && reader->getQuality() == MEDIA_Quality_Low
            // No drop report several last seconds.
            && consumer->lastRtspDrop.hasExpired(kQualitySwitchIntervalMs)
            // There are no a lot of packets in the queue (it is possible if CPU slow).
            && display->queueSize() <= display->maxQueueSize() / 2
            // Check if camera is not out of the screen
            && !reader->isPaused()
            // Check if camera is not paused
            && !reader->isMediaPaused()
            // No recently slow report by any camera.
            && lastAutoSwitchTimer.hasExpired(kQualitySwitchIntervalMs)
            // Is big enough item for HQ.
            && isBigItem(display)
            // Auto-Hq transition is not blocked
            && autoHqTransitionAllowed)
        {
            streamBackToNormal(consumer);
        }
    }

    void setupNewConsumer(Consumer consumer)
    {
        if (consumer->mode != RadassMode::Auto)
            return;

        // Allow LQ->HQ switching.
        autoHqTransitionAllowed = true;

        if (isForcedHqDisplay(consumer->display))
        {
            trace("Setup new consumer: forced HQ", consumer);
            gotoHighQuality(consumer);
            return;
        }

        // If there are a lot of cameras on the layout, move all cameras to low quality if possible.
        if (consumers.size() >= kMaximumConsumersCount)
        {
            trace("Setup new consumer: too many cameras on the scene, going to LQ", consumer);
            gotoLowQuality(consumer, LqReason::tooManyItems);
            return;
        }

        // If there are at least one slow camera, make newly added camera low quality.
        const auto slow = slowConsumer();
        if (isValid(slow))
        {
            trace("Setup new consumer: there is slow consumer, going to LQ", consumer);
            gotoLowQuality(consumer, slow->lqReason);
        }
    }

    void onSlowStream(Consumer consumer)
    {
        trace("Slow stream detected.", consumer);
        lastSystemRtspDrop.restart();
        consumer->lastRtspDrop.restart();

        // Skip unsupported cameras and cameras with manual stream control.
        if (consumer->mode != RadassMode::Auto)
            return;

<<<<<<< HEAD
        auto display = consumer->display;
        auto reader = display->getArchiveReader();
=======
        const auto display = consumer->display;
        const auto reader = display->getArchiveReader();
>>>>>>> a4e022e0

        if (isForcedHqDisplay(display))
        {
            trace("Consumer is in forced HQ, leaving as is.", consumer);
            return;
        }

        // Check if reader already at LQ.
        if (reader->getQuality() == MEDIA_Quality_Low)
            return;

        // If item is in high speed, switch it to Lq immediately without triggering timer. Speed is
        // saved to an external variable to avoid race condition @rvasilenko.
        const auto speed = display->getSpeed();
        if (isFastForwardOrRevMode(speed))
        {
            trace("Consumer is in FF/Rew, swithing to LQ immediately.", consumer);
            gotoLowQuality(consumer, LqReason::performanceInFf, speed);
            return;
        }

        // Do not go to LQ if recently switch occurred.
        if (!lastAutoSwitchTimer.hasExpired(kQualitySwitchIntervalMs))
        {
            trace("Quality switch was less than 5 seconds ago, leaving as is.", consumer);
            consumer->awaitingLqTime.restart();
            return;
        }

        trace("Switching to LQ.", consumer);
        gotoLowQuality(consumer, LqReason::performance);
        lastAutoSwitchTimer.restart();
    }

    void streamBackToNormal(Consumer consumer)
    {
        // Camera do not have slow stream anymore.
        consumer->awaitingLqTime.invalidate();

        // Skip unsupported cameras and cameras with manual stream control.
        if (consumer->mode != RadassMode::Auto)
            return;

        QnCamDisplay* display = consumer->display;
        if (consumer->lqReason == LqReason::performanceInFf
            && (qAbs(display->getSpeed()) < consumer->toLqSpeed
                    || (consumer->toLqSpeed < 0 && display->getSpeed() > 0)))
        {
            // If item leave high speed mode change same item to HQ
            trace("Consumer left FF mode or slowed, switching to HQ", consumer);
            gotoHighQuality(consumer);
            return;
        }

<<<<<<< HEAD
        QnCamDisplay* display = consumer->display;
        if (isPerformanceProblem(consumer->lqReason)
            &&
            (
                qAbs(display->getSpeed()) < consumer->toLqSpeed
                || (consumer->toLqSpeed < 0 && display->getSpeed() > 0))
            )
=======
        if (isFastForwardOrRevMode(display))
>>>>>>> a4e022e0
        {
            trace("Consumer still in FF mode, left in LQ", consumer);
            return;
        }

<<<<<<< HEAD
=======
        // Auto-Hq transition is not blocked
        if (!autoHqTransitionAllowed)
        {
            trace("Auto-Hq transition is blocked", consumer);
            return;
        }

>>>>>>> a4e022e0
        // Do not try HQ for small items.
        if (isSmallOrMediumItem(display))
        {
            trace("Consumer is not big enough", consumer);
            return;
        }

        // If item go to LQ because of small, return to HQ without delay.
        if (consumer->lqReason == LqReason::smallItem)
        {
            trace("Consumer was small, now big enough, go HQ", consumer);
            gotoHighQuality(consumer);
            return;
        }

        // Try one more LQ->HQ switch.

        // Recently LQ->HQ or HQ->LQ
        if (!lastAutoSwitchTimer.hasExpired(kQualitySwitchIntervalMs))
        {
            trace("Quality switch was less than 5 seconds ago, leaving as is.", consumer);
            return;
        }

        // Recently slow report received (not all reports affect d->lastAutoSwitchTimer).
        if (lastSystemRtspDrop.isValid() && !lastSystemRtspDrop.hasExpired(kQualitySwitchIntervalMs))
        {
            trace("RTSP drop was less than 5 seconds ago, leaving as is.", consumer);
            return;
        }

        // Do not go to HQ if some display perform opening.
        if (existsBufferingDisplay())
        {
            trace("Some item is opening right now, leaving as is.", consumer);
            return;
        }

        trace("Switching to hi quality", consumer);
        gotoHighQuality(consumer);
        lastAutoSwitchTimer.restart();
    }

    // Try LQ->HQ once more for all cameras.
    void addHqTry()
    {
        trace("Try LQ->HQ once more for all cameras");
        autoHqTransitionAllowed = true;
    }

    // Rearrange items quality: put small items to LQ state, large to HQ.
    void optimizeItemsQualityBySize()
    {
        // Do not optimize quality if recently switch occurred.
        if (!lastAutoSwitchTimer.hasExpired(kQualitySwitchIntervalMs))
            return;

        // Do not rearrange items if any item is in FF/REW mode right now.
        if (std::any_of(consumers.cbegin(), consumers.cend(),
            [](const ConsumerInfo& consumer) { return isFastForwardOrRevMode(consumer.display); }))
        {
            return;
        }

        // Find the biggest camera with auto control and low quality.
        int largeSize = 0;
        const auto largeConsumer = findConsumer(FindMethod::Biggest,
            MEDIA_Quality_Low,
            itemQualityCanBeRaised,
            &largeSize);
        if (!isValid(largeConsumer))
            return;

        // Find the smallest camera with auto control and hi quality.
        int smallSize = 0;
        const auto smallConsumer = findConsumer(FindMethod::Smallest,
            MEDIA_Quality_High,
            itemQualityCanBeLowered,
            &smallSize);
        if (!isValid(smallConsumer))
            return;

        if (largeSize >= smallSize * 2)
        {
            // swap items quality
            trace("Swap items quality");
            trace("Smaller item goes to LQ", smallConsumer);
            gotoLowQuality(smallConsumer, largeConsumer->lqReason);
            trace("Bigger item goes to HQ", largeConsumer);
            gotoHighQuality(largeConsumer);
            lastAutoSwitchTimer.restart();
        }
    }

    void reinitializeConsumersByCamera(const QnVirtualCameraResourcePtr& camera)
    {
        for (auto consumer = consumers.begin(); consumer != consumers.end(); ++consumer)
        {
            if (getCamera(consumer->display) != camera)
                continue;

            const bool isSupported = isRadassSupported(camera);
            const bool wasSupported = (consumer->mode != RadassMode::Custom);
            if (isSupported == wasSupported)
                continue;

            if (isSupported)
            {
                consumer->mode = RadassMode::Auto;
                setupNewConsumer(consumer);
            }
            else
            {
                consumer->mode = RadassMode::Custom;
            }
        }
    }

};

RadassController::RadassController(QObject* parent):
    base_type(parent),
    d(new Private())
{
    auto timer = new QTimer(this);
    connect(timer, &QTimer::timeout, this, &RadassController::onTimer);
    timer->start(kTimerIntervalMs);
}

RadassController::~RadassController()
{
}

void RadassController::onSlowStream(QnArchiveStreamReader* reader)
{
    QnMutexLocker lock(&d->mutex);

    auto consumer = d->findByReader(reader);
    if (!d->isValid(consumer))
        return;

    d->onSlowStream(consumer);
}

void RadassController::streamBackToNormal(QnArchiveStreamReader* reader)
{
    QnMutexLocker lock(&d->mutex);

    if (reader->getQuality() == MEDIA_Quality_High)
        return; // reader already at HQ

    auto consumer = d->findByReader(reader);
    if (!d->isValid(consumer))
        return;

    d->trace("Consumer stream back to normal.", consumer);
    d->streamBackToNormal(consumer);
}

void RadassController::onTimer()
{
    QnMutexLocker lock(&d->mutex);

    if (++d->timerTicks >= kAdditionalHQRetryCounter)
    {
        // Sometimes allow addition LQ->HQ switch.
        // Check if there were no slow stream reports lately.
        if (d->lastSystemRtspDrop.hasExpired(kQualitySwitchIntervalMs))
        {
            d->addHqTry();
            d->timerTicks = 0;
        }
    }

    for (auto consumer = d->consumers.begin(); consumer != d->consumers.end(); ++consumer)
    {
        switch (consumer->mode)
        {
            case RadassMode::High:
            {
                d->gotoHighQuality(consumer);
                break;
            }
            case RadassMode::Low:
            {
                if (isForcedHqDisplay(consumer->display))
                    d->gotoHighQuality(consumer);
                else
                    d->gotoLowQuality(consumer, LqReason::none);
                break;
            }
            case RadassMode::Custom:
            {
                // Skip unsupported cameras.
                break;
            }
            case RadassMode::Auto:
            {
                d->optimizeConsumerQuality(consumer);
                break;
            }
            default:
                break;
        }
    }

    d->optimizeItemsQualityBySize();

    if (d->lastModeChangeTimer.hasExpired(kPerformanceLossCheckIntervalMs))
    {
        // Recently slow report received or there is a slow consumer.
        const auto performanceLoss =
            (d->lastSystemRtspDrop.isValid()
            && !d->lastSystemRtspDrop.hasExpired(kPerformanceLossCheckIntervalMs))
            || d->isValid(d->slowConsumer());

        const auto hasHq = std::any_of(d->consumers.cbegin(), d->consumers.cend(),
            [](const ConsumerInfo& info) { return info.mode == RadassMode::High; });

        if (hasHq && performanceLoss && !d->existsBufferingDisplay())
            emit performanceCanBeImproved();

        d->lastModeChangeTimer.restart();
    }
}

int RadassController::consumerCount() const
{
    QnMutexLocker lock(&d->mutex);
    return (int) d->consumers.size();
}

void RadassController::registerConsumer(QnCamDisplay* display)
{
    QnMutexLocker lock(&d->mutex);

    // Ignore cameras without readers. How can this be?
    auto reader = display->getArchiveReader();
    NX_ASSERT(reader);
    if (!reader)
        return;

    d->consumers.push_back(ConsumerInfo(display));
    auto consumer = d->consumers.end() - 1;
    NX_ASSERT(consumer->display == display);

    d->setupNewConsumer(consumer);
    d->lastModeChangeTimer.restart();

    // Listen to camera changes to make sure second stream will start working as soon as possible.
    if (const auto camera = getCamera(display))
    {
        if (d->cameras.insert(camera))
        {
            auto updateHasDualStreaming =
                [this, camera] { d->reinitializeConsumersByCamera(camera); };

            connect(camera, &QnResource::propertyChanged, this,
                [this, updateHasDualStreaming]
                (const QnResourcePtr& /*resource*/, const QString& propertyName)
                {
                    if (propertyName == nx::media::kCameraMediaCapabilityParamName
                        || propertyName == Qn::HAS_DUAL_STREAMING_PARAM_NAME)
                    {
                        updateHasDualStreaming();
                    }
                });

            connect(camera, &QnSecurityCamResource::disableDualStreamingChanged, this,
                updateHasDualStreaming);
        }

    }

}

void RadassController::unregisterConsumer(QnCamDisplay* display)
{
    QnMutexLocker lock(&d->mutex);

    auto consumer = d->findByDisplay(display);
    if (!d->isValid(consumer))
        return;

    d->consumers.erase(consumer);
    d->addHqTry();
    d->lastModeChangeTimer.restart();

    if (const auto camera = getCamera(display))
    {
        if (d->cameras.remove(camera))
            camera->disconnect(this);
    }
}

RadassMode RadassController::mode(QnCamDisplay* display) const
{
    QnMutexLocker lock(&d->mutex);
    auto consumer = d->findByDisplay(display);
    NX_ASSERT(d->isValid(consumer));
    if (!d->isValid(consumer))
        return RadassMode::Auto;

    return consumer->mode;
}

void RadassController::setMode(QnCamDisplay* display, RadassMode mode)
{
    QnMutexLocker lock(&d->mutex);

    auto consumer = d->findByDisplay(display);
    NX_ASSERT(d->isValid(consumer));
    if (!d->isValid(consumer))
        return;

    if (consumer->mode == mode)
        return;

    NX_ASSERT(consumer->mode != RadassMode::Custom);
    if (consumer->mode == RadassMode::Custom)
        return;

    consumer->mode = mode;

    switch (mode)
    {
        case RadassMode::Auto:
            d->setupNewConsumer(consumer);
            break;
        case RadassMode::High:
            d->gotoHighQuality(consumer);
            break;
        case RadassMode::Low:
            // What if full screen or zoom window?
            d->gotoLowQuality(consumer, LqReason::none);
            break;
        default:
            NX_ASSERT(false, "Should never get here");
            break;
    }
    d->lastModeChangeTimer.restart();
}


} // namespace desktop
} // namespace client
} // namespace nx<|MERGE_RESOLUTION|>--- conflicted
+++ resolved
@@ -62,11 +62,7 @@
     return display->isFullScreen() || display->isZoomWindow() || display->isFisheyeEnabled();
 }
 
-<<<<<<< HEAD
-bool isFastForwardOrRevMode(QnCamDisplay* display)
-=======
 bool isFastForwardOrRevMode(float speed)
->>>>>>> a4e022e0
 {
     return speed > 1 + kSpeedValueEpsilon || speed < 0;
 }
@@ -126,31 +122,11 @@
 {
     none,
     smallItem,
-<<<<<<< HEAD
-    network,
-    cpu,
-    tooManyItems
-};
-
-LqReason slowLqReason(QnCamDisplay* display)
-{
-    return display->queueSize() < kSlowNetworkFrameLimit
-        ? LqReason::network
-        : LqReason::cpu;
-}
-
-bool isPerformanceProblem(LqReason value)
-{
-    return value == LqReason::cpu || value == LqReason::network;
-}
-
-=======
     performance,
     performanceInFf,
     tooManyItems
 };
 
->>>>>>> a4e022e0
 enum class FindMethod
 {
     Biggest,
@@ -438,7 +414,6 @@
         const auto display = consumer->display;
 
         const auto reader = display->getArchiveReader();
-
         if (isForcedHqDisplay(display))
         {
             if (reader->getQuality() != MEDIA_Quality_High)
@@ -542,13 +517,8 @@
         if (consumer->mode != RadassMode::Auto)
             return;
 
-<<<<<<< HEAD
-        auto display = consumer->display;
-        auto reader = display->getArchiveReader();
-=======
         const auto display = consumer->display;
         const auto reader = display->getArchiveReader();
->>>>>>> a4e022e0
 
         if (isForcedHqDisplay(display))
         {
@@ -603,24 +573,12 @@
             return;
         }
 
-<<<<<<< HEAD
-        QnCamDisplay* display = consumer->display;
-        if (isPerformanceProblem(consumer->lqReason)
-            &&
-            (
-                qAbs(display->getSpeed()) < consumer->toLqSpeed
-                || (consumer->toLqSpeed < 0 && display->getSpeed() > 0))
-            )
-=======
         if (isFastForwardOrRevMode(display))
->>>>>>> a4e022e0
         {
             trace("Consumer still in FF mode, left in LQ", consumer);
             return;
         }
 
-<<<<<<< HEAD
-=======
         // Auto-Hq transition is not blocked
         if (!autoHqTransitionAllowed)
         {
@@ -628,7 +586,6 @@
             return;
         }
 
->>>>>>> a4e022e0
         // Do not try HQ for small items.
         if (isSmallOrMediumItem(display))
         {
