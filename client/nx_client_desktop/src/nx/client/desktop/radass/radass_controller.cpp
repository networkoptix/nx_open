--- conflicted
+++ resolved
@@ -534,11 +534,6 @@
 
 RadassController::~RadassController()
 {
-<<<<<<< HEAD
-    delete d;
-    d = nullptr;
-=======
->>>>>>> c02f03e6
 }
 
 void RadassController::onSlowStream(QnArchiveStreamReader* reader)
