#include "event_ribbon_p.h"

#include <algorithm>
#include <chrono>

#include <QtCore/QPointer>
#include <QtCore/QAbstractListModel>
#include <QtCore/QVariantAnimation>
#include <QtGui/QWheelEvent>
#include <QtWidgets/QScrollBar>
#include <QtWidgets/QApplication>

#include <client/client_globals.h>
#include <core/resource/camera_resource.h>
#include <utils/common/event_processors.h>
#include <ui/common/custom_painted.h>
#include <ui/common/notification_levels.h>
#include <ui/common/widget_anchor.h>
#include <ui/help/help_topic_accessor.h>
#include <ui/style/helper.h>

#include <nx/client/desktop/event_search/widgets/event_tile.h>
#include <nx/client/desktop/ui/actions/action.h>
#include <nx/utils/log/assert.h>
#include <nx/api/mediaserver/image_request.h>
#include <nx/client/desktop/image_providers/camera_thumbnail_provider.h>

namespace nx {
namespace client {
namespace desktop {

namespace {

static constexpr int kDefaultTileSpacing = 1;
static constexpr int kScrollBarStep = 16;

// Approximate default height of an invisible tile.
// When tile becomes visible its true height can be computed and used.
static constexpr int kApproximateTileHeight = 40;

static constexpr int kDefaultThumbnailWidth = 224;
static constexpr int kMaximumThumbnailWidth = 1024;

static const auto kHighlightCurtainColor = QColor(Qt::white);
static const qreal kHighlightCurtainOpacity = 0.25;
static const auto kHighlightDuration = std::chrono::milliseconds(400);
static const auto kAnimationDuration = std::chrono::milliseconds(250);

QSize minimumWidgetSize(QWidget* widget)
{
    return widget->minimumSizeHint()
        .expandedTo(widget->minimumSize())
        .expandedTo(QApplication::globalStrut());
}

} // namespace

EventRibbon::Private::Private(EventRibbon* q):
    QObject(),
    q(q),
    m_scrollBar(new QScrollBar(Qt::Vertical, q)),
    m_viewport(new QWidget(q))
{
    m_scrollBar->setHidden(true);
    m_scrollBar->setSingleStep(kScrollBarStep);
    m_scrollBar->setFixedWidth(m_scrollBar->sizeHint().width());

    auto scrollBarAnchor = new QnWidgetAnchor(m_scrollBar);
    scrollBarAnchor->setEdges(Qt::RightEdge | Qt::TopEdge | Qt::BottomEdge);

    auto viewportAnchor = new QnWidgetAnchor(m_viewport);
    viewportAnchor->setEdges(Qt::LeftEdge | Qt::RightEdge | Qt::TopEdge | Qt::BottomEdge);

    const int mainPadding = q->style()->pixelMetric(QStyle::PM_ScrollBarExtent);
    static constexpr int kExtraPadding = 1; //< Gap between scrollbar and tiles.
    viewportAnchor->setMargins(mainPadding, 0, mainPadding + kExtraPadding, 0);

    installEventHandler(m_viewport,
        {QEvent::Show, QEvent::Hide, QEvent::Resize, QEvent::LayoutRequest},
        this, &Private::updateView);

    connect(m_scrollBar, &QScrollBar::valueChanged, this, &Private::updateView);
}

EventRibbon::Private::~Private()
{
    m_modelConnections.reset();
}

QAbstractListModel* EventRibbon::Private::model() const
{
    return m_model;
}

void EventRibbon::Private::setModel(QAbstractListModel* model)
{
    if (m_model == model)
        return;

    m_modelConnections.reset();
    clear();

    m_model = model;

    if (!m_model)
        return;

    insertNewTiles(0, m_model->rowCount(), UpdateMode::instant);

    m_modelConnections.reset(new QnDisconnectHelper());

    *m_modelConnections << connect(m_model, &QAbstractListModel::modelReset, this,
        [this]()
        {
            clear();
            insertNewTiles(0, m_model->rowCount(), UpdateMode::instant);
        });

    *m_modelConnections << connect(m_model, &QAbstractListModel::rowsInserted, this,
        [this](const QModelIndex& /*parent*/, int first, int last)
        {
            insertNewTiles(first, last - first + 1, UpdateMode::animated);
        });

    *m_modelConnections << connect(m_model, &QAbstractListModel::rowsAboutToBeRemoved, this,
        [this](const QModelIndex& /*parent*/, int first, int last)
        {
            removeTiles(first, last - first + 1, UpdateMode::animated);
        });

    *m_modelConnections << connect(m_model, &QAbstractListModel::dataChanged, this,
        [this](const QModelIndex& first, const QModelIndex& last)
        {
            for (int i = first.row(); i <= last.row(); ++i)
                updateTile(m_tiles[i], first.sibling(i, 0));
        });

    *m_modelConnections << connect(m_model, &QAbstractListModel::rowsAboutToBeMoved, this,
        [this](const QModelIndex& /*sourceParent*/, int sourceFirst, int sourceLast)
        {
            // TODO: #vkutin Optimize.
            removeTiles(sourceFirst, sourceLast - sourceFirst + 1, UpdateMode::instant);
        });

    *m_modelConnections << connect(m_model, &QAbstractListModel::rowsMoved, this,
        [this](const QModelIndex& /*parent*/, int sourceFirst, int sourceLast,
            const QModelIndex& /*destinationParent*/, int destinationIndex)
        {
            // TODO: #vkutin Optimize.
            NX_ASSERT(destinationIndex < sourceFirst || destinationIndex > sourceLast + 1);
            const auto count = sourceLast - sourceFirst + 1;
            const auto position = destinationIndex < sourceFirst
                ? destinationIndex
                : destinationIndex - count;

            insertNewTiles(position, count, UpdateMode::instant);
        });
}

EventTile* EventRibbon::Private::createTile(const QModelIndex& index)
{
    auto tile = new EventTile(q);
    updateTile(tile, index);

    const auto importance = index.data(Qn::NotificationLevelRole);

    if (tile->progressBarVisible() || importance.isNull())
        tile->setRead(true);
    else
        m_unread.insert(tile, QnNotificationLevel::Value(importance.toInt()));

    connect(tile, &EventTile::closeRequested, this,
        [this]()
        {
            if (m_model)
                m_model->removeRow(indexOf(static_cast<EventTile*>(sender())));
        });

    connect(tile, &EventTile::linkActivated, this,
        [this](const QString& link)
        {
            const auto tile = static_cast<EventTile*>(sender());
            if (m_model)
                m_model->setData(m_model->index(indexOf(tile)), link, Qn::ActivateLinkRole);
        });

    connect(tile, &EventTile::clicked, this,
        [this]()
        {
            const auto tile = static_cast<EventTile*>(sender());
            if (m_model)
                m_model->setData(m_model->index(indexOf(tile)), QVariant(), Qn::DefaultNotificationRole);
        });

    return tile;
}

void EventRibbon::Private::updateTile(EventTile* tile, const QModelIndex& index)
{
    NX_EXPECT(tile && index.isValid());

    // Check whether the tile is a special busy indicator tile.
    const auto busyIndicatorVisibility = index.data(Qn::BusyIndicatorVisibleRole);
    if (busyIndicatorVisibility.isValid())
    {
        tile->setBusyIndicatorVisible(busyIndicatorVisibility.toBool());
        return;
    }

    // Check whether the tile is a special progress bar tile.
    const auto progress = index.data(Qn::ProgressValueRole);
    if (progress.canConvert<qreal>())
    {
        tile->setProgressBarVisible(true);
        tile->setProgressValue(progress.value<qreal>());
        tile->setProgressTitle(index.data(Qt::DisplayRole).toString());
        tile->setToolTip(index.data(Qn::DescriptionTextRole).toString());
        return;
    }

    // Check whether the tile is a special separator tile.
    const auto title = index.data(Qt::DisplayRole).toString();
    if (title.isEmpty())
        return;

    tile->setTitle(title);
    tile->setIcon(index.data(Qt::DecorationRole).value<QPixmap>());
    tile->setTimestamp(index.data(Qn::TimestampTextRole).toString());
    tile->setDescription(index.data(Qn::DescriptionTextRole).toString());
    tile->setFooterText(index.data(Qn::AdditionalTextRole).toString());
    tile->setToolTip(index.data(Qt::ToolTipRole).toString());
    tile->setCloseable(index.data(Qn::RemovableRole).toBool());
    tile->setAutoCloseTimeMs(index.data(Qn::TimeoutRole).toInt());
    tile->setAction(index.data(Qn::CommandActionRole).value<CommandActionPtr>());

    setHelpTopic(tile, index.data(Qn::HelpTopicIdRole).toInt());

    const auto color = index.data(Qt::ForegroundRole).value<QColor>();
    if (color.isValid())
        tile->setTitleColor(color);

    if (tile->preview())
        return; //< Don't ever update existing previews.

    const auto camera = index.data(Qn::ResourceRole).value<QnResourcePtr>()
        .dynamicCast<QnVirtualCameraResource>();

    if (!camera)
        return;

    const auto previewTimeMs = index.data(Qn::PreviewTimeRole).value<qint64>();
    const auto previewCropRect = index.data(Qn::ItemZoomRectRole).value<QRectF>();
    const auto thumbnailWidth = previewCropRect.isEmpty()
        ? kDefaultThumbnailWidth
        : qMin(kDefaultThumbnailWidth / previewCropRect.width(), kMaximumThumbnailWidth);

<<<<<<< HEAD
    api::CameraImageRequest request;
    request.camera = camera;
    request.msecSinceEpoch = previewTimeMs > 0 ? previewTimeMs : nx::api::ImageRequest::kLatestThumbnail;
    request.rotation = nx::api::ImageRequest::kDefaultRotation;
    request.size = QSize(thumbnailWidth, 0);
    request.imageFormat = nx::api::ImageRequest::ThumbnailFormat::jpg;
    request.aspectRatio = nx::api::ImageRequest::AspectRatio::source;
    request.roundMethod = nx::api::ImageRequest::RoundMethod::iFrameAfter;

    tile->setPreview(new CameraThumbnailProvider(request, tile));
=======
    const auto roundMethod = previewCropRect.isEmpty()
        ? QnThumbnailRequestData::RoundMethod::KeyFrameAfterMethod
        : QnThumbnailRequestData::RoundMethod::PreciseMethod;

    tile->setPreview(new QnSingleThumbnailLoader(
        camera,
        previewTimeMs > 0 ? previewTimeMs : QnThumbnailRequestData::kLatestThumbnail,
        QnThumbnailRequestData::kDefaultRotation,
        QSize(thumbnailWidth, 0),
        QnThumbnailRequestData::JpgFormat,
        QnThumbnailRequestData::AspectRatio::AutoAspectRatio,
        roundMethod,
        tile));
>>>>>>> 67c548fc

    tile->preview()->loadAsync();
    tile->setPreviewCropRect(previewCropRect);
}

void EventRibbon::Private::debugCheckGeometries()
{
#if defined(_DEBUG)
    int pos = 0;
    for (int i = 0; i < m_tiles.size(); ++i)
    {
        NX_ASSERT(pos == m_positions[m_tiles[i]]);
        pos += m_currentShifts.value(i);
        pos += m_tiles[i]->height() + kDefaultTileSpacing;
    }

    NX_ASSERT(pos == m_totalHeight);
#endif
}

void EventRibbon::Private::debugCheckVisibility()
{
#if defined(_DEBUG)
    if (!q->isVisible())
        return;

    for (int i = 0; i < m_tiles.size(); ++i)
    {
        NX_ASSERT(m_tiles[i]->isHidden() == !m_visible.contains(m_tiles[i]));
    }
#endif
}

void EventRibbon::Private::insertNewTiles(int index, int count, UpdateMode updateMode)
{
    if (!m_model || count == 0)
        return;

    if (index < 0 || index > m_tiles.count())
    {
        NX_ASSERT(false, Q_FUNC_INFO, "Insertion index is out of range");
        return;
    }

    const auto position = (index > 0)
        ? m_positions.value(m_tiles[index - 1]) + m_tiles[index - 1]->height() + kDefaultTileSpacing
        : 0;

    int currentPosition = position;
    int nextIndex = index;

    const auto oldUnreadCount = unreadCount();

    for (int i = 0; i < count; ++i)
    {
        const auto modelIndex = m_model->index(index + i);
        auto tile = createTile(modelIndex);
        NX_ASSERT(tile);
        if (!tile)
            continue;

        if (m_viewport->isVisible() && m_viewport->width() > 0)
        {
            static const QPoint kOutside(-10000, 0); //< Somewhere outside of visible area.
            tile->move(kOutside);
            tile->setParent(m_viewport);
            tile->setVisible(true); //< For sizeHint calculation.
            tile->resize(m_viewport->width(), calculateHeight(tile));
            tile->setVisible(false);
        }
        else
        {
            tile->setVisible(false);
            tile->resize(qMax(1, m_viewport->width()), kApproximateTileHeight);
            tile->setParent(m_viewport);
            updateMode = UpdateMode::instant;
        }

        m_tiles.insert(nextIndex++, tile);
        m_positions[tile] = currentPosition;
        currentPosition += kApproximateTileHeight + kDefaultTileSpacing;
    }

    const auto delta = currentPosition - position;

    for (int i = nextIndex; i < m_tiles.count(); ++i)
        m_positions[m_tiles[i]] += delta;

    m_totalHeight += delta;
    q->updateGeometry();

    m_scrollBar->setMaximum(m_scrollBar->maximum() + delta);

    if (position < m_scrollBar->value())
        m_scrollBar->setValue(m_scrollBar->value() + delta);

    // Correct current animations.
    for (auto& animatedIndex: m_itemShiftAnimations)
    {
        if (animatedIndex >= index)
            animatedIndex += count;
    }

    // Animated shift of subsequent tiles.
    if (updateMode == UpdateMode::animated && nextIndex < m_tiles.size())
    {
        if (m_model->data(m_model->index(nextIndex - 1), Qn::AnimatedRole).toBool())
            addAnimatedShift(nextIndex, -m_tiles[nextIndex - 1]->height());
    }

    doUpdateView();

    if (updateMode == UpdateMode::animated)
    {
        for (int i = 0; i < count; ++i)
        {
            if (m_model->data(m_model->index(index + i), Qn::AnimatedRole).toBool())
               highlightAppearance(m_tiles[index + i]);
        }
    }

    if (unreadCount() != oldUnreadCount)
        emit q->unreadCountChanged(unreadCount(), highestUnreadImportance());

    emit q->countChanged(m_tiles.size());
}

void EventRibbon::Private::removeTiles(int first, int count, UpdateMode updateMode)
{
    NX_EXPECT(count);
    if (count == 0)
        return;

    if (first < 0 || count < 0 || first + count > m_tiles.count())
    {
        NX_ASSERT(false, Q_FUNC_INFO, "Removal range is invalid");
        return;
    }

    const int last = first + count - 1;
    const int nextPosition = m_positions.value(m_tiles[last]) + m_tiles[last]->height()
        + kDefaultTileSpacing;

    int delta = 0;
    const bool topmostTileWasVisible = m_tiles[first]->isVisible();

    const auto oldUnreadCount = unreadCount();
    for (int i = first; i <= last; ++i)
    {
        if (!m_tiles[first]->isRead())
            m_unread.remove(m_tiles[first]);
        delta += m_tiles[first]->height() + kDefaultTileSpacing;
        m_tiles[first]->deleteLater();
        m_positions.remove(m_tiles[first]);
        m_visible.remove(m_tiles[first]);
        m_tiles.removeAt(first);
    }

    for (int i = first; i < m_tiles.count(); ++i)
        m_positions[m_tiles[i]] -= delta;

    m_totalHeight -= delta;

    if (nextPosition < m_scrollBar->value())
        m_scrollBar->setValue(m_scrollBar->value() - delta);

    // Correct current animations.
    for (auto& animatedIndex: m_itemShiftAnimations)
    {
        if (animatedIndex > first)
            animatedIndex = qMax(first, animatedIndex - count);
    }

    if (first != m_tiles.size() && m_model->data(m_model->index(first), Qn::AnimatedRole).toBool())
    {
        if (first == 0)
            m_positions[m_tiles[0]] = 0; //< Keep integrity: positions must start from 0.

        // In case of several tiles removing, animate only the topmost tile collapsing.
        if (topmostTileWasVisible && updateMode == UpdateMode::animated)
            addAnimatedShift(first, delta);
    }

    doUpdateView();

    if (unreadCount() != oldUnreadCount)
        emit q->unreadCountChanged(unreadCount(), highestUnreadImportance());

    emit q->countChanged(m_tiles.size());
}

void EventRibbon::Private::clear()
{
    for (auto& tile: m_tiles)
        tile->deleteLater();

    const auto hadUnreadTiles = !m_unread.empty();
    m_unread.clear();

    m_tiles.clear();
    m_positions.clear();
    m_visible.clear();
    m_totalHeight = 0;

    clearShiftAnimations();

    m_scrollBar->setVisible(false);
    m_scrollBar->setValue(0);

    q->updateGeometry();

    if (hadUnreadTiles)
        emit q->unreadCountChanged(0, QnNotificationLevel::Value::NoNotification);

    emit q->countChanged(m_tiles.size());
}

void EventRibbon::Private::clearShiftAnimations()
{
    for (auto animator: m_itemShiftAnimations.keys())
    {
        animator->stop();
        animator->deleteLater();
    }

    m_itemShiftAnimations.clear();
    m_currentShifts.clear();
}

int EventRibbon::Private::indexOf(EventTile* tile) const
{
    const auto position = m_positions.value(tile);
    const auto first = std::lower_bound(m_tiles.cbegin(), m_tiles.cend(), position,
        [this](EventTile* left, int right) { return m_positions.value(left) < right; });

    return first != m_tiles.cend() && m_positions.value(*first) == position
        ? std::distance(m_tiles.cbegin(), first)
        : -1;
}

int EventRibbon::Private::totalHeight() const
{
    return m_totalHeight;
}

QScrollBar* EventRibbon::Private::scrollBar() const
{
    return m_scrollBar;
}

int EventRibbon::Private::calculateHeight(QWidget* widget) const
{
    NX_EXPECT(widget);
    return widget->hasHeightForWidth()
        ? widget->heightForWidth(m_viewport->width())
        : widget->sizeHint().expandedTo(minimumWidgetSize(widget)).height();
}

void EventRibbon::Private::updateScrollRange()
{
    const auto viewHeight = m_viewport->height();
    m_scrollBar->setMaximum(qMax(m_totalHeight - viewHeight, 1));
    m_scrollBar->setPageStep(viewHeight);
    m_scrollBar->setVisible(m_totalHeight > viewHeight);
    if (m_scrollBar->isHidden())
        m_scrollBar->setValue(0);
}

QnNotificationLevel::Value EventRibbon::Private::highestUnreadImportance() const
{
    QnNotificationLevel::Value result = QnNotificationLevel::Value::NoNotification;

    // TODO: #vkutin Redo it differently if it visibly impacts performance.
    for (const auto importance: m_unread)
    {
        if (importance < result)
            continue;

        result = importance;
        if (int(result) == int(QnNotificationLevel::Value::LevelCount) - 1)
            break;
    }

    qDebug() << "Highest level is" << int(result);
    return result;
}

void EventRibbon::Private::updateView()
{
    const auto oldUnreadCount = unreadCount();
    doUpdateView();

    if (unreadCount() != oldUnreadCount)
        emit q->unreadCountChanged(unreadCount(), highestUnreadImportance());
}

void EventRibbon::Private::doUpdateView()
{
    if (m_tiles.empty())
    {
        clear();
        return;
    }

    if (!q->isVisible())
    {
        clearShiftAnimations();
        return;
    }

    const int base = m_scrollBar->isHidden() ? 0 : m_scrollBar->value();
    const int height = m_viewport->height();

    const auto first = std::upper_bound(m_tiles.cbegin(), m_tiles.cend(), base,
        [this](int left, EventTile* right) { return left < m_positions.value(right); }) - 1;

    auto iter = first;
    int currentPosition = m_positions.value(*first);
    const auto positionLimit = base + height;

    QSet<EventTile*> newVisible;

    updateCurrentShifts();

    static constexpr int kWidthThreshold = 400;
    const auto mode = m_viewport->width() > kWidthThreshold
        ? EventTile::Mode::wide
        : EventTile::Mode::standard;

    while (iter != m_tiles.end() && currentPosition < positionLimit)
    {
        const auto tile = *iter;
        m_positions[tile] = currentPosition;
        currentPosition += m_currentShifts.value(iter - m_tiles.cbegin());
        tile->setGeometry(0, currentPosition - base, m_viewport->width(), calculateHeight(tile));
        tile->setMode(mode);
        tile->setVisible(true);
        newVisible.insert(tile);
        currentPosition += tile->height() + kDefaultTileSpacing;

        if (!tile->isRead() && shouldSetTileRead(tile))
        {
            tile->setRead(true);
            m_unread.remove(tile);
        }

        ++iter;
    }

    while (iter != m_tiles.end())
    {
        m_positions[*iter] = currentPosition;
        currentPosition += m_currentShifts.value(iter - m_tiles.cbegin());
        currentPosition += (*iter)->height() + kDefaultTileSpacing;
        ++iter;
    }

    if (m_totalHeight != currentPosition)
    {
        m_totalHeight = currentPosition;
        q->updateGeometry();
    }

    debugCheckGeometries();

    for (auto& oldVisibleTile: m_visible)
    {
        if (!newVisible.contains(oldVisibleTile))
            oldVisibleTile->setVisible(false);
    }

    m_visible = newVisible;
    m_viewport->update();

    updateScrollRange();
    debugCheckVisibility();

    if (!m_currentShifts.empty()) //< If has running animations.
        qApp->postEvent(m_viewport, new QEvent(QEvent::LayoutRequest));
}

bool EventRibbon::Private::shouldSetTileRead(const EventTile* tile) const
{
    const auto rect = tile->geometry();
    const auto height = m_viewport->height();

    return rect.bottom() < height
        ? (rect.top() >= 0)
        : (rect.top() <= 0); //< Case for hypothetical tiles bigger than viewport.
}

void EventRibbon::Private::highlightAppearance(EventTile* tile)
{
    if (!tile->isVisible())
        return;

    using namespace std::chrono;

    auto animation = new QVariantAnimation(tile);
    animation->setStartValue(kHighlightCurtainOpacity);
    animation->setEndValue(0.0);
    animation->setDuration(duration_cast<milliseconds>(kHighlightDuration).count());
    animation->setEasingCurve(QEasingCurve::InCubic);

    auto curtain = new CustomPainted<QWidget>(tile);
    new QnWidgetAnchor(curtain);

    curtain->setCustomPaintFunction(
        [animation, curtain, guard = QPointer<QVariantAnimation>(animation)]
            (QPainter* painter, const QStyleOption* /*option*/, const QWidget* /*widget*/)
        {
            if (!guard)
                return true;

            QColor color = kHighlightCurtainColor;
            color.setAlphaF(animation->currentValue().toReal());
            painter->fillRect(curtain->rect(), color);
            curtain->update();
            return true;
        });

    connect(animation, &QObject::destroyed, curtain, &QObject::deleteLater);
    installEventHandler(curtain, QEvent::Hide, animation, &QAbstractAnimation::stop);

    animation->start(QAbstractAnimation::DeleteWhenStopped);
    curtain->setVisible(true);
}

void EventRibbon::Private::addAnimatedShift(int index, int shift)
{
    if (shift == 0)
        return;

    using namespace std::chrono;

    auto animator = new QVariantAnimation(this);
    animator->setStartValue(qreal(shift));
    animator->setEndValue(0.0);
    animator->setEasingCurve(QEasingCurve::OutCubic);
    animator->setDuration(duration_cast<milliseconds>(kAnimationDuration).count());

    connect(animator, &QObject::destroyed, this,
        [this, animator]() { m_itemShiftAnimations.remove(animator); });

    m_itemShiftAnimations[animator] = index;
    animator->start(QAbstractAnimation::DeleteWhenStopped);
}

void EventRibbon::Private::updateCurrentShifts()
{
    m_currentShifts.clear();

    for (auto iter = m_itemShiftAnimations.begin(); iter != m_itemShiftAnimations.end(); ++iter)
    {
        const auto shift = iter.key()->currentValue().toInt();
        if (shift != 0)
            m_currentShifts[iter.value()] += shift;
    }
}

int EventRibbon::Private::count() const
{
    return m_tiles.size();
}

int EventRibbon::Private::unreadCount() const
{
    return m_unread.size();
}

} // namespace desktop
} // namespace client
} // namespace nx<|MERGE_RESOLUTION|>--- conflicted
+++ resolved
@@ -254,7 +254,6 @@
         ? kDefaultThumbnailWidth
         : qMin(kDefaultThumbnailWidth / previewCropRect.width(), kMaximumThumbnailWidth);
 
-<<<<<<< HEAD
     api::CameraImageRequest request;
     request.camera = camera;
     request.msecSinceEpoch = previewTimeMs > 0 ? previewTimeMs : nx::api::ImageRequest::kLatestThumbnail;
@@ -262,24 +261,11 @@
     request.size = QSize(thumbnailWidth, 0);
     request.imageFormat = nx::api::ImageRequest::ThumbnailFormat::jpg;
     request.aspectRatio = nx::api::ImageRequest::AspectRatio::source;
-    request.roundMethod = nx::api::ImageRequest::RoundMethod::iFrameAfter;
+    request.roundMethod = previewCropRect.isEmpty()
+        ? nx::api::ImageRequest::RoundMethod::iFrameAfter
+        : nx::api::ImageRequest::RoundMethod::precise;
 
     tile->setPreview(new CameraThumbnailProvider(request, tile));
-=======
-    const auto roundMethod = previewCropRect.isEmpty()
-        ? QnThumbnailRequestData::RoundMethod::KeyFrameAfterMethod
-        : QnThumbnailRequestData::RoundMethod::PreciseMethod;
-
-    tile->setPreview(new QnSingleThumbnailLoader(
-        camera,
-        previewTimeMs > 0 ? previewTimeMs : QnThumbnailRequestData::kLatestThumbnail,
-        QnThumbnailRequestData::kDefaultRotation,
-        QSize(thumbnailWidth, 0),
-        QnThumbnailRequestData::JpgFormat,
-        QnThumbnailRequestData::AspectRatio::AutoAspectRatio,
-        roundMethod,
-        tile));
->>>>>>> 67c548fc
 
     tile->preview()->loadAsync();
     tile->setPreviewCropRect(previewCropRect);
