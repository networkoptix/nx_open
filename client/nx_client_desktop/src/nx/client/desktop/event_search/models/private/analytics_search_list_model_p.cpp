#include "analytics_search_list_model_p.h"

#include <algorithm>
#include <chrono>

#include <QtGui/QPalette>
#include <QtWidgets/QMenu>

#include <analytics/common/object_detection_metadata.h>
#include <api/server_rest_connection.h>
#include <common/common_module.h>
#include <core/resource/camera_resource.h>
#include <core/resource/camera_history.h>
#include <core/resource/media_server_resource.h>
#include <core/resource_management/resource_pool.h>
#include <core/resource_management/resource_changes_listener.h>
#include <ui/help/help_topics.h>
#include <ui/style/helper.h>
#include <ui/style/skin.h>
#include <ui/workbench/workbench_access_controller.h>
#include <ui/workbench/workbench_context.h>
#include <ui/workbench/workbench_navigator.h>
#include <nx/client/core/watchers/server_time_watcher.h>
#include <utils/common/delayed.h>
#include <utils/common/synctime.h>

#include <ini.h>
#include <nx/client/core/utils/human_readable.h>
#include <nx/client/desktop/common/dialogs/web_view_dialog.h>
#include <nx/client/desktop/utils/managed_camera_set.h>
#include <nx/utils/datetime.h>
#include <nx/utils/guarded_callback.h>
#include <nx/utils/pending_operation.h>
#include <nx/vms/event/analytics_helper.h>

namespace nx::client::desktop {

using namespace analytics::storage;

namespace {

using namespace std::chrono;
using namespace std::chrono_literals;

static constexpr milliseconds kMetadataTimerInterval = 1000ms;
static constexpr milliseconds kDataChangedInterval = 500ms;
static constexpr milliseconds kUpdateWorkbenchFilterDelay = 100ms;

milliseconds startTime(const DetectedObject& object)
{
    return duration_cast<milliseconds>(microseconds(object.firstAppearanceTimeUsec));
}

qint64 objectDurationUs(const DetectedObject& object)
{
    // TODO: #vkutin Is this duration formula good enough for us?
    //   Or we need to add some "lastAppearanceDurationUsec"?
    return object.lastAppearanceTimeUsec - object.firstAppearanceTimeUsec;
}

static const auto lowerBoundPredicate =
    [](const DetectedObject& left, milliseconds right)
    {
        return startTime(left) > right;
    };

static const auto upperBoundPredicate =
    [](milliseconds left, const DetectedObject& right)
    {
        return left > startTime(right);
    };

bool acceptedByTextFilter(const nx::common::metadata::DetectedObject& item, const QString& filter)
{
    if (filter.isEmpty())
        return true;

    const auto checkWord =
        [filter](const QString& word)
        {
            return word.startsWith(filter, Qt::CaseInsensitive);
        };

    return std::any_of(item.labels.cbegin(), item.labels.cend(),
        [checkWord](const nx::common::metadata::Attribute& attribute) -> bool
        {
            if (checkWord(attribute.name))
                return true;

            const auto words = attribute.value.split(QRegularExpression("\\s+"),
                QString::SkipEmptyParts);

            return std::any_of(words.cbegin(), words.cend(), checkWord);
        });
}

} // namespace

AnalyticsSearchListModel::Private::Private(AnalyticsSearchListModel* q):
    base_type(q),
    q(q),
    m_emitDataChanged(new utils::PendingOperation([this] { emitDataChangedIfNeeded(); },
        kDataChangedInterval.count(), this)),
    m_metadataProcessingTimer(new QTimer())
{
    m_emitDataChanged->setFlags(utils::PendingOperation::NoFlags);

    m_metadataProcessingTimer->setInterval(kMetadataTimerInterval.count());
    connect(m_metadataProcessingTimer.data(), &QTimer::timeout, this, &Private::processMetadata);
    m_metadataProcessingTimer->start();

    connect(q, &AbstractSearchListModel::camerasChanged, this, &Private::updateMetadataReceivers);

    auto serverChangesListener = new QnResourceChangesListener(q);
    serverChangesListener->connectToResources<QnVirtualCameraResource>(&QnResource::statusChanged,
        [this](const QnResourcePtr& resource)
        {
            if (!this->q->isOnline())
                return;

            if (isCameraApplicable(resource.dynamicCast<QnVirtualCameraResource>()))
                updateMetadataReceivers();
        });
}

AnalyticsSearchListModel::Private::~Private()
{
}

int AnalyticsSearchListModel::Private::count() const
{
    return int(m_data.size());
}

QVariant AnalyticsSearchListModel::Private::data(const QModelIndex& index, int role,
    bool& handled) const
{
    const auto& object = m_data[index.row()];
    handled = true;

    static const auto kDefaultLocale = QString();
    switch (role)
    {
        case Qt::DisplayRole:
        {
            const auto name = vms::event::AnalyticsHelper::objectTypeName(
                camera(object), object.objectTypeId, kDefaultLocale);

            return name.isEmpty() ? tr("Unknown object") : name;
        }

        case Qt::DecorationRole:
            return QVariant::fromValue(qnSkin->pixmap("text_buttons/analytics.png"));

        case Qn::DescriptionTextRole:
            return description(object);

        case Qn::AdditionalTextRole:
            return attributes(object);

        case Qn::TimestampRole:
            return object.firstAppearanceTimeUsec;

        case Qn::PreviewTimeRole:
            return QVariant::fromValue(previewParams(object).timestamp.count());

        case Qn::DurationRole:
            return objectDurationUs(object);

        case Qn::HelpTopicIdRole:
            return Qn::Empty_Help;

        case Qn::ResourceListRole:
            return QVariant::fromValue(QnResourceList({camera(object)}));

        case Qn::ResourceRole:
            return QVariant::fromValue<QnResourcePtr>(camera(object));

        case Qn::ItemZoomRectRole:
            return QVariant::fromValue(previewParams(object).boundingBox);

        case Qn::ContextMenuRole:
            return QVariant::fromValue(contextMenu(object));

        default:
            handled = false;
            return QVariant();
    }
}

QRectF AnalyticsSearchListModel::Private::filterRect() const
{
    return m_filterRect;
}

void AnalyticsSearchListModel::Private::setFilterRect(const QRectF& relativeRect)
{
    if (m_filterRect == relativeRect)
        return;

    q->clear();
    m_filterRect = relativeRect;
}

QString AnalyticsSearchListModel::Private::filterText() const
{
    return m_filterText;
}

void AnalyticsSearchListModel::Private::setFilterText(const QString& value)
{
    if (m_filterText == value)
        return;

    q->clear();
    m_filterText = value;
}

void AnalyticsSearchListModel::Private::clearData()
{
    ScopedReset reset(q, !m_data.empty());
    m_data.clear();
    m_prefetch.clear();
    m_objectIdToTimestamp.clear();
}

void AnalyticsSearchListModel::Private::truncateToMaximumCount()
{
    const auto itemCleanup =
        [this](const DetectedObject& object) { m_objectIdToTimestamp.remove(object.objectId); };

    this->truncateDataToMaximumCount(m_data, &startTime, itemCleanup);
}

void AnalyticsSearchListModel::Private::truncateToRelevantTimePeriod()
{
    const auto itemCleanup =
        [this](const DetectedObject& object) { m_objectIdToTimestamp.remove(object.objectId); };

    this->truncateDataToTimePeriod(
        m_data, upperBoundPredicate, q->relevantTimePeriod(), itemCleanup);
}

bool AnalyticsSearchListModel::Private::isCameraApplicable(
    const QnVirtualCameraResourcePtr& camera) const
{
    // TODO: #vkutin Implement it when it's possible!
    NX_ASSERT(camera);
    return true;
}

bool AnalyticsSearchListModel::Private::hasAccessRights() const
{
    return q->accessController()->hasGlobalPermission(GlobalPermission::viewLogs);
}

rest::Handle AnalyticsSearchListModel::Private::requestPrefetch(const QnTimePeriod& period)
{
    const auto dataReceived =
        [this](bool success, rest::Handle requestId, LookupResult&& data)
        {
            if (!requestId || requestId != currentRequest().id)
                return;

            QnTimePeriod actuallyFetched;
            m_prefetch = analytics::storage::LookupResult();

            if (success)
            {
                m_prefetch = std::move(data);
                NX_ASSERT(m_prefetch.empty() || !m_prefetch.front().track.empty());

                if (!m_prefetch.empty())
                {
                    actuallyFetched = QnTimePeriod::fromInterval(
                        startTime(m_prefetch.back()), startTime(m_prefetch.front()));
                }
            }

            completePrefetch(actuallyFetched, success, (int)m_prefetch.size());
        };

    return getObjects(period, dataReceived, currentRequest().batchSize);
}

template<typename Iter>
bool AnalyticsSearchListModel::Private::commitInternal(const QnTimePeriod& periodToCommit,
    Iter prefetchBegin, Iter prefetchEnd, int position, bool handleOverlaps)
{
    const auto begin = std::lower_bound(prefetchBegin, prefetchEnd,
        periodToCommit.endTime(), lowerBoundPredicate);

    auto end = std::upper_bound(prefetchBegin, prefetchEnd,
        periodToCommit.startTime(), upperBoundPredicate);

    if (handleOverlaps && !m_data.empty())
    {
        const auto& last = m_data.front();
        const auto lastTimeUs = last.firstAppearanceTimeUsec;

        while (end != begin)
        {
            const auto iter = end - 1;
            const auto timeUs = iter->firstAppearanceTimeUsec;

            if (timeUs > lastTimeUs)
                break;

            end = iter;

<<<<<<< HEAD
            if (timeUs == lastTimeUs && iter->objectId == last.objectId)
                break;
=======
        for (auto iter = m_prefetch.begin(); iter != end; ++iter)
        {
            if (!m_objectIdToTimestampUs.contains(iter->objectAppearanceId)) //< Just to be safe.
                m_objectIdToTimestampUs[iter->objectAppearanceId] = iter->firstAppearanceTimeUsec;
>>>>>>> 8a0d0d55
        }
    }

    const auto count = std::distance(begin, end);
    if (count <= 0)
    {
        NX_VERBOSE(q) << "Committing no analytics";
        return false;
    }

    NX_VERBOSE(q) << "Committing" << count << "analytics from"
        << utils::timestampToDebugString(startTime(*(end - 1)).count()) << "to"
        << utils::timestampToDebugString(startTime(*begin).count());

    ScopedInsertRows insertRows(q, position, position + count - 1);
    for (auto iter = begin; iter != end; ++iter)
    {
        if (!m_objectIdToTimestamp.contains(iter->objectId)) //< Just to be safe.
            m_objectIdToTimestamp[iter->objectId] = startTime(*iter);
    }

    m_data.insert(m_data.begin() + position,
        std::make_move_iterator(begin), std::make_move_iterator(end));

    return true;
}

bool AnalyticsSearchListModel::Private::commitPrefetch(const QnTimePeriod& periodToCommit)
{
    const auto clearPrefetch = nx::utils::makeScopeGuard([this]() { m_prefetch.clear(); });

<<<<<<< HEAD
    if (currentRequest().direction == FetchDirection::earlier)
        return commitInternal(periodToCommit, m_prefetch.begin(), m_prefetch.end(), count(), false);
=======
    const auto cleanupFunction =
        [this](const DetectedObject& object)
            { m_objectIdToTimestampUs.remove(object.objectAppearanceId); };
>>>>>>> 8a0d0d55

    NX_ASSERT(currentRequest().direction == FetchDirection::later);
    return commitInternal(
        periodToCommit, m_prefetch.rbegin(), m_prefetch.rend(), 0, q->effectiveLiveSupported());
}

rest::Handle AnalyticsSearchListModel::Private::getObjects(const QnTimePeriod& period,
    GetCallback callback, int limit)
{
    const auto server = q->commonModule()->currentServer();
    NX_ASSERT(callback && server && server->restConnection());
    if (!callback || !server || !server->restConnection())
        return {};

    Filter request;
    if (q->cameraSet()->type() != ManagedCameraSet::Type::all)
    {
        const auto cameras = q->cameraSet()->cameras();
        request.deviceIds.reserve(cameras.size());
        std::transform(cameras.cbegin(), cameras.cend(), std::back_inserter(request.deviceIds),
            [](const QnVirtualCameraResourcePtr& camera) { return camera->getId(); });
    }

    request.timePeriod = period;
    request.maxObjectsToSelect = limit;
    request.freeText = m_filterText;

    request.boundingBox = q->cameraSet()->type() == ManagedCameraSet::Type::single
        ? m_filterRect
        : QRectF();

    request.sortOrder = currentRequest().direction == FetchDirection::earlier
        ? Qt::DescendingOrder
        : Qt::AscendingOrder;

    NX_VERBOSE(q) << "Requesting analytics from"
        << utils::timestampToDebugString(period.startTimeMs) << "to"
        << utils::timestampToDebugString(period.endTimeMs()) << "in"
        << QVariant::fromValue(request.sortOrder).toString()
        << "maximum objects" << request.maxObjectsToSelect;

    return server->restConnection()->lookupDetectedObjects(
        request, false /*isLocal*/, nx::utils::guarded(this, callback), thread());
}

void AnalyticsSearchListModel::Private::updateMetadataReceivers()
{
    if (m_liveReceptionActive)
    {
        auto cameras = q->cameras();
        MetadataReceiverList newMetadataReceivers;

        const auto isOnline =
            [](const QnVirtualCameraResourcePtr& camera)
            {
                const auto status = camera->getStatus();
                return status == Qn::Online || status == Qn::Recording;
            };

        // Preserve existing receivers that are still relevant.
        for (auto& receiver: m_metadataReceivers)
        {
            if (cameras.remove(receiver->camera()) && isOnline(receiver->camera()))
                newMetadataReceivers.emplace_back(receiver.release());
        }

<<<<<<< HEAD
        // Create new receivers if needed.
        for (const auto& camera: cameras)
=======
    for (auto iter = overlapBegin; iter != data.end(); ++iter)
    {
        const auto index = indexOf(iter->objectAppearanceId);
        if (index < 0)
>>>>>>> 8a0d0d55
        {
            if (isOnline(camera))
            {
                newMetadataReceivers.emplace_back(new LiveAnalyticsReceiver(camera));

                connect(newMetadataReceivers.back().get(), &LiveAnalyticsReceiver::dataOverflow,
                    this, &Private::processMetadata);
            }
        }

        NX_VERBOSE(q) << "Ensured metadata receivers for"
            << newMetadataReceivers.size() << "cameras";

        m_metadataReceivers = std::move(newMetadataReceivers);
    }
    else
    {
<<<<<<< HEAD
        m_metadataReceivers.clear();
        NX_VERBOSE(q) << "Released all metadata receivers";
=======
        ScopedInsertRows insertRows(q, 0, added - 1);
        for (auto iter = data.rbegin(); iter != data.rend(); ++iter)
        {
            if (iter->firstAppearanceTimeUsec == 0) //< Skip if marked.
                continue;

            m_objectIdToTimestampUs[iter->objectAppearanceId] = iter->firstAppearanceTimeUsec;
            m_data.push_front(std::move(*iter));
        }

        m_latestTimeMs = duration_cast<milliseconds>(
            microseconds(m_data.front().firstAppearanceTimeUsec)).count();
>>>>>>> 8a0d0d55
    }
}

void AnalyticsSearchListModel::Private::setLiveReceptionActive(bool value)
{
    if (m_liveReceptionActive == value)
        return;

    NX_VERBOSE(q) << "Setting live reception" << (value ? "active" : "inactive");
    m_liveReceptionActive = value;

    updateMetadataReceivers();
}

void AnalyticsSearchListModel::Private::processMetadata()
{
    // Don't start receiving live data until first archive fetch is finished.
    if (m_data.empty() && !m_liveReceptionActive && (fetchInProgress() || canFetch()))
        return;

    // Completely stop metadata reception if paused.
    if (q->livePaused())
        q->setLive(false);

    setLiveReceptionActive(q->isLive() && q->isOnline());

    if (!m_liveReceptionActive)
        return;

    // Fetch all metadata packets from receiver buffers.

    QList<QList<QnAbstractCompressedMetadataPtr>> packetsBySource;
    int totalPackets = 0;

    for (const auto& receiver: m_metadataReceivers)
    {
        auto packets = receiver->takeData();
        if (packets.empty())
            continue;

        packetsBySource.push_back(packets);
        totalPackets += packets.size();
    }

    if (totalPackets == 0)
        return;

    // Process all metadata packets.

    NX_VERBOSE(q) << "Processing" << totalPackets << "live metadata packets from"
        << packetsBySource.size() << "sources";

    QList<DetectedObject> newObjects;
    QHash<QnUuid, int> newObjectIndices;

    for (const auto& packets: packetsBySource)
    {
        for (const auto& metadata: packets)
        {
            NX_ASSERT(metadata->metadataType == MetadataType::ObjectDetection);
            const auto compressedMetadata = std::dynamic_pointer_cast<QnCompressedMetadata>(metadata);
            const auto detectionMetadata = common::metadata::fromMetadataPacket(compressedMetadata);

            if (!detectionMetadata || detectionMetadata->objects.empty())
                continue;

            ObjectPosition pos;
            pos.deviceId = detectionMetadata->deviceId;
            pos.timestampUsec = detectionMetadata->timestampUsec;
            pos.durationUsec = detectionMetadata->durationUsec;

            for (const auto& item: detectionMetadata->objects)
            {
                pos.boundingBox = item.boundingBox;

<<<<<<< HEAD
                auto index = newObjectIndices.value(item.objectId, -1);
                if (index >= 0)
                {
                    pos.attributes = std::move(item.labels);
                    advanceObject(newObjects[index], std::move(pos), false);
                    continue;
                }
=======
            DetectedObject newObject;
            newObject.objectAppearanceId = item.objectId;
            newObject.objectTypeId = item.objectTypeId;
            newObject.attributes = std::move(item.labels);
            newObject.track.push_back(pos);
            newObject.firstAppearanceTimeUsec = pos.timestampUsec;
            newObject.lastAppearanceTimeUsec = pos.timestampUsec;
>>>>>>> 8a0d0d55

                index = indexOf(item.objectId);
                if (index >= 0)
                {
                    pos.attributes = std::move(item.labels);
                    advanceObject(m_data[index], std::move(pos));
                    continue;
                }

                if (m_filterRect.isValid() && !m_filterRect.intersects(item.boundingBox))
                    continue;

                if (!acceptedByTextFilter(item, m_filterText))
                    continue;

                DetectedObject newObject;
                newObject.objectId = item.objectId;
                newObject.objectTypeId = item.objectTypeId;
                newObject.attributes = std::move(item.labels);
                newObject.track.push_back(pos);
                newObject.firstAppearanceTimeUsec = pos.timestampUsec;
                newObject.lastAppearanceTimeUsec = pos.timestampUsec;

                newObjectIndices[item.objectId] = newObjects.size();
                newObjects.push_back(std::move(newObject));
            }
        }
    }

    if (newObjects.empty())
        return;

    if (packetsBySource.size() > 1)
    {
<<<<<<< HEAD
        std::sort(newObjects.begin(), newObjects.end(),
            [](const DetectedObject& left, const DetectedObject& right)
            {
                return left.firstAppearanceTimeUsec < right.firstAppearanceTimeUsec;
            });
=======
        ScopedInsertRows insertRows(q, 0, int(newObjects.size()) - 1);

        for (const auto& newObject: newObjects)
        {
            m_objectIdToTimestampUs[newObject.objectAppearanceId] =
                newObject.firstAppearanceTimeUsec;
        }

        m_data.insert(m_data.begin(),
            std::make_move_iterator(newObjects.begin()),
            std::make_move_iterator(newObjects.end()));
>>>>>>> 8a0d0d55
    }

    auto periodToCommit = QnTimePeriod::fromInterval(
        startTime(newObjects.front()), startTime(newObjects.back()));

    q->addToFetchedTimeWindow(periodToCommit);

<<<<<<< HEAD
    NX_VERBOSE(q) << "Live update commit";
    commitInternal(periodToCommit, newObjects.rbegin(), newObjects.rend(), 0, true);
=======
    for (auto iter = m_data.cbegin() + kMaximumItemCount; iter != m_data.cend(); ++iter)
        m_objectIdToTimestampUs.remove(iter->objectAppearanceId);
>>>>>>> 8a0d0d55

    if (count() > q->maximumCount())
    {
        NX_VERBOSE(q) << "Truncating to maximum count";
        truncateToMaximumCount();
    }
}

void AnalyticsSearchListModel::Private::emitDataChangedIfNeeded()
{
    if (m_dataChangedObjectIds.empty())
        return;

    for (const auto& id: m_dataChangedObjectIds)
    {
        const auto index = indexOf(id);
        if (index < 0)
            continue;

        const auto modelIndex = q->index(index);
        emit q->dataChanged(modelIndex, modelIndex);
    }

    m_dataChangedObjectIds.clear();
};

void AnalyticsSearchListModel::Private::advanceObject(DetectedObject& object,
    ObjectPosition&& position, bool emitDataChanged)
{
    // Currently there's a mess between object.attributes and object.track[i].attributes.
    // There's no clear understanding what to use and what to show.
    // On GUI side we use just object.attributes for now.

    for (const auto& attribute: position.attributes)
    {
        auto iter = std::find_if(
            object.attributes.begin(),
            object.attributes.end(),
            [&attribute](const common::metadata::Attribute& value)
            {
                return attribute.name == value.name;
            });

        if (iter != object.attributes.end())
            iter->value = attribute.value;
        else
            object.attributes.push_back(attribute);
    }

    object.lastAppearanceTimeUsec = position.timestampUsec;
    m_dataChangedObjectIds.insert(object.objectAppearanceId);

    if (emitDataChanged)
        m_emitDataChanged->requestOperation();
}

int AnalyticsSearchListModel::Private::indexOf(const QnUuid& objectId) const
{
    const auto timestampIter = m_objectIdToTimestamp.find(objectId);
    if (timestampIter == m_objectIdToTimestamp.end())
        return -1;

    const auto range = std::make_pair(
        std::lower_bound(m_data.cbegin(), m_data.cend(), *timestampIter, lowerBoundPredicate),
        std::upper_bound(m_data.cbegin(), m_data.cend(), *timestampIter, upperBoundPredicate));

    const auto iter = std::find_if(range.first, range.second,
        [&objectId](const DetectedObject& item)
            { return item.objectAppearanceId == objectId; });

    return iter != range.second ? int(std::distance(m_data.cbegin(), iter)) : -1;
}

QString AnalyticsSearchListModel::Private::description(
    const DetectedObject& object) const
{
    if (!ini().showDebugTimeInformationInRibbon)
        return QString();

    const auto timeWatcher = q->context()->instance<nx::client::core::ServerTimeWatcher>();
    const auto start = timeWatcher->displayTime(startTime(object).count());
    const auto durationUs = objectDurationUs(object);

    using namespace std::chrono;
    return QString("Timestamp: %1 us<br>%2<br>Duration: %3 us<br>%4")
        .arg(object.firstAppearanceTimeUsec)
        .arg(start.toString(Qt::RFC2822Date))
<<<<<<< HEAD
        .arg(durationUs)
        .arg(core::HumanReadable::timeSpan(duration_cast<milliseconds>(microseconds(durationUs))));
=======
        .arg(duration_cast<milliseconds>(microseconds(durationUs)).count())
        .arg(object.objectAppearanceId.toSimpleString());
>>>>>>> 8a0d0d55
}

QString AnalyticsSearchListModel::Private::attributes(
    const DetectedObject& object) const
{
    if (object.attributes.empty())
        return QString();

    static const auto kCss = QString::fromLatin1(R"(
            <style type = 'text/css'>
                th { color: %1; font-weight: normal; text-align: left; }
            </style>)");

    static const auto kTableTemplate = QString("<table cellpadding='0' cellspacing='0'>%1</table>");
    static const auto kRowTemplate = QString("<tr><th>%1</th>")
        + QString("<td width='%1'/>").arg(style::Metrics::kStandardPadding) //< Spacing.
        + QString("<td>%2</td></tr>");

    QString rows;
    for (const auto& attribute: object.attributes)
    {
        if (!attribute.name.startsWith("nx.sys."))
            rows += kRowTemplate.arg(attribute.name, attribute.value);
    }

    if (rows.isEmpty())
        return QString();

    const auto color = QPalette().color(QPalette::WindowText);
    return kCss.arg(color.name()) + kTableTemplate.arg(rows);
}

QSharedPointer<QMenu> AnalyticsSearchListModel::Private::contextMenu(
    const analytics::storage::DetectedObject& object) const
{
    const auto camera = this->camera(object);
    if (!camera)
        return QSharedPointer<QMenu>();

    // TODO: #vkutin Is this a correct way of choosing servers for analytics actions?
    auto servers = q->cameraHistoryPool()->getCameraFootageData(camera, true);
    servers.push_back(camera->getParentServer());

    const auto allActions = vms::event::AnalyticsHelper::availableActions(
        servers, object.objectTypeId);
    if (allActions.isEmpty())
        return QSharedPointer<QMenu>();

    QSharedPointer<QMenu> menu(new QMenu());
    for (const auto& driverActions: allActions)
    {
        if (!menu->isEmpty())
            menu->addSeparator();

        const auto& pluginId = driverActions.pluginId;
        for (const auto& action: driverActions.actions)
        {
            const auto name = action.name.text(QString());
            menu->addAction<std::function<void()>>(name, nx::utils::guarded(this,
                [this, action, object, pluginId]()
                {
                    executePluginAction(pluginId, action, object);
                }));
        }
    }

    return menu;
}

void AnalyticsSearchListModel::Private::executePluginAction(
    const QString& pluginId,
    const nx::vms::api::analytics::EngineManifest::ObjectAction& action,
    const analytics::storage::DetectedObject& object) const
{
    const auto server = q->commonModule()->currentServer();
    NX_ASSERT(server && server->restConnection());
    if (!server || !server->restConnection())
        return;

    const auto resultCallback =
        [this](bool success, rest::Handle /*requestId*/, QnJsonRestResult result)
        {
            if (result.error != QnRestResult::NoError)
            {
                QnMessageBox::warning(q->mainWindowWidget(), tr("Failed to execute plugin action"),
                    result.errorString);
                return;
            }

            if (!success)
                return;

            const auto reply = result.deserialized<AnalyticsActionResult>();
            if (!reply.messageToUser.isEmpty())
                QnMessageBox::success(q->mainWindowWidget(), reply.messageToUser);

            if (!reply.actionUrl.isEmpty())
                WebViewDialog::showUrl(QUrl(reply.actionUrl));
        };

    AnalyticsAction actionData;
    actionData.pluginId = pluginId;
    actionData.actionId = action.id;
    actionData.objectId = object.objectAppearanceId;

    server->restConnection()->executeAnalyticsAction(
        actionData, nx::utils::guarded(this, resultCallback), thread());
}

AnalyticsSearchListModel::Private::PreviewParams AnalyticsSearchListModel::Private::previewParams(
    const analytics::storage::DetectedObject& object)
{
    PreviewParams result;
    result.timestamp = std::chrono::microseconds(object.firstAppearanceTimeUsec);
    result.boundingBox = object.track.empty()
        ? QRectF()
        : object.track.front().boundingBox;

    const auto attribute =
        [&object](const QString& name)
        {
            const auto iter = std::find_if(object.attributes.cbegin(), object.attributes.cend(),
                [&name](const common::metadata::Attribute& attribute)
                {
                    return attribute.name == name;
                });

            return (iter != object.attributes.cend()) ? iter->value : QString();
        };

    const auto getRealAttribute =
        [&attribute](const QString& name, qreal defaultValue)
        {
            bool ok = false;
            QString valueStr = attribute(name);
            if (valueStr.isNull())
                return defaultValue; //< Attribute is missing.

            valueStr.replace(',', '.'); //< Protection against localized decimal point.
            const qreal value = valueStr.toDouble(&ok);
            if (ok)
                return value;

            NX_WARNING(typeid(Private)) << lm("Invalid %1 value: \"%2\"").args(name, valueStr);
            return defaultValue;
        };

    const QString previewTimestampStr = attribute("nx.sys.preview.timestampUs");
    if (!previewTimestampStr.isNull())
    {
        const qint64 previewTimestampUs = previewTimestampStr.toLongLong();
        if (previewTimestampUs > 0)
        {
            result.timestamp = std::chrono::microseconds(previewTimestampUs);
        }
        else
        {
            NX_WARNING(typeid(Private)) << lm("Invalid nx.sys.preview.timestampUs value: \"%1\"")
                .arg(previewTimestampStr);
        }
    }

    result.boundingBox.setLeft(getRealAttribute("nx.sys.preview.boundingBox.x",
        result.boundingBox.left()));

    result.boundingBox.setTop(getRealAttribute("nx.sys.preview.boundingBox.y",
        result.boundingBox.top()));

    result.boundingBox.setWidth(getRealAttribute("nx.sys.preview.boundingBox.width",
        result.boundingBox.width()));

    result.boundingBox.setHeight(getRealAttribute("nx.sys.preview.boundingBox.height",
        result.boundingBox.height()));

    return result;
}

QnVirtualCameraResourcePtr AnalyticsSearchListModel::Private::camera(
    const analytics::storage::DetectedObject& object) const
{
    NX_ASSERT(!object.track.empty());
    if (object.track.empty())
        return {};

    return q->resourcePool()->getResourceById<QnVirtualCameraResource>(object.track[0].deviceId);
}

} // namespace nx::client::desktop<|MERGE_RESOLUTION|>--- conflicted
+++ resolved
@@ -227,7 +227,10 @@
 void AnalyticsSearchListModel::Private::truncateToMaximumCount()
 {
     const auto itemCleanup =
-        [this](const DetectedObject& object) { m_objectIdToTimestamp.remove(object.objectId); };
+        [this](const DetectedObject& object)
+        {
+            m_objectIdToTimestamp.remove(object.objectAppearanceId);
+        };
 
     this->truncateDataToMaximumCount(m_data, &startTime, itemCleanup);
 }
@@ -235,7 +238,10 @@
 void AnalyticsSearchListModel::Private::truncateToRelevantTimePeriod()
 {
     const auto itemCleanup =
-        [this](const DetectedObject& object) { m_objectIdToTimestamp.remove(object.objectId); };
+        [this](const DetectedObject& object)
+        {
+            m_objectIdToTimestamp.remove(object.objectAppearanceId);
+        };
 
     this->truncateDataToTimePeriod(
         m_data, upperBoundPredicate, q->relevantTimePeriod(), itemCleanup);
@@ -308,15 +314,8 @@
 
             end = iter;
 
-<<<<<<< HEAD
             if (timeUs == lastTimeUs && iter->objectId == last.objectId)
                 break;
-=======
-        for (auto iter = m_prefetch.begin(); iter != end; ++iter)
-        {
-            if (!m_objectIdToTimestampUs.contains(iter->objectAppearanceId)) //< Just to be safe.
-                m_objectIdToTimestampUs[iter->objectAppearanceId] = iter->firstAppearanceTimeUsec;
->>>>>>> 8a0d0d55
         }
     }
 
@@ -348,14 +347,8 @@
 {
     const auto clearPrefetch = nx::utils::makeScopeGuard([this]() { m_prefetch.clear(); });
 
-<<<<<<< HEAD
     if (currentRequest().direction == FetchDirection::earlier)
         return commitInternal(periodToCommit, m_prefetch.begin(), m_prefetch.end(), count(), false);
-=======
-    const auto cleanupFunction =
-        [this](const DetectedObject& object)
-            { m_objectIdToTimestampUs.remove(object.objectAppearanceId); };
->>>>>>> 8a0d0d55
 
     NX_ASSERT(currentRequest().direction == FetchDirection::later);
     return commitInternal(
@@ -422,15 +415,8 @@
                 newMetadataReceivers.emplace_back(receiver.release());
         }
 
-<<<<<<< HEAD
         // Create new receivers if needed.
         for (const auto& camera: cameras)
-=======
-    for (auto iter = overlapBegin; iter != data.end(); ++iter)
-    {
-        const auto index = indexOf(iter->objectAppearanceId);
-        if (index < 0)
->>>>>>> 8a0d0d55
         {
             if (isOnline(camera))
             {
@@ -448,23 +434,8 @@
     }
     else
     {
-<<<<<<< HEAD
         m_metadataReceivers.clear();
         NX_VERBOSE(q) << "Released all metadata receivers";
-=======
-        ScopedInsertRows insertRows(q, 0, added - 1);
-        for (auto iter = data.rbegin(); iter != data.rend(); ++iter)
-        {
-            if (iter->firstAppearanceTimeUsec == 0) //< Skip if marked.
-                continue;
-
-            m_objectIdToTimestampUs[iter->objectAppearanceId] = iter->firstAppearanceTimeUsec;
-            m_data.push_front(std::move(*iter));
-        }
-
-        m_latestTimeMs = duration_cast<milliseconds>(
-            microseconds(m_data.front().firstAppearanceTimeUsec)).count();
->>>>>>> 8a0d0d55
     }
 }
 
@@ -540,7 +511,6 @@
             {
                 pos.boundingBox = item.boundingBox;
 
-<<<<<<< HEAD
                 auto index = newObjectIndices.value(item.objectId, -1);
                 if (index >= 0)
                 {
@@ -548,15 +518,6 @@
                     advanceObject(newObjects[index], std::move(pos), false);
                     continue;
                 }
-=======
-            DetectedObject newObject;
-            newObject.objectAppearanceId = item.objectId;
-            newObject.objectTypeId = item.objectTypeId;
-            newObject.attributes = std::move(item.labels);
-            newObject.track.push_back(pos);
-            newObject.firstAppearanceTimeUsec = pos.timestampUsec;
-            newObject.lastAppearanceTimeUsec = pos.timestampUsec;
->>>>>>> 8a0d0d55
 
                 index = indexOf(item.objectId);
                 if (index >= 0)
@@ -573,7 +534,7 @@
                     continue;
 
                 DetectedObject newObject;
-                newObject.objectId = item.objectId;
+                newObject.objectAppearanceId = item.objectId;
                 newObject.objectTypeId = item.objectTypeId;
                 newObject.attributes = std::move(item.labels);
                 newObject.track.push_back(pos);
@@ -591,25 +552,11 @@
 
     if (packetsBySource.size() > 1)
     {
-<<<<<<< HEAD
         std::sort(newObjects.begin(), newObjects.end(),
             [](const DetectedObject& left, const DetectedObject& right)
             {
                 return left.firstAppearanceTimeUsec < right.firstAppearanceTimeUsec;
             });
-=======
-        ScopedInsertRows insertRows(q, 0, int(newObjects.size()) - 1);
-
-        for (const auto& newObject: newObjects)
-        {
-            m_objectIdToTimestampUs[newObject.objectAppearanceId] =
-                newObject.firstAppearanceTimeUsec;
-        }
-
-        m_data.insert(m_data.begin(),
-            std::make_move_iterator(newObjects.begin()),
-            std::make_move_iterator(newObjects.end()));
->>>>>>> 8a0d0d55
     }
 
     auto periodToCommit = QnTimePeriod::fromInterval(
@@ -617,13 +564,8 @@
 
     q->addToFetchedTimeWindow(periodToCommit);
 
-<<<<<<< HEAD
     NX_VERBOSE(q) << "Live update commit";
     commitInternal(periodToCommit, newObjects.rbegin(), newObjects.rend(), 0, true);
-=======
-    for (auto iter = m_data.cbegin() + kMaximumItemCount; iter != m_data.cend(); ++iter)
-        m_objectIdToTimestampUs.remove(iter->objectAppearanceId);
->>>>>>> 8a0d0d55
 
     if (count() > q->maximumCount())
     {
@@ -691,8 +633,7 @@
         std::upper_bound(m_data.cbegin(), m_data.cend(), *timestampIter, upperBoundPredicate));
 
     const auto iter = std::find_if(range.first, range.second,
-        [&objectId](const DetectedObject& item)
-            { return item.objectAppearanceId == objectId; });
+        [&objectId](const DetectedObject& item) { return item.objectAppearanceId == objectId; });
 
     return iter != range.second ? int(std::distance(m_data.cbegin(), iter)) : -1;
 }
@@ -711,13 +652,8 @@
     return QString("Timestamp: %1 us<br>%2<br>Duration: %3 us<br>%4")
         .arg(object.firstAppearanceTimeUsec)
         .arg(start.toString(Qt::RFC2822Date))
-<<<<<<< HEAD
         .arg(durationUs)
         .arg(core::HumanReadable::timeSpan(duration_cast<milliseconds>(microseconds(durationUs))));
-=======
-        .arg(duration_cast<milliseconds>(microseconds(durationUs)).count())
-        .arg(object.objectAppearanceId.toSimpleString());
->>>>>>> 8a0d0d55
 }
 
 QString AnalyticsSearchListModel::Private::attributes(
