#include "abstract_async_search_list_model_p.h"

#include <core/resource/camera_resource.h>
#include <utils/common/synctime.h>

namespace nx {
namespace client {
namespace desktop {

AbstractAsyncSearchListModel::Private::Private(AbstractAsyncSearchListModel* q):
    base_type(),
    q(q)
{
}

AbstractAsyncSearchListModel::Private::~Private()
{
}

QnVirtualCameraResourcePtr AbstractAsyncSearchListModel::Private::camera() const
{
    return m_camera;
}

void AbstractAsyncSearchListModel::Private::setCamera(const QnVirtualCameraResourcePtr& camera)
{
    if (m_camera == camera)
        return;

    clear();
    m_camera = camera;
}

void AbstractAsyncSearchListModel::Private::relevantTimePeriodChanged(
    const QnTimePeriod& previousValue)
{
    const auto currentValue = q->relevantTimePeriod();
    NX_ASSERT(currentValue != previousValue);

    qDebug() << "Relevant time period changed";
    qDebug() << "--- Old was from"
        << utils::timestampToRfc2822(previousValue.startTimeMs) << "to"
        << utils::timestampToRfc2822(previousValue.endTimeMs());
    qDebug() << "--- New is from"
        << utils::timestampToRfc2822(currentValue.startTimeMs) << "to"
        << utils::timestampToRfc2822(currentValue.endTimeMs());

    if (!currentValue.isValid())
    {
        clear();
        m_fetchedAll = true;
        return;
    }

    if (currentValue.endTimeMs() > previousValue.endTimeMs()
        || !currentValue.intersects(previousValue))
    {
        clear();
    }
    else
    {
        m_fetchedAll = m_fetchedAll && m_fetchedTimeWindow.contains(currentValue);
        m_fetchedTimeWindow = m_fetchedTimeWindow.intersected(currentValue);
        clipToSelectedTimePeriod();
        cancelPrefetch();
    }
}

void AbstractAsyncSearchListModel::Private::fetchDirectionChanged()
{
    qDebug() << "New fetch direction:" << q->fetchDirection();
    cancelPrefetch();
    m_fetchedAll = false;
    // TODO: FIXME: #vkutin Implement me!
}

void AbstractAsyncSearchListModel::Private::clear()
{
    m_fetchedAll = false;

    m_fetchedTimeWindow = q->relevantTimePeriod().isInfinite()
        ? infiniteFuture()
        : QnTimePeriod(q->relevantTimePeriod().endTimeMs(), 0);

    cancelPrefetch();
    q->setFetchDirection(FetchDirection::earlier);
}

void AbstractAsyncSearchListModel::Private::cancelPrefetch()
{
    if (m_currentFetchId && m_prefetchCompletionHandler)
        m_prefetchCompletionHandler(QnTimePeriod(-1, 0));

    m_currentFetchId = rest::Handle();
    m_prefetchCompletionHandler = PrefetchCompletionHandler();
}

bool AbstractAsyncSearchListModel::Private::canFetchMore() const
{
<<<<<<< HEAD
    if (m_fetchedAll || !m_camera || fetchInProgress() || !hasAccessRights())
        return false;

    switch (q->fetchDirection())
    {
        case FetchDirection::none:
            return false;

        case FetchDirection::earlier:
            return m_fetchedTimeWindow.startTimeMs > q->relevantTimePeriod().startTimeMs;

        case FetchDirection::later:
            return m_fetchedTimeWindow.endTimeMs() < q->relevantTimePeriod().endTimeMs();

        default:
            NX_ASSERT(false);
            return false;
    }
=======
    return !m_fetchedAll && m_camera && !fetchInProgress() && hasAccessRights()
        && q->relevantTimePeriod().startTimeMs < m_earliestTimeMs;
>>>>>>> 9a20947d
}

bool AbstractAsyncSearchListModel::Private::prefetch(PrefetchCompletionHandler completionHandler)
{
    if (!canFetchMore() || !completionHandler)
        return false;

    m_prefetchDirection = q->fetchDirection();
    m_lastBatchSize = q->fetchBatchSize();

    if (m_prefetchDirection == FetchDirection::earlier)
    {
        m_requestedFetchPeriod.startTimeMs = q->relevantTimePeriod().startTimeMs;
        m_requestedFetchPeriod.setEndTimeMs(fetchedTimeWindow().startTimeMs - 1);
    }
    else
    {
        m_requestedFetchPeriod.startTimeMs = fetchedTimeWindow().endTimeMs() + 1;
        m_requestedFetchPeriod.setEndTimeMs(q->relevantTimePeriod().endTimeMs());
    }

    m_currentFetchId = requestPrefetch(m_requestedFetchPeriod);
    if (!m_currentFetchId)
        return false;

    qDebug() << "Prefetch id:" << m_currentFetchId;

    m_prefetchCompletionHandler = completionHandler;
    return true;
}

void AbstractAsyncSearchListModel::Private::commit(const QnTimePeriod& periodToCommit)
{
    if (!m_currentFetchId)
        return;

    qDebug() << "Commit id:" << m_currentFetchId;
    m_currentFetchId = rest::Handle();

<<<<<<< HEAD
    if (!commitPrefetch(periodToCommit, m_fetchedAll))
        return;

    if (m_fetchedTimeWindow.isInfinite()) // TODO: FIXME: #vkutin Is this right?
        m_fetchedTimeWindow = periodToCommit;
    else
        m_fetchedTimeWindow.addPeriod(periodToCommit);
=======
    earliestTimeToCommitMs = q->relevantTimePeriod().bound(earliestTimeToCommitMs);

    if (!commitPrefetch(earliestTimeToCommitMs, m_fetchedAll))
        return;

    m_earliestTimeMs = earliestTimeToCommitMs;
>>>>>>> 9a20947d
}

bool AbstractAsyncSearchListModel::Private::fetchInProgress() const
{
    return m_currentFetchId != rest::Handle();
}

bool AbstractAsyncSearchListModel::Private::shouldSkipResponse(rest::Handle requestId) const
{
    return !m_currentFetchId || !m_prefetchCompletionHandler || m_currentFetchId != requestId;
}

void AbstractAsyncSearchListModel::Private::completePrefetch(
    const QnTimePeriod& actuallyFetched, bool limitReached)
{
    auto fetchedPeriod = [&]()
    {
        if (!limitReached)
            return m_requestedFetchPeriod;

        auto result = m_requestedFetchPeriod;
        if (m_prefetchDirection == FetchDirection::earlier)
            result.startTimeMs = actuallyFetched.startTimeMs + 1;
        else
            result.setEndTimeMs(actuallyFetched.endTimeMs() - 1);

        return result;
    };

    NX_ASSERT(m_prefetchCompletionHandler);
    m_prefetchCompletionHandler(fetchedPeriod());
    m_prefetchCompletionHandler = PrefetchCompletionHandler();
}

QnTimePeriod AbstractAsyncSearchListModel::Private::fetchedTimeWindow() const
{
    return m_fetchedTimeWindow;
}

int AbstractAsyncSearchListModel::Private::lastBatchSize() const
{
    return m_lastBatchSize;
}

QnTimePeriod AbstractAsyncSearchListModel::Private::infiniteFuture()
{
    return QnTimePeriod(QnTimePeriod::maxTimeValue(), QnTimePeriod::infiniteDuration());
}

} // namespace desktop
} // namespace client
} // namespace nx<|MERGE_RESOLUTION|>--- conflicted
+++ resolved
@@ -97,7 +97,6 @@
 
 bool AbstractAsyncSearchListModel::Private::canFetchMore() const
 {
-<<<<<<< HEAD
     if (m_fetchedAll || !m_camera || fetchInProgress() || !hasAccessRights())
         return false;
 
@@ -107,7 +106,6 @@
             return false;
 
         case FetchDirection::earlier:
-            return m_fetchedTimeWindow.startTimeMs > q->relevantTimePeriod().startTimeMs;
 
         case FetchDirection::later:
             return m_fetchedTimeWindow.endTimeMs() < q->relevantTimePeriod().endTimeMs();
@@ -116,10 +114,6 @@
             NX_ASSERT(false);
             return false;
     }
-=======
-    return !m_fetchedAll && m_camera && !fetchInProgress() && hasAccessRights()
-        && q->relevantTimePeriod().startTimeMs < m_earliestTimeMs;
->>>>>>> 9a20947d
 }
 
 bool AbstractAsyncSearchListModel::Private::prefetch(PrefetchCompletionHandler completionHandler)
@@ -159,7 +153,6 @@
     qDebug() << "Commit id:" << m_currentFetchId;
     m_currentFetchId = rest::Handle();
 
-<<<<<<< HEAD
     if (!commitPrefetch(periodToCommit, m_fetchedAll))
         return;
 
@@ -167,14 +160,6 @@
         m_fetchedTimeWindow = periodToCommit;
     else
         m_fetchedTimeWindow.addPeriod(periodToCommit);
-=======
-    earliestTimeToCommitMs = q->relevantTimePeriod().bound(earliestTimeToCommitMs);
-
-    if (!commitPrefetch(earliestTimeToCommitMs, m_fetchedAll))
-        return;
-
-    m_earliestTimeMs = earliestTimeToCommitMs;
->>>>>>> 9a20947d
 }
 
 bool AbstractAsyncSearchListModel::Private::fetchInProgress() const
