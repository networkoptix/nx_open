#pragma once

#include "../analytics_search_list_model.h"

#include <deque>
#include <limits>

#include <QtCore/QSet>
#include <QtCore/QHash>
#include <QtCore/QSharedPointer>

#include <api/server_rest_connection_fwd.h>
#include <analytics/detected_objects_storage/analytics_events_storage.h>
#include <core/resource/resource_fwd.h>

#include <nx/client/desktop/camera/camera_fwd.h>
#include <nx/client/desktop/event_search/models/private/abstract_async_search_list_model_p.h>
#include <nx/media/signaling_metadata_consumer.h>

class QnUuid;
class QnMediaResourceWidget;
class QMenu;

namespace nx {

namespace api { struct AnalyticsManifestObjectAction; }

namespace utils { class PendingOperation; }

namespace client {
namespace desktop {

class AnalyticsSearchListModel::Private: public AbstractAsyncSearchListModel::Private
{
    Q_OBJECT
    using base_type = AbstractAsyncSearchListModel::Private;

public:
    explicit Private(AnalyticsSearchListModel* q);
    virtual ~Private() override;

    virtual void setCamera(const QnVirtualCameraResourcePtr& camera) override;

    virtual int count() const override;
    virtual QVariant data(const QModelIndex& index, int role, bool& handled) const override;

    QRectF filterRect() const;
    void setFilterRect(const QRectF& relativeRect);

    QString filterText() const;
    void setFilterText(const QString& value);

    virtual void clear() override;

    static constexpr int kMaximumItemCount = 1000;

protected:
    virtual rest::Handle requestPrefetch(const QnTimePeriod& period) override;
    virtual bool commitPrefetch(const QnTimePeriod& periodToCommit, bool& fetchedAll) override;
    virtual void clipToSelectedTimePeriod() override;
    virtual bool hasAccessRights() const override;

private:
    void processMetadata();
    media::SignalingMetadataConsumer* createMetadataSource();

    int indexOf(const QnUuid& objectId) const;

    void periodicUpdate();
    void refreshUpdateTimer();
    void addNewlyReceivedObjects(analytics::storage::LookupResult&& data);
    void emitDataChangedIfNeeded();

    void advanceObject(analytics::storage::DetectedObject& object,
        analytics::storage::ObjectPosition&& position, bool emitDataChanged = true);

    using GetCallback = std::function<void(bool, rest::Handle, analytics::storage::LookupResult&&)>;
    rest::Handle getObjects(const QnTimePeriod& period, GetCallback callback,
        int limit = std::numeric_limits<int>::max());

    QString description(const analytics::storage::DetectedObject& object) const;
    QString attributes(const analytics::storage::DetectedObject& object) const;
    QSharedPointer<QMenu> contextMenu(const analytics::storage::DetectedObject& object) const;

    utils::PendingOperation* createUpdateWorkbenchFilterOperation();

    void executePluginAction(const QnUuid& driverId,
        const api::AnalyticsManifestObjectAction& action,
        const analytics::storage::DetectedObject& object) const;

    void constrainLength();

    struct PreviewParams
    {
        qint64 timestampUs = 0;
        QRectF boundingBox;
    };

    static PreviewParams previewParams(const analytics::storage::DetectedObject& object);

private:
    AnalyticsSearchListModel* const q = nullptr;
    QRectF m_filterRect;
    QString m_filterText;
    const QScopedPointer<QTimer> m_updateTimer;
    const QScopedPointer<utils::PendingOperation> m_emitDataChanged;
    const QScopedPointer<utils::PendingOperation> m_updateWorkbenchFilter;
    QSet<QnUuid> m_dataChangedObjectIds; //< For which objects delayed dataChanged is queued.
    media::AbstractMetadataConsumerPtr m_metadataSource;
    QnResourceDisplayPtr m_display;
    qint64 m_latestTimeMs = 0;
    rest::Handle m_currentUpdateId = rest::Handle();

    analytics::storage::LookupResult m_prefetch;
    std::deque<analytics::storage::DetectedObject> m_data;
    bool m_success = true;

<<<<<<< HEAD
    QHash<QnUuid, qint64> m_objectIdToTimestampMs;
=======
    QHash<QnUuid, qint64> m_objectIdToTimestampUs;

    const QScopedPointer<QTimer> m_metadataProcessingTimer;
    QVector<QnAbstractCompressedMetadataPtr> m_metadataPackets;
    mutable QnMutex m_metadataMutex;
>>>>>>> 9a20947d
};

} // namespace desktop
} // namespace client
} // namespace nx<|MERGE_RESOLUTION|>--- conflicted
+++ resolved
@@ -115,15 +115,11 @@
     std::deque<analytics::storage::DetectedObject> m_data;
     bool m_success = true;
 
-<<<<<<< HEAD
-    QHash<QnUuid, qint64> m_objectIdToTimestampMs;
-=======
     QHash<QnUuid, qint64> m_objectIdToTimestampUs;
 
     const QScopedPointer<QTimer> m_metadataProcessingTimer;
     QVector<QnAbstractCompressedMetadataPtr> m_metadataPackets;
     mutable QnMutex m_metadataMutex;
->>>>>>> 9a20947d
 };
 
 } // namespace desktop
