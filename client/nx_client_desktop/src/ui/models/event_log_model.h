#pragma once

#include <vector>

#include <QtCore/QAbstractItemModel>

#include <utils/common/id.h>

#include <core/resource/resource_fwd.h>

#include <nx/vms/event/event_fwd.h>
#include <nx/vms/event/action_parameters.h>

#include <ui/workbench/workbench_context_aware.h>

namespace nx { namespace vms { namespace event { class StringsHelper; }}}

class QnEventLogModel: public QAbstractItemModel, public QnWorkbenchContextAware
{
    Q_OBJECT
    using base_type = QAbstractItemModel;

public:
    enum Column
    {
        DateTimeColumn,
        EventColumn,
        EventCameraColumn,
        ActionColumn,
        ActionCameraColumn,
        DescriptionColumn,
        ColumnCount
    };

    QnEventLogModel(QObject* parent = nullptr);
    virtual ~QnEventLogModel();

    void setEvents(const QVector<nx::vms::event::ActionDataListPtr> &events);

    QList<Column> columns() const;
    void setColumns(const QList<Column>& columns);

    virtual QModelIndex index(int row, int column, const QModelIndex& parent = QModelIndex()) const override;
    virtual QModelIndex parent(const QModelIndex& child) const override;
    virtual QVariant headerData(int section, Qt::Orientation orientation, int role) const override;
    virtual QVariant data(const QModelIndex& index, int role = Qt::DisplayRole) const override;
    virtual void sort(int column, Qt::SortOrder order = Qt::AscendingOrder) override;

    virtual int rowCount(const QModelIndex& parent = QModelIndex()) const override;
    virtual int columnCount(const QModelIndex& parent = QModelIndex()) const override;

    QnResourceList resourcesForPlayback(const QModelIndex& index) const;

    nx::vms::event::EventType eventType(int row) const;
    QnResourcePtr eventResource(int row) const;
    qint64 eventTimestamp(int row) const;

    public slots:
    void clear();

private:
    class DataIndex;

    QnResourcePtr getResource(Column column, const nx::vms::event::ActionData& action) const;
    QVariant foregroundData(Column column, const nx::vms::event::ActionData& action) const;

    static QVariant iconData(Column column, const nx::vms::event::ActionData& action);
    QVariant mouseCursorData(Column column, const nx::vms::event::ActionData& action) const;
    QString textData(Column column, const nx::vms::event::ActionData& action) const;
    QString tooltip(Column column, const nx::vms::event::ActionData& action) const;

    static int helpTopicIdData(Column column, const nx::vms::event::ActionData& action);

<<<<<<< HEAD
    QString motionUrl(Column column, const nx::vms::event::ActionData& action) const;
    static QString getUserNameById(const QnUuid& id);
    static QString getResourceNameString(const QnUuid& id);
    static QString getUserGroupString(nx::vms::event::UserGroup value);
=======
    QString motionUrl(Column column, const QnBusinessActionData& action) const;
    QString getSubjectNameById(const QnUuid& id) const;
    QString getSubjectsText(const std::vector<QnUuid>& ids) const;
    static QString getResourceNameString(const QnUuid& id);
>>>>>>> 22216f6f

    bool hasVideoLink(const nx::vms::event::ActionData& action) const;
    bool hasAccessToCamera(const QnUuid& cameraId) const;
    bool hasAccessToArchive(const QnUuid& cameraId) const;
private:
    QList<Column> m_columns;
    QBrush m_linkBrush;
    QScopedPointer<DataIndex> m_index;
    std::unique_ptr<nx::vms::event::StringsHelper> m_helper;
};<|MERGE_RESOLUTION|>--- conflicted
+++ resolved
@@ -71,21 +71,16 @@
 
     static int helpTopicIdData(Column column, const nx::vms::event::ActionData& action);
 
-<<<<<<< HEAD
     QString motionUrl(Column column, const nx::vms::event::ActionData& action) const;
-    static QString getUserNameById(const QnUuid& id);
-    static QString getResourceNameString(const QnUuid& id);
-    static QString getUserGroupString(nx::vms::event::UserGroup value);
-=======
-    QString motionUrl(Column column, const QnBusinessActionData& action) const;
     QString getSubjectNameById(const QnUuid& id) const;
     QString getSubjectsText(const std::vector<QnUuid>& ids) const;
+
     static QString getResourceNameString(const QnUuid& id);
->>>>>>> 22216f6f
 
     bool hasVideoLink(const nx::vms::event::ActionData& action) const;
     bool hasAccessToCamera(const QnUuid& cameraId) const;
     bool hasAccessToArchive(const QnUuid& cameraId) const;
+
 private:
     QList<Column> m_columns;
     QBrush m_linkBrush;
