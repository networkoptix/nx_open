#include "business_rule_view_model.h"

#include <core/resource/resource.h>
#include <core/resource/device_dependent_strings.h>
#include <core/resource/camera_resource.h>
#include <core/resource/layout_resource.h>
#include <core/resource/media_server_resource.h>
#include <core/resource/user_resource.h>
#include <core/resource_management/resource_pool.h>
#include <core/resource_management/user_roles_manager.h>
#include <core/resource_access/resource_access_manager.h>
#include <core/resource/resource_display_info.h>

// TODO: #vkutin Move these to proper locations and namespaces
#include <business/business_resource_validation.h>
#include <business/business_types_comparator.h>

#include <common/common_module.h>
#include <client_core/client_core_module.h>
#include <client/client_settings.h>

#include <nx/vms/event/action_parameters.h>
#include <nx/vms/event/strings_helper.h>
#include <nx/vms/event/events/events.h>
#include <nx/vms/event/actions/actions.h>
#include <nx/client/desktop/event_rules/helpers/fullscreen_action_helper.h>
#include <nx/client/desktop/event_rules/helpers/exit_fullscreen_action_helper.h>

#include <ui/help/help_topics.h>
#include <ui/help/business_help.h>
#include <ui/models/notification_sound_model.h>
#include <ui/style/globals.h>
#include <ui/style/skin.h>
#include <ui/style/software_trigger_pixmaps.h>
#include <ui/style/resource_icon_cache.h>
#include <ui/workbench/workbench_context.h>

#include <nx/client/core/utils/human_readable.h>
#include <utils/media/audio_player.h>

using namespace nx;
using namespace nx::client::desktop;

using nx::vms::api::EventType;
using nx::vms::api::ActionType;

namespace {

const int ProlongedActionRole = Qt::UserRole + 2;
const int defaultActionDurationMs = 5000;
const int defaultAggregationPeriodSec = 60;

QString braced(const QString& source)
{
    return L'<' + source + L'>';
};

QVector<QnUuid> toIdList(const QSet<QnUuid>& src)
{
    QVector<QnUuid> result;
    result.reserve(src.size());
    for (auto id : src)
        result << id;
    return result;
}

QSet<QnUuid> toIdSet(const QVector<QnUuid>& src)
{
    QSet<QnUuid> result;
    result.reserve(src.size());
    for (auto id : src)
        result << id;
    return result;
}

QSet<QnUuid> toIds(const QnResourceList& resources)
{
    QSet<QnUuid> result;
    for (auto resource : resources)
        result << resource->getId();

    return result;
}

QSet<QnUuid> filterEventResources(const QSet<QnUuid>& ids, vms::api::EventType eventType)
{
    auto resourcePool = qnClientCoreModule->commonModule()->resourcePool();

    if (vms::event::requiresCameraResource(eventType))
        return toIds(resourcePool->getResourcesByIds<QnVirtualCameraResource>(ids));

    if (vms::event::requiresServerResource(eventType))
        return toIds(resourcePool->getResourcesByIds<QnMediaServerResource>(ids));

    return QSet<QnUuid>();
}

template<class IDList>
QSet<QnUuid> filterSubjectIds(const IDList& ids)
{
    QnUserResourceList users;
    QList<QnUuid> roles;
    qnClientCoreModule->commonModule()->userRolesManager()->usersAndRoles(ids, users, roles);
    return toIds(users).unite(roles.toSet());
}

<<<<<<< HEAD
QSet<QnUuid> filterActionResources(const QSet<QnUuid>& ids, vms::api::ActionType actionType)
=======
QSet<QnUuid> filterActionResources(
    const QnBusinessRuleViewModel* model,
    const QSet<QnUuid>& ids,
    vms::event::ActionType actionType)
>>>>>>> 9168ce04
{
    if (actionType == vms::event::ActionType::fullscreenCameraAction)
    {
        return FullscreenActionHelper::layoutIds(model) | FullscreenActionHelper::cameraIds(model);
    }
    if (actionType == vms::event::ActionType::exitFullscreenAction)
    {
        return ExitFullscreenActionHelper::layoutIds(model);
    }


    auto resourcePool = qnClientCoreModule->commonModule()->resourcePool();

    if (vms::event::requiresCameraResource(actionType))
        return toIds(resourcePool->getResourcesByIds<QnVirtualCameraResource>(ids));

    if (vms::event::requiresUserResource(actionType))
        return filterSubjectIds(ids);

    return QSet<QnUuid>();
}

/**
*  This method must cleanup all action parameters that are not required for the given action.
*  // TODO: #GDM implement correct filtering
*/
vms::event::ActionParameters filterActionParams(vms::api::ActionType actionType, const vms::event::ActionParameters &params)
{
    Q_UNUSED(actionType);
    return params;
}

} // namespace

QList<QnBusinessRuleViewModel::Column> QnBusinessRuleViewModel::allColumns()
{
    static QList<Column> result {
        Column::modified,
        Column::disabled,
        Column::event,
        Column::source,
        Column::spacer,
        Column::action,
        Column::target,
        Column::aggregation };

    return result;
}

const QnUuid QnBusinessRuleViewModel::kAllUsersId;

QnBusinessRuleViewModel::QnBusinessRuleViewModel(QObject* parent):
    base_type(parent),
    QnWorkbenchContextAware(parent),
    m_id(QnUuid::createUuid()),
    m_modified(false),
    m_eventType(EventType::cameraDisconnectEvent),
    m_eventState(vms::api::EventState::undefined),
    m_actionType(ActionType::showPopupAction),
    m_aggregationPeriodSec(defaultAggregationPeriodSec),
    m_disabled(false),
    m_eventTypesModel(new QStandardItemModel(this)),
    m_eventStatesModel(new QStandardItemModel(this)),
    m_actionTypesModel(new QStandardItemModel(this)),
    m_helper(new vms::event::StringsHelper(commonModule()))
{
<<<<<<< HEAD
    auto addEventItem =
        [this](vms::api::EventType eventType)
=======
    const auto addEventItem =
        [this](vms::event::EventType eventType)
>>>>>>> 9168ce04
        {
            auto item = new QStandardItem(m_helper->eventName(eventType));
            item->setData(eventType);
            m_eventTypesModel->appendRow(item);
        };

    const auto addActionItem =
        [this](vms::event::ActionType actionType)
        {
            QStandardItem *item = new QStandardItem(m_helper->actionName(actionType));
            item->setData(actionType);
            item->setData(!vms::event::canBeInstant(actionType), ProlongedActionRole);
            m_actionTypesModel->appendRow(item);
        };

    const auto addSeparator =
        [](QStandardItemModel* model)
        {
            auto item = new QStandardItem(lit("-"));
            item->setData(lit("separator"), Qt::AccessibleDescriptionRole);
            model->appendRow(item);
        };

    using EventSubType = QnBusinessTypesComparator::EventSubType;

    QnBusinessTypesComparator lexComparator(true);
    for (const auto eventType: lexComparator.lexSortedEvents(EventSubType::user))
        addEventItem(eventType);
    addSeparator(m_eventTypesModel);
    for (const auto eventType: lexComparator.lexSortedEvents(EventSubType::failure))
        addEventItem(eventType);
    addSeparator(m_eventTypesModel);
    for (const auto eventType: lexComparator.lexSortedEvents(EventSubType::success))
        addEventItem(eventType);

<<<<<<< HEAD
    for (vms::api::ActionType actionType : lexComparator.lexSortedActions())
    {
        QStandardItem *item = new QStandardItem(m_helper->actionName(actionType));
        item->setData(actionType);
        item->setData(!vms::event::canBeInstant(actionType), ProlongedActionRole);

        QList<QStandardItem *> row;
        row << item;
        m_actionTypesModel->appendRow(row);
    }
=======
    using ActionSubType = QnBusinessTypesComparator::ActionSubType;
    for (const auto actionType: lexComparator.lexSortedActions(ActionSubType::server))
        addActionItem(actionType);
    addSeparator(m_actionTypesModel);
    for (const auto actionType: lexComparator.lexSortedActions(ActionSubType::client))
        addActionItem(actionType);
>>>>>>> 9168ce04

    m_actionParams.additionalResources = userRolesManager()->adminRoleIds().toVector().toStdVector();

    updateActionTypesModel();
    updateEventStateModel();
}

QnBusinessRuleViewModel::~QnBusinessRuleViewModel()
{
}

QVariant QnBusinessRuleViewModel::data(Column column, const int role) const
{
    if (column == Column::disabled)
    {
        switch (role)
        {
            case Qt::CheckStateRole:
                return (m_disabled ? Qt::Unchecked : Qt::Checked);

            case Qt::ToolTipRole:
            case Qt::StatusTipRole:
            case Qt::WhatsThisRole:
            case Qt::AccessibleDescriptionRole:
                return getToolTip(column);

            default:
                break;
        }
    }

    switch (role)
    {
        case Qt::DisplayRole:
        case Qt::AccessibleTextRole:
            return getText(column);

        case Qt::ToolTipRole:
        case Qt::StatusTipRole:
        case Qt::WhatsThisRole:
        case Qt::AccessibleDescriptionRole:
            return getToolTip(column);

        case Qt::DecorationRole:
            return getIcon(column);

        case Qt::EditRole:
            switch (column)
            {
                case Column::event:
                    return m_eventType;
                case Column::action:
                    return m_actionType;
                case Column::target:
                    if (m_actionType == ActionType::sendMailAction)
                        return m_actionParams.emailAddress;
                    break;
                case Column::aggregation:
                    return m_aggregationPeriodSec;
                default:
                    break;
            }

        case Qn::UuidRole:
            return qVariantFromValue(m_id);
        case Qn::ModifiedRole:
            return m_modified;
        case Qn::DisabledRole:
            return m_disabled;
        case Qn::ValidRole:
            return isValid();
        case Qn::ActionIsInstantRole:
            return !isActionProlonged();
        case Qn::ShortTextRole:
            return getText(column, false);

        case Qn::EventTypeRole:
            return qVariantFromValue(m_eventType);
        case Qn::EventParametersRole:
            return qVariantFromValue(m_eventParams);
        case Qn::EventResourcesRole:
            return qVariantFromValue(filterEventResources(m_eventResources, m_eventType));
        case Qn::ActionTypeRole:
            return qVariantFromValue(m_actionType);
        case Qn::ActionResourcesRole:
        {
<<<<<<< HEAD
            auto ids = m_actionType != ActionType::showPopupAction
                ? filterActionResources(m_actionResources, m_actionType)
=======
            auto ids = m_actionType != vms::event::showPopupAction
                ? filterActionResources(this, m_actionResources, m_actionType)
>>>>>>> 9168ce04
                : filterSubjectIds(m_actionParams.additionalResources);

            if (m_actionParams.allUsers)
                ids.insert(kAllUsersId);

            return qVariantFromValue(ids);
        }
        case Qn::HelpTopicIdRole:
            return getHelpTopic(column);
        default:
            break;
    }
    return QVariant();
}

bool QnBusinessRuleViewModel::setData(Column column, const QVariant& value, int role)
{
    if (column == Column::disabled && role == Qt::CheckStateRole)
    {
        setDisabled(value.toInt() == Qt::Unchecked);
        return true;
    }

    if (role != Qt::EditRole)
        return false;

    switch (column)
    {
        case Column::event:
            setEventType((vms::api::EventType)value.toInt());
            return true;

        case Column::action:
            setActionType((vms::api::ActionType)value.toInt());
            return true;

        case Column::source:
            setEventResources(value.value<QSet<QnUuid>>());
            return true;

        case Column::target:
        {
            auto subjects = value.value<QSet<QnUuid>>();
            const bool allUsers = subjects.remove(kAllUsersId);

            if (allUsers != m_actionParams.allUsers)
            {
                auto params = m_actionParams;
                params.allUsers = allUsers;
                setActionParams(params);
                if (allUsers)
                    return true;
            }

            switch (m_actionType)
            {
                case ActionType::showPopupAction:
                {
                    auto params = m_actionParams;
                    params.additionalResources = decltype(params.additionalResources)(
                        subjects.cbegin(), subjects.cend());
                    setActionParams(params);
                    break;
                }
                default:
                    setActionResources(subjects);
                    break;
            }
            return true;
        }

        case Column::aggregation:
            setAggregationPeriod(value.toInt());
            return true;

        default:
            break;
    }

    return false;
}


void QnBusinessRuleViewModel::loadFromRule(const vms::event::RulePtr& businessRule)
{
    m_id = businessRule->id();
    m_modified = false;
    if (m_eventType != businessRule->eventType())
    {
        m_eventType = businessRule->eventType();
        updateEventStateModel();
    }

    m_eventResources = filterEventResources(toIdSet(businessRule->eventResources()),
        m_eventType);

    m_eventParams = businessRule->eventParams();

    m_eventState = businessRule->eventState();

    m_actionType = businessRule->actionType();

    m_actionResources = toIdSet(businessRule->actionResources());

    m_actionParams = businessRule->actionParams();

    m_aggregationPeriodSec = businessRule->aggregationPeriod();

    m_disabled = businessRule->isDisabled();
    m_comments = businessRule->comment();
    m_schedule = businessRule->schedule();

    updateActionTypesModel();// TODO: #GDM #Business connect on dataChanged?

    emit dataChanged(Field::all);
}

vms::event::RulePtr QnBusinessRuleViewModel::createRule() const
{
    vms::event::RulePtr rule(new vms::event::Rule());
    rule->setId(m_id);
    rule->setEventType(m_eventType);
    rule->setEventResources(toIdList(filterEventResources(m_eventResources, m_eventType)));
    rule->setEventState(m_eventState);   // TODO: #GDM #Business check
    rule->setEventParams(m_eventParams); // TODO: #GDM #Business filtered
    rule->setActionType(m_actionType);
    rule->setActionResources(toIdList(filterActionResources(this, m_actionResources, m_actionType)));
    rule->setActionParams(filterActionParams(m_actionType, m_actionParams));
    rule->setAggregationPeriod(m_aggregationPeriodSec);
    rule->setDisabled(m_disabled);
    rule->setComment(m_comments);
    rule->setSchedule(m_schedule);
    return rule;
}

// setters and getters


QnUuid QnBusinessRuleViewModel::id() const
{
    return m_id;
}

bool QnBusinessRuleViewModel::isModified() const
{
    return m_modified;
}

void QnBusinessRuleViewModel::setModified(bool value)
{
    if (m_modified == value)
        return;

    m_modified = value;
    emit dataChanged(Field::modified);
}

vms::api::EventType QnBusinessRuleViewModel::eventType() const
{
    return m_eventType;
}

void QnBusinessRuleViewModel::setEventType(const vms::api::EventType value)
{
    if (m_eventType == value)
        return;

    bool cameraRequired = vms::event::requiresCameraResource(m_eventType);
    bool serverRequired = vms::event::requiresServerResource(m_eventType);

    m_eventType = value;
    m_modified = true;

    switch (m_eventType)
    {
    case EventType::cameraInputEvent:
        m_eventParams.inputPortId = QString();
        break;

    case EventType::softwareTriggerEvent:
        m_eventParams.inputPortId = QnUuid::createUuid().toSimpleString();
        m_eventParams.description = QnSoftwareTriggerPixmaps::defaultPixmapName();
        m_eventParams.caption = QString();
        break;

    default:
        m_eventParams.caption = m_eventParams.description = QString();
    }

    Fields fields = Field::eventType | Field::modified;

    if (vms::event::requiresCameraResource(m_eventType) != cameraRequired ||
        vms::event::requiresServerResource(m_eventType) != serverRequired)
    {
        fields |= Field::eventResources;
    }

    fields |= updateEventClassRelatedParams();

    emit dataChanged(fields);
    // TODO: #GDM #Business check others, params and resources should be merged
}

QnBusinessRuleViewModel::Fields QnBusinessRuleViewModel::updateEventClassRelatedParams()
{
    Fields fields = Field::modified;
    if (vms::event::hasToggleState(m_eventType, m_eventParams, commonModule()))
    {
        if (!isActionProlonged())
        {
            const auto allowedStates = allowedEventStates(m_eventType, m_eventParams, commonModule());
            if (!allowedStates.contains(m_eventState))
            {
                m_eventState = allowedStates.first();
                fields |= Field::eventState;
            }
        }
    }
    else
    {
        if (m_eventState != vms::api::EventState::undefined)
        {
            m_eventState = vms::api::EventState::undefined;
            fields |= Field::eventState;
        }

        if (!vms::event::canBeInstant(m_actionType))
        {
            m_actionType = ActionType::showPopupAction;
            fields |= Field::actionType | Field::actionResources | Field::actionParams;
        }
        else if (isActionProlonged() && vms::event::supportsDuration(m_actionType) && m_actionParams.durationMs <= 0)
        {
            m_actionParams.durationMs = defaultActionDurationMs;
            fields |= Field::actionParams;
        }
    }

    updateActionTypesModel();
    updateEventStateModel();

    return fields;
}

QIcon QnBusinessRuleViewModel::iconForAction() const
{
    switch (m_actionType)
    {
        case vms::event::ActionType::sendMailAction:
        {
            if (!isValid(Column::target))
                return qnSkin->icon("tree/user_alert.png");
            return qnResIconCache->icon(QnResourceIconCache::Users);
        }

        case vms::event::ActionType::showPopupAction:
        {
            if (m_actionParams.allUsers)
                return qnResIconCache->icon(QnResourceIconCache::Users);
            if (!isValid(Column::target))
                return qnSkin->icon("tree/user_alert.png");

            QnUserResourceList users;
            QList<QnUuid> roles;
            userRolesManager()->usersAndRoles(m_actionParams.additionalResources, users, roles);
            users = users.filtered(
                [](const QnUserResourcePtr& user) { return user->isEnabled(); });
            return (users.size() > 1 || !roles.empty())
                ? qnResIconCache->icon(QnResourceIconCache::Users)
                : qnResIconCache->icon(QnResourceIconCache::User);
        }

        case vms::event::ActionType::showTextOverlayAction:
        case vms::event::ActionType::showOnAlarmLayoutAction:
        {
            if (isUsingSourceCamera())
                return qnResIconCache->icon(QnResourceIconCache::Camera);
            break;
        }

        case vms::event::ActionType::fullscreenCameraAction:
        {
            return FullscreenActionHelper::tableCellIcon(this);
        }

        case vms::event::ActionType::exitFullscreenAction:
        {
            return ExitFullscreenActionHelper::tableCellIcon(this);
        }

        default:
            break;
    }

    // TODO: #GDM #Business check all variants or resource requirements: userResource, serverResource
    QnResourceList resources = resourcePool()->getResourcesByIds(actionResources());
    if (!vms::event::requiresCameraResource(m_actionType))
        return qnResIconCache->icon(QnResourceIconCache::Servers);

    if (resources.size() == 1)
        return qnResIconCache->icon(resources.first());

    if (resources.isEmpty())
        return qnSkin->icon(lit("tree/buggy.png"));

    return qnResIconCache->icon(QnResourceIconCache::Camera);
}

QSet<QnUuid> QnBusinessRuleViewModel::eventResources() const
{
    return filterEventResources(m_eventResources, m_eventType);
}

void QnBusinessRuleViewModel::setEventResources(const QSet<QnUuid>& value)
{
    auto filtered = filterEventResources(value, m_eventType);
    auto oldFiltered = filterEventResources(m_eventResources, m_eventType);

    if (filtered == oldFiltered)
        return;

    m_eventResources = value;
    m_modified = true;

    emit dataChanged(Field::eventResources | Field::modified);
}

vms::event::EventParameters QnBusinessRuleViewModel::eventParams() const
{
    return m_eventParams;
}

void QnBusinessRuleViewModel::setEventParams(const vms::event::EventParameters &params)
{
    bool hasChanges = !(m_eventParams == params);

    if (!hasChanges)
        return;

    bool hasAnalyticsChanges = m_eventParams.analyticsEventId() != params.analyticsEventId();
    m_eventParams = params;
    m_modified = true;
    auto fields = Field::eventParams | Field::modified;
    if (hasAnalyticsChanges)
    {
        updateEventClassRelatedParams();
        fields |= Field::eventType;
    }
    emit dataChanged(fields);
}

vms::api::EventState QnBusinessRuleViewModel::eventState() const
{
    return m_eventState;
}

void QnBusinessRuleViewModel::setEventState(vms::api::EventState state)
{
    if (m_eventState == state)
        return;

    m_eventState = state;
    m_modified = true;

    emit dataChanged(Field::eventState | Field::modified);
}

vms::api::ActionType QnBusinessRuleViewModel::actionType() const
{
    return m_actionType;
}

void QnBusinessRuleViewModel::setActionType(const vms::api::ActionType value)
{
    if (m_actionType == value)
        return;

    const bool cameraWasRequired = vms::event::requiresCameraResource(m_actionType);
    const bool userWasRequired = vms::event::requiresUserResource(m_actionType);
    const bool additionalUserWasRequired = vms::event::requiresAdditionalUserResource(m_actionType);

    const bool wasEmailAction = m_actionType == ActionType::sendMailAction;
    const bool aggregationWasDisabled = !vms::event::allowsAggregation(m_actionType);

    m_actionType = value;
    m_modified = true;

    const bool cameraIsRequired = vms::event::requiresCameraResource(m_actionType);
    const bool userIsRequired = vms::event::requiresUserResource(m_actionType);
    const bool additionalUserIsRequired = vms::event::requiresAdditionalUserResource(m_actionType);

    if (userIsRequired && !userWasRequired)
        m_actionResources = userRolesManager()->adminRoleIds().toSet();

    Fields fields = Field::actionType | Field::modified;
    if (cameraIsRequired != cameraWasRequired || userIsRequired != userWasRequired)
        fields |= Field::actionResources;

    if (additionalUserWasRequired != additionalUserIsRequired)
    {
        fields |= Field::actionParams;
        m_actionParams.allUsers = false;
        m_actionParams.additionalResources = additionalUserIsRequired
            ? userRolesManager()->adminRoleIds().toVector().toStdVector()
            : std::vector<QnUuid>();
    }

    if (!vms::event::allowsAggregation(m_actionType))
    {
        m_aggregationPeriodSec = 0;
        fields |= Field::aggregation;
    }
    else
    {
        /*
         *  If action is "send email" default units for aggregation period should be hours, not minutes.
         *  Works only if aggregation period was not changed from default value.
         */
        if (value == ActionType::sendMailAction && m_aggregationPeriodSec == defaultAggregationPeriodSec)
        {
            m_aggregationPeriodSec = defaultAggregationPeriodSec * 60;
            fields |= Field::aggregation;
        }
        else if (wasEmailAction && m_aggregationPeriodSec == defaultAggregationPeriodSec * 60)
        {
            m_aggregationPeriodSec = defaultAggregationPeriodSec;
            fields |= Field::aggregation;
        }
        else if (aggregationWasDisabled)
        {
            m_aggregationPeriodSec = defaultAggregationPeriodSec;
            fields |= Field::aggregation;
        }
    }

    if (vms::event::hasToggleState(m_eventType, m_eventParams, commonModule()) &&
        !isActionProlonged() && m_eventState == vms::api::EventState::undefined)
    {
        m_eventState = allowedEventStates(m_eventType, m_eventParams, commonModule()).first();
        fields |= Field::eventState;
    }
    else if (!vms::event::hasToggleState(m_eventType, m_eventParams, commonModule()) &&
        vms::event::supportsDuration(m_actionType) && m_actionParams.durationMs <= 0)
    {
        m_actionParams.durationMs = defaultActionDurationMs;
        fields |= Field::actionParams;
    }

    emit dataChanged(fields);
}

QSet<QnUuid> QnBusinessRuleViewModel::actionResources() const
{
    return filterActionResources(this, m_actionResources, m_actionType);
}

void QnBusinessRuleViewModel::setActionResources(const QSet<QnUuid>& value)
{
    auto filtered = filterActionResources(this, value, m_actionType);
    auto oldFiltered = filterActionResources(this, m_actionResources, m_actionType);

    if (filtered == oldFiltered)
        return;

    setActionResourcesRaw(value);
}

QSet<QnUuid> QnBusinessRuleViewModel::actionResourcesRaw() const
{
    return m_actionResources;
}

void QnBusinessRuleViewModel::setActionResourcesRaw(const QSet<QnUuid>& value)
{
    m_actionResources = value;
    m_modified = true;

    emit dataChanged(Field::actionResources | Field::modified);
}

bool QnBusinessRuleViewModel::isActionProlonged() const
{
    return vms::event::isActionProlonged(m_actionType, m_actionParams);
}

vms::event::ActionParameters QnBusinessRuleViewModel::actionParams() const
{
    return m_actionParams;
}

void QnBusinessRuleViewModel::setActionParams(const vms::event::ActionParameters &params)
{
    if (params == m_actionParams)
        return;

    m_actionParams = params;
    m_modified = true;

    emit dataChanged(Field::actionParams | Field::modified);
}

int QnBusinessRuleViewModel::aggregationPeriod() const
{
    return m_aggregationPeriodSec;
}

void QnBusinessRuleViewModel::setAggregationPeriod(int seconds)
{
    if (m_aggregationPeriodSec == seconds)
        return;

    m_aggregationPeriodSec = seconds;
    m_modified = true;

    emit dataChanged(Field::aggregation | Field::modified);
}

bool QnBusinessRuleViewModel::disabled() const
{
    return m_disabled;
}

void QnBusinessRuleViewModel::setDisabled(const bool value)
{
    if (m_disabled == value)
        return;

    m_disabled = value;
    m_modified = true;

    emit dataChanged(Field::all); // all fields should be redrawn
}

bool QnBusinessRuleViewModel::canUseSourceCamera() const
{
    return m_eventType >= vms::event::userDefinedEvent || requiresCameraResource(m_eventType);
}

bool QnBusinessRuleViewModel::isUsingSourceCamera() const
{
    return m_actionParams.useSource && canUseSourceCamera();
}

QString QnBusinessRuleViewModel::comments() const
{
    return m_comments;
}

void QnBusinessRuleViewModel::setComments(const QString value)
{
    if (m_comments == value)
        return;

    m_comments = value;
    m_modified = true;

    emit dataChanged(Field::comments | Field::modified);
}

QString QnBusinessRuleViewModel::schedule() const
{
    return m_schedule;
}

void QnBusinessRuleViewModel::setSchedule(const QString value)
{
    if (m_schedule == value)
        return;

    m_schedule = value;
    m_modified = true;

    emit dataChanged(Field::schedule | Field::modified);
}

QStandardItemModel* QnBusinessRuleViewModel::eventTypesModel()
{
    return m_eventTypesModel;
}

QStandardItemModel* QnBusinessRuleViewModel::eventStatesModel()
{
    return m_eventStatesModel;
}

QStandardItemModel* QnBusinessRuleViewModel::actionTypesModel()
{
    return m_actionTypesModel;
}

// utilities

QString QnBusinessRuleViewModel::getText(Column column, const bool detailed) const
{
    switch (column)
    {
        case Column::modified:
            return (m_modified ? QLatin1String("*") : QString());
        case Column::event:
            return m_helper->eventTypeString(m_eventType, m_eventState, m_actionType, m_actionParams);
        case Column::source:
            return getSourceText(detailed);
        case Column::spacer:
            return QString();
        case Column::action:
            return m_helper->actionName(m_actionType);
        case Column::target:
            return getTargetText(detailed);
        case Column::aggregation:
            return getAggregationText();
        default:
            break;
    }
    return QString();
}

QString QnBusinessRuleViewModel::getToolTip(Column column) const
{
    if (isValid())
        return m_comments.isEmpty() ? getText(column) : m_comments;

    const QString errorMessage = tr("Error: %1");

    switch (column)
    {
        case Column::modified:
        case Column::event:
        case Column::source:
            if (!isValid(Column::source))
                return errorMessage.arg(getText(Column::source));
            return errorMessage.arg(getText(Column::target));
        default:
            // at least one of them should be invalid
            if (!isValid(Column::target))
                return errorMessage.arg(getText(Column::target));
            return errorMessage.arg(getText(Column::source));
    }
    return QString();
}

QIcon QnBusinessRuleViewModel::getIcon(Column column) const
{
    switch (column)
    {
        case Column::source:
        {
            // TODO: #GDM #Business check all variants or resource requirements: userResource, serverResource
            auto resources = resourcePool()->getResourcesByIds(eventResources());
            if (!vms::event::isResourceRequired(m_eventType))
            {
                return qnResIconCache->icon(QnResourceIconCache::CurrentSystem);
            }
            else if (resources.size() == 1)
            {
                QnResourcePtr resource = resources.first();
                return qnResIconCache->icon(resource);
            }
            else if (vms::event::requiresServerResource(m_eventType))
            {
                return qnResIconCache->icon(QnResourceIconCache::Server);
            }
            else /* ::requiresCameraResource(m_eventType) */
            {
                return qnResIconCache->icon(QnResourceIconCache::Camera);
            }
        }
        case Column::target:
        {
<<<<<<< HEAD
            switch (m_actionType)
            {
                case ActionType::sendMailAction:
                {
                    if (!isValid(Column::target))
                        return qnSkin->icon("tree/user_alert.png");
                    return qnResIconCache->icon(QnResourceIconCache::Users);
                }

                case ActionType::showPopupAction:
                {
                    if (m_actionParams.allUsers)
                        return qnResIconCache->icon(QnResourceIconCache::Users);
                    if (!isValid(Column::target))
                        return qnSkin->icon("tree/user_alert.png");

                    QnUserResourceList users;
                    QList<QnUuid> roles;
                    userRolesManager()->usersAndRoles(m_actionParams.additionalResources, users, roles);
                    users = users.filtered([](const QnUserResourcePtr& user) { return user->isEnabled(); });
                    return (users.size() > 1 || !roles.empty())
                        ? qnResIconCache->icon(QnResourceIconCache::Users)
                        : qnResIconCache->icon(QnResourceIconCache::User);
                }

                case ActionType::showTextOverlayAction:
                case ActionType::showOnAlarmLayoutAction:
                {
                    bool canUseSource = (m_actionParams.useSource
                        && (m_eventType >= EventType::userDefinedEvent
                            || vms::event::requiresCameraResource(m_eventType)));
                    if (canUseSource)
                        return qnResIconCache->icon(QnResourceIconCache::Camera);
                    break;
                }
                default:
                    break;
            }

            // TODO: #GDM #Business check all variants or resource requirements: userResource, serverResource
            QnResourceList resources = resourcePool()->getResourcesByIds(actionResources());
            if (!vms::event::requiresCameraResource(m_actionType))
            {
                return qnResIconCache->icon(QnResourceIconCache::Servers);
            }
            else if (resources.size() == 1)
            {
                QnResourcePtr resource = resources.first();
                return qnResIconCache->icon(resource);
            }
            else if (resources.isEmpty())
            {
                return qnSkin->icon(lit("tree/buggy.png"));
            }
            else
            {
                return qnResIconCache->icon(QnResourceIconCache::Camera);
            }
=======
            return iconForAction();
>>>>>>> 9168ce04
        }
        default:
            break;
    }
    return QIcon();
}

int QnBusinessRuleViewModel::getHelpTopic(Column column) const
{
    switch (column)
    {
        case Column::event:  return QnBusiness::eventHelpId(m_eventType);
        case Column::action: return QnBusiness::actionHelpId(m_actionType);
        default:             return Qn::EventsActions_Help;
    }
}

bool QnBusinessRuleViewModel::isValid() const
{
    return m_disabled || (isValid(Column::source) && isValid(Column::target));
}

bool QnBusinessRuleViewModel::isValid(Column column) const
{
    switch (column)
    {
        case Column::source:
        {
            auto filtered = filterEventResources(m_eventResources, m_eventType);
            switch (m_eventType)
            {
                case EventType::cameraMotionEvent:
                    return isResourcesListValid<QnCameraMotionPolicy>(
                        resourcePool()->getResourcesByIds<QnCameraMotionPolicy::resource_type>(filtered));

                case EventType::cameraInputEvent:
                    return isResourcesListValid<QnCameraInputPolicy>(
                        resourcePool()->getResourcesByIds<QnCameraInputPolicy::resource_type>(filtered));

                case EventType::analyticsSdkEvent:
                    return isResourcesListValid<QnCameraAnalyticsPolicy>(
                        resourcePool()->getResourcesByIds<QnCameraAnalyticsPolicy::resource_type>(filtered));

                case EventType::softwareTriggerEvent:
                {
                    if (m_eventParams.metadata.allUsers)
                        return true;

                    if (m_eventParams.metadata.instigators.empty())
                        return false;

                    // TODO: #vkutin #3.2 Create and use proper validation policy,
                    // and avoid code duplication with QnSoftwareTriggerBusinessEventWidget

                    // TODO: #vkutin #3.1 Check camera access permissions

                    QnUserResourceList users;
                    QList<QnUuid> roles;
                    userRolesManager()->usersAndRoles(m_eventParams.metadata.instigators, users, roles);

                    const auto isUserValid =
                        [this](const QnUserResourcePtr& user)
                        {
                            return user->isEnabled() && resourceAccessManager()->hasGlobalPermission(
                                user, Qn::GlobalUserInputPermission);
                        };

                    const auto isRoleValid =
                        [this](const QnUuid& roleId)
                        {
                            const auto role = userRolesManager()->predefinedRole(roleId);
                            switch (role)
                            {
                                case Qn::UserRole::CustomPermissions:
                                    return false;
                                case Qn::UserRole::CustomUserRole:
                                {
                                    const auto customRole = userRolesManager()->userRole(roleId);
                                    return customRole.permissions.testFlag(Qn::GlobalUserInputPermission);
                                }
                                default:
                                {
                                    const auto permissions = userRolesManager()->userRolePermissions(role);
                                    return permissions.testFlag(Qn::GlobalUserInputPermission);
                                }
                            }
                        };

                    return std::any_of(users.cbegin(), users.cend(), isUserValid)
                        || std::any_of(roles.cbegin(), roles.cend(), isRoleValid);
                }

                default:
                    return true;
            }
        }
        case Column::target:
        {
            auto filtered = filterActionResources(this, m_actionResources, m_actionType);
            switch (m_actionType)
            {
                case ActionType::sendMailAction:
                    return QnSendEmailActionDelegate::isValidList(filtered, m_actionParams.emailAddress);
                case ActionType::cameraRecordingAction:
                    return isResourcesListValid<QnCameraRecordingPolicy>(
                        resourcePool()->getResourcesByIds<QnCameraRecordingPolicy::resource_type>(filtered));
                case ActionType::bookmarkAction:
                    return isResourcesListValid<QnCameraRecordingPolicy>(
                        resourcePool()->getResourcesByIds<QnBookmarkActionPolicy::resource_type>(filtered));
                case ActionType::cameraOutputAction:
                    return isResourcesListValid<QnCameraOutputPolicy>(
                        resourcePool()->getResourcesByIds<QnCameraOutputPolicy::resource_type>(filtered));
                case ActionType::playSoundAction:
                case ActionType::playSoundOnceAction:
                    return !m_actionParams.url.isEmpty()
                        && (isResourcesListValid<QnCameraAudioTransmitPolicy>(
                            resourcePool()->getResourcesByIds<QnCameraAudioTransmitPolicy::resource_type>(filtered))
                            || m_actionParams.playToClient
                        );

                case ActionType::showPopupAction:
                {
                    static const QnDefaultSubjectValidationPolicy defaultPolicy;
                    static const QnRequiredPermissionSubjectPolicy acknowledgePolicy(
                        Qn::GlobalManageBookmarksPermission, QString());

                    const auto subjects = filterSubjectIds(m_actionParams.additionalResources);
                    const auto validationState = m_actionParams.needConfirmation
                        ? acknowledgePolicy.validity(m_actionParams.allUsers, subjects)
                        : defaultPolicy.validity(m_actionParams.allUsers, subjects);

                    return validationState != QValidator::Invalid;
                }

                case ActionType::sayTextAction:
                    return !m_actionParams.sayText.isEmpty()
                        && (isResourcesListValid<QnCameraAudioTransmitPolicy>(
                            resourcePool()->getResourcesByIds<QnCameraAudioTransmitPolicy::resource_type>(filtered))
                            || m_actionParams.playToClient
                        );

                case ActionType::executePtzPresetAction:
                    return isResourcesListValid<QnExecPtzPresetPolicy>(
                        resourcePool()->getResourcesByIds<QnExecPtzPresetPolicy::resource_type>(filtered))
                        && m_actionResources.size() == 1
                        && !m_actionParams.presetId.isEmpty();
                case ActionType::showTextOverlayAction:
                case ActionType::showOnAlarmLayoutAction:
                {
<<<<<<< HEAD
                    bool canUseSource = (m_actionParams.useSource
                        && (m_eventType >= EventType::userDefinedEvent
                            || vms::event::requiresCameraResource(m_eventType)));
                    if (canUseSource)
=======
                    if (isUsingSourceCamera())
>>>>>>> 9168ce04
                        return true;
                    break;
                }
                case ActionType::execHttpRequestAction:
                {
                    QUrl url(m_actionParams.url);
                    return url.isValid()
                        && !url.isEmpty()
                        && (url.scheme().isEmpty() || url.scheme().toLower() == lit("http"))
                        && !url.host().isEmpty();
                }
                default:
                    break;
            }

            // TODO: #GDM #Business check all variants or resource requirements: userResource, serverResource
            auto resources = resourcePool()->getResourcesByIds(filtered);
            if (vms::event::requiresCameraResource(m_actionType) && resources.isEmpty())
            {
                return false;
            }
        }
        default:
            break;
    }
    return true;
}

void QnBusinessRuleViewModel::updateEventStateModel()
{
    m_eventStatesModel->clear();
    foreach(vms::api::EventState val, vms::event::allowedEventStates(m_eventType, m_eventParams, commonModule()))
    {
        QStandardItem *item = new QStandardItem(toggleStateToModelString(val));
        item->setData(int(val));

        QList<QStandardItem *> row;
        row << item;
        m_eventStatesModel->appendRow(row);
    }
};

void QnBusinessRuleViewModel::updateActionTypesModel()
{
    QModelIndexList prolongedActions = m_actionTypesModel->match(m_actionTypesModel->index(0, 0),
        ProlongedActionRole, true, -1, Qt::MatchExactly);

    // what type of actions to show: prolonged or instant
    bool enableProlongedActions = vms::event::hasToggleState(m_eventType, m_eventParams, commonModule());
    foreach(QModelIndex idx, prolongedActions)
    {
        m_actionTypesModel->item(idx.row())->setEnabled(enableProlongedActions);
        m_actionTypesModel->item(idx.row())->setSelectable(enableProlongedActions);
    }
}

QString QnBusinessRuleViewModel::getSourceText(const bool detailed) const
{
    QnResourceList resources = resourcePool()->getResourcesByIds(eventResources());
    if (m_eventType == EventType::cameraMotionEvent)
        return QnCameraMotionPolicy::getText(resources, detailed);

    if (m_eventType == EventType::cameraInputEvent)
        return QnCameraInputPolicy::getText(resources, detailed);

    if (m_eventType == EventType::analyticsSdkEvent)
        return QnCameraAnalyticsPolicy::getText(resources, detailed);

    if (!vms::event::isResourceRequired(m_eventType))
        return braced(tr("System"));

    if (resources.size() == 1)
        return QnResourceDisplayInfo(resources.first()).toString(qnSettings->extraInfoInTree());

    if (vms::event::requiresServerResource(m_eventType))
    {
        if (resources.isEmpty())
            return braced(tr("Any Server"));

        return tr("%n Server(s)", "", resources.size());
    }

    QnVirtualCameraResourceList cameras = resources.filtered<QnVirtualCameraResource>();
    if (cameras.isEmpty())
    {
        return braced(QnDeviceDependentStrings::getDefaultNameFromSet(
            resourcePool(),
            tr("Any Device"),
            tr("Any Camera")
        ));
    }

    return QnDeviceDependentStrings::getNumericName(resourcePool(), cameras);

}

QString QnBusinessRuleViewModel::getTargetText(const bool detailed) const
{
    QnResourceList resources = resourcePool()->getResourcesByIds(actionResources());
    switch (m_actionType)
    {
        case ActionType::sendMailAction:
        {
            return QnSendEmailActionDelegate::getText(actionResources(),
                detailed,
                m_actionParams.emailAddress);
        }
        case ActionType::showPopupAction:
        {
            if (m_actionParams.allUsers)
                return nx::vms::event::StringsHelper::allUsersText();
            QnUserResourceList users;
            QList<QnUuid> roles;
            userRolesManager()->usersAndRoles(m_actionParams.additionalResources, users, roles);
            users = users.filtered([](const QnUserResourcePtr& user) { return user->isEnabled(); });
            return m_helper->actionSubjects(users, roles);
        }
        case ActionType::bookmarkAction:
        case ActionType::cameraRecordingAction:
        {
            return QnCameraRecordingPolicy::getText(resources, detailed);
        }
        case ActionType::cameraOutputAction:
        {
            return QnCameraOutputPolicy::getText(resources, detailed);
        }

        case ActionType::playSoundAction:
        case ActionType::playSoundOnceAction:
        case ActionType::sayTextAction:
            return QnCameraAudioTransmitPolicy::getText(resources, detailed);

        case ActionType::executePtzPresetAction:
            return QnExecPtzPresetPolicy::getText(resources, detailed);

        case ActionType::showTextOverlayAction:
        case ActionType::showOnAlarmLayoutAction:
        {
<<<<<<< HEAD
            bool canUseSource = (m_actionParams.useSource
                && (m_eventType >= EventType::userDefinedEvent
                    || vms::event::requiresCameraResource(m_eventType)));

            if (canUseSource)
=======
            if (isUsingSourceCamera())
>>>>>>> 9168ce04
            {
                QnVirtualCameraResourceList targetCameras = resourcePool()->getResourcesByIds<QnVirtualCameraResource>(m_actionResources);

                if (targetCameras.isEmpty())
                    return tr("Source camera");

                return tr("Source and %n more cameras", "", targetCameras.size());
            }
            break;
        }
<<<<<<< HEAD
        case ActionType::execHttpRequestAction:
=======

        case vms::event::ActionType::fullscreenCameraAction:
        {
            return detailed
                ? FullscreenActionHelper::tableCellText(this)
                : FullscreenActionHelper::cameraText(this);
        }

        case vms::event::ActionType::exitFullscreenAction:
        {
            return ExitFullscreenActionHelper::tableCellText(this);
        }

        case vms::event::execHttpRequestAction:
>>>>>>> 9168ce04
            return QUrl(m_actionParams.url).toString(QUrl::RemoveUserInfo);
        default:
            break;
    }

    // TODO: #GDM #Business check all variants or resource requirements: userResource, serverResource
    if (!vms::event::requiresCameraResource(m_actionType))
        return braced(tr("System"));

    QnVirtualCameraResourceList cameras = resources.filtered<QnVirtualCameraResource>();
    if (cameras.size() == 1)
        return QnResourceDisplayInfo(cameras.first()).toString(qnSettings->extraInfoInTree());

    if (cameras.isEmpty())
        return QnDeviceDependentStrings::getDefaultNameFromSet(
            resourcePool(),
            tr("Select at least one device"),
            tr("Select at least one camera")
        );

    return QnDeviceDependentStrings::getNumericName(resourcePool(), cameras);
}

QString QnBusinessRuleViewModel::getAggregationText() const
{
    if (!vms::event::allowsAggregation(m_actionType))
        return tr("N/A");

    if (m_aggregationPeriodSec <= 0)
        return tr("Instant");

    const auto duration = std::chrono::seconds(m_aggregationPeriodSec);
    static const QString kSeparator(L' ');

    using HumanReadable = client::core::HumanReadable;
    const auto timespan = HumanReadable::timeSpan(duration,
        HumanReadable::DaysAndTime,
        HumanReadable::SuffixFormat::Full,
        kSeparator,
        HumanReadable::kNoSuppressSecondUnit);

    return tr("Every %1").arg(timespan);
}

QString QnBusinessRuleViewModel::toggleStateToModelString(vms::api::EventState value)
{
    switch (value)
    {
        case vms::api::EventState::inactive:  return tr("Stops");
        case vms::api::EventState::active:    return tr("Starts");
        case vms::api::EventState::undefined: return tr("Occurs");

        default:
            NX_ASSERT(false, Q_FUNC_INFO, "Unknown EventState enumeration value.");
            return QString();
    }
}<|MERGE_RESOLUTION|>--- conflicted
+++ resolved
@@ -39,10 +39,10 @@
 #include <utils/media/audio_player.h>
 
 using namespace nx;
-using namespace nx::client::desktop;
 
 using nx::vms::api::EventType;
 using nx::vms::api::ActionType;
+using namespace nx::client::desktop;
 
 namespace {
 
@@ -104,20 +104,16 @@
     return toIds(users).unite(roles.toSet());
 }
 
-<<<<<<< HEAD
-QSet<QnUuid> filterActionResources(const QSet<QnUuid>& ids, vms::api::ActionType actionType)
-=======
 QSet<QnUuid> filterActionResources(
     const QnBusinessRuleViewModel* model,
     const QSet<QnUuid>& ids,
-    vms::event::ActionType actionType)
->>>>>>> 9168ce04
-{
-    if (actionType == vms::event::ActionType::fullscreenCameraAction)
+    vms::api::ActionType actionType)
+{
+    if (actionType == vms::api::ActionType::fullscreenCameraAction)
     {
         return FullscreenActionHelper::layoutIds(model) | FullscreenActionHelper::cameraIds(model);
     }
-    if (actionType == vms::event::ActionType::exitFullscreenAction)
+    if (actionType == vms::api::ActionType::exitFullscreenAction)
     {
         return ExitFullscreenActionHelper::layoutIds(model);
     }
@@ -178,13 +174,8 @@
     m_actionTypesModel(new QStandardItemModel(this)),
     m_helper(new vms::event::StringsHelper(commonModule()))
 {
-<<<<<<< HEAD
-    auto addEventItem =
+    const auto addEventItem =
         [this](vms::api::EventType eventType)
-=======
-    const auto addEventItem =
-        [this](vms::event::EventType eventType)
->>>>>>> 9168ce04
         {
             auto item = new QStandardItem(m_helper->eventName(eventType));
             item->setData(eventType);
@@ -220,25 +211,12 @@
     for (const auto eventType: lexComparator.lexSortedEvents(EventSubType::success))
         addEventItem(eventType);
 
-<<<<<<< HEAD
-    for (vms::api::ActionType actionType : lexComparator.lexSortedActions())
-    {
-        QStandardItem *item = new QStandardItem(m_helper->actionName(actionType));
-        item->setData(actionType);
-        item->setData(!vms::event::canBeInstant(actionType), ProlongedActionRole);
-
-        QList<QStandardItem *> row;
-        row << item;
-        m_actionTypesModel->appendRow(row);
-    }
-=======
     using ActionSubType = QnBusinessTypesComparator::ActionSubType;
     for (const auto actionType: lexComparator.lexSortedActions(ActionSubType::server))
         addActionItem(actionType);
     addSeparator(m_actionTypesModel);
     for (const auto actionType: lexComparator.lexSortedActions(ActionSubType::client))
         addActionItem(actionType);
->>>>>>> 9168ce04
 
     m_actionParams.additionalResources = userRolesManager()->adminRoleIds().toVector().toStdVector();
 
@@ -325,13 +303,8 @@
             return qVariantFromValue(m_actionType);
         case Qn::ActionResourcesRole:
         {
-<<<<<<< HEAD
             auto ids = m_actionType != ActionType::showPopupAction
-                ? filterActionResources(m_actionResources, m_actionType)
-=======
-            auto ids = m_actionType != vms::event::showPopupAction
                 ? filterActionResources(this, m_actionResources, m_actionType)
->>>>>>> 9168ce04
                 : filterSubjectIds(m_actionParams.additionalResources);
 
             if (m_actionParams.allUsers)
@@ -1000,68 +973,7 @@
         }
         case Column::target:
         {
-<<<<<<< HEAD
-            switch (m_actionType)
-            {
-                case ActionType::sendMailAction:
-                {
-                    if (!isValid(Column::target))
-                        return qnSkin->icon("tree/user_alert.png");
-                    return qnResIconCache->icon(QnResourceIconCache::Users);
-                }
-
-                case ActionType::showPopupAction:
-                {
-                    if (m_actionParams.allUsers)
-                        return qnResIconCache->icon(QnResourceIconCache::Users);
-                    if (!isValid(Column::target))
-                        return qnSkin->icon("tree/user_alert.png");
-
-                    QnUserResourceList users;
-                    QList<QnUuid> roles;
-                    userRolesManager()->usersAndRoles(m_actionParams.additionalResources, users, roles);
-                    users = users.filtered([](const QnUserResourcePtr& user) { return user->isEnabled(); });
-                    return (users.size() > 1 || !roles.empty())
-                        ? qnResIconCache->icon(QnResourceIconCache::Users)
-                        : qnResIconCache->icon(QnResourceIconCache::User);
-                }
-
-                case ActionType::showTextOverlayAction:
-                case ActionType::showOnAlarmLayoutAction:
-                {
-                    bool canUseSource = (m_actionParams.useSource
-                        && (m_eventType >= EventType::userDefinedEvent
-                            || vms::event::requiresCameraResource(m_eventType)));
-                    if (canUseSource)
-                        return qnResIconCache->icon(QnResourceIconCache::Camera);
-                    break;
-                }
-                default:
-                    break;
-            }
-
-            // TODO: #GDM #Business check all variants or resource requirements: userResource, serverResource
-            QnResourceList resources = resourcePool()->getResourcesByIds(actionResources());
-            if (!vms::event::requiresCameraResource(m_actionType))
-            {
-                return qnResIconCache->icon(QnResourceIconCache::Servers);
-            }
-            else if (resources.size() == 1)
-            {
-                QnResourcePtr resource = resources.first();
-                return qnResIconCache->icon(resource);
-            }
-            else if (resources.isEmpty())
-            {
-                return qnSkin->icon(lit("tree/buggy.png"));
-            }
-            else
-            {
-                return qnResIconCache->icon(QnResourceIconCache::Camera);
-            }
-=======
             return iconForAction();
->>>>>>> 9168ce04
         }
         default:
             break;
@@ -1208,17 +1120,10 @@
                         resourcePool()->getResourcesByIds<QnExecPtzPresetPolicy::resource_type>(filtered))
                         && m_actionResources.size() == 1
                         && !m_actionParams.presetId.isEmpty();
-                case ActionType::showTextOverlayAction:
-                case ActionType::showOnAlarmLayoutAction:
+                case vms::event::showTextOverlayAction:
+                case vms::event::showOnAlarmLayoutAction:
                 {
-<<<<<<< HEAD
-                    bool canUseSource = (m_actionParams.useSource
-                        && (m_eventType >= EventType::userDefinedEvent
-                            || vms::event::requiresCameraResource(m_eventType)));
-                    if (canUseSource)
-=======
                     if (isUsingSourceCamera())
->>>>>>> 9168ce04
                         return true;
                     break;
                 }
@@ -1357,15 +1262,7 @@
         case ActionType::showTextOverlayAction:
         case ActionType::showOnAlarmLayoutAction:
         {
-<<<<<<< HEAD
-            bool canUseSource = (m_actionParams.useSource
-                && (m_eventType >= EventType::userDefinedEvent
-                    || vms::event::requiresCameraResource(m_eventType)));
-
-            if (canUseSource)
-=======
             if (isUsingSourceCamera())
->>>>>>> 9168ce04
             {
                 QnVirtualCameraResourceList targetCameras = resourcePool()->getResourcesByIds<QnVirtualCameraResource>(m_actionResources);
 
@@ -1376,24 +1273,20 @@
             }
             break;
         }
-<<<<<<< HEAD
-        case ActionType::execHttpRequestAction:
-=======
-
-        case vms::event::ActionType::fullscreenCameraAction:
+
+        case ActionType::fullscreenCameraAction:
         {
             return detailed
                 ? FullscreenActionHelper::tableCellText(this)
                 : FullscreenActionHelper::cameraText(this);
         }
 
-        case vms::event::ActionType::exitFullscreenAction:
+        case ActionType::exitFullscreenAction:
         {
             return ExitFullscreenActionHelper::tableCellText(this);
         }
 
-        case vms::event::execHttpRequestAction:
->>>>>>> 9168ce04
+        case ActionType::execHttpRequestAction:
             return QUrl(m_actionParams.url).toString(QUrl::RemoveUserInfo);
         default:
             break;
