--- conflicted
+++ resolved
@@ -296,9 +296,6 @@
 
 QString QnEventLogModel::getSubjectsText(const std::vector<QnUuid>& ids) const
 {
-    if (ids.empty())
-        return tr("All users");
-
     QnUserResourceList users;
     QList<QnUuid> roles;
     userRolesManager()->usersAndRoles(ids, users, roles);
@@ -353,23 +350,8 @@
                     return QVariant();
                 }
             }
-<<<<<<< HEAD
-            else if (actionType == vms::event::ShowPopupAction)
-            {
-                if (action.actionParams.userGroup == vms::event::AdminOnly)
-                    return qnResIconCache->icon(QnResourceIconCache::User);
-                else
-                    return qnResIconCache->icon(QnResourceIconCache::Users);
-            }
-            else if (actionType == vms::event::ShowOnAlarmLayoutAction)
-            {
-                const auto &users = action.actionParams.additionalResources;
-                const bool multipleUsers = (users.empty() || (users.size() > 1));
-                return qnResIconCache->icon(multipleUsers ?
-                    QnResourceIconCache::Users : QnResourceIconCache::User);
-=======
-            else if (actionType == QnBusiness::ShowPopupAction
-                  || actionType == QnBusiness::ShowOnAlarmLayoutAction)
+            else if (actionType == vms::event::ShowPopupAction
+                  || actionType == vms::event::ShowOnAlarmLayoutAction)
             {
                 QnUserResourceList users;
                 QList<QnUuid> roles;
@@ -382,7 +364,6 @@
                 return qnResIconCache->icon(multiple
                     ? QnResourceIconCache::Users
                     : QnResourceIconCache::User);
->>>>>>> 22216f6f
             }
         }
         resId = action.actionParams.actionResourceId;
@@ -401,25 +382,7 @@
         .toString(qnSettings->extraInfoInTree());
 }
 
-<<<<<<< HEAD
-QString QnEventLogModel::getUserGroupString(vms::event::UserGroup value)
-{
-    switch (value)
-    {
-        case vms::event::EveryOne:
-            return tr("Users");
-        case vms::event::AdminOnly:
-            return tr("Administrators Only");
-        default:
-            return QString();
-    }
-    return QString();
-}
-
 QString QnEventLogModel::textData(Column column, const vms::event::ActionData& action) const
-=======
-QString QnEventLogModel::textData(Column column, const QnBusinessActionData& action) const
->>>>>>> 22216f6f
 {
     switch (column)
     {
@@ -443,37 +406,22 @@
             return m_helper->actionName(action.actionType);
         case ActionCameraColumn:
         {
-            vms::event::ActionType actionType = action.actionType;
-            if (actionType == vms::event::SendMailAction)
-                return action.actionParams.emailAddress;
-<<<<<<< HEAD
-            else if (actionType == vms::event::ShowPopupAction)
-                return getUserGroupString(action.actionParams.userGroup);
-            else if (actionType == vms::event::ShowOnAlarmLayoutAction)
+            switch (action.actionType)
             {
-                // For ShowOnAlarmLayoutAction action type additionalResources contains users list
-                const auto &users = action.actionParams.additionalResources;
-                if (users.empty())
-                    return tr("All users");
-
-                if (users.size() == 1)
-                    return getUserNameById(users.front());
-
-                return tr("%n users", "", int(users.size()));
-=======
-            else if (actionType == QnBusiness::ShowPopupAction
-                  || actionType == QnBusiness::ShowOnAlarmLayoutAction)
-            {
-                return getSubjectsText(action.actionParams.additionalResources);
->>>>>>> 22216f6f
-            }
-            else if (actionType == vms::event::ExecHttpRequestAction)
-            {
-                return QUrl(action.actionParams.url).toString(QUrl::RemoveUserInfo);
-            }
-            else
-            {
-                return getResourceNameString(action.actionParams.actionResourceId);
+                case vms::event::SendMailAction:
+                    return action.actionParams.emailAddress;
+
+                case vms::event::ShowPopupAction:
+                case vms::event::ShowOnAlarmLayoutAction:
+                    return action.actionParams.allUsers
+                        ? tr("All users")
+                        : getSubjectsText(action.actionParams.additionalResources);
+
+                case vms::event::ExecHttpRequestAction:
+                    return QUrl(action.actionParams.url).toString(QUrl::RemoveUserInfo);
+
+                default:
+                    return getResourceNameString(action.actionParams.actionResourceId);
             }
         }
         case DescriptionColumn:
