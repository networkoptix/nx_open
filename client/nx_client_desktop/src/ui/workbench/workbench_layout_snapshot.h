#ifndef QN_WORKBENCH_LAYOUT_SNAPSHOT_H
#define QN_WORKBENCH_LAYOUT_SNAPSHOT_H

#include <QtCore/QSizeF>
#include <QtCore/QString>

#include <core/resource/resource_fwd.h>
#include <core/resource/layout_item_data.h>

<<<<<<< HEAD
// TODO: #GDM replace with nx::vms::api::LayoutData
=======
// TODO: #4.0 #GDM replace with ec2::ApiLayoutData
>>>>>>> 17da6be4
class QnWorkbenchLayoutSnapshot
{
public:
    QnWorkbenchLayoutSnapshot();

    QnWorkbenchLayoutSnapshot(const QnLayoutResourcePtr &resource);

    QnLayoutItemDataMap items;
    QString name;
    qreal cellAspectRatio;
    qreal cellSpacing;

    QSize backgroundSize;
    QString backgroundImageFilename;
    qreal backgroundOpacity;
    QSize fixedSize;
    qint32 logicalId = 0;

    bool locked;

    friend bool operator==(const QnWorkbenchLayoutSnapshot &l, const QnWorkbenchLayoutSnapshot &r);
};

#endif // QN_WORKBENCH_LAYOUT_SNAPSHOT_H<|MERGE_RESOLUTION|>--- conflicted
+++ resolved
@@ -7,11 +7,7 @@
 #include <core/resource/resource_fwd.h>
 #include <core/resource/layout_item_data.h>
 
-<<<<<<< HEAD
-// TODO: #GDM replace with nx::vms::api::LayoutData
-=======
-// TODO: #4.0 #GDM replace with ec2::ApiLayoutData
->>>>>>> 17da6be4
+// TODO: #4.0  #GDM replace with nx::vms::api::LayoutData
 class QnWorkbenchLayoutSnapshot
 {
 public:
