--- conflicted
+++ resolved
@@ -805,11 +805,8 @@
         updateSyncedPeriods();
     updateHistoryForCamera(widget->resource()->toResourcePtr().dynamicCast<QnSecurityCamResource>());
     updateLines();
-<<<<<<< HEAD
     updateSyncIsForced();
-=======
     updateLiveSupported();
->>>>>>> 25b3ed26
 }
 
 void QnWorkbenchNavigator::removeSyncedWidget(QnMediaResourceWidget *widget)
@@ -852,11 +849,8 @@
     if (workbench() && !workbench()->isInLayoutChangeProcess())
         updateSyncedPeriods(); /* Full rebuild on widget removing. */
     updateLines();
-<<<<<<< HEAD
     updateSyncIsForced();
-=======
     updateLiveSupported();
->>>>>>> 25b3ed26
 }
 
 QnResourceWidget *QnWorkbenchNavigator::currentWidget() const
