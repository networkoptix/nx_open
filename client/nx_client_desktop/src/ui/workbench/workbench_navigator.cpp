--- conflicted
+++ resolved
@@ -119,20 +119,7 @@
         new nx::utils::PendingOperation(
             [this]{ updateSliderBookmarks(); },
             kUpdateBookmarksInterval,
-<<<<<<< HEAD
-            this)),
-    m_cameraDataManager(NULL),
-    m_chunkMergingProcessHandle(0),
-    m_hasArchive(false),
-    m_isRecording(false),
-    m_recordingStartUtcMs(0),
-    m_animatedPosition(0),
-    m_previousMediaPosition(0),
-    m_positionAnimator(nullptr),
-    m_mergedTimePeriods()
-=======
             this))
->>>>>>> 6f3150a2
 {
     /* We'll be using this one, so make sure it's created. */
     context()->instance<QnWorkbenchServerTimeWatcher>();
