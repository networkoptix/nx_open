--- conflicted
+++ resolved
@@ -1516,13 +1516,9 @@
                 timeUSec = mediaWidget->display()->camDisplay()->getNextTime();
             }
             else
-<<<<<<< HEAD
             {
-                timeUSec = mediaWidget->display()->camera()->getCurrentTime();
+                timeUSec = mediaWidget->display()->camDisplay()->getExternalTime();
             }
-=======
-                timeUSec = mediaWidget->display()->camDisplay()->getExternalTime();
->>>>>>> 74c42f64
 
             if (timeUSec == AV_NOPTS_VALUE)
                 timeUSec = -1;
