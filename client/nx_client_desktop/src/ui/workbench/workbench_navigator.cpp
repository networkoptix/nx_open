--- conflicted
+++ resolved
@@ -2162,11 +2162,11 @@
     return m_cameraDataManager->loader(widget->resource(), createIfNotExists);
 }
 
-<<<<<<< HEAD
 QnCameraDataManager* QnWorkbenchNavigator::cameraDataManager() const
 {
     return m_cameraDataManager;
-=======
+}
+
 bool QnWorkbenchNavigator::hasArchiveForCamera(const QnSecurityCamResourcePtr& camera) const
 {
     if (!camera)
@@ -2193,7 +2193,6 @@
     }
 
     return true;
->>>>>>> e946810b
 }
 
 void QnWorkbenchNavigator::updateLoaderPeriods(const QnMediaResourcePtr &resource, Qn::TimePeriodContent type, qint64 startTimeMs)
