#include "workbench_wearable_handler.h"

#include <QtWidgets/QAction>

#include <nx/utils/string.h>
#include <utils/common/guarded_callback.h>
#include <common/common_module.h>
#include <camera/camera_data_manager.h>
#include <camera/loaders/caching_camera_data_loader.h>

#include <api/server_rest_connection.h>
#include <api/model/wearable_camera_reply.h>

#include <core/resource/media_server_resource.h>
#include <core/resource/security_cam_resource.h>
#include <core/resource_management/resource_pool.h>

#include <ui/dialogs/new_wearable_camera_dialog.h>
#include <ui/dialogs/common/file_dialog.h>
#include <ui/dialogs/common/message_box.h>
#include <ui/workbench/workbench_context.h>
#include <ui/workbench/workbench_state_manager.h>

#include <client/client_module.h>
#include <nx/client/desktop/ui/actions/actions.h>
#include <nx/client/desktop/ui/actions/action_manager.h>
#include <nx/client/desktop/ui/messages/resources_messages.h>
#include <nx/client/desktop/utils/wearable_manager.h>
#include <nx/client/desktop/utils/wearable_state.h>
#include <nx/client/desktop/utils/wearable_payload.h>

using namespace nx::client::desktop;
using namespace nx::client::desktop::ui;
using namespace nx::utils;

namespace {
const int kMaxLinesInExtendedErrorMessage = 10;
const QStringList kVideoExtensions = {
    lit("*.avi"), lit("*.mkv"), lit("*.mp4"), lit("*.mov"), lit("*.ts"), lit("*.m2ts"),
    lit("*.mpeg"), lit("*.mpg"), lit("*.flv"), lit("*.wmv"), lit("*.3gp")};
}

class QnWearableSessionDelegate:
    public QObject,
    public QnSessionAwareDelegate
{
public:
    QnWearableSessionDelegate(QObject* parent) :
        QObject(parent),
        QnSessionAwareDelegate(parent)
    {
    }

    virtual bool tryClose(bool force) override
    {
        if (!force)
        {
            QnResourceList resources;
            for (const WearableState& state : qnClientModule->wearableManager()->runningUploads())
            {
                QnResourcePtr resource = resourcePool()->getResourceById(state.cameraId);
                if (resource)
                    resources.push_back(resource);
            }

            if (!messages::Resources::stopWearableUploads(mainWindow(), resources))
                return false;
        }

        qnClientModule->wearableManager()->cancelAllUploads();
        return true;
    }

    virtual void forcedUpdate() override
    {
        qnClientModule->wearableManager()->setCurrentUser(context()->user());
    }
};

QnWorkbenchWearableHandler::QnWorkbenchWearableHandler(QObject* parent):
    base_type(parent),
    QnWorkbenchContextAware(parent)
{
    using namespace ui::action;

    new QnWearableSessionDelegate(this);

    connect(action(NewWearableCameraAction), &QAction::triggered, this,
        &QnWorkbenchWearableHandler::at_newWearableCameraAction_triggered);
    connect(action(UploadWearableCameraFileAction), &QAction::triggered, this,
        &QnWorkbenchWearableHandler::at_uploadWearableCameraFileAction_triggered);
    connect(action(UploadWearableCameraFolderAction), &QAction::triggered, this,
        &QnWorkbenchWearableHandler::at_uploadWearableCameraFolderAction_triggered);
    connect(resourcePool(), &QnResourcePool::resourceAdded, this,
        &QnWorkbenchWearableHandler::at_resourcePool_resourceAdded);
    connect(context(), &QnWorkbenchContext::userChanged, this,
        &QnWorkbenchWearableHandler::at_context_userChanged);
    connect(qnClientModule->wearableManager(), &WearableManager::stateChanged, this,
        &QnWorkbenchWearableHandler::at_wearableManager_stateChanged);
}

QnWorkbenchWearableHandler::~QnWorkbenchWearableHandler()
{
}

void QnWorkbenchWearableHandler::maybeOpenCurrentSettings()
{
    if (m_currentCameraUuid.isNull())
        return;

    auto camera = resourcePool()->getResourceById<QnSecurityCamResource>(m_currentCameraUuid);
    if (!camera)
        return;

    m_currentCameraUuid = QnUuid();
    menu()->trigger(ui::action::CameraSettingsAction, camera);
}

void QnWorkbenchWearableHandler::at_newWearableCameraAction_triggered()
{
    if (!commonModule()->currentServer())
        return;

    std::unique_ptr<QnNewWearableCameraDialog> dialog = std::make_unique<QnNewWearableCameraDialog>(mainWindow());
    if (dialog->exec() != QDialog::Accepted)
        return;

    QString name = dialog->name();
    QnMediaServerResourcePtr server = dialog->server();

    auto callback = guarded(this,
        [this, server](bool success, rest::Handle, const QnJsonRestResult& reply)
        {
            if (!success)
            {
                QnMessageBox::critical(
                    mainWindow(),
                    tr("Failed to add wearable camera")
                );
                return;
            }

            m_currentCameraUuid = reply.deserialized<QnWearableCameraReply>().id;
            maybeOpenCurrentSettings();
        });

    server->restConnection()->addWearableCamera(name, callback, thread());
}

void QnWorkbenchWearableHandler::at_uploadWearableCameraFileAction_triggered()
{
    const auto parameters = menu()->currentParameters(sender());
    QnSecurityCamResourcePtr camera = parameters.resource().dynamicCast<QnSecurityCamResource>();
    if (!camera || !camera->getParentServer())
        return;

    QStringList filters;
    filters << tr("Video (%1)").arg(kVideoExtensions.join(L' '));
    filters << tr("All files (*.*)");

    QStringList paths = QnFileDialog::getOpenFileNames(mainWindow(),
        tr("Open Wearable Camera Recordings..."),
        QString(),
        filters.join(lit(";;")),
        /*selectedFilter*/ nullptr,
        QnCustomFileDialog::fileDialogOptions()
    );
    if (paths.isEmpty())
        return;

    // TODO: #wearable requested by rvasilenko as copypaste from totalcmd doesn't work without
    // this line. Maybe move directly to QnFileDialog?
    for(QString& path: paths)
        path = path.trimmed();

    qnClientModule->wearableManager()->prepareUploads(camera, paths, this,
        [this, camera](WearableUpload upload)
        {
            if(fixFileUpload(&upload))
                uploadValidFiles(camera, upload.elements);
        });
}

void QnWorkbenchWearableHandler::at_uploadWearableCameraFolderAction_triggered()
{
    const auto parameters = menu()->currentParameters(sender());
    QnSecurityCamResourcePtr camera = parameters.resource().dynamicCast<QnSecurityCamResource>();
    if (!camera || !camera->getParentServer())
        return;

    QString path = QnFileDialog::getExistingDirectory(mainWindow(),
        tr("Open Wearable Camera Recordings..."),
        QString(),
        QnCustomFileDialog::directoryDialogOptions()
    );
    if (path.isEmpty())
        return;

    QStringList files = QDir(path).entryList(kVideoExtensions);
    if (files.empty())
    {
        QnMessageBox::warning(mainWindow(),
            tr("No video files found in selected folder"),
            path);
        return;
    }

    for (QString& file : files)
        file = path + QDir::separator() + file;

    qnClientModule->wearableManager()->prepareUploads(camera, files, this,
        [this, path, camera](WearableUpload upload)
        {
            if (fixFolderUpload(path, &upload))
                uploadValidFiles(camera, upload.elements);
        });
}

bool QnWorkbenchWearableHandler::fixFileUpload(WearableUpload* upload)
{
    int count = upload->elements.size();

    if (upload->allHaveStatus(WearablePayload::UnsupportedFormat))
    {
        QnMessageBox::warning(mainWindow(),
            tr("Selected file formats are not supported", 0, count),
            tr("Use .MKV, .AVI, .MP4 or other video files."));
        return false;
    }

    if (upload->allHaveStatus(WearablePayload::NoTimestamp))
    {
        QnMessageBox::warning(mainWindow(),
            tr("Selected files do not have timestamps", 0, count),
            tr("Only video files with correct timestamp are supported."));
        return false;
    }

    if (upload->allHaveStatus(WearablePayload::ChunksTakenByFileInQueue))
    {
        QnMessageBox::warning(mainWindow(),
            tr("Selected files cover periods for which videos are already being uploaded", 0, count),
            tr("You can upload these files to a different instance of a Wearable Camera.", 0, count));
        return false;
    }

    if (upload->allHaveStatus(WearablePayload::ChunksTakenOnServer))
    {
        QnMessageBox::warning(mainWindow(),
            tr("Selected files cover periods for which videos have already been uploaded", 0, count),
            tr("You can upload these files to a different instance of a Wearable Camera.", 0, count));
        return false;
    }

    if (upload->someHaveStatus(WearablePayload::ServerError))
        return false; //< Ignore it as the user is likely already seeing "reconnecting to server" dialog.

    if (upload->someHaveStatus(WearablePayload::NoSpaceOnServer))
    {
        showNoSpaceOnServerWarning(*upload);
        return false;
    }

    bool performExtendedCheck = true;
    if (upload->someHaveStatus(WearablePayload::FootageTooOld))
    {
        if (fixOldFootageUpload(upload))
            performExtendedCheck = false;
        else
            return false;
    }

    if (performExtendedCheck && !upload->allHaveStatus(WearablePayload::Valid))
    {
        QString extendedMessage;
        int lines = 0;
        for (const WearablePayload& payload : upload->elements)
        {
            QString line = calculateExtendedErrorMessage(payload);
            if (!line.isEmpty())
            {
                extendedMessage += line + lit("\n");
                lines++;
            }

            if (lines == kMaxLinesInExtendedErrorMessage)
                break;
        }

        if (!upload->someHaveStatus(WearablePayload::Valid))
        {
            QnMessageBox::warning(mainWindow(),
                tr("Selected files will not be uploaded"),
                extendedMessage);
            return false;
        }
        else
        {
            QDialogButtonBox::StandardButton button = QnMessageBox::warning(mainWindow(),
                tr("Some files will not be uploaded"),
                extendedMessage,
                QDialogButtonBox::Ok | QDialogButtonBox::Cancel);
            if (button == QDialogButtonBox::Cancel)
                return false;
        }
    }

    return true;
}

bool QnWorkbenchWearableHandler::fixFolderUpload(const QString& path, WearableUpload* upload)
{
    if (upload->someHaveStatus(WearablePayload::ServerError))
        return false; //< Ignore it as the user is likely already seeing "reconnecting to server" dialog.

    if (upload->someHaveStatus(WearablePayload::NoSpaceOnServer))
    {
        showNoSpaceOnServerWarning(*upload);
        return false;
    }

    if (upload->someHaveStatus(WearablePayload::FootageTooOld))
        if (!fixOldFootageUpload(upload))
            return false;

    if (!upload->someHaveStatus(WearablePayload::Valid))
    {
        QnMessageBox::warning(mainWindow(),
            tr("No new files to upload in selected folder"),
            path);
        return false;
    }

    return true;
}

bool QnWorkbenchWearableHandler::fixOldFootageUpload(WearableUpload* upload)
{
    int n = upload->elements.size();

    bool fixed = QnMessageBox::warning(mainWindow(),
        tr("Some files may be deleted soon after being uploaded", 0, n),
        tr("Some files are older than any other on the server, "
            "and there is not much free space left on the storage. "
            "They may be deleted to free up space for future recorded or uploaded video.", 0, n)
        + lit("\n\n")
        + tr("To prevent these files from being deleted you can add additional storage or "
            "increase archive keep time in camera settings.", 0, n)
        + lit("\n\n")
        + tr("Upload anyway?"),
        QDialogButtonBox::Yes | QDialogButtonBox::Cancel) == QDialogButtonBox::Yes;

    if (fixed)
    {
        for (WearablePayload& payload : upload->elements)
            if (payload.status == WearablePayload::FootageTooOld)
                payload.status = WearablePayload::Valid;
    }

    return fixed;
}

void QnWorkbenchWearableHandler::showNoSpaceOnServerWarning(const WearableUpload& upload)
{
    QnMessageBox::critical(mainWindow(),
        tr("Not enough space on server storage"),
        tr("Files size - %2", 0, upload.elements.size())
            .arg(formatFileSize(upload.spaceRequested))
        + lit("\n") +
        tr("Free space - %2")
            .arg(formatFileSize(upload.spaceAvailable)));
}

void QnWorkbenchWearableHandler::uploadValidFiles(
    const QnSecurityCamResourcePtr& camera,
    const WearablePayloadList& payloads)
{
    WearablePayloadList validPayloads;
    for (const WearablePayload& payload : payloads)
        if (payload.status == WearablePayload::Valid)
            validPayloads.push_back(payload);

    if (!qnClientModule->wearableManager()->addUpload(camera, validPayloads))
    {
        WearableState state = qnClientModule->wearableManager()->state(camera);
        NX_ASSERT(state.status == WearableState::LockedByOtherClient);

        QString message;
        QnResourcePtr resource = resourcePool()->getResourceById(state.lockUserId);
        if (resource)
            message = tr("Could not start upload as user \"%1\" is currently uploading footage to this camera.").arg(resource->getName());
        else
            message = tr("Could not start upload as another user is currently uploading footage to this camera.");

        QnMessageBox::critical(mainWindow(), message);
    }
}

void QnWorkbenchWearableHandler::at_resourcePool_resourceAdded(const QnResourcePtr &resource)
{
    if (resource->getId() == m_currentCameraUuid)
        maybeOpenCurrentSettings();
}

void QnWorkbenchWearableHandler::at_context_userChanged()
{
    qnClientModule->wearableManager()->setCurrentUser(context()->user());
}

void QnWorkbenchWearableHandler::at_wearableManager_stateChanged(const WearableState& state)
{
    if (state.consumeProgress != 100 || state.status != WearableState::Consuming)
        return;

    QnSecurityCamResourcePtr camera =
        resourcePool()->getResourceById<QnSecurityCamResource>(state.cameraId);
    if (!camera)
        return;

<<<<<<< HEAD
    qnClientModule->cameraDataManager()
        ->loader(camera, /*create=*/true)
        ->load(/*forced=*/true);
=======
    QnCachingCameraDataLoaderPtr loader =
        context()->instance<QnCameraDataManager>()->loader(camera, /*create=*/true);
    loader->invalidateCachedData();
    loader->load(/*forced=*/true);
>>>>>>> 410889f5
}

QString QnWorkbenchWearableHandler::calculateExtendedErrorMessage(const WearablePayload& upload)
{
    QString fileName = QFileInfo(upload.path).fileName();

    switch (upload.status)
    {
    case WearablePayload::Valid:
        return QString();
    case WearablePayload::UnsupportedFormat:
        return tr("%1 - has unsupported format.").arg(fileName);
    case WearablePayload::NoTimestamp:
        return tr("%1 - does not have timestamp.").arg(fileName);
    case WearablePayload::ChunksTakenByFileInQueue:
        return tr("%1 - covers period for which video has already been uploaded.").arg(fileName);
    case WearablePayload::ChunksTakenOnServer:
        return tr("%1 - covers period for which video is being uploaded.").arg(fileName);
    default:
        NX_ASSERT(false);
        return QString();
    }
}<|MERGE_RESOLUTION|>--- conflicted
+++ resolved
@@ -417,16 +417,10 @@
     if (!camera)
         return;
 
-<<<<<<< HEAD
-    qnClientModule->cameraDataManager()
-        ->loader(camera, /*create=*/true)
-        ->load(/*forced=*/true);
-=======
     QnCachingCameraDataLoaderPtr loader =
-        context()->instance<QnCameraDataManager>()->loader(camera, /*create=*/true);
+        qnClientModule->cameraDataManager()->loader(camera, /*create=*/true);
     loader->invalidateCachedData();
     loader->load(/*forced=*/true);
->>>>>>> 410889f5
 }
 
 QString QnWorkbenchWearableHandler::calculateExtendedErrorMessage(const WearablePayload& upload)
