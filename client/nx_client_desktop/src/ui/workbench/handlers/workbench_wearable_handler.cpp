#include "workbench_wearable_handler.h"

#include <QtWidgets/QAction>

#include <nx/utils/string.h>
#include <utils/common/guarded_callback.h>
#include <common/common_module.h>

#include <api/server_rest_connection.h>
#include <api/model/wearable_camera_reply.h>

#include <core/resource/media_server_resource.h>
#include <core/resource/security_cam_resource.h>
#include <core/resource_management/resource_pool.h>

#include <ui/dialogs/new_wearable_camera_dialog.h>
#include <ui/dialogs/common/file_dialog.h>
#include <ui/dialogs/common/message_box.h>
#include <ui/workbench/workbench_context.h>
#include <ui/workbench/workbench_state_manager.h>
<<<<<<< HEAD
#include <core/resource/avi/avi_archive_delegate.h>
#include <core/resource/avi/avi_resource.h>
#include <api/server_rest_connection.h>
=======
>>>>>>> 841fd45b

#include <client/client_module.h>
#include <nx/client/desktop/ui/actions/actions.h>
#include <nx/client/desktop/ui/actions/action_manager.h>
#include <nx/client/desktop/ui/messages/resources_messages.h>
#include <nx/client/desktop/utils/wearable_manager.h>

using namespace nx::client::desktop;
using namespace nx::client::desktop::ui;
using namespace nx::utils;

namespace {
const int kMaxLinesInExtendedErrorMessage = 10;
const QStringList kVideoExtensions = {
    lit("*.avi"), lit("*.mkv"), lit("*.mp4"), lit("*.mov"), lit("*.ts"), lit("*.m2ts"),
    lit("*.mpeg"), lit("*.mpg"), lit("*.flv"), lit("*.wmv"), lit("*.3gp")};
}

class QnWearableSessionDelegate:
    public QObject,
    public QnSessionAwareDelegate
{
public:
    QnWearableSessionDelegate(QObject* parent) :
        QObject(parent),
        QnSessionAwareDelegate(parent)
    {
    }

    virtual bool tryClose(bool force) override
    {
        if (!force)
        {
            QnResourceList resources;
            for (const WearableState& state : qnClientModule->wearableManager()->runningUploads())
            {
                QnResourcePtr resource = resourcePool()->getResourceById(state.cameraId);
                if (resource)
                    resources.push_back(resource);
            }

            if (!messages::Resources::stopWearableUploads(mainWindowWidget(), resources))
                return false;
        }

        qnClientModule->wearableManager()->cancelAllUploads();
        return true;
    }

    virtual void forcedUpdate() override
    {
        qnClientModule->wearableManager()->setCurrentUser(context()->user());
    }
};

QnWorkbenchWearableHandler::QnWorkbenchWearableHandler(QObject* parent):
    base_type(parent),
    QnWorkbenchContextAware(parent)
{
    using namespace ui::action;

    new QnWearableSessionDelegate(this);

    connect(action(NewWearableCameraAction), &QAction::triggered, this,
        &QnWorkbenchWearableHandler::at_newWearableCameraAction_triggered);
    connect(action(UploadWearableCameraFileAction), &QAction::triggered, this,
        &QnWorkbenchWearableHandler::at_uploadWearableCameraFileAction_triggered);
    connect(action(UploadWearableCameraFolderAction), &QAction::triggered, this,
        &QnWorkbenchWearableHandler::at_uploadWearableCameraFolderAction_triggered);
    connect(resourcePool(), &QnResourcePool::resourceAdded, this,
        &QnWorkbenchWearableHandler::at_resourcePool_resourceAdded);
    connect(context(), &QnWorkbenchContext::userChanged, this,
        &QnWorkbenchWearableHandler::at_context_userChanged);
}

QnWorkbenchWearableHandler::~QnWorkbenchWearableHandler()
{
}

void QnWorkbenchWearableHandler::maybeOpenCurrentSettings()
{
    if (m_currentCameraUuid.isNull())
        return;

    auto camera = resourcePool()->getResourceById<QnSecurityCamResource>(m_currentCameraUuid);
    if (!camera)
        return;

    m_currentCameraUuid = QnUuid();
    menu()->trigger(ui::action::CameraSettingsAction, camera);
}

void QnWorkbenchWearableHandler::at_newWearableCameraAction_triggered()
{
    if (!commonModule()->currentServer())
        return;

    std::unique_ptr<QnNewWearableCameraDialog> dialog
        = std::make_unique<QnNewWearableCameraDialog>(mainWindowWidget());

    if (dialog->exec() != QDialog::Accepted)
        return;

    QString name = dialog->name();
    QnMediaServerResourcePtr server = dialog->server();

    auto callback = guarded(this,
        [this, server](bool success, rest::Handle, const QnJsonRestResult& reply)
        {
            if (!success)
            {
                QnMessageBox::critical(
                    mainWindowWidget(),
                    tr("Could not add wearable camera to server \"%1\".").arg(server->getName())
                );
                return;
            }

            m_currentCameraUuid = reply.deserialized<QnWearableCameraReply>().id;
            maybeOpenCurrentSettings();
        });

    server->restConnection()->addWearableCamera(name, callback, thread());
}

void QnWorkbenchWearableHandler::at_uploadWearableCameraFileAction_triggered()
{
    const auto parameters = menu()->currentParameters(sender());
    QnSecurityCamResourcePtr camera = parameters.resource().dynamicCast<QnSecurityCamResource>();
    if (!camera)
        return;
    QnMediaServerResourcePtr server = camera->getParentServer();

<<<<<<< HEAD
    QString fileName = QnFileDialog::getOpenFileName(
        mainWindowWidget(),
        tr("Open Wearable Camera Recording..."),
=======
    QStringList filters;
    filters << tr("Video (%1)").arg(kVideoExtensions.join(L' '));
    filters << tr("All files (*.*)");

    QStringList paths = QnFileDialog::getOpenFileNames(mainWindow(),
        tr("Open Wearable Camera Recordings..."),
>>>>>>> 841fd45b
        QString(),
        filters.join(lit(";;")),
        /*selectedFilter*/ nullptr,
        QnCustomFileDialog::fileDialogOptions()
    );
    if (paths.isEmpty())
        return;

    // TODO: #wearable requested by rvasilenko as copypaste from totalcmd doesn't work without
    // this line. Maybe move directly to QnFileDialog?
    for(QString& path: paths)
        path = path.trimmed();

    qnClientModule->wearableManager()->prepareUploads(camera, paths, this,
        [this, camera](const WearableUpload& upload)
        {
            if(checkFileUpload(upload))
                uploadValidFiles(camera, upload.elements);
        });
}

void QnWorkbenchWearableHandler::at_uploadWearableCameraFolderAction_triggered()
{
    const auto parameters = menu()->currentParameters(sender());
    QnSecurityCamResourcePtr camera = parameters.resource().dynamicCast<QnSecurityCamResource>();
    if (!camera)
        return;
    QnMediaServerResourcePtr server = camera->getParentServer();

    QString path = QnFileDialog::getExistingDirectory(mainWindow(),
        tr("Open Wearable Camera Recordings..."),
        QString(),
        QnCustomFileDialog::directoryDialogOptions()
    );
    if (path.isEmpty())
        return;

    QStringList files = QDir(path).entryList(kVideoExtensions);
    if (files.empty())
    {
        QnMessageBox::critical(mainWindow(),
            tr("No video files found in \"%1\"").arg(path));
        return;
    }

    for (QString& file : files)
        file = path + QDir::separator() + file;

    qnClientModule->wearableManager()->prepareUploads(camera, files, this,
        [this, path, camera](const WearableUpload& upload)
        {
            if (checkFolderUpload(path, upload))
                uploadValidFiles(camera, upload.elements);
        });
}

bool QnWorkbenchWearableHandler::checkFileUpload(const WearableUpload& upload)
{
    int count = upload.elements.size();

    if (upload.allHaveStatus(WearablePayload::UnsupportedFormat))
    {
        QnMessageBox::critical(mainWindow(),
            tr("Selected file format(s) are not supported", 0, count),
            tr("Only video files are supported."));
        return false;
    }

    if (upload.allHaveStatus(WearablePayload::NoTimestamp))
    {
        QnMessageBox::critical(mainWindow(),
            tr("Selected file(s) do not have timestamp(s)", 0, count),
            tr("Only video files with correct timestamp are supported."));
        return false;
    }

    if (upload.allHaveStatus(WearablePayload::ChunksTakenByFileInQueue))
    {
        QnMessageBox::critical(mainWindow(),
            tr("Selected file(s) cover periods for which videos are already being uploaded", 0, count),
            tr("You can upload these file(s) to a different instance of a Wearable Camera.", 0, count));
        return false;
    }

    if (upload.allHaveStatus(WearablePayload::ChunksTakenOnServer))
    {
        QnMessageBox::critical(mainWindow(),
            tr("Selected file(s) cover periods for which videos have already been uploaded", 0, count),
            tr("You can upload these file(s) to a different instance of a Wearable Camera.", 0, count));
        return false;
    }

    if (upload.allHaveStatus(WearablePayload::NoSpaceOnServer))
    {
        showNoSpaceOnServerWarning(upload);
        return false;
    }

<<<<<<< HEAD
    WearableError error;
    if (!qnClientModule->wearableManager()->addUpload(camera, fileName, &error))
        QnMessageBox::critical(mainWindowWidget(), error.message, error.extraMessage);
=======
    if (upload.allHaveStatus(WearablePayload::ServerError))
        return false; //< Ignore it as the user is likely already seeing "reconnecting to server" dialog.

    if (!upload.allHaveStatus(WearablePayload::Valid))
    {
        QString extendedMessage;
        int lines = 0;
        for (const WearablePayload& payload : upload.elements)
        {
            QString line = calculateExtendedErrorMessage(payload);
            if (!line.isEmpty())
            {
                extendedMessage += line + lit("\n");
                lines++;
            }

            if (lines == kMaxLinesInExtendedErrorMessage)
                break;
        }

        if (!upload.someHaveStatus(WearablePayload::Valid))
        {
            QnMessageBox::critical(mainWindow(),
                tr("Selected file(s) will not be uploaded", 0, count),
                extendedMessage);
            return false;
        }
        else
        {
            QDialogButtonBox::StandardButton button = QnMessageBox::critical(mainWindow(),
                tr("Some file(s) will not be uploaded", 0, count),
                extendedMessage,
                QDialogButtonBox::Ok | QDialogButtonBox::Cancel);
            if (button == QDialogButtonBox::Cancel)
                return false;
        }
    }

    return true;
}

bool QnWorkbenchWearableHandler::checkFolderUpload(const QString& path, const WearableUpload& upload)
{
    if (upload.someHaveStatus(WearablePayload::NoSpaceOnServer))
    {
        showNoSpaceOnServerWarning(upload);
        return false;
    }

    if (!upload.someHaveStatus(WearablePayload::Valid))
    {
        QnMessageBox::critical(mainWindow(),
            tr("There is no new files to upload in \"%1\"").arg(path));
        return false;
    }

    return true;
}

void QnWorkbenchWearableHandler::showNoSpaceOnServerWarning(const WearableUpload& upload)
{
    QnMessageBox::critical(mainWindow(),
        tr("Not enough space on server storage"),
        tr("File(s) size - %1\nFree space - %2", 0, upload.elements.size())
            .arg(formatFileSize(upload.spaceRequested))
            .arg(formatFileSize(upload.spaceAvailable)));
}

void QnWorkbenchWearableHandler::uploadValidFiles(
    const QnSecurityCamResourcePtr& camera,
    const WearablePayloadList& payloads)
{
    WearablePayloadList validPayloads;
    for (const WearablePayload& payload : payloads)
        if (payload.status == WearablePayload::Valid)
            validPayloads.push_back(payload);

    if (!qnClientModule->wearableManager()->addUpload(camera, validPayloads))
    {
        WearableState state = qnClientModule->wearableManager()->state(camera);
        NX_ASSERT(state.status == WearableState::LockedByOtherClient);

        QString message;
        QnResourcePtr resource = resourcePool()->getResourceById(state.lockUserId);
        if (resource)
            message = tr("Could not start upload as user \"%1\" is currently uploading footage to this camera.").arg(resource->getName());
        else
            message = tr("Could not start upload as another user is currently uploading footage to this camera.");

        QnMessageBox::critical(mainWindow(), message);
    }
>>>>>>> 841fd45b
}

void QnWorkbenchWearableHandler::at_resourcePool_resourceAdded(const QnResourcePtr &resource)
{
    if (resource->getId() == m_currentCameraUuid)
        maybeOpenCurrentSettings();
}

void QnWorkbenchWearableHandler::at_context_userChanged()
{
    qnClientModule->wearableManager()->setCurrentUser(context()->user());
}

QString QnWorkbenchWearableHandler::calculateExtendedErrorMessage(const WearablePayload& upload)
{
    QString fileName = QFileInfo(upload.path).fileName();

    switch (upload.status)
    {
    case WearablePayload::UnsupportedFormat:
        return tr("File format of \"%1\" is not supported.").arg(fileName);
    case WearablePayload::NoTimestamp:
        return tr("File \"%1\" does not have timestamp.").arg(fileName);
    case WearablePayload::ChunksTakenByFileInQueue:
        return tr("File \"%1\" cover periods for which video is already being uploaded.").arg(fileName);
    case WearablePayload::ChunksTakenOnServer:
        return tr("File \"%1\" cover periods for which video has already been uploaded.").arg(fileName);
    case WearablePayload::NoSpaceOnServer:
        return tr("There is no space on server for file \"%1\".").arg(fileName);
    default:
        return QString();
    }
}<|MERGE_RESOLUTION|>--- conflicted
+++ resolved
@@ -18,12 +18,6 @@
 #include <ui/dialogs/common/message_box.h>
 #include <ui/workbench/workbench_context.h>
 #include <ui/workbench/workbench_state_manager.h>
-<<<<<<< HEAD
-#include <core/resource/avi/avi_archive_delegate.h>
-#include <core/resource/avi/avi_resource.h>
-#include <api/server_rest_connection.h>
-=======
->>>>>>> 841fd45b
 
 #include <client/client_module.h>
 #include <nx/client/desktop/ui/actions/actions.h>
@@ -157,18 +151,13 @@
         return;
     QnMediaServerResourcePtr server = camera->getParentServer();
 
-<<<<<<< HEAD
-    QString fileName = QnFileDialog::getOpenFileName(
-        mainWindowWidget(),
-        tr("Open Wearable Camera Recording..."),
-=======
     QStringList filters;
     filters << tr("Video (%1)").arg(kVideoExtensions.join(L' '));
     filters << tr("All files (*.*)");
 
-    QStringList paths = QnFileDialog::getOpenFileNames(mainWindow(),
+    QStringList paths = QnFileDialog::getOpenFileNames(
+        mainWindowWidget(),
         tr("Open Wearable Camera Recordings..."),
->>>>>>> 841fd45b
         QString(),
         filters.join(lit(";;")),
         /*selectedFilter*/ nullptr,
@@ -267,11 +256,6 @@
         return false;
     }
 
-<<<<<<< HEAD
-    WearableError error;
-    if (!qnClientModule->wearableManager()->addUpload(camera, fileName, &error))
-        QnMessageBox::critical(mainWindowWidget(), error.message, error.extraMessage);
-=======
     if (upload.allHaveStatus(WearablePayload::ServerError))
         return false; //< Ignore it as the user is likely already seeing "reconnecting to server" dialog.
 
@@ -363,7 +347,6 @@
 
         QnMessageBox::critical(mainWindow(), message);
     }
->>>>>>> 841fd45b
 }
 
 void QnWorkbenchWearableHandler::at_resourcePool_resourceAdded(const QnResourcePtr &resource)
