--- conflicted
+++ resolved
@@ -431,12 +431,6 @@
     if (!camera)
         return;
 
-<<<<<<< HEAD
-    QnCachingCameraDataLoaderPtr loader =
-        qnClientModule->cameraDataManager()->loader(camera, /*create=*/true);
-    loader->invalidateCachedData();
-    loader->load(/*forced=*/true);
-=======
     /* Fire an error only on upload failure. */
     if (state.error == WearableState::UploadFailed)
     {
@@ -451,11 +445,10 @@
     if (state.consumeProgress == 100 && state.status == WearableState::Consuming)
     {
         QnCachingCameraDataLoaderPtr loader =
-            context()->instance<QnCameraDataManager>()->loader(camera, /*create=*/true);
+            qnClientModule->cameraDataManager()->loader(camera, /*create=*/true);
         loader->invalidateCachedData();
         loader->load(/*forced=*/true);
     }
->>>>>>> 403f8dd7
 }
 
 QString QnWorkbenchWearableHandler::calculateExtendedErrorMessage(const WearablePayload& upload)
