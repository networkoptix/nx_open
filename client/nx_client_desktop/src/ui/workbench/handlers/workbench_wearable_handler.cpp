--- conflicted
+++ resolved
@@ -368,20 +368,12 @@
 {
     int n = upload->elements.size();
 
-<<<<<<< HEAD
     bool fixed = QnMessageBox::warning(mainWindowWidget(),
-        tr("Some files may be deleted soon after being uploaded", 0, n),
-        tr("Some files are older than any other on the server, "
-            "and there is not much free space left on the storage. "
-            "They may be deleted to free up space for future recorded or uploaded video.", 0, n)
-=======
-    bool fixed = QnMessageBox::warning(mainWindow(),
         tr("Some footage may be deleted after uploading these files", 0, n),
         tr("There is not much free space left on server storage. "
             "Some old footage may be deleted to free up space. "
             "Note that if selected files happen to be the oldest on the server, "
             "they will be deleted right after being uploaded.", 0, n)
->>>>>>> 1778efe0
         + lit("\n\n")
         + tr("To prevent this you can add additional storage. "
             "You can also control which footage will be deleted first by changing "
@@ -400,21 +392,6 @@
     return fixed;
 }
 
-<<<<<<< HEAD
-void QnWorkbenchWearableHandler::showNoSpaceOnServerWarning(const WearableUpload& upload)
-{
-    using nx::client::core::HumanReadable;
-    QnMessageBox::critical(mainWindowWidget(),
-        tr("Not enough space on server storage"),
-        tr("Files size - %1", 0, upload.elements.size())
-        .arg(HumanReadable::digitalSize(upload.spaceRequested))
-        + lit("\n") +
-        tr("Free space - %1")
-        .arg(HumanReadable::digitalSize(upload.spaceAvailable)));
-}
-
-=======
->>>>>>> 1778efe0
 void QnWorkbenchWearableHandler::uploadValidFiles(
     const QnSecurityCamResourcePtr& camera,
     const WearablePayloadList& payloads)
