#include "workbench_wearable_handler.h"

#include <QtWidgets/QAction>

#include <nx/utils/string.h>
#include <utils/common/guarded_callback.h>
#include <common/common_module.h>
#include <camera/camera_data_manager.h>
#include <camera/loaders/caching_camera_data_loader.h>

#include <api/server_rest_connection.h>
#include <api/model/wearable_camera_reply.h>

#include <core/resource/media_server_resource.h>
#include <core/resource/security_cam_resource.h>
#include <core/resource_management/resource_pool.h>

#include <ui/dialogs/new_wearable_camera_dialog.h>
#include <ui/dialogs/common/file_dialog.h>
#include <ui/dialogs/common/message_box.h>
#include <ui/workbench/workbench_context.h>
#include <ui/workbench/workbench_state_manager.h>

#include <client/client_module.h>
#include <nx/client/core/utils/human_readable.h>
#include <nx/client/desktop/ui/actions/actions.h>
#include <nx/client/desktop/ui/actions/action_manager.h>
#include <nx/client/desktop/ui/messages/resources_messages.h>
#include <nx/client/desktop/utils/wearable_manager.h>
#include <nx/client/desktop/utils/wearable_state.h>
#include <nx/client/desktop/utils/wearable_payload.h>

using namespace nx::client::desktop;
using namespace nx::client::desktop::ui;
using namespace nx::utils;

namespace {
const int kMaxLinesInExtendedErrorMessage = 10;
const QStringList kVideoExtensions = {
    lit("*.avi"), lit("*.mkv"), lit("*.mp4"), lit("*.mov"), lit("*.ts"), lit("*.m2ts"),
    lit("*.mpeg"), lit("*.mpg"), lit("*.flv"), lit("*.wmv"), lit("*.3gp")};
}

class QnWearableSessionDelegate:
    public QObject,
    public QnSessionAwareDelegate
{
public:
    QnWearableSessionDelegate(QObject* parent) :
        QObject(parent),
        QnSessionAwareDelegate(parent)
    {
    }

    virtual bool tryClose(bool force) override
    {
        if (!force)
        {
            QnResourceList resources;
            for (const WearableState& state : qnClientModule->wearableManager()->runningUploads())
            {
                QnResourcePtr resource = resourcePool()->getResourceById(state.cameraId);
                if (resource)
                    resources.push_back(resource);
            }

            if (!messages::Resources::stopWearableUploads(mainWindowWidget(), resources))
                return false;
        }

        qnClientModule->wearableManager()->cancelAllUploads();
        return true;
    }

    virtual void forcedUpdate() override
    {
        qnClientModule->wearableManager()->setCurrentUser(context()->user());
    }
};

QnWorkbenchWearableHandler::QnWorkbenchWearableHandler(QObject* parent):
    base_type(parent),
    QnWorkbenchContextAware(parent)
{
    using namespace ui::action;

    new QnWearableSessionDelegate(this);

    connect(action(NewWearableCameraAction), &QAction::triggered, this,
        &QnWorkbenchWearableHandler::at_newWearableCameraAction_triggered);
    connect(action(UploadWearableCameraFileAction), &QAction::triggered, this,
        &QnWorkbenchWearableHandler::at_uploadWearableCameraFileAction_triggered);
    connect(action(UploadWearableCameraFolderAction), &QAction::triggered, this,
        &QnWorkbenchWearableHandler::at_uploadWearableCameraFolderAction_triggered);
    connect(resourcePool(), &QnResourcePool::resourceAdded, this,
        &QnWorkbenchWearableHandler::at_resourcePool_resourceAdded);
    connect(context(), &QnWorkbenchContext::userChanged, this,
        &QnWorkbenchWearableHandler::at_context_userChanged);
    connect(qnClientModule->wearableManager(), &WearableManager::stateChanged, this,
        &QnWorkbenchWearableHandler::at_wearableManager_stateChanged);
}

QnWorkbenchWearableHandler::~QnWorkbenchWearableHandler()
{
}

void QnWorkbenchWearableHandler::maybeOpenCurrentSettings()
{
    if (m_currentCameraUuid.isNull())
        return;

    auto camera = resourcePool()->getResourceById<QnSecurityCamResource>(m_currentCameraUuid);
    if (!camera)
        return;

    m_currentCameraUuid = QnUuid();
    menu()->trigger(ui::action::CameraSettingsAction, camera);
}

void QnWorkbenchWearableHandler::at_newWearableCameraAction_triggered()
{
    if (!commonModule()->currentServer())
        return;

    std::unique_ptr<QnNewWearableCameraDialog> dialog
        = std::make_unique<QnNewWearableCameraDialog>(mainWindowWidget());

    if (dialog->exec() != QDialog::Accepted)
        return;

    QString name = dialog->name();
    QnMediaServerResourcePtr server = dialog->server();

    auto callback = guarded(this,
        [this, server](bool success, rest::Handle, const QnJsonRestResult& reply)
        {
            if (!success)
            {
                QnMessageBox::critical(
                    mainWindowWidget(),
                    tr("Failed to add wearable camera")
                );
                return;
            }

            m_currentCameraUuid = reply.deserialized<QnWearableCameraReply>().id;
            maybeOpenCurrentSettings();
        });

    server->restConnection()->addWearableCamera(name, callback, thread());
}

void QnWorkbenchWearableHandler::at_uploadWearableCameraFileAction_triggered()
{
    const auto parameters = menu()->currentParameters(sender());
    QnSecurityCamResourcePtr camera = parameters.resource().dynamicCast<QnSecurityCamResource>();
    if (!camera || !camera->getParentServer())
        return;

    QStringList filters;
    filters << tr("Video (%1)").arg(kVideoExtensions.join(L' '));
    filters << tr("All files (*.*)");

    QStringList paths = QnFileDialog::getOpenFileNames(
        mainWindowWidget(),
        tr("Open Wearable Camera Recordings..."),
        QString(),
        filters.join(lit(";;")),
        /*selectedFilter*/ nullptr,
        QnCustomFileDialog::fileDialogOptions()
    );
    if (paths.isEmpty())
        return;

    // TODO: #wearable requested by rvasilenko as copypaste from totalcmd doesn't work without
    // this line. Maybe move directly to QnFileDialog?
    for(QString& path: paths)
        path = path.trimmed();

    qnClientModule->wearableManager()->prepareUploads(camera, paths, this,
        [this, camera](WearableUpload upload)
        {
            if(fixFileUpload(camera, &upload))
                uploadValidFiles(camera, upload.elements);
        });
}

void QnWorkbenchWearableHandler::at_uploadWearableCameraFolderAction_triggered()
{
    const auto parameters = menu()->currentParameters(sender());
    QnSecurityCamResourcePtr camera = parameters.resource().dynamicCast<QnSecurityCamResource>();
    if (!camera || !camera->getParentServer())
        return;

    QString path = QnFileDialog::getExistingDirectory(mainWindowWidget(),
        tr("Open Wearable Camera Recordings..."),
        QString(),
        QnCustomFileDialog::directoryDialogOptions()
    );
    if (path.isEmpty())
        return;

    QStringList files = QDir(path).entryList(kVideoExtensions);
    if (files.empty())
    {
        QnMessageBox::warning(mainWindowWidget(),
            tr("No video files found in selected folder"),
            path);
        return;
    }

    for (QString& file : files)
        file = path + QDir::separator() + file;

    qnClientModule->wearableManager()->prepareUploads(camera, files, this,
        [this, path, camera](WearableUpload upload)
        {
            if (fixFolderUpload(path, &upload))
                uploadValidFiles(camera, upload.elements);
        });
}

bool QnWorkbenchWearableHandler::fixFileUpload(
    const QnSecurityCamResourcePtr& camera,
    WearableUpload* upload)
{
    int count = upload->elements.size();

    if (upload->allHaveStatus(WearablePayload::UnsupportedFormat))
    {
<<<<<<< HEAD
        QnMessageBox::warning(mainWindowWidget(),
            tr("Selected file formats are not supported", 0, count),
=======
        QnMessageBox::warning(mainWindow(),
            tr("Selected file formats are not supported", "", count),
>>>>>>> c5a3d3b8
            tr("Use .MKV, .AVI, .MP4 or other video files."));
        return false;
    }

    if (upload->allHaveStatus(WearablePayload::NoTimestamp))
    {
<<<<<<< HEAD
        QnMessageBox::warning(mainWindowWidget(),
            tr("Selected files do not have timestamps", 0, count),
=======
        QnMessageBox::warning(mainWindow(),
            tr("Selected files do not have timestamps", "", count),
>>>>>>> c5a3d3b8
            tr("Only video files with correct timestamp are supported."));
        return false;
    }

    if (upload->allHaveStatus(WearablePayload::FootagePastMaxDays))
    {
        qint64 minTime = std::numeric_limits<qint64>::max();
        qint64 maxTime = std::numeric_limits<qint64>::min();
        for (const WearablePayload& payload : upload->elements)
        {
            minTime = std::min(minTime, payload.local.period.startTimeMs);
            maxTime = std::max(maxTime, payload.local.period.endTimeMs());
        }

        QString title = tr("Selected files are too old", "", count);

        int days = camera->maxDays();
        QString extra;
        if (count == 1)
        {
            extra = tr(
                "Selected file was recorded on %1, "
                "but only files that were recorded in the last %n days can be uploaded. "
                "You can change this in camera archive settings.", "", days)
                .arg(QDateTime::fromMSecsSinceEpoch(minTime).toString(Qt::SystemLocaleShortDate));
        }
        else
        {
            extra = tr(
                "Selected files were recorded between %1 and %2, "
                "but only files that were recorded in the last %n days can be uploaded. "
                "You can change this in camera archive settings.", "", days)
                .arg(QDateTime::fromMSecsSinceEpoch(minTime).toString(Qt::SystemLocaleShortDate))
                .arg(QDateTime::fromMSecsSinceEpoch(maxTime).toString(Qt::SystemLocaleShortDate));
        }

        QnMessageBox::warning(mainWindowWidget(), title, extra);
        return false;
    }

    if (upload->allHaveStatus(WearablePayload::ChunksTakenByFileInQueue))
    {
<<<<<<< HEAD
        QnMessageBox::warning(mainWindowWidget(),
            tr("Selected files cover periods for which videos are already being uploaded", 0, count),
            tr("You can upload these files to a different instance of a Wearable Camera.", 0, count));
=======
        QnMessageBox::warning(mainWindow(),
            tr("Selected files cover periods for which videos are already being uploaded", "", count),
            tr("You can upload these files to a different instance of a Wearable Camera.", "", count));
>>>>>>> c5a3d3b8
        return false;
    }

    if (upload->allHaveStatus(WearablePayload::ChunksTakenOnServer))
    {
<<<<<<< HEAD
        QnMessageBox::warning(mainWindowWidget(),
            tr("Selected files cover periods for which videos have already been uploaded", 0, count),
            tr("You can upload these files to a different instance of a Wearable Camera.", 0, count));
=======
        QnMessageBox::warning(mainWindow(),
            tr("Selected files cover periods for which videos have already been uploaded", "", count),
            tr("You can upload these files to a different instance of a Wearable Camera.", "", count));
>>>>>>> c5a3d3b8
        return false;
    }

    if (upload->someHaveStatus(WearablePayload::ServerError))
        return false; //< Ignore it as the user is likely already seeing "reconnecting to server" dialog.

    bool performExtendedCheck = true;
    if (upload->someHaveStatus(WearablePayload::StorageCleanupNeeded))
    {
        if (fixStorageCleanupUpload(upload))
            performExtendedCheck = false;
        else
            return false;
    }

    if (performExtendedCheck && !upload->allHaveStatus(WearablePayload::Valid))
    {
        QString extendedMessage;
        int lines = 0;
        for (const WearablePayload& payload : upload->elements)
        {
            QString line = calculateExtendedErrorMessage(payload);
            if (!line.isEmpty())
            {
                extendedMessage += line + lit("\n");
                lines++;
            }

            if (lines == kMaxLinesInExtendedErrorMessage)
                break;
        }

        if (!upload->someHaveStatus(WearablePayload::Valid))
        {
            QnMessageBox::warning(mainWindowWidget(),
                tr("Selected files will not be uploaded"),
                extendedMessage);
            return false;
        }
        else
        {
            QDialogButtonBox::StandardButton button = QnMessageBox::warning(mainWindowWidget(),
                tr("Some files will not be uploaded"),
                extendedMessage,
                QDialogButtonBox::Ok | QDialogButtonBox::Cancel);
            if (button == QDialogButtonBox::Cancel)
                return false;
        }
    }

    return true;
}

bool QnWorkbenchWearableHandler::fixFolderUpload(const QString& path, WearableUpload* upload)
{
    if (upload->someHaveStatus(WearablePayload::ServerError))
        return false; //< Ignore it as the user is likely already seeing "reconnecting to server" dialog.

    if (upload->someHaveStatus(WearablePayload::StorageCleanupNeeded))
        if (!fixStorageCleanupUpload(upload))
            return false;

    if (!upload->someHaveStatus(WearablePayload::Valid))
    {
        QnMessageBox::warning(mainWindowWidget(),
            tr("No new files to upload in selected folder"),
            path);
        return false;
    }

    return true;
}

bool QnWorkbenchWearableHandler::fixStorageCleanupUpload(WearableUpload* upload)
{
    int n = upload->elements.size();

    bool fixed = QnMessageBox::warning(mainWindowWidget(),
        tr("Some footage may be deleted after uploading these files", 0, n),
        tr("There is not much free space left on server storage. "
            "Some old footage may be deleted to free up space. "
            "Note that if selected files happen to be the oldest on the server, "
            "they will be deleted right after being uploaded.", 0, n)
        + lit("\n\n")
        + tr("To prevent this you can add additional storage. "
            "You can also control which footage will be deleted first by changing "
            "archive keep time in camera settings.")
        + lit("\n\n")
        + tr("Upload anyway?"),
        QDialogButtonBox::Yes | QDialogButtonBox::Cancel) == QDialogButtonBox::Yes;

    if (fixed)
    {
        for (WearablePayload& payload : upload->elements)
            if (payload.status == WearablePayload::StorageCleanupNeeded)
                payload.status = WearablePayload::Valid;
    }

    return fixed;
}

void QnWorkbenchWearableHandler::uploadValidFiles(
    const QnSecurityCamResourcePtr& camera,
    const WearablePayloadList& payloads)
{
    WearablePayloadList validPayloads;
    for (const WearablePayload& payload : payloads)
        if (payload.status == WearablePayload::Valid)
            validPayloads.push_back(payload);

    if (!qnClientModule->wearableManager()->addUpload(camera, validPayloads))
    {
        WearableState state = qnClientModule->wearableManager()->state(camera);
        NX_ASSERT(state.status == WearableState::LockedByOtherClient);

        QString message;
        QnResourcePtr resource = resourcePool()->getResourceById(state.lockUserId);
        if (resource)
            message = tr("Could not start upload as user \"%1\" is currently uploading footage to this camera.").arg(resource->getName());
        else
            message = tr("Could not start upload as another user is currently uploading footage to this camera.");

        QnMessageBox::critical(mainWindowWidget(), message);
    }
}

void QnWorkbenchWearableHandler::at_resourcePool_resourceAdded(const QnResourcePtr &resource)
{
    if (resource->getId() == m_currentCameraUuid)
        maybeOpenCurrentSettings();
}

void QnWorkbenchWearableHandler::at_context_userChanged()
{
    qnClientModule->wearableManager()->setCurrentUser(context()->user());
}

void QnWorkbenchWearableHandler::at_wearableManager_stateChanged(const WearableState& state)
{
    QnSecurityCamResourcePtr camera =
        resourcePool()->getResourceById<QnSecurityCamResource>(state.cameraId);
    if (!camera)
        return;

    /* Fire an error only on upload failure. */
    if (state.error == WearableState::UploadFailed)
    {
        QnMessageBox::critical(mainWindowWidget(),
            tr("Could not finish upload to %1").arg(camera->getName()),
            tr("Make sure there is enough space on server storage."));
        return;
    }


    /* Update chunks if we've just finished consume request. */
    if (state.consumeProgress == 100 && state.status == WearableState::Consuming)
    {
        QnCachingCameraDataLoaderPtr loader =
            qnClientModule->cameraDataManager()->loader(camera, /*create=*/true);
        loader->invalidateCachedData();
        loader->load(/*forced=*/true);
    }
}

QString QnWorkbenchWearableHandler::calculateExtendedErrorMessage(const WearablePayload& upload)
{
    static const auto kNDash = QString::fromWCharArray(L"\x2013");
    const QString fileName = QFileInfo(upload.path).fileName() + lit(" ") + kNDash;

    switch (upload.status)
    {
    case WearablePayload::Valid:
        return QString();
    case WearablePayload::UnsupportedFormat:
        return tr("%1 has unsupported format.").arg(fileName);
    case WearablePayload::NoTimestamp:
        return tr("%1 does not have timestamp.").arg(fileName);
    case WearablePayload::FootagePastMaxDays:
        return tr("%1 is older than allowed in camera archive settings.").arg(fileName);
    case WearablePayload::ChunksTakenByFileInQueue:
        return tr("%1 covers period for which video has already been uploaded.").arg(fileName);
    case WearablePayload::ChunksTakenOnServer:
        return tr("%1 covers period for which video is being uploaded.").arg(fileName);
    default:
        NX_ASSERT(false);
        return QString();
    }
}<|MERGE_RESOLUTION|>--- conflicted
+++ resolved
@@ -228,26 +228,16 @@
 
     if (upload->allHaveStatus(WearablePayload::UnsupportedFormat))
     {
-<<<<<<< HEAD
-        QnMessageBox::warning(mainWindowWidget(),
-            tr("Selected file formats are not supported", 0, count),
-=======
-        QnMessageBox::warning(mainWindow(),
+        QnMessageBox::warning(mainWindowWidget(),
             tr("Selected file formats are not supported", "", count),
->>>>>>> c5a3d3b8
             tr("Use .MKV, .AVI, .MP4 or other video files."));
         return false;
     }
 
     if (upload->allHaveStatus(WearablePayload::NoTimestamp))
     {
-<<<<<<< HEAD
-        QnMessageBox::warning(mainWindowWidget(),
-            tr("Selected files do not have timestamps", 0, count),
-=======
-        QnMessageBox::warning(mainWindow(),
+        QnMessageBox::warning(mainWindowWidget(),
             tr("Selected files do not have timestamps", "", count),
->>>>>>> c5a3d3b8
             tr("Only video files with correct timestamp are supported."));
         return false;
     }
@@ -290,29 +280,17 @@
 
     if (upload->allHaveStatus(WearablePayload::ChunksTakenByFileInQueue))
     {
-<<<<<<< HEAD
-        QnMessageBox::warning(mainWindowWidget(),
-            tr("Selected files cover periods for which videos are already being uploaded", 0, count),
-            tr("You can upload these files to a different instance of a Wearable Camera.", 0, count));
-=======
-        QnMessageBox::warning(mainWindow(),
+        QnMessageBox::warning(mainWindowWidget(),
             tr("Selected files cover periods for which videos are already being uploaded", "", count),
             tr("You can upload these files to a different instance of a Wearable Camera.", "", count));
->>>>>>> c5a3d3b8
         return false;
     }
 
     if (upload->allHaveStatus(WearablePayload::ChunksTakenOnServer))
     {
-<<<<<<< HEAD
-        QnMessageBox::warning(mainWindowWidget(),
-            tr("Selected files cover periods for which videos have already been uploaded", 0, count),
-            tr("You can upload these files to a different instance of a Wearable Camera.", 0, count));
-=======
-        QnMessageBox::warning(mainWindow(),
+        QnMessageBox::warning(mainWindowWidget(),
             tr("Selected files cover periods for which videos have already been uploaded", "", count),
             tr("You can upload these files to a different instance of a Wearable Camera.", "", count));
->>>>>>> c5a3d3b8
         return false;
     }
 
