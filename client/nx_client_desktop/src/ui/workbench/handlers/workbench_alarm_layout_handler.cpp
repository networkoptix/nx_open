#include "workbench_alarm_layout_handler.h"

#include <QtWidgets/QAction>

#include <api/runtime_info_manager.h>
#include <nx/streaming/archive_stream_reader.h>

<<<<<<< HEAD
#include <nx/vms/event/actions/abstract_action.h>
=======
#include <business/actions/abstract_business_action.h>
#include <business/business_resource_validation.h>
>>>>>>> 22216f6f

#include <camera/resource_display.h>
#include <camera/cam_display.h>

#include <common/common_module.h>

#include <client/client_message_processor.h>
#include <client/client_instance_manager.h>

#include <core/resource/resource.h>
#include <core/resource/camera_resource.h>
#include <core/resource/layout_resource.h>
#include <core/resource/user_resource.h>
#include <core/resource_management/resource_pool.h>

#include <nx/client/desktop/ui/actions/action_manager.h>
#include <nx/client/desktop/ui/actions/action_parameters.h>

#include <ui/graphics/items/resource/resource_widget.h>

#include <ui/style/skin.h>

#include <ui/workbench/workbench.h>
#include <ui/workbench/workbench_access_controller.h>
#include <ui/workbench/workbench_context.h>
#include <ui/workbench/workbench_display.h>
#include <ui/workbench/workbench_layout.h>
#include <ui/workbench/workbench_item.h>
#include <ui/workbench/workbench_navigator.h>
#include <ui/workbench/extensions/workbench_stream_synchronizer.h>
#include <nx/streaming/archive_stream_reader.h>

#include <nx/streaming/archive_stream_reader.h>
#include <utils/common/delayed.h>
#include <nx/client/desktop/ui/workbench/layouts/layout_factory.h>

using namespace nx;
using namespace nx::client::desktop::ui;

namespace {

/* Processing actions are cleaned by this timeout. */
const qint64 kProcessingActionTimeoutMs = 5000;

}

QnWorkbenchAlarmLayoutHandler::QnWorkbenchAlarmLayoutHandler(QObject *parent):
    base_type(parent),
    QnWorkbenchContextAware(parent)
{
    connect(action(action::OpenInAlarmLayoutAction), &QAction::triggered, this,
        [this]
        {
            const auto parameters = menu()->currentParameters(sender());
            auto cameras = parameters.resources().filtered<QnVirtualCameraResource>();
            cameras = accessController()->filtered(cameras, Qn::ViewContentPermission);
            openCamerasInAlarmLayout(cameras, true);
        });

    connect(context(), &QnWorkbenchContext::userChanged, this,
        [this]()
        {
            if (!m_alarmLayout)
                return;

            if (const auto wbLayout = QnWorkbenchLayout::instance(m_alarmLayout))
                workbench()->removeLayout(wbLayout);
        });

    const auto messageProcessor = qnClientMessageProcessor;

    connect(messageProcessor, &QnCommonMessageProcessor::businessActionReceived, this,
<<<<<<< HEAD
        [this, allowedForUser](const vms::event::AbstractActionPtr &businessAction)
=======
        [this](const QnAbstractBusinessActionPtr &businessAction)
>>>>>>> 22216f6f
        {
            if (businessAction->actionType() != vms::event::ShowOnAlarmLayoutAction)
                return;

            if (!context()->user())
                return;

            const auto params = businessAction->getParams();

            /* Skip action if it contains list of users and we are not on the list. */
            if (!QnBusiness::actionAllowedForUser(businessAction->getParams(), context()->user()))
                return;

            auto targetCameras = resourcePool()->getResources<QnVirtualCameraResource>(businessAction->getResources());
            if (businessAction->getParams().useSource)
                targetCameras << resourcePool()->getResources<QnVirtualCameraResource>(businessAction->getSourceResources());
            targetCameras = accessController()->filtered(targetCameras, Qn::ViewContentPermission);
            targetCameras = targetCameras.toSet().toList();

            if (targetCameras.isEmpty())
                return;

            ActionKey key(businessAction->getRuleId(), businessAction->getRuntimeParams().eventTimestampUsec);
            if (m_processingActions.contains(key))
                return; /* See m_processingActions comment. */

            m_processingActions.append(key);
            executeDelayedParented([this, key] {
                m_processingActions.removeOne(key);
            }, kProcessingActionTimeoutMs, this);

            /* If forced, open layout instantly */
            if (params.forced)
            {
                if (currentInstanceIsMain())
                    openCamerasInAlarmLayout(targetCameras, true);
            }
            else if (alarmLayoutExists())
                openCamerasInAlarmLayout(targetCameras, false);
        });

}

QnWorkbenchAlarmLayoutHandler::~QnWorkbenchAlarmLayoutHandler()
{}

void QnWorkbenchAlarmLayoutHandler::openCamerasInAlarmLayout( const QnVirtualCameraResourceList &cameras, bool switchToLayout ) {
    if (cameras.isEmpty())
        return;

    auto layout = findOrCreateAlarmLayout();
    if (!layout)
        return;

    const bool wasEmptyLayout = layout->items().isEmpty();

    /* Disable Sync on layout before adding cameras */
    const auto syncDisabled = QnStreamSynchronizationState();
    if (workbench()->currentLayout() == layout)
    {
        QnWorkbenchStreamSynchronizer *streamSynchronizer = context()->instance<QnWorkbenchStreamSynchronizer>();
        streamSynchronizer->setState(syncDisabled);
    }
    layout->setData(Qn::LayoutSyncStateRole, QVariant::fromValue<QnStreamSynchronizationState>(syncDisabled));

    // Sort items to guarantee the same item placement for the same set of cameras.
    QnVirtualCameraResourceList sortedCameras = cameras;
    std::sort(sortedCameras.begin(), sortedCameras.end(), [](const QnVirtualCameraResourcePtr &camera1, const QnVirtualCameraResourcePtr &camera2) {
        return camera1->getId() < camera2->getId();
    });

    for (const QnVirtualCameraResourcePtr &camera: sortedCameras)
    {
        auto existingItems = layout->items(camera->getUniqueId());

        /* If the camera is already on layout, just take it to LIVE */
        if (!existingItems.isEmpty())
        {
            for (auto item: existingItems)
                jumpToLive(layout, item);

            continue;
        }

        QnLayoutItemData data;
        data.resource.id = camera->getId();
        data.resource.uniqueId = camera->getUniqueId();
        data.uuid = QnUuid::createUuid();
        data.flags = Qn::PendingGeometryAdjustment;

        QString forcedRotation = camera->getProperty(QnMediaResource::rotationKey());
        if (!forcedRotation.isEmpty())
            data.rotation = forcedRotation.toInt();

        if (layout->resource())
            layout->resource()->addItem(data);
    }

    if (switchToLayout)
    {
        // Stop layout tour if it is running
        if (action(action::ToggleLayoutTourModeAction)->isChecked())
            menu()->trigger(action::ToggleLayoutTourModeAction);

        workbench()->setCurrentLayout(layout);
    }


    if (!wasEmptyLayout || sortedCameras.empty())
        return;

    for (auto widget: display()->widgets(sortedCameras.first()))
    {
        const auto aspect = widget->visualChannelAspectRatio();
        layout->setCellAspectRatio(QnAspectRatio::closestStandardRatio(aspect).toFloat());
        break;  // Break after first camera aspect set
    }
}

QnWorkbenchLayout* QnWorkbenchAlarmLayoutHandler::findOrCreateAlarmLayout()
{
    // Forbidden when we are logged out
    if (!context()->user())
        return nullptr;

    if (!m_alarmLayout)
    {
        m_alarmLayout.reset(new QnLayoutResource(commonModule()));
        m_alarmLayout->setId(QnUuid::createUuid());
        m_alarmLayout->setName(tr("Alarms"));
        m_alarmLayout->setCellSpacing(QnWorkbenchLayout::cellSpacingValue(Qn::CellSpacing::Small));
        m_alarmLayout->setData(Qn::LayoutIconRole, qnSkin->icon("layouts/alarm.png"));
        m_alarmLayout->setData(Qn::LayoutPermissionsRole,
            static_cast<int>(Qn::ReadPermission | Qn::WritePermission | Qn::AddRemoveItemsPermission));
    }

    auto workbenchAlarmLayout = QnWorkbenchLayout::instance(m_alarmLayout);
    if (!workbenchAlarmLayout)
    {
        workbenchAlarmLayout = qnWorkbenchLayoutsFactory->create(m_alarmLayout, workbench());
        workbench()->addLayout(workbenchAlarmLayout);
    }

    return workbenchAlarmLayout;
}

bool QnWorkbenchAlarmLayoutHandler::alarmLayoutExists() const
{
    return context()->user() && m_alarmLayout && QnWorkbenchLayout::instance(m_alarmLayout);
}

void QnWorkbenchAlarmLayoutHandler::jumpToLive(QnWorkbenchLayout *layout, QnWorkbenchItem *item ) {
    NX_ASSERT(layout && item, Q_FUNC_INFO, "Objects must exist here");
    if (!item)
        return;

    /* Set data that will be used on the next layout opening. */
    item->setData(Qn::ItemTimeRole, DATETIME_NOW);

    /* Update current layout data. */
    if (!layout || workbench()->currentLayout() != layout)
        return;

    /* Navigator will not update values if we are changing current item's state. */
    auto currentWidget = navigator()->currentWidget();
    if (currentWidget && currentWidget->item() == item)
    {
        navigator()->setSpeed(1.0);
        navigator()->setPosition(DATETIME_NOW);
    }

    if (auto resourceDisplay = display()->display(item))
    {
        if (resourceDisplay->archiveReader())
        {
            //resourceDisplay->archiveReader()->pauseMedia(); //TODO: #GDM make sure this magic is required
            resourceDisplay->archiveReader()->setSpeed(1.0);
            resourceDisplay->archiveReader()->jumpTo(DATETIME_NOW, 0);
            resourceDisplay->archiveReader()->resumeMedia();
        }
        resourceDisplay->start();
    }
}

bool QnWorkbenchAlarmLayoutHandler::currentInstanceIsMain() const
{
    auto clientInstanceManager = qnClientInstanceManager;
    NX_ASSERT(clientInstanceManager, Q_FUNC_INFO, "Instance Manager must exist here");
    if (!clientInstanceManager)
        return true;

    auto runningInstances = clientInstanceManager->runningInstancesIndices();

    /* Check if we have no access to other instances. */
    if (runningInstances.isEmpty())
        return true;

    QnUuid localUserId = runtimeInfoManager()->localInfo().data.userId;

    QSet<QnUuid> connectedInstances;
    for (const QnPeerRuntimeInfo &info: runtimeInfoManager()->items()->getItems())
    {
        if (info.data.userId != localUserId)
            continue;
        connectedInstances.insert(info.uuid);
    }

    /* Main instance is the one that has the smallest index between all instances
    connected to current server with the same credentials. */
    for (int index: runningInstances)
    {
        if (index == clientInstanceManager->instanceIndex())
            return true;

        /* Check if other instance connected to the same server. */
        QnUuid otherInstanceUuid = clientInstanceManager->instanceGuidForIndex(index);
        if (connectedInstances.contains(otherInstanceUuid))
            return false;
    }

    return true;
}<|MERGE_RESOLUTION|>--- conflicted
+++ resolved
@@ -5,12 +5,8 @@
 #include <api/runtime_info_manager.h>
 #include <nx/streaming/archive_stream_reader.h>
 
-<<<<<<< HEAD
 #include <nx/vms/event/actions/abstract_action.h>
-=======
-#include <business/actions/abstract_business_action.h>
 #include <business/business_resource_validation.h>
->>>>>>> 22216f6f
 
 #include <camera/resource_display.h>
 #include <camera/cam_display.h>
@@ -83,34 +79,30 @@
     const auto messageProcessor = qnClientMessageProcessor;
 
     connect(messageProcessor, &QnCommonMessageProcessor::businessActionReceived, this,
-<<<<<<< HEAD
-        [this, allowedForUser](const vms::event::AbstractActionPtr &businessAction)
-=======
-        [this](const QnAbstractBusinessActionPtr &businessAction)
->>>>>>> 22216f6f
-        {
-            if (businessAction->actionType() != vms::event::ShowOnAlarmLayoutAction)
+        [this](const vms::event::AbstractActionPtr& action)
+        {
+            if (action->actionType() != vms::event::ShowOnAlarmLayoutAction)
                 return;
 
             if (!context()->user())
                 return;
 
-            const auto params = businessAction->getParams();
+            const auto params = action->getParams();
 
             /* Skip action if it contains list of users and we are not on the list. */
-            if (!QnBusiness::actionAllowedForUser(businessAction->getParams(), context()->user()))
-                return;
-
-            auto targetCameras = resourcePool()->getResources<QnVirtualCameraResource>(businessAction->getResources());
-            if (businessAction->getParams().useSource)
-                targetCameras << resourcePool()->getResources<QnVirtualCameraResource>(businessAction->getSourceResources());
+            if (!QnBusiness::actionAllowedForUser(action->getParams(), context()->user()))
+                return;
+
+            auto targetCameras = resourcePool()->getResources<QnVirtualCameraResource>(action->getResources());
+            if (action->getParams().useSource)
+                targetCameras << resourcePool()->getResources<QnVirtualCameraResource>(action->getSourceResources());
             targetCameras = accessController()->filtered(targetCameras, Qn::ViewContentPermission);
             targetCameras = targetCameras.toSet().toList();
 
             if (targetCameras.isEmpty())
                 return;
 
-            ActionKey key(businessAction->getRuleId(), businessAction->getRuntimeParams().eventTimestampUsec);
+            ActionKey key(action->getRuleId(), action->getRuntimeParams().eventTimestampUsec);
             if (m_processingActions.contains(key))
                 return; /* See m_processingActions comment. */
 
