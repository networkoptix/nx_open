#include "workbench_resources_settings_handler.h"

#include <QtWidgets/QAction>

#include <ini.h>

#include <nx/client/desktop/ui/actions/action_manager.h>

#include <core/resource/camera_resource.h>
#include <core/resource/layout_resource.h>
#include <core/resource/media_server_resource.h>
#include <core/resource/user_resource.h>
#include <core/resource/fake_media_server.h>

#include <nx/client/desktop/resource_properties/camera/legacy_camera_settings_dialog.h>
#include <nx/client/desktop/resource_properties/camera/camera_settings_dialog.h>

#include <ui/dialogs/resource_properties/layout_settings_dialog.h>
#include <ui/dialogs/resource_properties/server_settings_dialog.h>
#include <ui/dialogs/resource_properties/user_settings_dialog.h>
#include <ui/dialogs/resource_properties/user_roles_dialog.h>
#include <ui/dialogs/common/non_modal_dialog_constructor.h>

#include <ui/workbench/workbench.h>
#include <ui/workbench/workbench_access_controller.h>
#include <ui/workbench/workbench_layout.h>

using namespace nx::client::desktop;
using namespace ui;

QnWorkbenchResourcesSettingsHandler::QnWorkbenchResourcesSettingsHandler(QObject* parent):
    base_type(parent),
    QnWorkbenchContextAware(parent)
{
    connect(action(action::CameraSettingsAction), &QAction::triggered, this,
        &QnWorkbenchResourcesSettingsHandler::at_cameraSettingsAction_triggered);
    connect(action(action::ServerSettingsAction), &QAction::triggered, this,
        &QnWorkbenchResourcesSettingsHandler::at_serverSettingsAction_triggered);
    connect(action(action::NewUserAction), &QAction::triggered, this,
        &QnWorkbenchResourcesSettingsHandler::at_newUserAction_triggered);
    connect(action(action::UserSettingsAction), &QAction::triggered, this,
        &QnWorkbenchResourcesSettingsHandler::at_userSettingsAction_triggered);
    connect(action(action::UserRolesAction), &QAction::triggered, this,
        &QnWorkbenchResourcesSettingsHandler::at_userRolesAction_triggered);
    connect(action(action::LayoutSettingsAction), &QAction::triggered, this,
        &QnWorkbenchResourcesSettingsHandler::at_layoutSettingsAction_triggered);
    connect(action(action::CurrentLayoutSettingsAction), &QAction::triggered, this,
        &QnWorkbenchResourcesSettingsHandler::at_currentLayoutSettingsAction_triggered);
}

QnWorkbenchResourcesSettingsHandler::~QnWorkbenchResourcesSettingsHandler()
{
    // TODO: #GDM Refactor this.
    delete m_legacyCameraSettingsDialog.data();
    delete m_cameraSettingsDialog.data();
    delete m_serverSettingsDialog.data();
    delete m_userSettingsDialog.data();
}

void QnWorkbenchResourcesSettingsHandler::at_cameraSettingsAction_triggered()
{
    const auto parameters =  menu()->currentParameters(sender());
    auto cameras = parameters.resources().filtered<QnVirtualCameraResource>();
    if (cameras.isEmpty())
        return;

<<<<<<< HEAD
    QnNonModalDialogConstructor<QnCameraSettingsDialog> dialogConstructor(m_cameraSettingsDialog, mainWindowWidget());
    dialogConstructor.disableAutoFocus();

    if (!m_cameraSettingsDialog->setCameras(cameras))
        return;
=======
    if (ini().redesignedCameraSettingsDialog)
    {
        QnNonModalDialogConstructor<CameraSettingsDialog> dialogConstructor(
            m_cameraSettingsDialog, mainWindow());
        dialogConstructor.disableAutoFocus();
>>>>>>> 4c7bcd70

        if (!m_cameraSettingsDialog->setCameras(cameras))
            return;

        if (parameters.hasArgument(Qn::FocusTabRole))
        {
            const auto tab = parameters.argument(Qn::FocusTabRole).toInt();
            m_cameraSettingsDialog->setCurrentPage(tab);
        }
    }
    else
    {
        QnNonModalDialogConstructor<LegacyCameraSettingsDialog> dialogConstructor(
            m_legacyCameraSettingsDialog, mainWindow());
        dialogConstructor.disableAutoFocus();

        if (!m_legacyCameraSettingsDialog->setCameras(cameras))
            return;

        if (parameters.hasArgument(Qn::FocusTabRole))
        {
            const auto tab = parameters.argument(Qn::FocusTabRole).toInt();
            m_legacyCameraSettingsDialog->setCurrentTab(static_cast<CameraSettingsTab>(tab));
        }
    }
}

void QnWorkbenchResourcesSettingsHandler::at_serverSettingsAction_triggered()
{
    const auto params = menu()->currentParameters(sender());
    QnMediaServerResourceList servers = params.resources().filtered<QnMediaServerResource>(
        [](const QnMediaServerResourcePtr &server)
        {
            return !server.dynamicCast<QnFakeMediaServerResource>();
        });

    NX_ASSERT(servers.size() == 1, Q_FUNC_INFO, "Invalid action condition");
    if(servers.isEmpty())
        return;

    QnMediaServerResourcePtr server = servers.first();

    bool hasAccess = accessController()->hasGlobalPermission(Qn::GlobalAdminPermission);
    NX_ASSERT(hasAccess, Q_FUNC_INFO, "Invalid action condition"); /*< It must be checked on action level. */
    if (!hasAccess)
        return;

    QnNonModalDialogConstructor<QnServerSettingsDialog> dialogConstructor(m_serverSettingsDialog, mainWindowWidget());
    dialogConstructor.disableAutoFocus();

    m_serverSettingsDialog->setServer(server);
    if (params.hasArgument(Qn::FocusTabRole))
        m_serverSettingsDialog->setCurrentPage(params.argument<int>(Qn::FocusTabRole), true);
}

void QnWorkbenchResourcesSettingsHandler::at_newUserAction_triggered()
{
    QnUserResourcePtr user(new QnUserResource(QnUserType::Local));
    user->setRawPermissions(Qn::GlobalLiveViewerPermissionSet);

    // Shows New User dialog as modal because we can't pick anothr user from resources tree anyway.
    if (!m_userSettingsDialog)
        m_userSettingsDialog = new QnUserSettingsDialog(mainWindowWidget());

    m_userSettingsDialog->setUser(user);
    m_userSettingsDialog->setCurrentPage(QnUserSettingsDialog::SettingsPage);
    m_userSettingsDialog->forcedUpdate();
    m_userSettingsDialog->exec();
}

void QnWorkbenchResourcesSettingsHandler::at_userSettingsAction_triggered()
{
    const auto params = menu()->currentParameters(sender());
    QnUserResourcePtr user = params.resource().dynamicCast<QnUserResource>();
    if (!user)
        return;

    bool hasAccess = accessController()->hasPermissions(user, Qn::ReadPermission);
    NX_ASSERT(hasAccess, Q_FUNC_INFO, "Invalid action condition");
    if (!hasAccess)
        return;

    QnNonModalDialogConstructor<QnUserSettingsDialog> dialogConstructor(m_userSettingsDialog,
        mainWindowWidget());

    // Navigating resource tree, we should not take focus. From System Administration - we must.
    bool force = params.argument(Qn::ForceRole, false);
    if (!force)
        dialogConstructor.disableAutoFocus();

    m_userSettingsDialog->setUser(user);
    if (params.hasArgument(Qn::FocusTabRole))
        m_userSettingsDialog->setCurrentPage(params.argument<int>(Qn::FocusTabRole), true);
    m_userSettingsDialog->forcedUpdate();
}

void QnWorkbenchResourcesSettingsHandler::at_userRolesAction_triggered()
{
    const auto parameters = menu()->currentParameters(sender());
    QnUuid userRoleId = parameters.argument(Qn::UuidRole).value<QnUuid>();

    QScopedPointer<QnUserRolesDialog> dialog(new QnUserRolesDialog(mainWindowWidget()));
    if (!userRoleId.isNull())
        dialog->selectUserRole(userRoleId);

    dialog->exec();
}

void QnWorkbenchResourcesSettingsHandler::at_layoutSettingsAction_triggered()
{
    const auto params = menu()->currentParameters(sender());
    openLayoutSettingsDialog(params.resource().dynamicCast<QnLayoutResource>());
}

void QnWorkbenchResourcesSettingsHandler::at_currentLayoutSettingsAction_triggered()
{
    openLayoutSettingsDialog(workbench()->currentLayout()->resource());
}

void QnWorkbenchResourcesSettingsHandler::openLayoutSettingsDialog(
    const QnLayoutResourcePtr& layout)
{
    if (!layout)
        return;

    if (!accessController()->hasPermissions(layout, Qn::EditLayoutSettingsPermission))
        return;

    QScopedPointer<QnLayoutSettingsDialog> dialog(new QnLayoutSettingsDialog(mainWindowWidget()));
    dialog->setWindowModality(Qt::ApplicationModal);
    dialog->readFromResource(layout);

    bool backgroundWasEmpty = layout->backgroundImageFilename().isEmpty();
    if (!dialog->exec() || !dialog->submitToResource(layout))
        return;

    /* Move layout items to grid center to best fit the background */
    if (backgroundWasEmpty && !layout->backgroundImageFilename().isEmpty())
    {
        if (auto wlayout = QnWorkbenchLayout::instance(layout))
            wlayout->centralizeItems();
    }
    menu()->triggerIfPossible(action::SaveLayoutAction, layout);
}
<|MERGE_RESOLUTION|>--- conflicted
+++ resolved
@@ -64,19 +64,11 @@
     if (cameras.isEmpty())
         return;
 
-<<<<<<< HEAD
-    QnNonModalDialogConstructor<QnCameraSettingsDialog> dialogConstructor(m_cameraSettingsDialog, mainWindowWidget());
-    dialogConstructor.disableAutoFocus();
-
-    if (!m_cameraSettingsDialog->setCameras(cameras))
-        return;
-=======
     if (ini().redesignedCameraSettingsDialog)
     {
         QnNonModalDialogConstructor<CameraSettingsDialog> dialogConstructor(
-            m_cameraSettingsDialog, mainWindow());
+            m_cameraSettingsDialog, mainWindowWidget());
         dialogConstructor.disableAutoFocus();
->>>>>>> 4c7bcd70
 
         if (!m_cameraSettingsDialog->setCameras(cameras))
             return;
@@ -90,7 +82,7 @@
     else
     {
         QnNonModalDialogConstructor<LegacyCameraSettingsDialog> dialogConstructor(
-            m_legacyCameraSettingsDialog, mainWindow());
+            m_legacyCameraSettingsDialog, mainWindowWidget());
         dialogConstructor.disableAutoFocus();
 
         if (!m_legacyCameraSettingsDialog->setCameras(cameras))
