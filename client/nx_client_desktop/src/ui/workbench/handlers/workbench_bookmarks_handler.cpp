#include "workbench_bookmarks_handler.h"

#include <QtWidgets/QAction>

#include <ini.h>
#include <api/app_server_connection.h>
#include <api/common_message_processor.h>

#include <camera/camera_data_manager.h>
#include <camera/camera_bookmarks_manager.h>
#include <camera/loaders/caching_camera_data_loader.h>

#include <common/common_module.h>

#include <core/resource_management/resource_pool.h>
#include <core/resource/resource.h>
#include <core/resource/user_resource.h>
#include <core/resource/camera_resource.h>
#include <core/resource/media_server_resource.h>
#include <core/resource/camera_bookmark.h>
#include <core/resource/camera_history.h>

#include <recording/time_period.h>

#include <nx/client/desktop/ui/actions/actions.h>
#include <nx/client/desktop/ui/actions/action_manager.h>
#include <nx/client/desktop/ui/actions/action_parameters.h>
#include <ui/dialogs/camera_bookmark_dialog.h>
#include <ui/graphics/items/resource/media_resource_widget.h>
#include <ui/graphics/items/generic/graphics_message_box.h>
#include <ui/graphics/items/controls/bookmarks_viewer.h>
#include <ui/graphics/items/controls/time_slider.h>

#include <ui/statistics/modules/controls_statistics_module.h>

#include <ui/workbench/workbench.h>
#include <ui/workbench/workbench_access_controller.h>
#include <ui/workbench/workbench_display.h>
#include <ui/workbench/workbench_layout.h>
#include <ui/workbench/workbench_context.h>
#include <ui/workbench/workbench_navigator.h>
#include <ui/workbench/watchers/workbench_bookmark_tags_watcher.h>

#include <utils/common/app_info.h>
#include <utils/common/synctime.h>
#include <nx/client/desktop/utils/parameter_helper.h>

using namespace nx::client::desktop::ui;

namespace {

/* How long 'Press Ctrl-B' hint should be displayed. */
const int kHintTimeoutMs = 5000;
}


QnWorkbenchBookmarksHandler::QnWorkbenchBookmarksHandler(QObject *parent /* = NULL */):
    base_type(parent),
    QnWorkbenchContextAware(parent),
    m_hintDisplayed(false)
{
    connect(action(action::AddCameraBookmarkAction),     &QAction::triggered, this,
        &QnWorkbenchBookmarksHandler::at_addCameraBookmarkAction_triggered);
    connect(action(action::EditCameraBookmarkAction),    &QAction::triggered, this,
        &QnWorkbenchBookmarksHandler::at_editCameraBookmarkAction_triggered);
    connect(action(action::RemoveCameraBookmarkAction),  &QAction::triggered, this,
        &QnWorkbenchBookmarksHandler::at_removeCameraBookmarkAction_triggered);
    connect(action(action::RemoveBookmarksAction),       &QAction::triggered, this,
        &QnWorkbenchBookmarksHandler::at_removeBookmarksAction_triggered);
    connect(action(action::BookmarksModeAction),         &QAction::toggled,   this,
        &QnWorkbenchBookmarksHandler::at_bookmarksModeAction_triggered);

    /* Reset hint flag for each user. */
    connect(context(), &QnWorkbenchContext::userChanged, this, [this]() { m_hintDisplayed = false; });

    const auto getActionParamsFunc =
        [this](const QnCameraBookmark &bookmark) -> action::Parameters
        {
            return navigator()->currentParameters(action::TimelineScope)
                .withArgument(Qn::CameraBookmarkRole, bookmark);
        };

    const QPointer<QnBookmarksViewer> bookmarksViewer(navigator()->timeSlider()->bookmarksViewer());

    const auto updateBookmarkActionsAvailability =
        [this, bookmarksViewer]()
        {
            if (!bookmarksViewer)
                return;

            const bool readonly = commonModule()->isReadOnly()
                || !accessController()->hasGlobalPermission(Qn::GlobalManageBookmarksPermission);
            bookmarksViewer->setReadOnly(readonly);

        };

    setupBookmarksExport();

    connect(accessController(), &QnWorkbenchAccessController::globalPermissionsChanged, this,
        updateBookmarkActionsAvailability);
    connect(commonModule(), &QnCommonModule::readOnlyChanged, this, updateBookmarkActionsAvailability);
    connect(context(), &QnWorkbenchContext::userChanged, this, updateBookmarkActionsAvailability);

    connect(bookmarksViewer, &QnBookmarksViewer::editBookmarkClicked, this,
        [this, getActionParamsFunc](const QnCameraBookmark &bookmark)
        {
            context()->statisticsModule()->registerClick(lit("bookmark_tooltip_edit"));
            menu()->triggerIfPossible(action::EditCameraBookmarkAction,
                getActionParamsFunc(bookmark));
        });

    connect(bookmarksViewer, &QnBookmarksViewer::removeBookmarkClicked, this,
        [this, getActionParamsFunc](const QnCameraBookmark &bookmark)
        {
            context()->statisticsModule()->registerClick(lit("bookmark_tooltip_delete"));
            menu()->triggerIfPossible(action::RemoveCameraBookmarkAction,
                getActionParamsFunc(bookmark));
        });

    connect(bookmarksViewer, &QnBookmarksViewer::exportBookmarkClicked, this,
        [this, getActionParamsFunc](const QnCameraBookmark &bookmark)
        {
            const auto actionId = nx::client::desktop::ini().universalExportDialog
                ? action::ExportVideoAction
                : action::ExportTimeSelectionAction;

            context()->statisticsModule()->registerClick(lit("bookmark_tooltip_export"));
            menu()->triggerIfPossible(actionId, getActionParamsFunc(bookmark));
        });

    connect(bookmarksViewer, &QnBookmarksViewer::playBookmark, this,
        [this, getActionParamsFunc](const QnCameraBookmark &bookmark)
        {
            context()->statisticsModule()->registerClick(lit("bookmark_tooltip_play"));

            static const int kMicrosecondsFactor = 1000;
            navigator()->setPosition(bookmark.startTimeMs * kMicrosecondsFactor);
            navigator()->setPlaying(true);
        });

    connect(bookmarksViewer, &QnBookmarksViewer::tagClicked, this,
        [this, bookmarksViewer](const QString &tag)
        {
            context()->statisticsModule()->registerClick(lit("bookmark_tooltip_tag"));
            menu()->triggerIfPossible(action::OpenBookmarksSearchAction,
                {Qn::BookmarkTagRole, tag});
        });
}

void QnWorkbenchBookmarksHandler::setupBookmarksExport()
{
    const auto updateExportAbility =
        [this]()
        {
            const auto currentWidget = navigator()->currentWidget();
            if (!currentWidget)
                return;

            const auto resource = currentWidget->resource();
            if (!resource)
                return;

            const bool allowExport = accessController()->hasPermissions(
                currentWidget->resource(), Qn::ExportPermission);

            navigator()->timeSlider()->bookmarksViewer()->setAllowExport(allowExport);
        };

    connect(accessController(), &QnWorkbenchAccessController::permissionsChanged, this,
        [this, updateExportAbility](const QnResourcePtr& resource)
        {
            const auto currentWidget = navigator()->currentWidget();
            const auto currentResource = currentWidget ? currentWidget->resource() : QnResourcePtr();
            if (resource == currentResource)
                updateExportAbility();
        });

    connect(navigator(), &QnWorkbenchNavigator::currentWidgetChanged,
        this, updateExportAbility);
}

void QnWorkbenchBookmarksHandler::at_addCameraBookmarkAction_triggered()
{
    const auto parameters = menu()->currentParameters(sender());
    auto camera = parameters.resource().dynamicCast<QnVirtualCameraResource>();
    // TODO: #GDM #Bookmarks will we support these actions for exported layouts?
    if (!camera)
        return;

    QnTimePeriod period = parameters.argument<QnTimePeriod>(Qn::TimePeriodRole);

    /*
     * This check can be safely omitted in release - it is better to add bookmark on another server than do not
     * add bookmark at all.
     * // TODO: #GDM #bookmarks remember this when we will implement bookmarks timeout locking
     */
    if (QnAppInfo::beta())
    {
        QnMediaServerResourcePtr server = cameraHistoryPool()->getMediaServerOnTime(camera, period.startTimeMs);
        if (!server || server->getStatus() != Qn::Online)
        {
            QnMessageBox::warning(mainWindowWidget(),
                tr("Server offline"),
                tr("Bookmarks can only be added to an online server."));
            return;
        }
    }

    QnCameraBookmark bookmark;
    bookmark.guid = QnUuid::createUuid();
    bookmark.name = tr("Bookmark");
    bookmark.startTimeMs = period.startTimeMs;  //this should be assigned before loading data to the dialog
    bookmark.durationMs = period.durationMs;
    bookmark.cameraId = camera->getId();

    QScopedPointer<QnCameraBookmarkDialog> dialog(new QnCameraBookmarkDialog(false, mainWindowWidget()));
    dialog->setTags(context()->instance<QnWorkbenchBookmarkTagsWatcher>()->tags());
    dialog->loadData(bookmark);
    if (!dialog->exec())
        return;

    bookmark.creatorId = context()->user()->getId();
    bookmark.creationTimeStampMs = qnSyncTime->currentMSecsSinceEpoch();
    dialog->submitData(bookmark);
    NX_ASSERT(bookmark.isValid(), Q_FUNC_INFO, "Dialog must not allow to create invalid bookmarks");
    if (!bookmark.isValid())
        return;

    qnCameraBookmarksManager->addCameraBookmark(bookmark);

    action(action::BookmarksModeAction)->setChecked(true);
}

void QnWorkbenchBookmarksHandler::at_editCameraBookmarkAction_triggered()
{
    const auto parameters = menu()->currentParameters(sender());
    QnVirtualCameraResourcePtr camera = parameters.resource().dynamicCast<QnVirtualCameraResource>();
    // TODO: #GDM #Bookmarks will we support these actions for exported layouts?
    if (!camera)
        return;

    QnCameraBookmark bookmark = parameters.argument<QnCameraBookmark>(Qn::CameraBookmarkRole);

    QnMediaServerResourcePtr server = cameraHistoryPool()->getMediaServerOnTime(camera, bookmark.startTimeMs);
    if (!server || server->getStatus() != Qn::Online)
    {
        QnMessageBox::warning(mainWindowWidget(),
            tr("Server offline"),
            tr("Bookmarks can only be edited on an online Server."));
        return;
    }

    QScopedPointer<QnCameraBookmarkDialog> dialog(new QnCameraBookmarkDialog(false, mainWindowWidget()));
    dialog->setTags(context()->instance<QnWorkbenchBookmarkTagsWatcher>()->tags());
    dialog->loadData(bookmark);
    if (!dialog->exec())
        return;
    dialog->submitData(bookmark);

    qnCameraBookmarksManager->updateCameraBookmark(bookmark);
}

void QnWorkbenchBookmarksHandler::at_removeCameraBookmarkAction_triggered()
{
    const auto parameters = menu()->currentParameters(sender());
    QnVirtualCameraResourcePtr camera = parameters.resource().dynamicCast<QnVirtualCameraResource>();
    // TODO: #GDM #Bookmarks will we support these actions for exported layouts?
    if (!camera)
        return;

    QnCameraBookmark bookmark = parameters.argument<QnCameraBookmark>(Qn::CameraBookmarkRole);

    QnMessageBox dialog(QnMessageBoxIcon::Question,
        tr("Delete bookmark?"), bookmark.name.trimmed(),
        QDialogButtonBox::Cancel, QDialogButtonBox::NoButton,
        mainWindowWidget());
    dialog.addCustomButton(QnMessageBoxCustomButton::Delete,
        QDialogButtonBox::AcceptRole, Qn::ButtonAccent::Warning);

    if (dialog.exec() == QDialogButtonBox::Cancel)
        return;

    qnCameraBookmarksManager->deleteCameraBookmark(bookmark.guid);
}

void QnWorkbenchBookmarksHandler::at_removeBookmarksAction_triggered()
{
    const auto parameters = menu()->currentParameters(sender());

    QnCameraBookmarkList bookmarks = parameters.argument<QnCameraBookmarkList>(Qn::CameraBookmarkListRole);
    if (bookmarks.isEmpty())
        return;

    const auto parent = nx::utils::extractParentWidget(parameters, mainWindow());
    QnMessageBox dialog(QnMessageBoxIcon::Question,
        tr("Delete %n bookmarks?", "", bookmarks.size()), QString(),
        QDialogButtonBox::Cancel, QDialogButtonBox::NoButton,
<<<<<<< HEAD
        mainWindowWidget());
=======
        parent);
>>>>>>> bc26d25a
    dialog.addCustomButton(QnMessageBoxCustomButton::Delete,
        QDialogButtonBox::AcceptRole, Qn::ButtonAccent::Warning);

    if (dialog.exec() == QDialogButtonBox::Cancel)
        return;

    for (const auto bookmark : bookmarks)
        qnCameraBookmarksManager->deleteCameraBookmark(bookmark.guid);
}

void QnWorkbenchBookmarksHandler::at_bookmarksModeAction_triggered()
{
    const auto bookmarkModeAction = action(action::BookmarksModeAction);
    const bool checked = bookmarkModeAction->isChecked();
    const bool enabled = bookmarkModeAction->isEnabled();

    bool canSaveBookmarksMode = true;    /// if bookmarks mode is going to be enabled than we always can store mode
    if (!checked)
    {
        const auto currentWidget = navigator()->currentWidget();
        canSaveBookmarksMode = (!currentWidget
            || !currentWidget->options().testFlag(QnResourceWidget::DisplayMotion));
    }

    if (enabled && canSaveBookmarksMode)
        workbench()->currentLayout()->setData(Qn::LayoutBookmarksModeRole, checked);

    if (checked)
        menu()->trigger(action::StopSmartSearchAction, display()->widgets());

    if (!m_hintDisplayed && enabled && checked && !navigator()->bookmarksModeEnabled())
    {
        QnGraphicsMessageBox::information(
            tr("Press %1 to search bookmarks").arg(action(action::OpenBookmarksSearchAction)->shortcut().toString())
            , kHintTimeoutMs
        );
        m_hintDisplayed = true;
    }


    navigator()->setBookmarksModeEnabled(checked);
}<|MERGE_RESOLUTION|>--- conflicted
+++ resolved
@@ -291,15 +291,11 @@
     if (bookmarks.isEmpty())
         return;
 
-    const auto parent = nx::utils::extractParentWidget(parameters, mainWindow());
+    const auto parent = nx::utils::extractParentWidget(parameters, mainWindowWidget());
     QnMessageBox dialog(QnMessageBoxIcon::Question,
         tr("Delete %n bookmarks?", "", bookmarks.size()), QString(),
         QDialogButtonBox::Cancel, QDialogButtonBox::NoButton,
-<<<<<<< HEAD
-        mainWindowWidget());
-=======
         parent);
->>>>>>> bc26d25a
     dialog.addCustomButton(QnMessageBoxCustomButton::Delete,
         QDialogButtonBox::AcceptRole, Qn::ButtonAccent::Warning);
 
