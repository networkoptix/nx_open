--- conflicted
+++ resolved
@@ -1357,11 +1357,7 @@
     filters << tr("Pictures (*.jpg *.png *.gif *.bmp *.tiff)");
     filters << tr("All files (*.*)");
 
-<<<<<<< HEAD
-    QStringList files = QnFileDialog::getOpenFileNames(mainWindowWidget(),
-=======
-    QStringList files = QFileDialog::getOpenFileNames(mainWindow(),
->>>>>>> 17da6be4
+    QStringList files = QFileDialog::getOpenFileNames(mainWindowWidget(),
         tr("Open File"),
         QString(),
         filters.join(lit(";;")),
@@ -1373,11 +1369,7 @@
 }
 
 void ActionHandler::at_openFolderAction_triggered() {
-<<<<<<< HEAD
-    QString dirName = QnFileDialog::getExistingDirectory(mainWindowWidget(),
-=======
-    QString dirName = QFileDialog::getExistingDirectory(mainWindow(),
->>>>>>> 17da6be4
+    QString dirName = QFileDialog::getExistingDirectory(mainWindowWidget(),
         tr("Select folder..."),
         QString(),
         QnCustomFileDialog::directoryDialogOptions());
