--- conflicted
+++ resolved
@@ -6,38 +6,28 @@
 
 #include <api/global_settings.h>
 #include <api/app_server_connection.h>
-
-#include <common/common_module.h>
-
+#include <business/business_resource_validation.h>
 #include <client/client_settings.h>
 #include <client/client_message_processor.h>
 #include <client/client_show_once_settings.h>
-
-<<<<<<< HEAD
-#include <nx/vms/event/strings_helper.h>
-=======
-#include <business/business_resource_validation.h>
-#include <business/business_strings_helper.h>
->>>>>>> 22216f6f
-
+#include <common/common_module.h>
 #include <core/resource/resource.h>
 #include <core/resource/user_resource.h>
 #include <core/resource_management/resource_pool.h>
 #include <core/resource_management/user_roles_manager.h>
-
 #include <nx/client/desktop/ui/actions/action_parameters.h>
 #include <ui/workbench/watchers/workbench_user_email_watcher.h>
 #include <ui/workbench/workbench_context.h>
 #include <ui/workbench/workbench_access_controller.h>
 #include <ui/workbench/workbench_state_manager.h>
-
 #include <utils/resource_property_adaptors.h>
-#include <nx/client/desktop/utils/server_notification_cache.h>
 #include <utils/common/warnings.h>
 #include <utils/email/email.h>
 #include <utils/media/audio_player.h>
-
 #include <watchers/cloud_status_watcher.h>
+
+#include <nx/client/desktop/utils/server_notification_cache.h>
+#include <nx/vms/event/strings_helper.h>
 
 using namespace nx;
 using namespace nx::client::desktop;
@@ -47,8 +37,7 @@
 
 static const QString kCloudPromoShowOnceKey(lit("CloudPromoNotification"));
 
-}
-
+} // namespace
 
 QnWorkbenchNotificationsHandler::QnWorkbenchNotificationsHandler(QObject *parent):
     base_type(parent),
@@ -127,9 +116,9 @@
     emit cleared();
 }
 
-void QnWorkbenchNotificationsHandler::addNotification(const vms::event::AbstractActionPtr &businessAction)
-{
-    vms::event::EventParameters params = businessAction->getRuntimeParams();
+void QnWorkbenchNotificationsHandler::addNotification(const vms::event::AbstractActionPtr &action)
+{
+    vms::event::EventParameters params = action->getRuntimeParams();
     vms::event::EventType eventType = params.eventType;
 
     const bool isAdmin = accessController()->hasGlobalPermission(Qn::GlobalAdminPermission);
@@ -138,33 +127,27 @@
     {
         if (eventType == vms::event::LicenseIssueEvent || eventType == vms::event::NetworkIssueEvent)
             return;
-<<<<<<< HEAD
-
-        if (businessAction->getParams().userGroup == vms::event::AdminOnly)
-            return;
-=======
->>>>>>> 22216f6f
     }
 
     if (eventType >= vms::event::SystemHealthEvent && eventType <= vms::event::MaxSystemHealthEvent)
     {
         int healthMessage = eventType - vms::event::SystemHealthEvent;
-        addSystemHealthEvent(QnSystemHealth::MessageType(healthMessage), businessAction);
+        addSystemHealthEvent(QnSystemHealth::MessageType(healthMessage), action);
         return;
     }
 
     if (!context()->user())
         return;
 
-    if (businessAction->actionType() == vms::event::ShowOnAlarmLayoutAction)
+    if (action->actionType() == vms::event::ShowOnAlarmLayoutAction)
     {
         /* Skip action if it contains list of users, and we are not on the list. */
-        if (!QnBusiness::actionAllowedForUser(businessAction->getParams(), context()->user()))
+        if (!QnBusiness::actionAllowedForUser(action->getParams(), context()->user()))
             return;
     }
 
     bool alwaysNotify = false;
-    switch (businessAction->actionType())
+    switch (action->actionType())
     {
         case vms::event::ShowOnAlarmLayoutAction:
         case vms::event::PlaySoundAction:
@@ -179,7 +162,7 @@
     if (!alwaysNotify && !m_adaptor->isAllowed(eventType))
         return;
 
-    emit notificationAdded(businessAction);
+    emit notificationAdded(action);
 }
 
 void QnWorkbenchNotificationsHandler::addSystemHealthEvent(QnSystemHealth::MessageType message)
@@ -187,7 +170,7 @@
     addSystemHealthEvent(message, vms::event::AbstractActionPtr());
 }
 
-void QnWorkbenchNotificationsHandler::addSystemHealthEvent(QnSystemHealth::MessageType message, const vms::event::AbstractActionPtr &businessAction)
+void QnWorkbenchNotificationsHandler::addSystemHealthEvent(QnSystemHealth::MessageType message, const vms::event::AbstractActionPtr &action)
 {
     if (message == QnSystemHealth::StoragesAreFull)
         return; //Bug #2308: Need to remove notification "Storages are full"
@@ -195,7 +178,7 @@
     if (!(qnSettings->popupSystemHealth() & (1ull << message)))
         return;
 
-    setSystemHealthEventVisibleInternal(message, QVariant::fromValue(businessAction), true);
+    setSystemHealthEventVisibleInternal(message, QVariant::fromValue(action), true);
 }
 
 bool QnWorkbenchNotificationsHandler::tryClose(bool /*force*/)
@@ -379,57 +362,41 @@
     clear();
 }
 
-<<<<<<< HEAD
-void QnWorkbenchNotificationsHandler::at_eventManager_actionReceived(const vms::event::AbstractActionPtr &businessAction)
-=======
 void QnWorkbenchNotificationsHandler::at_eventManager_actionReceived(
-    const QnAbstractBusinessActionPtr& businessAction)
->>>>>>> 22216f6f
-{
-    if (!QnBusiness::actionAllowedForUser(businessAction->getParams(), context()->user()))
-        return;
-
-    switch (businessAction->actionType())
+    const vms::event::AbstractActionPtr& action)
+{
+    if (!QnBusiness::actionAllowedForUser(action->getParams(), context()->user()))
+        return;
+
+    switch (action->actionType())
     {
         case vms::event::ShowPopupAction:
         case vms::event::ShowOnAlarmLayoutAction:
         {
-            addNotification(businessAction);
-            break;
-        }
-<<<<<<< HEAD
+            addNotification(action);
+            break;
+        }
+
         case vms::event::PlaySoundOnceAction:
-=======
-
-        case QnBusiness::PlaySoundOnceAction:
->>>>>>> 22216f6f
-        {
-            QString filename = businessAction->getParams().url;
+        {
+            QString filename = action->getParams().url;
             QString filePath = context()->instance<ServerNotificationCache>()->getFullPath(filename);
             // If file doesn't exist then it's already deleted or not downloaded yet.
             // I think it should not be played when downloaded.
             AudioPlayer::playFileAsync(filePath);
             break;
         }
-<<<<<<< HEAD
+
         case vms::event::PlaySoundAction:
-=======
-
-        case QnBusiness::PlaySoundAction:
->>>>>>> 22216f6f
-        {
-            switch (businessAction->getToggleState())
+        {
+            switch (action->getToggleState())
             {
                 case vms::event::ActiveState:
-                    addNotification(businessAction);
+                    addNotification(action);
                     break;
-<<<<<<< HEAD
+
                 case vms::event::InactiveState:
-=======
-
-                case QnBusiness::InactiveState:
->>>>>>> 22216f6f
-                    emit notificationRemoved(businessAction);
+                    emit notificationRemoved(action);
                     break;
 
                 default:
@@ -437,14 +404,10 @@
             }
             break;
         }
-<<<<<<< HEAD
+
         case vms::event::SayTextAction:
-=======
-
-        case QnBusiness::SayTextAction:
->>>>>>> 22216f6f
-        {
-            AudioPlayer::sayTextAsync(businessAction->getParams().sayText);
+        {
+            AudioPlayer::sayTextAsync(action->getParams().sayText);
             break;
         }
 
