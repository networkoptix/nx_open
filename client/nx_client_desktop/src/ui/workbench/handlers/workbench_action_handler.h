#pragma once

#include <atomic>

#include <QtCore/QBuffer>
#include <QtCore/QObject>
#include <QtCore/QQueue>

#include <QtWidgets/QDialogButtonBox>

#include <api/app_server_connection.h>

#include <core/ptz/item_dewarping_params.h>
#include <nx_ec/ec_api.h>

#include <client/client_globals.h>
#include <client/client_settings.h>

#include <core/resource/resource_fwd.h>

#include <nx/client/desktop/ui/actions/actions.h>
#include <ui/workbench/workbench_context_aware.h>
#include <ui/dialogs/event_log_dialog.h>
#include <ui/dialogs/camera_list_dialog.h>
#include <ui/dialogs/search_bookmarks_dialog.h>
#include "ui/dialogs/audit_log_dialog.h"

#include <utils/color_space/image_correction.h>
#include "api/model/camera_list_reply.h"
#include <nx/network/http/async_http_client_reply.h>

class QAction;
class QMenu;

class QnProgressDialog;
class QnResourcePool;
class QnWorkbench;
class QnWorkbenchContext;
class QnWorkbenchSynchronizer;
class QnWorkbenchLayoutSnapshotManager;
class ActionHandler;
class QnBusinessRulesDialog;
class QnCameraAdditionDialog;
class QnPopupCollectionWidget;
class QnWorkbenchNotificationsHandler;
class QnAdjustVideoDialog;
class QnSystemAdministrationDialog;
class QnGraphicsMessageBox;

namespace nx {
namespace client {
namespace desktop {

class MimeData;

namespace ui {

namespace experimental { class MainWindow; }

namespace workbench {

// TODO: #Elric split this class into several handlers, group actions by handler. E.g. screen recording should definitely be spun off.
/**
* This class implements logic for client actions.
*/
class ActionHandler : public QObject, public QnWorkbenchContextAware {
    Q_OBJECT
public:
    ActionHandler(QObject *parent = NULL);
    virtual ~ActionHandler();

protected:
    struct AddToLayoutParams {
        bool usePosition;
        QPointF position;
        QRectF zoomWindow;
        QnUuid zoomUuid;
        qint64 time;
        QColor frameDistinctionColor;
        qreal rotation;
        ImageCorrectionParams contrastParams;
        QnItemDewarpingParams dewarpingParams;

        AddToLayoutParams() :
            usePosition(false),
            position(QPointF()),
            zoomUuid(QnUuid()),
            time(-1),
            rotation(0)
        {}
    };

    void addToLayout(const QnLayoutResourcePtr &layout, const QnResourcePtr &resource, const AddToLayoutParams &params) const;
    void addToLayout(const QnLayoutResourcePtr &layout, const QnResourceList &resources, const AddToLayoutParams &params) const;
    void addToLayout(const QnLayoutResourcePtr &layout, const QList<QnMediaResourcePtr>& resources, const AddToLayoutParams &params) const;
    void addToLayout(const QnLayoutResourcePtr &layout, const QList<QString> &files, const AddToLayoutParams &params) const;

    QnResourceList addToResourcePool(const QString &file) const;
    QnResourceList addToResourcePool(const QList<QString> &files) const;

    void openResourcesInNewWindow(const QnResourceList &resources);

    void openNewWindow(const QStringList &args);

    void rotateItems(int degrees);

    void setCurrentLayoutCellSpacing(Qn::CellSpacing spacing);

    QnBusinessRulesDialog *businessRulesDialog() const;

    QnEventLogDialog *businessEventsLogDialog() const;

    QnCameraListDialog *cameraListDialog() const;

    QnCameraAdditionDialog *cameraAdditionDialog() const;

    QnSystemAdministrationDialog *systemAdministrationDialog() const;

protected slots:

    void submitDelayedDrops();

    void at_context_userChanged(const QnUserResourcePtr &user);

    void at_workbench_cellSpacingChanged();

    void at_nextLayoutAction_triggered();
    void at_previousLayoutAction_triggered();

    void at_openInLayoutAction_triggered();

    void at_openInCurrentLayoutAction_triggered();
    void at_openInNewTabAction_triggered();
    void at_openInNewWindowAction_triggered();

    void at_openCurrentLayoutInNewWindowAction_triggered();
    void at_openNewWindowAction_triggered();
    void at_reviewLayoutTourInNewWindowAction_triggered();

    void at_moveCameraAction_triggered();
    void at_dropResourcesAction_triggered();
    void at_delayedDropResourcesAction_triggered();
    void at_instantDropResourcesAction_triggered();
    void at_openFileAction_triggered();
    void at_openFolderAction_triggered();
    void at_aboutAction_triggered();
    void at_businessEventsAction_triggered();
    void at_openBusinessRulesAction_triggered();
    void at_openBookmarksSearchAction_triggered();
    void at_openBusinessLogAction_triggered();
    void at_openAuditLogAction_triggered();
    void at_cameraListAction_triggered();

    void at_webAdminAction_triggered();
    void at_webClientAction_triggered();

    void at_mediaFileSettingsAction_triggered();
    void at_cameraIssuesAction_triggered();
    void at_cameraBusinessRulesAction_triggered();
    void at_cameraDiagnosticsAction_triggered();
    void at_serverAddCameraManuallyAction_triggered();
    void at_serverLogsAction_triggered();
    void at_serverIssuesAction_triggered();
    void at_pingAction_triggered();
    void at_thumbnailsSearchAction_triggered();

    void at_openInFolderAction_triggered();
    void at_deleteFromDiskAction_triggered();

    void at_renameAction_triggered();
    void at_removeFromServerAction_triggered();

    void at_adjustVideoAction_triggered();
    void at_beforeExitAction_triggered();

    void at_createZoomWindowAction_triggered();

    void at_setAsBackgroundAction_triggered();
    void setCurrentLayoutBackground(const QString &filename);

    void at_scheduleWatcher_scheduleEnabledChanged();
    void at_togglePanicModeAction_toggled(bool checked);

    void at_workbench_itemChanged(Qn::ItemRole role);

    void at_whatsThisAction_triggered();

    void at_escapeHotkeyAction_triggered();

    void at_browseUrlAction_triggered();

    void at_versionMismatchMessageAction_triggered();

    void at_betaVersionMessageAction_triggered();

    void at_queueAppRestartAction_triggered();
    void at_selectTimeServerAction_triggered();
    void at_cameraListChecked(int status, const QnCameraListReply& reply, int handle);

    void at_convertCameraToEntropix_triggered();

<<<<<<< HEAD
    void at_openNewScene_triggered();
=======
    void at_changeDefaultCameraPassword_triggered();
>>>>>>> 4c7bcd70

private:
    void showSingleCameraErrorMessage(const QString& explanation = QString());
    void showMultipleCamerasErrorMessage(
        int totalCameras,
        const QnVirtualCameraResourceList& camerasWithError,
        const QString& explanation = QString());

    void changeDefaultPasswords(
        const QString& previousPassword,
        const QnVirtualCameraResourceList& cameras,
        bool showSingleCamera);

    void notifyAboutUpdate();

    void openFailoverPriorityDialog();
    void openBackupCamerasDialog();
    void openSystemAdministrationDialog(int page);
    void openLocalSettingsDialog(int page);

    QnAdjustVideoDialog* adjustVideoDialog();

    /** Check if resource can be safely renamed to the new name. */
    bool validateResourceName(const QnResourcePtr &resource, const QString &newName) const;

    /** Check if statistics reporting is allowed in the system - and ask user if still not defined. */
    void checkIfStatisticsReportAllowed();

    void deleteDialogs();

    void closeApplication(bool force = false);

    qint64 getFirstBookmarkTimeMs();

    void renameLocalFile(const QnResourcePtr& resource, const QString &newName);

    void openInBrowserDirectly(const QnMediaServerResourcePtr& server,
        const QString& path, const QString& fragment = QString());
    void openInBrowser(const QnMediaServerResourcePtr& server,
        const QString& path, const QString& fragment = QString());
    void at_nonceReceived(QnAsyncHttpClientReply* client);

private:
    QPointer<QnBusinessRulesDialog> m_businessRulesDialog;
    QPointer<QnEventLogDialog> m_businessEventsLogDialog;
    QPointer<QnSearchBookmarksDialog> m_searchBookmarksDialog;
    QPointer<QnAuditLogDialog> m_auditLogDialog;
    QPointer<QnCameraListDialog> m_cameraListDialog;
    QPointer<QnCameraAdditionDialog> m_cameraAdditionDialog;
    QPointer<QnAdjustVideoDialog> m_adjustVideoDialog;
    QPointer<QnSystemAdministrationDialog> m_systemAdministrationDialog;

    QPointer<experimental::MainWindow> m_mainWindow;

    bool m_delayedDropGuard;
    /** List of serialized resources that are to be dropped on the scene once
    * the user logs in. */
    QList<QByteArray> m_delayedDrops;

    QQueue<QnMediaResourcePtr> m_layoutExportResources;
    QString m_layoutFileName;
    QnTimePeriod m_exportPeriod;
    QnLayoutResourcePtr m_exportLayout;
    QnStorageResourcePtr m_exportStorage;

    struct CameraMovingInfo
    {
        CameraMovingInfo() {}
        CameraMovingInfo(const QnVirtualCameraResourceList& cameras, const QnMediaServerResourcePtr& dstServer) : cameras(cameras), dstServer(dstServer) {}
        QnVirtualCameraResourceList cameras;
        QnMediaServerResourcePtr dstServer;
    };
    QMap<int, CameraMovingInfo> m_awaitingMoveCameras;

    struct ServerRequest
    {
        QnMediaServerResourcePtr server;
        nx::utils::Url url;
    };

    std::multimap<nx::utils::Url, ServerRequest> m_serverRequests;
};

} // namespace workbench
} // namespace ui
} // namespace desktop
} // namespace client
} // namespace nx<|MERGE_RESOLUTION|>--- conflicted
+++ resolved
@@ -199,11 +199,9 @@
 
     void at_convertCameraToEntropix_triggered();
 
-<<<<<<< HEAD
+    void at_changeDefaultCameraPassword_triggered();
+
     void at_openNewScene_triggered();
-=======
-    void at_changeDefaultCameraPassword_triggered();
->>>>>>> 4c7bcd70
 
 private:
     void showSingleCameraErrorMessage(const QString& explanation = QString());
