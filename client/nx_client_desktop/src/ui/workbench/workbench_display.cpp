#include "workbench_display.h"

#include <cassert>
#include <cmath> /* For std::fmod. */

#include <QtCore/QtAlgorithms>
#include <QtWidgets/QAction>
#include <QtWidgets/QGraphicsProxyWidget>
#include <QtOpenGL/QGLContext>
#include <QtOpenGL/QGLWidget>

#include <utils/common/warnings.h>
#include <utils/common/checked_cast.h>
#include <utils/common/delete_later.h>
#include <utils/math/math.h>
#include <utils/math/color_transformations.h>
#include <utils/common/toggle.h>
#include <utils/common/util.h>
#include <utils/common/delayed.h>
#include <utils/common/aspect_ratio.h>

#include <client/client_runtime_settings.h>
#include <client/client_meta_types.h>
#include <client/client_module.h>

#include <common/common_meta_types.h>

#include <core/resource_access/resource_access_filter.h>

#include <core/resource/layout_resource.h>
#include <core/resource/media_resource.h>
#include <core/resource_management/resource_pool.h>
#include <camera/resource_display.h>
#include <camera/client_video_camera.h>
#include <nx/client/desktop/radass/radass_controller.h>

#include <nx/client/desktop/ui/actions/action_manager.h>
#include <nx/client/desktop/ui/actions/action_target_provider.h>

#include <ui/common/notification_levels.h>

#include <nx/client/desktop/ui/workbench/workbench_animations.h>

#include <ui/animation/viewport_animator.h>
#include <ui/animation/widget_animator.h>
#include <ui/animation/curtain_animator.h>
#include <ui/animation/opacity_animator.h>

#include <ui/graphics/instruments/instrument_manager.h>
#include <ui/graphics/instruments/bounding_instrument.h>
#include <ui/graphics/instruments/transform_listener_instrument.h>
#include <ui/graphics/instruments/activity_listener_instrument.h>
#include <ui/graphics/instruments/forwarding_instrument.h>
#include <ui/graphics/instruments/stop_instrument.h>
#include <ui/graphics/instruments/signaling_instrument.h>
#include <ui/graphics/instruments/selection_overlay_hack_instrument.h>
#include <ui/graphics/instruments/focus_listener_instrument.h>
#include <ui/graphics/instruments/tool_tip_instrument.h>
#include <ui/graphics/instruments/widget_layout_instrument.h>

#include <ui/graphics/items/resource/button_ids.h>
#include <nx/client/desktop/ui/workbench/resource/resource_widget_factory.h>
#include <ui/graphics/items/resource/resource_widget.h>
#include <ui/graphics/items/resource/media_resource_widget.h>
#include <ui/graphics/items/standard/graphics_web_view.h>
#include <ui/graphics/items/resource/decodedpicturetoopengluploadercontextpool.h>
#include <ui/graphics/items/grid/curtain_item.h>
#include <ui/graphics/items/generic/graphics_message_box.h>
#include <ui/graphics/items/generic/splash_item.h>
#include <ui/graphics/items/grid/grid_item.h>
#include <ui/graphics/items/grid/grid_background_item.h>

#include <ui/graphics/opengl/gl_hardware_checker.h>

#include <ui/workaround/gl_widget_factory.h>
#include <ui/workaround/gl_widget_workaround.h>

#include <ui/style/skin.h>
#include <ui/style/globals.h>

#include "extensions/workbench_stream_synchronizer.h"
#include "workbench_layout.h"
#include "workbench_item.h"
#include "workbench_grid_mapper.h"
#include "workbench_utility.h"
#include "workbench_context.h"
#include "workbench_access_controller.h"
#include "workbench.h"

#include "nx/streaming/abstract_stream_data_provider.h"
#include "nx/streaming/abstract_archive_stream_reader.h"

#include <ui/workbench/handlers/workbench_action_handler.h> // TODO: remove
#include <ui/workbench/handlers/workbench_notifications_handler.h>

#include "camera/thumbnails_loader.h" // TODO: remove?
#include "watchers/workbench_server_time_watcher.h"

#include <nx/utils/log/log.h>

#include <ini.h>

using namespace nx;
using namespace nx::client::desktop;
using namespace client::desktop::ui;

namespace {

void calculateExpansionValues(qreal start, qreal end, qreal center, qreal newLength, qreal *deltaStart, qreal *deltaEnd)
{
    qreal newStart = center - newLength / 2;
    qreal newEnd = center + newLength / 2;

    if (newStart > start)
    {
        newEnd += start - newStart;
        newStart = start;
    }

    if (newEnd < end)
    {
        newStart += end - newEnd;
        newEnd = end;
    }

    *deltaStart = newStart - start;
    *deltaEnd = newEnd - end;
}

/** Size multiplier for raised widgets. */
const qreal focusExpansion = 100.0;

// Raised widget will take 50% of the viewport.
static constexpr qreal kRaisedWidgetViewportPercentage = 0.5;

// Raised widget in videowall mode will take 80% of the viewport.
static constexpr qreal kVideoWallRaisedWidgetViewportPercentage = 0.8;

// Raised widget in E-Mapping mode will take 33% of the viewport.
static constexpr qreal kEMappingRaisedWidgetViewportPercentage = 0.33;

/** The amount of z-space that one layer occupies. */
const qreal layerZSize = 10000000.0;

/** The amount that is added to maximal Z value each time a move to front
 * operation is performed. */
const qreal zStep = 1.0;

/** How often splashes should be painted on items when notification appears.  */
const int splashPeriodMs = 500;

/** How long splashes should be painted on items when notification appears.  */
const int splashTotalLengthMs = 1000;

/** Viewport lower size boundary, in scene coordinates. */
static const QSizeF kViewportLowerSizeBound(500.0, 500.0);

enum
{
    ITEM_LAYER_KEY = 0x93A7FA71,    /**< Key for item layer. */
    ITEM_ANIMATOR_KEY = 0x81AFD591  /**< Key for item animator. */
};

#ifdef QN_PREVIEW_SEARCH_DEBUG
QString dt(qint64 time)
{
    return QDateTime::fromMSecsSinceEpoch(time).toString(lit("hh:mm:ss"));
}
#endif


void setWidgetScreen(QWidget* target, QScreen* screen)
{
    if (!target)
        return;

    const auto window = target->window();
    if (!window)
        return;

    if (const auto handle = window->windowHandle())
        handle->setScreen(screen);
}

void setScreenRecursive(QWidget* target, QScreen* screen)
{
    if (!target)
        return;

    for (const auto& child : target->children())
    {
        if (const auto widget = qobject_cast<QWidget*>(child))
            setScreenRecursive(widget, screen);
    }

    setWidgetScreen(target, screen);
}

void setScreenRecursive(QGraphicsItem* target, QScreen* screen)
{
    if (!target)
        return;

    for (const auto& child : target->childItems())
        setScreenRecursive(child, screen);

    if (!target->isWidget())
        return;

    if (const auto proxy = dynamic_cast<QGraphicsProxyWidget*>(target))
        setScreenRecursive(proxy->widget(), screen);
};

} // namespace

using namespace nx::client::desktop::ui::workbench;

QnWorkbenchDisplay::QnWorkbenchDisplay(QObject *parent):
    base_type(parent),
    QnWorkbenchContextAware(parent),
    m_scene(NULL),
    m_view(NULL),
    m_lightMode(0),
    m_frontZ(0.0),
    m_zoomedMarginFlags(0),
    m_normalMarginFlags(0),
    m_inChangeLayout(false),
    m_instrumentManager(new InstrumentManager(this)),
    m_viewportAnimator(NULL),
    m_curtainAnimator(NULL),
    m_loader(NULL)
{
    m_widgetByRole.fill(nullptr);

    AnimationTimer *animationTimer = m_instrumentManager->animationTimer();

    /* Create and configure instruments. */
    Instrument::EventTypeSet paintEventTypes = Instrument::makeSet(QEvent::Paint);

    SignalingInstrument *resizeSignalingInstrument = new SignalingInstrument(Instrument::Viewport, Instrument::makeSet(QEvent::Resize), this);
    m_beforePaintInstrument = new SignalingInstrument(Instrument::Viewport, paintEventTypes, this);
    m_afterPaintInstrument = new SignalingInstrument(Instrument::Viewport, paintEventTypes, this);
    m_boundingInstrument = new BoundingInstrument(this);
    m_transformListenerInstrument = new TransformListenerInstrument(this);
    m_widgetActivityInstrument = new ActivityListenerInstrument(true, 1000 * 10, this);
    m_focusListenerInstrument = new FocusListenerInstrument(this);
    m_paintForwardingInstrument = new ForwardingInstrument(Instrument::Viewport, paintEventTypes, this);
    m_selectionOverlayHackInstrument = new SelectionOverlayHackInstrument(this);

    m_instrumentManager->installInstrument(new StopInstrument(Instrument::Viewport, paintEventTypes, this));
    m_instrumentManager->installInstrument(m_afterPaintInstrument);
    m_instrumentManager->installInstrument(m_paintForwardingInstrument);
    m_instrumentManager->installInstrument(new WidgetLayoutInstrument(this));
    m_instrumentManager->installInstrument(m_beforePaintInstrument);
    m_instrumentManager->installInstrument(m_transformListenerInstrument);
    m_instrumentManager->installInstrument(m_focusListenerInstrument);
    m_instrumentManager->installInstrument(resizeSignalingInstrument);
    m_instrumentManager->installInstrument(m_boundingInstrument);
    m_instrumentManager->installInstrument(m_widgetActivityInstrument);
    m_instrumentManager->installInstrument(m_selectionOverlayHackInstrument);
    m_instrumentManager->installInstrument(new ToolTipInstrument(this));

    connect(m_transformListenerInstrument, SIGNAL(transformChanged(QGraphicsView *)), this, SLOT(synchronizeRaisedGeometry()));
    connect(resizeSignalingInstrument, SIGNAL(activated(QWidget *, QEvent *)), this, SLOT(synchronizeRaisedGeometry()));
    connect(resizeSignalingInstrument, SIGNAL(activated(QWidget *, QEvent *)), this, SLOT(synchronizeSceneBoundsExtension()));

    connect(resizeSignalingInstrument, QnSignalingInstrumentActivated, this,
        [this]()
        {
            fitInView(false); //< Direct call to immediate reaction
            /**
             * Since we don't animate fit in view we have to execute fitInView second time
             * after some delay, because some OS make resize call before move widget to correct
             * position while expanding it to fullscreen. #gdm
             */
            executeDelayedParented([this]() { fitInView(false); }, 0, this);
        });

    connect(m_widgetActivityInstrument, SIGNAL(activityStopped()), this, SLOT(at_widgetActivityInstrument_activityStopped()));
    connect(m_widgetActivityInstrument, SIGNAL(activityResumed()), this, SLOT(at_widgetActivityInstrument_activityStarted()));

    /* We should disable all one-key shortcuts while web view is in the focus. */
    connect(m_focusListenerInstrument, &FocusListenerInstrument::focusItemChanged, this, [this]()
    {
        bool isWebView = scene() && dynamic_cast<QnGraphicsWebView*>(scene()->focusItem());

        for (auto actionId : {
            action::JumpToLiveAction, //< L
            action::ToggleMuteAction, //< M
            action::ToggleSyncAction, //< S
            action::JumpToEndAction,  //< X
            action::JumpToStartAction,//< Z

            /* "Delete" button */
            action::DeleteVideowallMatrixAction,
            action::RemoveLayoutItemAction,
            action::RemoveLayoutItemFromSceneAction,
            action::RemoveFromServerAction,
            action::StopSharingLayoutAction,
            action::RemoveLayoutTourAction
        })
            action(actionId)->setEnabled(!isWebView);
    });

    /* Create curtain animator. */
    m_curtainAnimator = new QnCurtainAnimator(this);
    m_curtainAnimator->setSpeed(1.0); /* (255, 0, 0) -> (0, 0, 0) in 1 second. */
    m_curtainAnimator->setTimer(animationTimer);

    /* Create viewport animator. */
    m_viewportAnimator = new ViewportAnimator(this); // ANIMATION: viewport.
    static constexpr qreal kDefaultScalingSpeed = 1.01; // cannot be 1.0
    m_viewportAnimator->setAbsoluteMovementSpeed(0.0); /* Viewport movement speed in scene coordinates. */
    m_viewportAnimator->setRelativeMovementSpeed(1.0); /* Viewport movement speed in viewports per second. */
    m_viewportAnimator->setScalingSpeed(kDefaultScalingSpeed); /* Viewport scaling speed, scale factor per second. */
    m_viewportAnimator->setTimer(animationTimer);
    connect(m_viewportAnimator, SIGNAL(started()), this, SIGNAL(viewportGrabbed()));
    connect(m_viewportAnimator, SIGNAL(started()), m_boundingInstrument, SLOT(recursiveDisable()));
    connect(m_viewportAnimator, SIGNAL(finished()), this, SIGNAL(viewportUngrabbed()));
    connect(m_viewportAnimator, SIGNAL(finished()), m_boundingInstrument, SLOT(recursiveEnable()));
    connect(m_viewportAnimator, SIGNAL(finished()), this, SLOT(at_viewportAnimator_finished()));

    /* Connect to context. */
    connect(accessController(), &QnWorkbenchAccessController::permissionsChanged, this,
        &QnWorkbenchDisplay::at_context_permissionsChanged);
    connect(resourcePool(), &QnResourcePool::resourceRemoved, this,
        &QnWorkbenchDisplay::at_resourcePool_resourceRemoved);

    connect(context()->instance<QnWorkbenchNotificationsHandler>(), &QnWorkbenchNotificationsHandler::notificationAdded,
        this, &QnWorkbenchDisplay::at_notificationsHandler_businessActionAdded);

    /* Set up defaults. */
    connect(this, SIGNAL(geometryAdjustmentRequested(QnWorkbenchItem *, bool)), this, SLOT(adjustGeometry(QnWorkbenchItem *, bool)), Qt::QueuedConnection);
}

QnWorkbenchDisplay::~QnWorkbenchDisplay()
{
    setScene(NULL);
}

Qn::LightModeFlags QnWorkbenchDisplay::lightMode() const
{
    return m_lightMode;
}

void QnWorkbenchDisplay::setLightMode(Qn::LightModeFlags mode)
{
    if (m_lightMode == mode)
        return;

    if (m_scene && m_view)
        deinitSceneView();

    m_lightMode = mode;

    if (m_scene && m_view)
        initSceneView();
}

InstrumentManager* QnWorkbenchDisplay::instrumentManager() const
{
    return m_instrumentManager;
}

BoundingInstrument* QnWorkbenchDisplay::boundingInstrument() const
{
    return m_boundingInstrument;
}

TransformListenerInstrument* QnWorkbenchDisplay::transformationListenerInstrument() const
{
    return m_transformListenerInstrument;
}

FocusListenerInstrument* QnWorkbenchDisplay::focusListenerInstrument() const
{
    return m_focusListenerInstrument;
}

ForwardingInstrument* QnWorkbenchDisplay::paintForwardingInstrument() const
{
    return m_paintForwardingInstrument;
}

SelectionOverlayHackInstrument* QnWorkbenchDisplay::selectionOverlayHackInstrument() const
{
    return m_selectionOverlayHackInstrument;
}

SignalingInstrument* QnWorkbenchDisplay::beforePaintInstrument() const
{
    return m_beforePaintInstrument;
}

SignalingInstrument* QnWorkbenchDisplay::afterPaintInstrument() const
{
    return m_afterPaintInstrument;
}

QGraphicsScene* QnWorkbenchDisplay::scene() const
{
    return m_scene;
}

void QnWorkbenchDisplay::setScene(QGraphicsScene *scene)
{
    if (m_scene == scene)
        return;

    if (m_scene && m_view)
        deinitSceneView();

    m_scene = scene;

    if (m_scene && m_view)
        initSceneView();
}

QnGraphicsView* QnWorkbenchDisplay::view() const
{
    return m_view;
}

void QnWorkbenchDisplay::setView(QnGraphicsView *view)
{
    if (m_view == view)
        return;

    if (m_scene && m_view)
        deinitSceneView();

    m_view = view;

    if (m_scene && m_view)
        initSceneView();
}

void QnWorkbenchDisplay::deinitSceneView()
{
    NX_ASSERT(m_scene && m_view);

    /* Deinit view. */
    m_instrumentManager->unregisterView(m_view);
    m_viewportAnimator->setView(NULL);

    disconnect(m_view, NULL, this, NULL);

    /* Deinit scene. */
    m_instrumentManager->unregisterScene(m_scene);

    disconnect(m_scene, NULL, this, NULL);
    disconnect(m_scene, NULL, context()->action(action::SelectionChangeAction), NULL);
    disconnect(action(action::SelectionChangeAction), NULL, this, NULL);

    /* Clear curtain. */
    if (!m_curtainItem.isNull())
    {
        delete m_curtainItem.data();
        m_curtainItem.clear();
    }
    m_curtainAnimator->setCurtainItem(NULL);

    /* Clear grid. */
    if (!m_gridItem.isNull())
        delete m_gridItem.data();

    /* Deinit workbench. */
    disconnect(workbench(), NULL, this, NULL);

    for (int i = 0; i < Qn::ItemRoleCount; i++)
        at_workbench_itemChanged(static_cast<Qn::ItemRole>(i), NULL);

    foreach(QnWorkbenchItem *item, workbench()->currentLayout()->items())
        removeItemInternal(item, true, false);

    if (gridBackgroundItem())
        delete gridBackgroundItem();
}

QGLWidget *QnWorkbenchDisplay::newGlWidget(QWidget *parent, Qt::WindowFlags windowFlags) const
{
    return QnGlWidgetFactory::create<QnGLWidget>(parent, windowFlags);
}

QSet<QnWorkbenchItem*> QnWorkbenchDisplay::draggedItems() const
{
    return m_draggedItems;
}

void QnWorkbenchDisplay::setDraggedItems(const QSet<QnWorkbenchItem*>& value)
{
    if (m_draggedItems == value)
        return;

    auto stoppedDragging = m_draggedItems - value;
    m_draggedItems = value;

    for (auto item : stoppedDragging)
    {
        if (!item)
            continue;
        synchronizeGeometry(item, true);
    }
}

bool QnWorkbenchDisplay::animationAllowed() const
{
    return !m_lightMode.testFlag(Qn::LightModeNoAnimation);
}

void QnWorkbenchDisplay::initSceneView()
{
    NX_ASSERT(m_scene && m_view);

    /* Init scene. */
    m_instrumentManager->registerScene(m_scene);

    /* Note that selection often changes there and back, and we don't want such changes to
     * affect our logic, so we use queued connections here. */ // TODO: #Elric I don't see queued connections
    connect(m_scene, SIGNAL(selectionChanged()), context()->action(action::SelectionChangeAction), SLOT(trigger()));
    connect(m_scene, SIGNAL(selectionChanged()), this, SLOT(at_scene_selectionChanged()));
    connect(m_scene, SIGNAL(destroyed()), this, SLOT(at_scene_destroyed()));

    connect(action(action::SelectionChangeAction), &QAction::triggered, this, &QnWorkbenchDisplay::updateSelectionFromTree);

    /* Scene indexing will only slow everything down. */
    m_scene->setItemIndexMethod(QGraphicsScene::NoIndex);

    /* Init view. */
    m_view->setScene(m_scene);
    m_instrumentManager->registerView(m_view);

    connect(m_view, SIGNAL(destroyed()), this, SLOT(at_view_destroyed()));

    /* Configure OpenGL */
    static const char *qn_viewInitializedPropertyName = "_qn_viewInitialized";
    if (!m_view->property(qn_viewInitializedPropertyName).toBool())
    {
        QGLWidget *viewport = newGlWidget(m_view);

        if (const auto window = viewport->windowHandle())
        {
            connect(window, &QWindow::screenChanged, this,
                [this](QScreen *screen)
                {
                    for (auto& item : m_view->items())
                        setScreenRecursive(item, screen);
                });
        }
        m_view->setViewport(viewport);

        viewport->makeCurrent();
        QnGlHardwareChecker::checkCurrentContext(true);

        /* QGLTextureCache leaks memory very fast when limit exceeded (Qt 5.6.1). */
        QGLContext::currentContext()->setTextureCacheLimit(2 * 1024 * 1024);

        /* Initializing gl context pool used to render decoded pictures in non-GUI thread. */
        DecodedPictureToOpenGLUploaderContextPool::instance()->ensureThereAreContextsSharedWith(viewport);

        /* Turn on antialiasing at QPainter level. */
        m_view->setRenderHints(QPainter::Antialiasing | QPainter::TextAntialiasing | QPainter::SmoothPixmapTransform);

        /* In OpenGL mode this one seems to be ignored, but it will help in software mode. */
        m_view->setViewportUpdateMode(QGraphicsView::MinimalViewportUpdate);

        /* All our items save and restore painter state. */
        m_view->setOptimizationFlag(QGraphicsView::DontSavePainterState, false); /* Can be turned on if we won't be using framed widgets. */

#ifndef Q_OS_MACX
        /* On macos, this flag results in QnMaskedProxyWidget::paint never called. */
        m_view->setOptimizationFlag(QGraphicsView::DontAdjustForAntialiasing);
#endif

        /* We don't need scrollbars. */
        m_view->setVerticalScrollBarPolicy(Qt::ScrollBarAlwaysOff);
        m_view->setHorizontalScrollBarPolicy(Qt::ScrollBarAlwaysOff);

        /* This may be needed by instruments. */
        m_view->setDragMode(QGraphicsView::NoDrag);
        m_view->viewport()->setAcceptDrops(true);

        /* Don't initialize it again. */
        m_view->setProperty(qn_viewInitializedPropertyName, true);
    }

    /* Configure bounding instrument. */
    initBoundingInstrument();

    /* Configure viewport animator. */
    m_viewportAnimator->setView(m_view);


    /* Set up curtain. */
    m_curtainItem = new QnCurtainItem();
    m_scene->addItem(m_curtainItem.data());
    setLayer(m_curtainItem.data(), QnWorkbenchDisplay::BackLayer);
    m_curtainAnimator->setCurtainItem(m_curtainItem.data());

    /* Set up grid. */
    m_gridItem = new QnGridItem();
    m_scene->addItem(m_gridItem.data());
    setLayer(m_gridItem.data(), QnWorkbenchDisplay::BackLayer);
    opacityAnimator(m_gridItem.data())->setTimeLimit(300);
    m_gridItem.data()->setOpacity(0.0);
    m_gridItem.data()->setMapper(workbench()->mapper());

    if (canShowLayoutBackground())
    {
        //
        m_gridBackgroundItem = new QnGridBackgroundItem(NULL, context());
        m_scene->addItem(gridBackgroundItem());
<<<<<<< HEAD
        setLayer(gridBackgroundItem(), QnWorkbenchDisplay::EMappingLayer);
        gridBackgroundItem()->setOpacity(0.0);
=======
        setLayer(gridBackgroundItem(), Qn::EMappingLayer);
>>>>>>> aa8c26f3
        gridBackgroundItem()->setMapper(workbench()->mapper());
    }

    /* Connect to context. */
    connect(workbench(), SIGNAL(itemChanged(Qn::ItemRole)), this, SLOT(at_workbench_itemChanged(Qn::ItemRole)));
    connect(workbench(), SIGNAL(currentLayoutAboutToBeChanged()), this, SLOT(at_workbench_currentLayoutAboutToBeChanged()));
    connect(workbench(), SIGNAL(currentLayoutChanged()), this, SLOT(at_workbench_currentLayoutChanged()));

    /* Connect to grid mapper. */
    QnWorkbenchGridMapper *mapper = workbench()->mapper();
    connect(mapper, SIGNAL(originChanged()), this, SLOT(at_mapper_originChanged()));
    connect(mapper, SIGNAL(cellSizeChanged()), this, SLOT(at_mapper_cellSizeChanged()));
    connect(mapper, SIGNAL(spacingChanged()), this, SLOT(at_mapper_spacingChanged()));

    /* Run handlers. */
    at_workbench_currentLayoutChanged();
    at_mapper_spacingChanged();
}

void QnWorkbenchDisplay::initBoundingInstrument()
{
    NX_ASSERT(m_view != NULL);

    m_boundingInstrument->setSizeEnforced(m_view, true);
    m_boundingInstrument->setPositionEnforced(m_view, true);
    m_boundingInstrument->setScalingSpeed(m_view, 32.0);
    m_boundingInstrument->setMovementSpeed(m_view, 4.0);
}

QnGridItem *QnWorkbenchDisplay::gridItem() const
{
    return m_gridItem.data();
}

QnCurtainItem* QnWorkbenchDisplay::curtainItem() const
{
    return m_curtainItem.data();
}

QnCurtainAnimator* QnWorkbenchDisplay::curtainAnimator() const
{
    return m_curtainAnimator;
}

QnGridBackgroundItem *QnWorkbenchDisplay::gridBackgroundItem() const
{
    return m_gridBackgroundItem.data();
}

// -------------------------------------------------------------------------- //
// QnWorkbenchDisplay :: item properties
// -------------------------------------------------------------------------- //
QnWorkbenchDisplay::ItemLayer QnWorkbenchDisplay::layer(QGraphicsItem *item) const
{
    bool ok;
    ItemLayer layer = static_cast<ItemLayer>(item->data(ITEM_LAYER_KEY).toInt(&ok));
    return ok ? layer : BackLayer;
}

void QnWorkbenchDisplay::setLayer(QGraphicsItem *item, QnWorkbenchDisplay::ItemLayer layer)
{
    if (item == NULL)
    {
        qnNullWarning(item);
        return;
    }

    /* Moving items back and forth between layers should preserve their relative
     * z order. Hence the fmod. */
    item->setData(ITEM_LAYER_KEY, static_cast<int>(layer));
    item->setZValue(layer * layerZSize + std::fmod(item->zValue(), layerZSize));
}

void QnWorkbenchDisplay::setLayer(const QList<QGraphicsItem *> &items, QnWorkbenchDisplay::ItemLayer layer)
{
    foreach(QGraphicsItem *item, items)
        setLayer(item, layer);
}

WidgetAnimator *QnWorkbenchDisplay::animator(QnResourceWidget *widget)
{
    WidgetAnimator *animator = widget->data(ITEM_ANIMATOR_KEY).value<WidgetAnimator *>();
    if (animator != NULL)
        return animator;

    /* Create if it's not there.
     *
     * Note that widget is set as animator's parent. */
    animator = new WidgetAnimator(widget, "geometry", "rotation", widget);
    animator->setTimer(m_instrumentManager->animationTimer());

    qnWorkbenchAnimations->setupAnimator(animator, Animations::Id::SceneItemGeometryChange);

    widget->setData(ITEM_ANIMATOR_KEY, QVariant::fromValue<WidgetAnimator *>(animator));
    return animator;
}

QnResourceWidget *QnWorkbenchDisplay::widget(QnWorkbenchItem *item) const
{
    return m_widgetByItem.value(item);
}

QnResourceWidget *QnWorkbenchDisplay::widget(Qn::ItemRole role) const
{
    if (role < 0 || role >= Qn::ItemRoleCount)
    {
        qnWarning("Invalid item role '%1'.", static_cast<int>(role));
        return NULL;
    }

    return m_widgetByRole[role];
}

QnResourceWidget *QnWorkbenchDisplay::widget(const QnUuid &uuid) const
{
    return widget(workbench()->currentLayout()->item(uuid));
}

QnResourceWidget *QnWorkbenchDisplay::zoomTargetWidget(QnResourceWidget *widget) const
{
    return m_zoomTargetWidgetByWidget.value(widget);
}

QRectF QnWorkbenchDisplay::raisedGeometry(const QRectF &widgetGeometry, qreal rotation) const
{
    const auto occupiedGeometry = QnGeometry::rotated(widgetGeometry, rotation);
    const auto viewportGeometry = mapRectToScene(m_view, m_view->viewport()->rect());

    QSizeF newWidgetSize = occupiedGeometry.size() * focusExpansion;

    qreal viewportPercentage = kRaisedWidgetViewportPercentage;

    if (qnRuntime->isVideoWallMode())
    {
        viewportPercentage = kVideoWallRaisedWidgetViewportPercentage;
    }
    else if (canShowLayoutBackground()
        && workbench()->currentLayout()->resource()
        && !workbench()->currentLayout()->resource()->backgroundImageFilename().isEmpty())
    {
        viewportPercentage = kEMappingRaisedWidgetViewportPercentage;
    }

    QSizeF maxWidgetSize = viewportGeometry.size() * viewportPercentage;

    QPointF viewportCenter = viewportGeometry.center();

    /* Allow expansion no further than the maximal size, but no less than current size. */
    newWidgetSize = bounded(newWidgetSize, maxWidgetSize, Qt::KeepAspectRatio);
    newWidgetSize = expanded(newWidgetSize, occupiedGeometry.size(), Qt::KeepAspectRatio);

    /* Calculate expansion values. Expand towards the screen center. */
    qreal xp1 = 0.0, xp2 = 0.0, yp1 = 0.0, yp2 = 0.0;
    calculateExpansionValues(occupiedGeometry.left(),
        occupiedGeometry.right(),
        viewportCenter.x(),
        newWidgetSize.width(),
        &xp1,
        &xp2);
    calculateExpansionValues(occupiedGeometry.top(),
        occupiedGeometry.bottom(),
        viewportCenter.y(),
        newWidgetSize.height(),
        &yp1,
        &yp2);

    return widgetGeometry.adjusted(xp1, yp1, xp2, yp2);
}

void QnWorkbenchDisplay::setWidget(Qn::ItemRole role, QnResourceWidget *widget)
{
    if (role < 0 || role >= Qn::ItemRoleCount)
    {
        qnWarning("Invalid item role '%1'.", static_cast<int>(role));
        return;
    }

    const bool animate = animationAllowed();

    QnResourceWidget *oldWidget = m_widgetByRole[role];
    QnResourceWidget *newWidget = widget;
    if (oldWidget == newWidget)
        return;
    m_widgetByRole[role] = widget;

    switch (role)
    {
        case Qn::RaisedRole:
        {
            /* Sync new & old geometry. */
            if (oldWidget != NULL)
            {
                synchronize(oldWidget, animate);
            }

            if (newWidget != NULL)
            {
                bringToFront(newWidget);
                synchronize(newWidget, animate);
            }
            break;
        }
        case Qn::ZoomedRole:
        {
            /* Sync new & old items. */
            if (oldWidget != NULL)
                synchronize(oldWidget, animate);

            m_viewportAnimator->stop();
            if (newWidget != NULL)
            {
                bringToFront(newWidget);
                synchronize(newWidget, animate);

                qnWorkbenchAnimations->setupAnimator(m_viewportAnimator, Animations::Id::SceneZoomIn);
                m_viewportAnimator->moveTo(itemGeometry(newWidget->item()), animate);
                m_curtainAnimator->curtain(newWidget);
            }
            else
            {
                qnWorkbenchAnimations->setupAnimator(m_viewportAnimator, Animations::Id::SceneZoomOut);
                m_viewportAnimator->moveTo(fitInViewGeometry(), animate);
                m_curtainAnimator->uncurtain();
            }

            /* Sync scene geometry. */
            synchronizeSceneBounds();
            synchronizeSceneBoundsExtension();

            /* Un-raise on un-zoom. */
            if (newWidget == NULL)
                workbench()->setItem(Qn::RaisedRole, NULL);

            /* Update media quality. */
            if (QnMediaResourceWidget *oldMediaWidget = dynamic_cast<QnMediaResourceWidget *>(oldWidget))
            {
                oldMediaWidget->display()->camDisplay()->setFullScreen(false);
            }
            if (QnMediaResourceWidget *newMediaWidget = dynamic_cast<QnMediaResourceWidget *>(newWidget))
            {
                newMediaWidget->display()->camDisplay()->setFullScreen(true);
                if (newMediaWidget->display()->archiveReader())
                {
                    newMediaWidget->display()->archiveReader()->setQuality(MEDIA_Quality_High, true);
                }
            }

            if (oldWidget)
            {
                oldWidget->setOption(QnResourceWidget::FullScreenMode, false);
                oldWidget->setOption(QnResourceWidget::ActivityPresence, false);
            }
            if (newWidget)
            {
                newWidget->setOption(QnResourceWidget::FullScreenMode, true);
                newWidget->setOption(QnResourceWidget::ActivityPresence, true);
            }

            /* Hide / show other items when zoomed. */
            static const qreal kOpaque = 1.0;
            static const qreal kTransparent = 0.0;

            auto setOpacity = [animate](QGraphicsObject* item, qreal value)
                {
                    if (animate)
                    {
                        opacityAnimator(item)->animateTo(value);
                    }
                    else
                    {
                        if (hasOpacityAnimator(item))
                            opacityAnimator(item)->stop();
                        item->setOpacity(value);
                    }
                };

            if (newWidget)
                setOpacity(newWidget, kOpaque);

            const auto opacity = (newWidget ? kTransparent : kOpaque);
            for(auto widget: m_widgets)
            {
                if (widget != newWidget)
                    setOpacity(widget, opacity);
            }

            /* Update margin flags. */
            updateCurrentMarginFlags();

            break;
        }
        case Qn::ActiveRole:
        {
            if (oldWidget)
                oldWidget->setLocalActive(false);
            if (newWidget)
                newWidget->setLocalActive(true);
            break;
        }
        case Qn::CentralRole:
        {
            /* Update audio playback. */
            if (QnMediaResourceWidget *oldMediaWidget = dynamic_cast<QnMediaResourceWidget *>(oldWidget))
            {
                QnCamDisplay *oldCamDisplay = oldMediaWidget ? oldMediaWidget->display()->camDisplay() : NULL;
                if (oldCamDisplay)
                    oldCamDisplay->playAudio(false);
            }

            if (QnMediaResourceWidget *newMediaWidget = dynamic_cast<QnMediaResourceWidget *>(newWidget))
            {
                QnCamDisplay *newCamDisplay = newMediaWidget ? newMediaWidget->display()->camDisplay() : NULL;
                if (newCamDisplay)
                    newCamDisplay->playAudio(true);
            }

            break;
        }
        default:
            break;
    }

    emit widgetChanged(role);
}

void QnWorkbenchDisplay::updateBackground(const QnLayoutResourcePtr &layout)
{
    if (!layout)
        return;

    if (!canShowLayoutBackground())
        return;

    if (gridBackgroundItem())
        gridBackgroundItem()->update(layout);

    synchronizeSceneBounds();

    static const bool kDontAnimate = false;
    fitInView(kDontAnimate);
}

void QnWorkbenchDisplay::updateSelectionFromTree()
{
    auto provider = menu()->targetProvider();
    if (!provider)
        return;

    auto scope = provider->currentScope();
    if (scope != action::TreeScope)
        return;

    /* Just deselect all items for now. See #4480. */
    foreach(QGraphicsItem *item, scene()->selectedItems())
        item->setSelected(false);
}


QList<QnResourceWidget *> QnWorkbenchDisplay::widgets() const
{
    return m_widgets;
}

QnResourceWidget* QnWorkbenchDisplay::activeWidget() const
{
    foreach(QnResourceWidget * widget, m_widgets)
    {
        if (widget->isLocalActive())
            return widget;
    }
    return NULL;
}

QList<QnResourceWidget *> QnWorkbenchDisplay::widgets(const QnResourcePtr &resource) const
{
    return m_widgetsByResource.value(resource);
}

QnResourceDisplayPtr QnWorkbenchDisplay::display(QnWorkbenchItem *item) const
{
    if (QnMediaResourceWidget *widget = dynamic_cast<QnMediaResourceWidget *>(this->widget(item)))
        return widget->display();
    return QnResourceDisplayPtr();
}

QnClientVideoCamera *QnWorkbenchDisplay::camera(QnWorkbenchItem *item) const
{
    auto display = this->display(item);
    if (!display)
        return nullptr;

    return display->camera();
}

QnCamDisplay *QnWorkbenchDisplay::camDisplay(QnWorkbenchItem *item) const
{
    QnClientVideoCamera *camera = this->camera(item);
    if (camera == NULL)
        return NULL;

    return camera->getCamDisplay();
}


// -------------------------------------------------------------------------- //
// QnWorkbenchDisplay :: mutators
// -------------------------------------------------------------------------- //
void QnWorkbenchDisplay::fitInView(bool animate)
{
    QRectF targetGeometry;

    QnResourceWidget *zoomedWidget = m_widgetByRole[Qn::ZoomedRole];
    if (zoomedWidget != NULL)
    {
        targetGeometry = itemGeometry(zoomedWidget->item());
        qnWorkbenchAnimations->setupAnimator(m_viewportAnimator, Animations::Id::SceneZoomIn);
    }
    else
    {
        targetGeometry = fitInViewGeometry();
        qnWorkbenchAnimations->setupAnimator(m_viewportAnimator, Animations::Id::SceneZoomOut);
    }

    if (animate)
    {
        m_viewportAnimator->moveTo(targetGeometry, true);
    }
    else
    {
        m_boundingInstrument->recursiveDisable();
        m_viewportAnimator->moveTo(targetGeometry, false);
        m_boundingInstrument->recursiveEnable(); /* So that caches are updated. */
        synchronizeSceneBounds();
    }
}

void QnWorkbenchDisplay::bringToFront(const QList<QGraphicsItem *> &items)
{
    QList<QGraphicsItem *> localItems = items;

    /* Sort by z order first, so that relative z order is preserved. */
    std::sort(localItems.begin(), localItems.end(),
        [](QGraphicsItem *l, QGraphicsItem *r)
        {
            return l->zValue() < r->zValue();
        });

    foreach(QGraphicsItem *item, localItems)
        bringToFront(item);
}

void QnWorkbenchDisplay::bringToFront(QGraphicsItem *item)
{
    if (item == NULL)
    {
        qnNullWarning(item);
        return;
    }

    m_frontZ += zStep;
    item->setZValue(layerFrontZValue(layer(item)));
}

void QnWorkbenchDisplay::bringToFront(QnWorkbenchItem *item)
{
    if (item == NULL)
    {
        qnNullWarning(item);
        return;
    }

    QnResourceWidget *widget = this->widget(item);
    if (widget == NULL)
        return; /* Widget was not created for the given item. */

    bringToFront(widget);
}

bool QnWorkbenchDisplay::addItemInternal(QnWorkbenchItem *item, bool animate, bool startDisplay)
{
    int maxItems = m_lightMode.testFlag(Qn::LightModeSingleItem)
        ? 1
        : qnSettings->maxSceneVideoItems();

    if (m_widgets.size() >= maxItems)
    {
        NX_LOG(lit("QnWorkbenchDisplay::addItemInternal: item count limit exceeded %1")
            .arg(maxItems), cl_logDEBUG1);
        qnDeleteLater(item);
        return false;
    }

    auto widget = ResourceWidgetFactory::createWidget(context(), item);
    if (!widget)
    {
        qnDeleteLater(item);
        return false;
    }

    widget->setParent(this); /* Just to feel totally safe and not to leak memory no matter what happens. */
    widget->setAttribute(Qt::WA_DeleteOnClose);

    widget->setFlag(QGraphicsItem::ItemIgnoresParentOpacity, true); /* Optimization. */
    widget->setFlag(QGraphicsItem::ItemIsSelectable, true);
    widget->setFlag(QGraphicsItem::ItemIsFocusable, true);
    widget->setFlag(QGraphicsItem::ItemIsMovable, true);

    widget->setFocusPolicy(Qt::StrongFocus);
    widget->setWindowFlags(Qt::Window);

    /* Unsetting this flag is VERY important. If it is set, graphics scene
     * will mess with widget's z value and bring it to front every time
     * it is clicked. This will wreak havoc in our layered system.
     *
     * Note that this flag must be unset after Qt::Window window flag is set
     * because the latter automatically sets the former. */
    widget->setFlag(QGraphicsItem::ItemIsPanel, false);

    m_scene->addItem(widget);

    connect(item, &QnWorkbenchItem::geometryChanged, this, &QnWorkbenchDisplay::at_item_geometryChanged);
    connect(item, &QnWorkbenchItem::geometryDeltaChanged, this, &QnWorkbenchDisplay::at_item_geometryDeltaChanged);
    connect(item, &QnWorkbenchItem::rotationChanged, this, &QnWorkbenchDisplay::at_item_rotationChanged);
    connect(item, &QnWorkbenchItem::flagChanged, this, &QnWorkbenchDisplay::at_item_flagChanged);
    connect(item, &QnWorkbenchItem::zoomRectChanged, this, &QnWorkbenchDisplay::at_item_zoomRectChanged);
    connect(item, &QnWorkbenchItem::dataChanged, this, &QnWorkbenchDisplay::at_item_dataChanged);

    m_widgets.push_back(widget);
    m_widgetByItem.insert(item, widget);

    /* Note that it is important to query resource from the widget as it may differ from the one passed
     * here because of enabled / disabled state effects. */
    QList<QnResourceWidget *> &widgetsForResource = m_widgetsByResource[widget->resource()];
    widgetsForResource.push_back(widget);
    if (widgetsForResource.size() == 1)
        emit resourceAdded(widget->resource());

    synchronize(widget, false);
    bringToFront(widget);

    if (item->hasFlag(Qn::PendingGeometryAdjustment))
        adjustGeometryLater(item, animate); /* Changing item flags here may confuse the callee, so we do it through the event loop. */

    connect(widget, &QnResourceWidget::aboutToBeDestroyed, this, &QnWorkbenchDisplay::at_widget_aboutToBeDestroyed);
    connect(widget, &QnResourceWidget::aspectRatioChanged, this, &QnWorkbenchDisplay::at_widget_aspectRatioChanged);

    QColor frameColor = item->data(Qn::ItemFrameDistinctionColorRole).value<QColor>();
    if (frameColor.isValid())
        widget->setFrameDistinctionColor(frameColor);

    QnResourceWidget::Options options = item->data(Qn::ItemWidgetOptions).value<QnResourceWidget::Options>();
    if (options)
        widget->setOptions(widget->options() | options);

    emit widgetAdded(widget);

    for (int i = 0; i < Qn::ItemRoleCount; i++)
        if (item == workbench()->item(static_cast<Qn::ItemRole>(i)))
            setWidget(static_cast<Qn::ItemRole>(i), widget);

    if (QnMediaResourceWidget *mediaWidget = dynamic_cast<QnMediaResourceWidget *>(widget))
    {
        if (startDisplay)
            mediaWidget->display()->start();
        if (mediaWidget->display()->archiveReader())
        {
            if (item->layout()->resource() && !item->layout()->resource()->getLocalRange().isEmpty())
                mediaWidget->display()->archiveReader()->setPlaybackRange(item->layout()->resource()->getLocalRange());

            if (startDisplay)
            {
                qint64 time = item->data(Qn::ItemTimeRole).toLongLong();
                if (time > 0 && time != DATETIME_NOW)
                    time *= 1000;
                if (time > 0)
                {
                    mediaWidget->display()->archiveReader()->jumpTo(time, time);
                }
                else
                {
                    if (m_widgets.size() == 1 && !mediaWidget->resource()->toResource()->hasFlags(Qn::live))
                        mediaWidget->display()->archiveReader()->jumpTo(0, 0);
                }
            }

            // Zoom windows must not be controlled by radass.
            if (!mediaWidget->isZoomWindow())
                qnClientModule->radassController()->registerConsumer(mediaWidget->display()->camDisplay());
        }
    }

    return true;
}

bool QnWorkbenchDisplay::removeItemInternal(QnWorkbenchItem *item, bool destroyWidget, bool destroyItem)
{
    disconnect(item, NULL, this, NULL);

    QnResourceWidget *widget = this->widget(item);
    if (widget == NULL)
    {
        NX_ASSERT(!destroyItem);
        return false; /* The widget wasn't created. */
    }

    /* Remove all linked zoom items. */
    removeZoomLinksInternal(item);

    disconnect(widget, NULL, this, NULL);

    for (int i = 0; i < Qn::ItemRoleCount; i++)
        if (widget == m_widgetByRole[i])
            setWidget(static_cast<Qn::ItemRole>(i), NULL);

    emit widgetAboutToBeRemoved(widget);

    const auto resource = widget->resource();

    auto widgetsForResource = m_widgetsByResource.find(resource);
    // We may have already clean the widget in permissionsChange handler
    if (widgetsForResource != m_widgetsByResource.end())
    {
        widgetsForResource->removeOne(widget);
        if (widgetsForResource->empty())
        {
            emit resourceAboutToBeRemoved(resource);
            m_widgetsByResource.erase(widgetsForResource);
        }
    }

    m_widgets.removeOne(widget);
    m_widgetByItem.remove(item);
    if (QnMediaResourceWidget *mediaWidget = dynamic_cast<QnMediaResourceWidget *>(widget))
        qnClientModule->radassController()->unregisterConsumer(mediaWidget->display()->camDisplay());

    if (destroyWidget)
    {
        widget->hide();
        qnDeleteLater(widget);
    }

    if (destroyItem)
    {
        if (item->layout())
            item->layout()->removeItem(item);
        qnDeleteLater(item);
    }

    return true;
}

bool QnWorkbenchDisplay::addZoomLinkInternal(QnWorkbenchItem *item, QnWorkbenchItem *zoomTargetItem)
{
    return addZoomLinkInternal(widget(item), widget(zoomTargetItem));
}

bool QnWorkbenchDisplay::removeZoomLinkInternal(QnWorkbenchItem *item, QnWorkbenchItem *zoomTargetItem)
{
    return removeZoomLinkInternal(widget(item), widget(zoomTargetItem));
}

bool QnWorkbenchDisplay::addZoomLinkInternal(QnResourceWidget *widget, QnResourceWidget *zoomTargetWidget)
{
    if (widget && zoomTargetWidget)
    {
        if (QnResourceWidget *oldZoomTargetWidget = m_zoomTargetWidgetByWidget.value(widget))
        {
            if (oldZoomTargetWidget == zoomTargetWidget)
                return false;
            removeZoomLinkInternal(widget, oldZoomTargetWidget);
        }

        m_zoomTargetWidgetByWidget.insert(widget, zoomTargetWidget);
        emit zoomLinkAdded(widget, zoomTargetWidget);
        emit widget->zoomTargetWidgetChanged();
        return true;
    }
    else
    {
        return false;
    }
}

bool QnWorkbenchDisplay::removeZoomLinkInternal(QnResourceWidget *widget, QnResourceWidget *zoomTargetWidget)
{
    if (widget && zoomTargetWidget)
    {
        if (m_zoomTargetWidgetByWidget.contains(widget))
        {
            emit zoomLinkAboutToBeRemoved(widget, zoomTargetWidget);
            m_zoomTargetWidgetByWidget.remove(widget);
            emit widget->zoomTargetWidgetChanged();
            return true;
        }
        else
        {
            return false;
        }
    }
    else
    {
        return false;
    }
}

bool QnWorkbenchDisplay::removeZoomLinksInternal(QnWorkbenchItem *item)
{
    QnResourceWidget *widget = this->widget(item);
    if (!widget)
        return false;

    removeZoomLinkInternal(widget, m_zoomTargetWidgetByWidget.value(widget));
    foreach(QnResourceWidget *zoomWidget, m_zoomTargetWidgetByWidget.keys(widget))
        removeZoomLinkInternal(zoomWidget, widget);
    return true;
}

QMargins QnWorkbenchDisplay::viewportMargins(Qn::MarginTypes marginTypes) const
{
    return m_viewportAnimator->viewportMargins(marginTypes);
}

void QnWorkbenchDisplay::setViewportMargins(const QMargins &margins, Qn::MarginType marginType)
{
    if (viewportMargins(marginType) == margins)
        return;

    m_viewportAnimator->setViewportMargins(margins, marginType);

    synchronizeSceneBoundsExtension();
}

Qn::MarginFlags QnWorkbenchDisplay::currentMarginFlags() const
{
    return m_viewportAnimator->marginFlags();
}

Qn::MarginFlags QnWorkbenchDisplay::zoomedMarginFlags() const
{
    return m_zoomedMarginFlags;
}

Qn::MarginFlags QnWorkbenchDisplay::normalMarginFlags() const
{
    return m_normalMarginFlags;
}

void QnWorkbenchDisplay::setZoomedMarginFlags(Qn::MarginFlags flags)
{
    if (m_zoomedMarginFlags == flags)
        return;

    m_zoomedMarginFlags = flags;

    updateCurrentMarginFlags();
}

void QnWorkbenchDisplay::setNormalMarginFlags(Qn::MarginFlags flags)
{
    if (m_normalMarginFlags == flags)
        return;

    m_normalMarginFlags = flags;

    updateCurrentMarginFlags();
}

void QnWorkbenchDisplay::updateCurrentMarginFlags()
{
    Qn::MarginFlags flags;
    if (m_widgetByRole[Qn::ZoomedRole] == NULL)
    {
        flags = m_normalMarginFlags;
    }
    else
    {
        flags = m_zoomedMarginFlags;
    }
    if (flags == currentMarginFlags())
        return;

    m_viewportAnimator->setMarginFlags(flags);

    synchronizeSceneBoundsExtension();
}

// -------------------------------------------------------------------------- //
// QnWorkbenchDisplay :: calculators
// -------------------------------------------------------------------------- //
qreal QnWorkbenchDisplay::layerFrontZValue(ItemLayer layer) const
{
    return layerZValue(layer) + m_frontZ;
}

qreal QnWorkbenchDisplay::layerZValue(ItemLayer layer) const
{
    return layer * layerZSize;
}

QnWorkbenchDisplay::ItemLayer QnWorkbenchDisplay::shadowLayer(ItemLayer itemLayer) const
{
    switch (itemLayer)
    {
        case PinnedRaisedLayer:
            return PinnedLayer;
        case UnpinnedRaisedLayer:
            return UnpinnedLayer;
        default:
            return itemLayer;
    }
}

QnWorkbenchDisplay::ItemLayer QnWorkbenchDisplay::synchronizedLayer(QnResourceWidget *widget) const
{
    NX_ASSERT(widget);

    if (widget->options().testFlag(QnResourceWidget::InvisibleWidgetOption))
        return InvisibleLayer;

    if (widget == m_widgetByRole[Qn::ZoomedRole])
        return ZoomedLayer;

    if (widget->item()->isPinned())
    {
        if (widget == m_widgetByRole[Qn::RaisedRole])
            return PinnedRaisedLayer;

        return PinnedLayer;
    }

    if (widget == m_widgetByRole[Qn::RaisedRole])
        return UnpinnedRaisedLayer;

    return UnpinnedLayer;
}

QRectF QnWorkbenchDisplay::itemEnclosingGeometry(QnWorkbenchItem *item) const
{
    if (item == NULL)
    {
        qnNullWarning(item);
        return QRectF();
    }

    QRectF result = workbench()->mapper()->mapFromGrid(item->geometry());

    QSizeF step = workbench()->mapper()->step();
    QRectF delta = item->geometryDelta();
    result = QRectF(
        result.left() + delta.left()   * step.width(),
        result.top() + delta.top()    * step.height(),
        result.width() + delta.width()  * step.width(),
        result.height() + delta.height() * step.height()
    );

    return result;
}

QRectF QnWorkbenchDisplay::itemGeometry(QnWorkbenchItem *item, QRectF *enclosingGeometry) const
{
    if (item == NULL)
    {
        qnNullWarning(item);
        return QRectF();
    }

    QnResourceWidget *widget = this->widget(item);
    if (widget == NULL)
    {
        /* A perfectly normal situation - the widget was not created. */
        if (enclosingGeometry)
            *enclosingGeometry = QRectF();
        return QRectF();
    }

    QRectF geometry = rotated(widget->calculateGeometry(itemEnclosingGeometry(item)), item->rotation());
    return geometry;
}

QRectF QnWorkbenchDisplay::fitInViewGeometry() const
{
    auto layout = workbench()->currentLayout();

    QRect layoutBoundingRect = layout->boundingRect();
    if (layoutBoundingRect.isNull())
        layoutBoundingRect = QRect(0, 0, 1, 1);

    QRect backgroundBoundingRect = gridBackgroundItem()
        ? gridBackgroundItem()->sceneBoundingRect()
        : QRect();

    QRectF sceneBoundingRect = (backgroundBoundingRect.isNull())
        ? layoutBoundingRect
        : layoutBoundingRect.united(backgroundBoundingRect);

    QRect minimalBoundingRect = layout->data(Qn::LayoutMinimalBoundingRectRole).value<QRect>();
    if (!minimalBoundingRect.isEmpty())
        sceneBoundingRect = sceneBoundingRect.united(minimalBoundingRect);

    /* Do not add additional spacing in following cases: */
    const bool adjustSpace = !qnRuntime->isVideoWallMode()  //< Videowall client.
        && backgroundBoundingRect.isNull()                  //< There is a layout background.
        && !workbench()->currentLayout()->flags().testFlag(QnLayoutFlag::FillViewport);

    static const qreal d = 0.015;
    if (adjustSpace)
        sceneBoundingRect = sceneBoundingRect.adjusted(-d, -d, d, d);

    return workbench()->mapper()->mapFromGridF(sceneBoundingRect);
}

QRectF QnWorkbenchDisplay::viewportGeometry() const
{
    return m_view
        ? m_viewportAnimator->accessor()->get(m_view).toRectF()
        : QRectF();
}

QRectF QnWorkbenchDisplay::boundedViewportGeometry(Qn::MarginTypes marginTypes) const
{
    if (m_view == NULL)
        return QRectF();

    const auto boundedRect = QnGeometry::eroded(m_view->viewport()->rect(),
        viewportMargins(marginTypes));
    return QnSceneTransformations::mapRectToScene(m_view, boundedRect);
}

QPoint QnWorkbenchDisplay::mapViewportToGrid(const QPoint &viewportPoint) const
{
    if (m_view == NULL)
        return QPoint();

    return workbench()->mapper()->mapToGrid(m_view->mapToScene(viewportPoint));
}

QPoint QnWorkbenchDisplay::mapGlobalToGrid(const QPoint &globalPoint) const
{
    if (m_view == NULL)
        return QPoint();

    return mapViewportToGrid(m_view->mapFromGlobal(globalPoint));
}

QPointF QnWorkbenchDisplay::mapViewportToGridF(const QPoint &viewportPoint) const
{
    if (m_view == NULL)
        return QPointF();

    return workbench()->mapper()->mapToGridF(m_view->mapToScene(viewportPoint));

}

QPointF QnWorkbenchDisplay::mapGlobalToGridF(const QPoint &globalPoint) const
{
    if (m_view == NULL)
        return QPoint();

    return mapViewportToGridF(m_view->mapFromGlobal(globalPoint));
}



// -------------------------------------------------------------------------- //
// QnWorkbenchDisplay :: synchronizers
// -------------------------------------------------------------------------- //
void QnWorkbenchDisplay::synchronize(QnWorkbenchItem *item, bool animate)
{
    if (item == NULL)
    {
        qnNullWarning(item);
        return;
    }

    QnResourceWidget *widget = this->widget(item);
    if (widget == NULL)
        return; /* No widget was created for the item provided. */

    synchronize(widget, animate);
}

void QnWorkbenchDisplay::synchronize(QnResourceWidget *widget, bool animate)
{
    if (widget == NULL)
    {
        qnNullWarning(widget);
        return;
    }

    synchronizeZoomRect(widget);
    synchronizeGeometry(widget, animate);
    synchronizeLayer(widget);
}

void QnWorkbenchDisplay::synchronizeGeometry(QnWorkbenchItem *item, bool animate)
{
    QnResourceWidget *widget = this->widget(item);
    if (widget == NULL)
        return; /* No widget was created for the given item. */

    synchronizeGeometry(widget, animate);
}

void QnWorkbenchDisplay::synchronizeGeometry(QnResourceWidget *widget, bool animate)
{
    if (!widget)
    {
        qnNullWarning(widget);
        return;
    }
    QnWorkbenchItem *item = widget->item();

    if (m_draggedItems.contains(item))
        return;

    QnResourceWidget *zoomedWidget = m_widgetByRole[Qn::ZoomedRole];
    QnResourceWidget *raisedWidget = m_widgetByRole[Qn::RaisedRole];

    /* Calculate rotation. */
    qreal rotation = item->rotation();
    if (item->data<bool>(Qn::ItemFlipRole, false))
        rotation += 180;

    QRectF enclosingGeometry = itemEnclosingGeometry(item);

    /* Adjust for raise. */
    if (widget == raisedWidget && widget != zoomedWidget && m_view != NULL)
    {
        QRectF targetGeometry = widget->calculateGeometry(enclosingGeometry, rotation);
        QRectF raisedGeometry = this->raisedGeometry(targetGeometry, rotation);
        qreal scale = scaleFactor(targetGeometry.size(), raisedGeometry.size(), Qt::KeepAspectRatio);
        enclosingGeometry = scaled(enclosingGeometry, scale, enclosingGeometry.center());
        enclosingGeometry.moveCenter(enclosingGeometry.center() + raisedGeometry.center() - targetGeometry.center());
    }

    /* Update Z value. */
    if (widget == raisedWidget || widget == zoomedWidget)
        bringToFront(widget);

    /* Move! */
    WidgetAnimator *animator = this->animator(widget);
    if (animate)
    {
        widget->setEnclosingGeometry(enclosingGeometry, false);
        animator->moveTo(widget->calculateGeometry(enclosingGeometry, rotation), rotation);
    }
    else
    {
        animator->stop();
        widget->setRotation(rotation);
        widget->setEnclosingGeometry(enclosingGeometry);
    }
}

void QnWorkbenchDisplay::synchronizeZoomRect(QnWorkbenchItem *item)
{
    QnResourceWidget *widget = this->widget(item);
    if (widget == NULL)
        return; /* No widget was created for the given item. */

    synchronizeZoomRect(widget);
}

void QnWorkbenchDisplay::synchronizeZoomRect(QnResourceWidget *widget)
{
    if (QnMediaResourceWidget *mediaWidget = dynamic_cast<QnMediaResourceWidget *>(widget))
        mediaWidget->setZoomRect(widget->item()->zoomRect());
}

void QnWorkbenchDisplay::synchronizeAllGeometries(bool animate)
{
    foreach(QnResourceWidget *widget, m_widgetByItem)
        synchronizeGeometry(widget, animate);
}

void QnWorkbenchDisplay::synchronizeLayer(QnWorkbenchItem *item)
{
    synchronizeLayer(widget(item));
}

void QnWorkbenchDisplay::synchronizeLayer(QnResourceWidget *widget)
{
    setLayer(widget, synchronizedLayer(widget));
}

void QnWorkbenchDisplay::synchronizeSceneBounds()
{
    if (m_instrumentManager->scene() == NULL)
        return; /* Do nothing if scene is being destroyed. */

    auto zoomedItem = m_widgetByRole[Qn::ZoomedRole]
        ? m_widgetByRole[Qn::ZoomedRole]->item()
        : nullptr;

    const QRectF sizeRect = zoomedItem
        ? itemGeometry(zoomedItem)
        : fitInViewGeometry();

    static const QSizeF viewportLowerSizeBound(ini().enableUnlimitedZoom
        ? QSizeF(0.1, 0.1)
        : kViewportLowerSizeBound);

    m_boundingInstrument->setPositionBounds(m_view, sizeRect);
    m_boundingInstrument->setSizeBounds(m_view,
        viewportLowerSizeBound,
        Qt::KeepAspectRatioByExpanding,
        sizeRect.size(),
        Qt::KeepAspectRatioByExpanding);
}

void QnWorkbenchDisplay::synchronizeSceneBoundsExtension()
{
    MarginsF marginsExtension(0.0, 0.0, 0.0, 0.0);

    /* If an item is zoomed then the margins should be null because all panels are hidden. */
    if (currentMarginFlags() != 0 && !m_widgetByRole[Qn::ZoomedRole])
        marginsExtension = cwiseDiv(m_viewportAnimator->viewportMargins(), m_view->viewport()->size());

    /* Sync position extension. */
    {
        MarginsF positionExtension(0.0, 0.0, 0.0, 0.0);

        if (currentMarginFlags() & Qn::MarginsAffectPosition)
            positionExtension = marginsExtension;

        if (m_widgetByRole[Qn::ZoomedRole])
        {
            m_boundingInstrument->setPositionBoundsExtension(m_view, positionExtension);
        }
        else
        {
            m_boundingInstrument->setPositionBoundsExtension(m_view, positionExtension + MarginsF(0.5, 0.5, 0.5, 0.5));
        }
    }

    /* Sync size extension. */
    if (currentMarginFlags() & Qn::MarginsAffectSize)
    {
        QSizeF sizeExtension = sizeDelta(marginsExtension);
        sizeExtension = cwiseDiv(sizeExtension, QSizeF(1.0, 1.0) - sizeExtension);

        m_boundingInstrument->setSizeBoundsExtension(m_view, sizeExtension, sizeExtension);
        if (!m_widgetByRole[Qn::ZoomedRole])
            m_boundingInstrument->stickScale(m_view);
    }
}

void QnWorkbenchDisplay::synchronizeRaisedGeometry()
{
    QnResourceWidget *raisedWidget = m_widgetByRole[Qn::RaisedRole];
    QnResourceWidget *zoomedWidget = m_widgetByRole[Qn::ZoomedRole];
    if (!raisedWidget || raisedWidget == zoomedWidget)
        return;

    synchronizeGeometry(raisedWidget, animator(raisedWidget)->isRunning());
}

void QnWorkbenchDisplay::adjustGeometryLater(QnWorkbenchItem *item, bool animate)
{
    if (!item->hasFlag(Qn::PendingGeometryAdjustment))
        return;

    QnResourceWidget *widget = this->widget(item);
    if (widget == NULL)
    {
        return;
    }
    else
    {
        widget->hide(); /* So that it won't appear where it shouldn't. */
    }

    emit geometryAdjustmentRequested(item, animate);
}

void QnWorkbenchDisplay::adjustGeometry(QnWorkbenchItem *item, bool animate)
{
    if (!item->hasFlag(Qn::PendingGeometryAdjustment))
        return;

    QnResourceWidget *widget = this->widget(item);
    if (widget == NULL)
    {
        return; /* No widget was created for the given item. */
    }
    else
    {
        widget->show(); /* It may have been hidden in a call to adjustGeometryLater. */
    }

    /* Calculate target position. */
    QPointF newPos;
    if (item->geometry().width() < 0 || item->geometry().height() < 0)
    {
        newPos = mapViewportToGridF(m_view->viewport()->geometry().center());

        /* Initialize item's geometry with adequate values. */
        item->setFlag(Qn::Pinned, false);
        item->setCombinedGeometry(QRectF(newPos, QSizeF(0.0, 0.0)));
        synchronizeGeometry(widget, false);
    }
    else
    {
        newPos = item->combinedGeometry().center();

        if (qFuzzyIsNull(item->combinedGeometry().size()))
            synchronizeGeometry(widget, false);
    }

    /* Calculate items size. */
    QSize size;
    if (item->layout()->items().size() == 1)
    {
        /* Layout containing only one item (current) is supposed to have the same AR as the item.
         * So we just set item size to its video layout size. */
        size = widget->channelLayout()->size();
    }
    else
    {
        qreal widgetAspectRatio = widget->visualAspectRatio();
        if (widgetAspectRatio <= 0)
        {
            QnConstResourceVideoLayoutPtr videoLayout = widget->channelLayout();
            /* Assume 4:3 AR of a single channel. In most cases, it will work fine. */
            widgetAspectRatio = aspectRatio(videoLayout->size()) * (item->zoomRect().isNull() ? 1.0 : aspectRatio(item->zoomRect())) * (4.0 / 3.0);
            if (QnAspectRatio::isRotated90(item->rotation()))
                widgetAspectRatio = 1 / widgetAspectRatio;
        }
        Qt::Orientation orientation = widgetAspectRatio > 1.0 ? Qt::Vertical : Qt::Horizontal;
        if (qFuzzyEquals(widgetAspectRatio, 1.0))
            orientation = QnGeometry::aspectRatio(workbench()->mapper()->cellSize()) > 1.0 ? Qt::Horizontal : Qt::Vertical;
        size = bestSingleBoundedSize(workbench()->mapper(), 1, orientation, widgetAspectRatio);
    }

    /* Adjust item's geometry for the new size. */
    if (size != item->geometry().size())
    {
        QRectF combinedGeometry = item->combinedGeometry();
        combinedGeometry.moveTopLeft(combinedGeometry.topLeft() - toPoint(size - combinedGeometry.size()) / 2.0);
        combinedGeometry.setSize(size);
        item->setCombinedGeometry(combinedGeometry);
    }

    /* Pin the item. */
    QnAspectRatioMagnitudeCalculator metric(newPos, size, item->layout()->boundingRect(), aspectRatio(m_view->viewport()->size()) / aspectRatio(workbench()->mapper()->step()));
    QRect geometry = item->layout()->closestFreeSlot(newPos, size, &metric);
    item->layout()->pinItem(item, geometry);
    item->setFlag(Qn::PendingGeometryAdjustment, false);

    /* Synchronize. */
    synchronizeGeometry(item, animate);
}


// -------------------------------------------------------------------------- //
// QnWorkbenchDisplay :: handlers
// -------------------------------------------------------------------------- //
void QnWorkbenchDisplay::at_viewportAnimator_finished()
{
    synchronizeSceneBounds();
}

void QnWorkbenchDisplay::at_layout_itemAdded(QnWorkbenchItem *item)
{
    const bool animate = animationAllowed();
    static const bool kStartDisplay = true;
    if (addItemInternal(item, animate, kStartDisplay))
    {
        synchronizeSceneBounds();
        fitInView(animate);

        workbench()->setItem(Qn::ZoomedRole, NULL); /* Unzoom & fit in view on item addition. */
    }
}

void QnWorkbenchDisplay::at_layout_itemRemoved(QnWorkbenchItem *item)
{
    static const bool kDestroyWidget = true;
    static const bool kDestroyItem = false;
    if (removeItemInternal(item, kDestroyWidget, kDestroyItem))
        synchronizeSceneBounds();
}

void QnWorkbenchDisplay::at_layout_zoomLinkAdded(QnWorkbenchItem *item, QnWorkbenchItem *zoomTargetItem)
{
    addZoomLinkInternal(item, zoomTargetItem);
}

void QnWorkbenchDisplay::at_layout_zoomLinkRemoved(QnWorkbenchItem *item, QnWorkbenchItem *zoomTargetItem)
{
    removeZoomLinkInternal(item, zoomTargetItem);
}

void QnWorkbenchDisplay::at_layout_boundingRectChanged(const QRect &oldRect, const QRect &newRect)
{
    QRect backgroundBoundingRect = gridBackgroundItem() ? gridBackgroundItem()->sceneBoundingRect() : QRect();

    QRect oldBoundingRect = (backgroundBoundingRect.isNull())
        ? oldRect
        : oldRect.united(backgroundBoundingRect);
    QRect newBoundingRect = (backgroundBoundingRect.isNull())
        ? newRect
        : newRect.united(backgroundBoundingRect);
    if (oldBoundingRect != newBoundingRect)
        fitInView(animationAllowed());
}

void QnWorkbenchDisplay::at_workbench_itemChanged(Qn::ItemRole role, QnWorkbenchItem *item)
{
    setWidget(role, widget(item));
}

void QnWorkbenchDisplay::at_workbench_itemChanged(Qn::ItemRole role)
{
    at_workbench_itemChanged(role, workbench()->item(role));
}

void QnWorkbenchDisplay::at_workbench_currentLayoutAboutToBeChanged()
{
    if (m_inChangeLayout)
        return;

    m_inChangeLayout = true;
    QnWorkbenchLayout *layout = workbench()->currentLayout();

    disconnect(layout, NULL, this, NULL);
    if (layout->resource())
        disconnect(layout->resource(), NULL, this, NULL);

    QnWorkbenchStreamSynchronizer *streamSynchronizer = context()->instance<QnWorkbenchStreamSynchronizer>();
    layout->setData(Qn::LayoutSyncStateRole, QVariant::fromValue<QnStreamSynchronizationState>(streamSynchronizer->state()));

    QVector<QnUuid> selectedUuids;
    foreach(QnResourceWidget *widget, widgets())
        if (widget->isSelected())
            selectedUuids.push_back(widget->item()->uuid());
    layout->setData(Qn::LayoutSelectionRole, QVariant::fromValue<QVector<QnUuid> >(selectedUuids));

    foreach(QnResourceWidget *widget, widgets())
    {
        if (QnMediaResourceWidget *mediaWidget = dynamic_cast<QnMediaResourceWidget *>(widget))
        {
            qint64 timeUSec = mediaWidget->display()->camera()->getCurrentTime();
            if (timeUSec != AV_NOPTS_VALUE)
                mediaWidget->item()->setData(Qn::ItemTimeRole, mediaWidget->display()->camDisplay()->isRealTimeSource() ? DATETIME_NOW : timeUSec / 1000);

            mediaWidget->item()->setData(Qn::ItemPausedRole, mediaWidget->display()->isPaused());

            if (const auto reader = mediaWidget->display()->archiveReader())
                mediaWidget->item()->setData(Qn::ItemSpeedRole, reader->getSpeed());
        }
    }

    foreach(QnWorkbenchItem *item, layout->items())
        at_layout_itemRemoved(item);

    m_inChangeLayout = false;
}

void QnWorkbenchDisplay::at_workbench_currentLayoutChanged()
{
    QnWorkbenchLayout *layout = workbench()->currentLayout();

    QnThumbnailsSearchState searchState = layout->data(Qn::LayoutSearchStateRole).value<QnThumbnailsSearchState>();
    bool thumbnailed = searchState.step > 0 && !layout->items().empty();

    if (thumbnailed)
    {
        if (m_loader)
        {
            disconnect(m_loader, NULL, this, NULL);
            m_loader->pleaseStop();
        }

        if (auto resource = (*layout->items().begin())->resource().dynamicCast<QnMediaResource>())
        {
            m_loader = new QnThumbnailsLoader(resource, QnThumbnailsLoader::Mode::Strict);

            connect(m_loader, &QnThumbnailsLoader::thumbnailLoaded, this, &QnWorkbenchDisplay::at_previewSearch_thumbnailLoaded);
            connect(m_loader, &QnThumbnailsLoader::finished, m_loader, &QObject::deleteLater);

#ifdef QN_PREVIEW_SEARCH_DEBUG
            qDebug() << "starting thumbnails loading" << dt(searchState.period.startTimeMs) << dt(searchState.period.endTimeMs());
#endif
            m_loader->setTimePeriod(searchState.period);
            m_loader->setTimeStep(searchState.step);
            m_loader->start();
        }
    }

    action(action::BookmarksModeAction)->setChecked(layout->data(Qn::LayoutBookmarksModeRole).toBool());

    QnWorkbenchStreamSynchronizer *streamSynchronizer = context()->instance<QnWorkbenchStreamSynchronizer>();
    streamSynchronizer->setState(layout->data(Qn::LayoutSyncStateRole).value<QnStreamSynchronizationState>());

    // Sort items to guarantee the same item placement for each time the same new layout is opened.
    QList<QnWorkbenchItem *> sortedItems = layout->items().toList();
    std::sort(sortedItems.begin(), sortedItems.end(), [](const QnWorkbenchItem *item1, const QnWorkbenchItem *item2)
    {
        const QnLayoutItemData &data1 = item1->data();
        const QnLayoutItemData &data2 = item2->data();

        if (data1.resource.id != data2.resource.id)
            return data1.resource.id < data2.resource.id;

        return data1.resource.uniqueId < data2.resource.uniqueId;
    });

    for (QnWorkbenchItem *item : sortedItems)
        addItemInternal(item, false, !thumbnailed);
    for (QnWorkbenchItem *item : sortedItems)
        addZoomLinkInternal(item, item->zoomTargetItem());

    bool hasTimeLabels = layout->data(Qn::LayoutTimeLabelsRole).toBool();

    QList<QnResourceWidget *> widgets = this->widgets();
    if (thumbnailed)
        std::sort(widgets.begin(), widgets.end(),
            [](QnResourceWidget *l, QnResourceWidget *r)
            {
                QRect lg = l->item()->geometry();
                QRect rg = r->item()->geometry();
                return lg.y() < rg.y() || (lg.y() == rg.y() && lg.x() < rg.x());
            });

    for (int i = 0; i < widgets.size(); i++)
    {
        QnResourceWidget *resourceWidget = widgets[i];

        int checkedButtons = resourceWidget->item()->data<int>(Qn::ItemCheckedButtonsRole, -1);
        if (checkedButtons != -1)
            resourceWidget->setCheckedButtons(checkedButtons);

        QnMediaResourceWidget *widget = dynamic_cast<QnMediaResourceWidget *>(widgets[i]);
        if (!widget)
            continue;

        qint64 time = widget->item()->data<qint64>(Qn::ItemTimeRole, -1);

        if (!thumbnailed)
        {
            QnResourcePtr resource = widget->resource()->toResourcePtr();
            if (time > 0)
            {
                qint64 timeUSec = time == DATETIME_NOW ? DATETIME_NOW : time * 1000;
                if (widget->display()->archiveReader())
                    widget->display()->archiveReader()->jumpTo(timeUSec, timeUSec);
            }
            else if (!resource->hasFlags(Qn::live))
            {
                // default position in SyncPlay is LIVE. If current resource is synchronized and it is not camera (does not has live) seek to 0 (default position)
                if (widget->display()->archiveReader())
                    widget->display()->archiveReader()->jumpTo(0, 0);
            }
        }

        if (auto reader = widget->display()->archiveReader())
        {
            const auto speed = widget->item()->data(Qn::ItemSpeedRole);
            if (speed.canConvert<qreal>())
                reader->setSpeed(speed.toReal());
        }

        bool paused = widget->item()->data<bool>(Qn::ItemPausedRole, false);
        if (paused)
        {
            if (widget->display()->archiveReader())
            {
                widget->display()->archiveReader()->pauseMedia();
                widget->display()->archiveReader()->setSpeed(0.0); // TODO: #vasilenko check that this call doesn't break anything
            }
        }

        if (hasTimeLabels)
        {
            widget->setOverlayVisible(true, false);
            widget->setInfoVisible(true, false);

            qint64 displayTime = time + context()->instance<QnWorkbenchServerTimeWatcher>()->displayOffset(widget->resource());

            // TODO: #Elric move out, common code, another copy is in QnWorkbenchScreenshotHandler
            QString timeString = (widget->resource()->toResource()->flags() & Qn::utc)
                ? QDateTime::fromMSecsSinceEpoch(displayTime).toString(lit("yyyy MMM dd hh:mm:ss"))
                : QTime(0, 0, 0, 0).addMSecs(displayTime).toString(lit("hh:mm:ss.zzz"));
            widget->setTitleTextFormat(QLatin1String("%1\t") + timeString);
        }

        if (thumbnailed)
            widget->item()->setData(Qn::ItemDisabledButtonsRole, static_cast<int>(Qn::PtzButton));
    }

    QVector<QnUuid> selectedUuids = layout->data(Qn::LayoutSelectionRole).value<QVector<QnUuid> >();
    foreach(const QnUuid &selectedUuid, selectedUuids)
        if (QnResourceWidget *widget = this->widget(selectedUuid))
            widget->setSelected(true);

    connect(layout, SIGNAL(itemAdded(QnWorkbenchItem *)), this, SLOT(at_layout_itemAdded(QnWorkbenchItem *)));
    connect(layout, SIGNAL(itemRemoved(QnWorkbenchItem *)), this, SLOT(at_layout_itemRemoved(QnWorkbenchItem *)));
    connect(layout, SIGNAL(zoomLinkAdded(QnWorkbenchItem *, QnWorkbenchItem *)), this, SLOT(at_layout_zoomLinkAdded(QnWorkbenchItem *, QnWorkbenchItem *)));
    connect(layout, SIGNAL(zoomLinkRemoved(QnWorkbenchItem *, QnWorkbenchItem *)), this, SLOT(at_layout_zoomLinkRemoved(QnWorkbenchItem *, QnWorkbenchItem *)));
    connect(layout, SIGNAL(boundingRectChanged(QRect, QRect)), this, SLOT(at_layout_boundingRectChanged(QRect, QRect)));
    if (layout->resource())
    {
        connect(layout->resource(), SIGNAL(backgroundImageChanged(const QnLayoutResourcePtr &)), this, SLOT(updateBackground(const QnLayoutResourcePtr &)));
        connect(layout->resource(), SIGNAL(backgroundSizeChanged(const QnLayoutResourcePtr &)), this, SLOT(updateBackground(const QnLayoutResourcePtr &)));
        connect(layout->resource(), SIGNAL(backgroundOpacityChanged(const QnLayoutResourcePtr &)), this, SLOT(updateBackground(const QnLayoutResourcePtr &)));
    }
    updateBackground(layout->resource());
    synchronizeSceneBounds();
    fitInView(false);
}

void QnWorkbenchDisplay::at_previewSearch_thumbnailLoaded(const QnThumbnail &thumbnail)
{
    QnThumbnailsSearchState searchState = workbench()->currentLayout()->data(Qn::LayoutSearchStateRole).value<QnThumbnailsSearchState>();
    if (searchState.step <= 0)
        return;

#ifdef QN_PREVIEW_SEARCH_DEBUG
    qDebug() << "thumbnail loaded" << dt(thumbnail.actualTime());
#endif

    QnMediaResourceWidget *bestMatching = NULL;
    qint64 bestDifference = 0;

    for (QnResourceWidget *widget : this->widgets())
    {
        QnMediaResourceWidget *mediaWidget = dynamic_cast<QnMediaResourceWidget *>(widget);
        if (!mediaWidget)
            continue;

        QnWorkbenchItem* item = widget->item();
        if (!item)
            continue;

        qint64 targetTime = item->data<qint64>(Qn::ItemTimeRole, -1);
        if (targetTime < 0)
            continue;

        qint64 diff = qAbs(thumbnail.actualTime() - targetTime);
        if (diff > searchState.step)
            continue;

        if (!bestMatching || diff < bestDifference)
        {
            bestMatching = mediaWidget;
            bestDifference = diff;
        }
    }

    if (bestMatching)
    {
#ifdef QN_PREVIEW_SEARCH_DEBUG
        qDebug() << "thumbnail with time" << dt(thumbnail.actualTime()) << "set to widget" << dt(bestMatching->item()->data<qint64>(Qn::ItemTimeRole, -1));
#endif

        qint64 targetTime = bestMatching->item()->data<qint64>(Qn::ItemTimeRole, 0);
        bestMatching->display()->camDisplay()->setMTDecoding(false);
        bestMatching->display()->camDisplay()->putData(thumbnail.data());
        bestMatching->display()->camDisplay()->start();
        bestMatching->display()->archiveReader()->startPaused(targetTime * 1000ll);
    }

}

void QnWorkbenchDisplay::at_item_dataChanged(Qn::ItemDataRole role)
{
    if (role == Qn::ItemFlipRole)
        synchronizeGeometry(static_cast<QnWorkbenchItem *>(sender()), false);
}

void QnWorkbenchDisplay::at_item_geometryChanged()
{
    synchronizeGeometry(static_cast<QnWorkbenchItem *>(sender()), true);
    synchronizeSceneBounds();
}

void QnWorkbenchDisplay::at_item_geometryDeltaChanged()
{
    synchronizeGeometry(static_cast<QnWorkbenchItem *>(sender()), true);
}

void QnWorkbenchDisplay::at_item_zoomRectChanged()
{
    synchronizeZoomRect(static_cast<QnWorkbenchItem *>(sender()));
}

void QnWorkbenchDisplay::at_item_rotationChanged()
{
    QnWorkbenchItem *item = static_cast<QnWorkbenchItem *>(sender());

    synchronizeGeometry(item, true);
    if (m_widgetByRole[Qn::ZoomedRole] && m_widgetByRole[Qn::ZoomedRole]->item() == item)
        synchronizeSceneBounds();
}

void QnWorkbenchDisplay::at_item_flagChanged(Qn::ItemFlag flag, bool value)
{
    switch (flag)
    {
        case Qn::Pinned:
            synchronizeLayer(static_cast<QnWorkbenchItem *>(sender()));
            break;
        case Qn::PendingGeometryAdjustment:
            /* Changing item flags here may confuse the callee, so we do it through the event loop. */
            if (value)
                adjustGeometryLater(static_cast<QnWorkbenchItem *>(sender()), animationAllowed());
            break;
        default:
            qnWarning("Invalid item flag '%1'.", static_cast<int>(flag));
            break;
    }
}

void QnWorkbenchDisplay::at_widgetActivityInstrument_activityStopped()
{
    foreach(QnResourceWidget *widget, m_widgets)
        widget->setOption(QnResourceWidget::DisplayActivity, true);
}

void QnWorkbenchDisplay::at_widgetActivityInstrument_activityStarted()
{
    foreach(QnResourceWidget *widget, m_widgets)
        widget->setOption(QnResourceWidget::DisplayActivity, false);
}

void QnWorkbenchDisplay::at_widget_aspectRatioChanged()
{
    const bool animate = animationAllowed();
    synchronizeGeometry(static_cast<QnResourceWidget*>(sender()), animate);
}

void QnWorkbenchDisplay::at_widget_aboutToBeDestroyed()
{
    QnResourceWidget *widget = checked_cast<QnResourceWidget *>(sender());
    if (widget)
        disconnect(widget, NULL, this, NULL);
    if (widget && widget->item())
    {
        /* We can get here only when the widget is destroyed directly
         * (not by destroying or removing its corresponding item).
         * Therefore the widget's item must be destroyed. */
        removeItemInternal(widget->item(), false, true);
    }
}

void QnWorkbenchDisplay::at_scene_destroyed()
{
    setScene(NULL);
}

void QnWorkbenchDisplay::at_scene_selectionChanged()
{
    if (m_instrumentManager->scene() == NULL)
        return; /* Do nothing if scene is being destroyed. */

    /* Update single selected item. */
    QList<QGraphicsItem *> selection = m_scene->selectedItems();
    if (selection.size() == 1)
    {
        QGraphicsItem *item = selection.front();
        QnResourceWidget *widget = item->isWidget() ? qobject_cast<QnResourceWidget *>(item->toGraphicsObject()) : NULL;

        workbench()->setItem(Qn::SingleSelectedRole, widget ? widget->item() : NULL);
    }
    else
    {
        workbench()->setItem(Qn::SingleSelectedRole, NULL);
    }
}

void QnWorkbenchDisplay::at_view_destroyed()
{
    setView(NULL);
}

void QnWorkbenchDisplay::at_mapper_originChanged()
{
    const bool animate = animationAllowed();

    synchronizeAllGeometries(animate);
    synchronizeSceneBounds();
    fitInView(animate);
}

void QnWorkbenchDisplay::at_mapper_cellSizeChanged()
{
    const bool animate = animationAllowed();

    synchronizeAllGeometries(animate);
    synchronizeSceneBounds();
    fitInView(animate);
}

void QnWorkbenchDisplay::at_mapper_spacingChanged()
{
    synchronizeAllGeometries(false);
    synchronizeSceneBounds();
    fitInView(false);
}

void QnWorkbenchDisplay::at_context_permissionsChanged(const QnResourcePtr &resource)
{
    const auto requiredPermission = QnResourceAccessFilter::isShareableMedia(resource)
        ? Qn::ViewContentPermission
        : Qn::ReadPermission;

    if (QnLayoutResourcePtr layoutResource = resource.dynamicCast<QnLayoutResource>())
    {
        if (QnWorkbenchLayout *layout = QnWorkbenchLayout::instance(layoutResource))
        {
            if (!accessController()->hasPermissions(resource, Qn::ReadPermission))
                workbench()->removeLayout(layout);
        }
    }

    if (accessController()->hasPermissions(resource, requiredPermission))
        return;

    /* Here aboutToBeDestroyed will be called with corresponding handling. */
    for (auto widget: m_widgetsByResource.take(resource))
    {
        widget->hide();
        qnDeleteLater(widget);
    }
}

void QnWorkbenchDisplay::at_resourcePool_resourceRemoved(const QnResourcePtr& resource)
{
    if (QnLayoutResourcePtr layoutResource = resource.dynamicCast<QnLayoutResource>())
    {
        if (QnWorkbenchLayout *layout = QnWorkbenchLayout::instance(layoutResource))
            workbench()->removeLayout(layout);
    }

    /* Here aboutToBeDestroyed will be called with corresponding handling. */
    for (auto widget: m_widgetsByResource.take(resource))
    {
        widget->hide();
        qnDeleteLater(widget);
    }
}

void QnWorkbenchDisplay::at_notificationsHandler_businessActionAdded(const vms::event::AbstractActionPtr &businessAction)
{
    if (m_lightMode & Qn::LightModeNoNotifications)
        return;

    if (workbench()->currentLayout()->isSearchLayout())
        return;

    if (workbench()->currentLayout()->isLayoutTourReview())
        return;

    /*
     * We are displaying notifications in the two use cases:
     * on ShowOnAlarmLayoutAction and on ShowPopupAction (including prolonged PlaySoundAction as its subtype).
     * In first case we got at_notificationsHandler_businessActionAdded called once for each camera, that
     * should be displayed on the alarm layout (including source cameras and custom cameras if required).
     * In second case we should manually collect resources from event sources.
     */
    QSet<QnResourcePtr> targetResources;
    vms::event::ActionType actionType = businessAction->actionType();
    if (actionType == vms::event::showOnAlarmLayoutAction)
    {
        if (QnResourcePtr resource = resourcePool()->getResourceById(businessAction->getParams().actionResourceId))
            targetResources.insert(resource);
    }
    else
    {
        Q_ASSERT_X(actionType == vms::event::showPopupAction || actionType == vms::event::playSoundAction,
            Q_FUNC_INFO, "Invalid action type");
        vms::event::EventParameters eventParams = businessAction->getRuntimeParams();
        if (QnResourcePtr resource = resourcePool()->getResourceById(eventParams.eventResourceId))
            targetResources.insert(resource);
        if (eventParams.eventType >= vms::event::userDefinedEvent)
            targetResources.unite(resourcePool()->getResources<QnResource>(eventParams.metadata.cameraRefs).toSet());
    }

    for (const QnResourcePtr &resource : targetResources)
    {
        const auto callback =
            [this, resource, businessAction]
            {
                showSplashOnResource(resource, businessAction);
            };

        for (int timeMs = 0; timeMs <= splashTotalLengthMs; timeMs += splashPeriodMs)
            executeDelayedParented(callback, timeMs, this);
    }
}

void QnWorkbenchDisplay::showSplashOnResource(const QnResourcePtr &resource, const vms::event::AbstractActionPtr &businessAction)
{
    if (m_lightMode & Qn::LightModeNoNotifications)
        return;

    foreach(QnResourceWidget *widget, this->widgets(resource))
    {
        if (widget->zoomTargetWidget())
            continue; /* Don't draw notification on zoom widgets. */

        QnMediaResourceWidget *mediaWidget = dynamic_cast<QnMediaResourceWidget *>(widget);
        if (mediaWidget && !mediaWidget->display()->camDisplay()->isRealTimeSource())
            continue;

        QRectF rect = widget->rect();
        qreal expansion = qMin(rect.width(), rect.height()) / 2.0;

        QnSplashItem *splashItem = new QnSplashItem();
        splashItem->setSplashType(QnSplashItem::Rectangular);
        splashItem->setPos(rect.center() + widget->pos());
        splashItem->setRect(QRectF(-toPoint(rect.size()) / 2, rect.size()));
        splashItem->setColor(
            withAlpha(
                QnNotificationLevel::notificationColor(QnNotificationLevel::valueOf(businessAction)),
                128));
        splashItem->setOpacity(0.0);
        splashItem->setRotation(widget->rotation());
        splashItem->animate(1000, QnGeometry::dilated(splashItem->rect(), expansion), 0.0, true, 200, 1.0);
        scene()->addItem(splashItem);
        setLayer(splashItem, QnWorkbenchDisplay::EffectsLayer);
    }
}

bool QnWorkbenchDisplay::canShowLayoutBackground() const
{
    if (qnRuntime->isActiveXMode())
        return false;

    if (m_lightMode & Qn::LightModeNoLayoutBackground)
        return false;

    return true;
}<|MERGE_RESOLUTION|>--- conflicted
+++ resolved
@@ -610,12 +610,7 @@
         //
         m_gridBackgroundItem = new QnGridBackgroundItem(NULL, context());
         m_scene->addItem(gridBackgroundItem());
-<<<<<<< HEAD
         setLayer(gridBackgroundItem(), QnWorkbenchDisplay::EMappingLayer);
-        gridBackgroundItem()->setOpacity(0.0);
-=======
-        setLayer(gridBackgroundItem(), Qn::EMappingLayer);
->>>>>>> aa8c26f3
         gridBackgroundItem()->setMapper(workbench()->mapper());
     }
 
