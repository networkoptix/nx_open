#include "default_password_cameras_watcher.h"

#include <common/common_module.h>
#include <core/resource/camera_resource.h>
#include <core/resource_management/resource_pool.h>

namespace nx {
namespace client {
namespace desktop {

struct DefaultPasswordCamerasWatcher::Private
{
<<<<<<< HEAD
    Private(DefaultPasswordCamerasWatcher* owner):
=======
    explicit Private(DefaultPasswordCamerasWatcher* owner):
>>>>>>> 04c9183e
        q(owner)
    {
    }

    void handleCameraChanged(const QnVirtualCameraResourcePtr& camera)
    {
        if (camera->needsToChangeDefaultPassword())
            camerasWithDefaultPassword.insert(camera);
        else
            camerasWithDefaultPassword.remove(camera);
        updateNotificationVisible();
    }

    void updateNotificationVisible()
    {
        setNotificationVisible(!camerasWithDefaultPassword.empty());
    }

    void setNotificationVisible(bool value)
    {
        if (notificationIsVisible == value)
            return;

        notificationIsVisible = value;
        emit q->notificationIsVisibleChanged();
    }

    DefaultPasswordCamerasWatcher* const q;
    bool notificationIsVisible = false;
    QSet<QnVirtualCameraResourcePtr> camerasWithDefaultPassword;
};


DefaultPasswordCamerasWatcher::DefaultPasswordCamerasWatcher(QObject* parent):
    base_type(parent),
    QnCommonModuleAware(parent),
    d(new Private(this))
{
    connect(resourcePool(), &QnResourcePool::resourceAdded, this,
        &DefaultPasswordCamerasWatcher::handleResourceAdded);
    connect(resourcePool(), &QnResourcePool::resourceRemoved, this,
        &DefaultPasswordCamerasWatcher::handleResourceRemoved);

    for (const auto& resource: resourcePool()->getResources())
        handleResourceAdded(resource);
}

DefaultPasswordCamerasWatcher::~DefaultPasswordCamerasWatcher()
{
}

bool DefaultPasswordCamerasWatcher::notificationIsVisible() const
{
    return d->notificationIsVisible;
}

QnVirtualCameraResourceList DefaultPasswordCamerasWatcher::camerasWithDefaultPassword() const
{
    return d->camerasWithDefaultPassword.values();
}

void DefaultPasswordCamerasWatcher::handleResourceAdded(const QnResourcePtr& resource)
{
    const auto camera = resource.dynamicCast<QnVirtualCameraResource>();
    if (!camera)
        return;

    connect(camera, &QnVirtualCameraResource::capabilitiesChanged, this,
        [this, camera](const QnResourcePtr& resource)
        {
            d->handleCameraChanged(camera);
        });

    d->handleCameraChanged(camera);
}

void DefaultPasswordCamerasWatcher::handleResourceRemoved(const QnResourcePtr& resource)
{
    const auto camera = resource.dynamicCast<QnVirtualCameraResource>();
    if (!camera)
        return;

    camera->disconnect(this);
    if (d->camerasWithDefaultPassword.remove(camera))
        d->updateNotificationVisible();
}

} // namespace desktop
} // namespace client
} // namespace nx
<|MERGE_RESOLUTION|>--- conflicted
+++ resolved
@@ -10,11 +10,7 @@
 
 struct DefaultPasswordCamerasWatcher::Private
 {
-<<<<<<< HEAD
-    Private(DefaultPasswordCamerasWatcher* owner):
-=======
     explicit Private(DefaultPasswordCamerasWatcher* owner):
->>>>>>> 04c9183e
         q(owner)
     {
     }
