#include "workbench_welcome_screen.h"

#include <QtCore/QMimeData>

#include <QtQuickWidgets/QQuickWidget>
#include <QtQuick/QQuickItem>
#include <QtQml/QQmlContext>

#include <QtWidgets/QAction>
#include <QtWidgets/QApplication>
#include <QtWidgets/QProxyStyle>
#include <QtWidgets/QStackedWidget>
#include <QtWidgets/QWhatsThis>

#include <client_core/client_core_settings.h>
#include <client/startup_tile_manager.h>
#include <client/forgotten_systems_manager.h>
#include <client/client_runtime_settings.h>
#include <client/system_weights_manager.h>

#include <common/common_module.h>

#include <core/resource/resource.h>
#include <core/resource/file_processor.h>

#include <nx/client/desktop/ui/actions/actions.h>
#include <nx/client/desktop/ui/actions/action_manager.h>
#include <ui/workbench/workbench_context.h>
#include <ui/style/nx_style.h>
#include <ui/dialogs/login_dialog.h>
#include <ui/dialogs/common/non_modal_dialog_constructor.h>
#include <ui/dialogs/setup_wizard_dialog.h>
#include <ui/help/help_topic_accessor.h>
#include <ui/help/help_topics.h>

#include <finders/systems_finder.h>
#include <helpers/system_helpers.h>
#include <watchers/cloud_status_watcher.h>

#include <utils/common/app_info.h>
#include <utils/common/util.h>
#include <utils/common/delayed.h>
#include <utils/common/app_info.h>
#include <utils/connection_diagnostics_helper.h>

#include <nx/utils/log/log.h>

#include <helpers/system_helpers.h>

using namespace nx::client::desktop::ui;

namespace {

QnResourceList extractResources(const QList<QUrl>& urls)
{
    return QnFileProcessor::createResourcesForFiles(QnFileProcessor::findAcceptedFiles(urls));
}

// Extracts url from string and changes port to default if it is invalid
QUrl urlFromUserInput(const QString& value)
{
    auto result = QUrl::fromUserInput(value);
    if (result.port() <= 0)
        result.setPort(DEFAULT_APPSERVER_PORT);

    return result;
}

} // namespace

QnWorkbenchWelcomeScreen::QnWorkbenchWelcomeScreen(
    QQmlEngine* engine,
    QWidget* parent)
    :
    base_type(engine, parent),
    QnWorkbenchContextAware(parent)
{
    NX_EXPECT(qnRuntime->isDesktopMode());

    rootContext()->setContextProperty(lit("context"), this);
    setSource(lit("Nx/WelcomeScreen/WelcomeScreen.qml"));
    setResizeMode(QQuickWidget::SizeRootObjectToView);

    if (status() == QQuickWidget::Error)
    {
        for (const auto& error: errors())
            NX_ERROR(this, error.toString());
        NX_CRITICAL(false, Q_FUNC_INFO, "Welcome screen loading failed.");
    }

    NX_CRITICAL(qnStartupTileManager, Q_FUNC_INFO, "Startup tile manager does not exists");
    NX_CRITICAL(qnCloudStatusWatcher, Q_FUNC_INFO, "Cloud watcher does not exist");
    connect(qnCloudStatusWatcher, &QnCloudStatusWatcher::loginChanged,
        this, &QnWorkbenchWelcomeScreen::cloudUserNameChanged);
    connect(qnCloudStatusWatcher, &QnCloudStatusWatcher::statusChanged,
        this, &QnWorkbenchWelcomeScreen::isLoggedInToCloudChanged);
    connect(qnCloudStatusWatcher, &QnCloudStatusWatcher::isCloudEnabledChanged,
        this, &QnWorkbenchWelcomeScreen::isCloudEnabledChanged);

    setHelpTopic(this, Qn::Login_Help);

    connect(qnSettings, &QnClientSettings::valueChanged, this, [this](int valueId)
    {
        if (valueId == QnClientSettings::AUTO_LOGIN)
            emit resetAutoLogin();
    });

    connect(qnStartupTileManager, &QnStartupTileManager::tileActionRequested,
        this, &QnWorkbenchWelcomeScreen::handleStartupTileAction);
}

QnWorkbenchWelcomeScreen::~QnWorkbenchWelcomeScreen()
{
}

void QnWorkbenchWelcomeScreen::handleStartupTileAction(const QString& systemId, bool initial)
{
    const auto system = qnSystemsFinder->getSystem(systemId);
    NX_ASSERT(system, "System is empty");
    if (!system)
        return;

    if (qnSettings->autoLogin())
        return; // Do nothing in case of auto-login option set

    if (system->isCloudSystem() || !system->isConnectable())
        return; // Do nothing with cloud and not connectable systems

    static const auto wrongServers =
        [](const QnSystemDescriptionPtr& system) -> bool
        {
            const bool wrong = system->servers().isEmpty();
            NX_ASSERT(!wrong, "Wrong local system - at least one server should exist");
            return wrong;
        };

    if (system->isNewSystem())
    {
        if (!initial)
            return; // We found system after initial discovery

        if (wrongServers(system))
            return;

        const auto firstServerId = system->servers().first().id;
        const auto host = system->getServerHost(firstServerId);
        setupFactorySystem(host.toString());
        return;
    }

    // Here we have online local system.

    if (initial)
    {
        if (wrongServers(system))
            return;

        const auto credentialsList =
            qnClientCoreSettings->systemAuthenticationData()[system->localId()];

        if (!credentialsList.isEmpty() && !credentialsList.first().password.isEmpty())
        {
            static const bool kNeverAutologin = false;
            static const bool kAlwaysStorePassword = true;

            const auto credentials = credentialsList.first();
            const auto firstServerId = system->servers().first().id;
            const auto serverHost = system->getServerHost(firstServerId);

            connectToLocalSystem(system->id(), serverHost.toString(),
                credentials.user, credentials.password.value(),
                kAlwaysStorePassword, kNeverAutologin);

            return;
        }
    }

    // Just expand online local tile
    executeDelayedParented([this, system]() { emit openTile(system->id());  }, 0, this);
}

void QnWorkbenchWelcomeScreen::showEvent(QShowEvent* event)
{
    base_type::showEvent(event);

    action(action::EscapeHotkeyAction)->setEnabled(false);
}

void QnWorkbenchWelcomeScreen::hideEvent(QHideEvent* event)
{
    base_type::hideEvent(event);

    setGlobalPreloaderVisible(false); //< Auto toggle off preloader
    qnStartupTileManager->skipTileAction(); //< available only on first show

    action(action::EscapeHotkeyAction)->setEnabled(true);
}

QString QnWorkbenchWelcomeScreen::cloudUserName() const
{
    return qnCloudStatusWatcher->cloudLogin();
}

bool QnWorkbenchWelcomeScreen::isLoggedInToCloud() const
{
    return (qnCloudStatusWatcher->status() != QnCloudStatusWatcher::LoggedOut);
}

bool QnWorkbenchWelcomeScreen::isCloudEnabled() const
{
    return qnCloudStatusWatcher->isCloudEnabled();
}

bool QnWorkbenchWelcomeScreen::visibleControls() const
{
    return m_visibleControls;
}

void QnWorkbenchWelcomeScreen::setVisibleControls(bool visible)
{
    if (m_visibleControls == visible)
        return;

    m_visibleControls = visible;
    emit visibleControlsChanged();
}

QString QnWorkbenchWelcomeScreen::connectingToSystem() const
{
    return m_connectingSystemName;
}

void QnWorkbenchWelcomeScreen::openConnectingTile()
{
    const auto systemId = connectingToSystem();
    if (systemId.isEmpty())
        return;

    executeDelayedParented([this, systemId]() { emit openTile(systemId);  }, 0, this);
}
void QnWorkbenchWelcomeScreen::handleDisconnectedFromSystem()
{
    const auto systemId = connectingToSystem();
    if (systemId.isEmpty())
        return;

    setConnectingToSystem(QString());
}

void QnWorkbenchWelcomeScreen::handleConnectingToSystem()
{
    setConnectingToSystem(QString());
}

void QnWorkbenchWelcomeScreen::setConnectingToSystem(const QString& value)
{
    if (m_connectingSystemName == value)
        return;

    m_connectingSystemName = value;
    emit connectingToSystemChanged();
}

bool QnWorkbenchWelcomeScreen::globalPreloaderVisible() const
{
    return m_receivingResources;
}

void QnWorkbenchWelcomeScreen::setGlobalPreloaderVisible(bool value)
{
    if (value == m_receivingResources)
        return;

    m_receivingResources = value;
    emit globalPreloaderVisibleChanged();
}

QString QnWorkbenchWelcomeScreen::minSupportedVersion() const
{
    return QnConnectionValidator::minSupportedVersion().toString();
}

void QnWorkbenchWelcomeScreen::setMessage(const QString& message)
{
    if (m_message == message)
        return;

    m_message = message;

    emit messageChanged();

    // Repainting the widget to guarantee that started screen recording won't contain the visible
    // message.
    // TODO: Find a better way to achieve the same effect.
    repaint();
    window()->repaint();
    window()->update();

    qApp->flush();
    qApp->sendPostedEvents();
}

QString QnWorkbenchWelcomeScreen::message() const
{
    return m_message;
}

bool QnWorkbenchWelcomeScreen::isAcceptableDrag(const QList<QUrl>& urls)
{
    return !extractResources(urls).isEmpty();
}

void QnWorkbenchWelcomeScreen::makeDrop(const QList<QUrl>& urls)
{
    const auto resources = extractResources(urls);
    if (resources.isEmpty())
        return;

    if (menu()->triggerIfPossible(action::DropResourcesAction, resources))
        action(action::ResourcesModeAction)->setChecked(true);
}

void QnWorkbenchWelcomeScreen::connectToLocalSystem(
    const QString& systemId,
    const QString& serverUrl,
    const QString& userName,
    const QString& password,
    bool storePassword,
    bool autoLogin)
{
    connectToSystemInternal(
        systemId,
        urlFromUserInput(serverUrl),
        QnEncodedCredentials(userName, password),
        storePassword,
        autoLogin);
}

void QnWorkbenchWelcomeScreen::forgetPassword(
    const QString& localSystemId,
    const QString& userName)
{
    const auto localId = QnUuid::fromStringSafe(localSystemId);
    if (localId.isNull())
        return;

    NX_DEBUG(nx::client::core::helpers::kCredentialsLogTag, lm("Forget password of %1 to the system %2")
        .arg(userName).arg(localSystemId));

    const auto callback = [localId, userName]()
        {
            nx::client::core::helpers::storeCredentials(
                localId, QnEncodedCredentials(userName, QString()));
        };

    executeDelayedParented(callback, 0, this);
}

void QnWorkbenchWelcomeScreen::forceActiveFocus()
{
    if (const auto rootItem = rootObject())
        rootItem->forceActiveFocus();
}

void QnWorkbenchWelcomeScreen::connectToSystemInternal(
    const QString& systemId,
    const QUrl& serverUrl,
    const QnEncodedCredentials& credentials,
    bool storePassword,
    bool autoLogin,
    const QnRaiiGuardPtr& completionTracker)
{
    if (!connectingToSystem().isEmpty())
        return; //< Connection process is in progress

    // TODO: #ynikitenkov add look after connection process
    // and don't allow to connect to two or more servers simultaneously
    const auto connectFunction =
        [this, serverUrl, credentials, storePassword, autoLogin, systemId, completionTracker]()
        {
            setConnectingToSystem(systemId);

            auto url = nx::utils::Url::fromQUrl(serverUrl);
            if (!credentials.password.isEmpty())
                url.setPassword(credentials.password.value());
            if (!credentials.user.isEmpty())
                url.setUserName(credentials.user);

            action::Parameters params;
            params.setArgument(Qn::UrlRole, url);
            params.setArgument(Qn::StorePasswordRole, storePassword);
            params.setArgument(Qn::AutoLoginRole, autoLogin);
            params.setArgument(Qn::StoreSessionRole, true);
            menu()->trigger(action::ConnectAction, params);
        };

    enum { kMinimalDelay = 1};
    // We have to use delayed execution to prevent client crash
    // when closing server that we are connecting to.
    executeDelayedParented(connectFunction, kMinimalDelay, this);
}

void QnWorkbenchWelcomeScreen::connectToCloudSystem(const QString& systemId, const QString& serverUrl)
{
    if (!isLoggedInToCloud())
        return;

    const bool autoLogin = qnCloudStatusWatcher->stayConnected();
    connectToSystemInternal(systemId, QUrl(serverUrl),
        qnCloudStatusWatcher->credentials(), false, autoLogin);
}

void QnWorkbenchWelcomeScreen::connectToAnotherSystem()
{
    menu()->trigger(action::OpenLoginDialogAction);
}

void QnWorkbenchWelcomeScreen::setupFactorySystem(const QString& serverUrl)
{
    setVisibleControls(false);
    const auto controlsGuard = QnRaiiGuard::createDestructible(
        [this]() { setVisibleControls(true); });

    const auto showDialogHandler = [this, serverUrl, controlsGuard]()
        {
            /* We are receiving string with port but without protocol, so we must parse it. */
            const QScopedPointer<QnSetupWizardDialog> dialog(new QnSetupWizardDialog(mainWindowWidget()));

            dialog->setUrl(QUrl(serverUrl));
            if (isLoggedInToCloud())
                dialog->setCloudCredentials(qnCloudStatusWatcher->credentials());

            if (dialog->exec() != QDialog::Accepted)
                return;

            static constexpr bool kNoAutoLogin = false;
            if (dialog->localCredentials().isValid())
            {
                connectToSystemInternal(QString(), serverUrl, dialog->localCredentials(),
                    dialog->savePassword(), kNoAutoLogin, controlsGuard);
            }
            else if (dialog->cloudCredentials().isValid())
            {
                const auto cloudCredentials = dialog->cloudCredentials();

                if (dialog->savePassword())
                {
                    qnClientCoreSettings->setCloudLogin(cloudCredentials.user);
                    qnClientCoreSettings->setCloudPassword(cloudCredentials.password.value());
                    qnClientCoreSettings->save();
                }

                qnCloudStatusWatcher->setCredentials(cloudCredentials, true);
                connectToSystemInternal(QString(), serverUrl, cloudCredentials,
                    dialog->savePassword(), kNoAutoLogin, controlsGuard);
            }

        };

    // Use delayed handling for proper animation
    static const int kNextEventDelayMs = 100;
    executeDelayedParented(showDialogHandler, kNextEventDelayMs, this);
}

void QnWorkbenchWelcomeScreen::logoutFromCloud()
{
    menu()->trigger(action::LogoutFromCloud);
}

void QnWorkbenchWelcomeScreen::manageCloudAccount()
{
    menu()->trigger(action::OpenCloudManagementUrl);
}

void QnWorkbenchWelcomeScreen::loginToCloud()
{
    menu()->trigger(action::LoginToCloud);
}

void QnWorkbenchWelcomeScreen::createAccount()
{
    menu()->trigger(action::OpenCloudRegisterUrl);
}

//

void QnWorkbenchWelcomeScreen::hideSystem(const QString& systemId, const QString& localSystemId)
{
    qnForgottenSystemsManager->forgetSystem(systemId);
    qnForgottenSystemsManager->forgetSystem(localSystemId);
<<<<<<< HEAD
=======
}

void QnWorkbenchWelcomeScreen::moveToBack(const QUuid& localSystemId)
{
    qnSystemWeightsManager->setWeight(localSystemId, 0); //< Moves system to the end of tile's list.
    qnClientCoreSettings->save();
}

bool QnWorkbenchWelcomeScreen::eventFilter(QObject* obj, QEvent* event)
{
    // TODO: #3.1 Implement something generic to handle help events inside QQuickView items.
    if (obj == m_quickView)
    {
        // Copy some logic from QWhatsThisPrivate.
        switch (event->type())
        {
            case QEvent::MouseButtonPress:
            {
                const auto mouseEvent = static_cast<QMouseEvent*>(event);
                if (QWhatsThis::inWhatsThisMode())
                {
                    if (mouseEvent->button() == Qt::LeftButton)
                    {
                        QHelpEvent helpEvent(
                            QEvent::WhatsThis, mouseEvent->pos(), mouseEvent->globalPos());
                        qApp->sendEvent(m_widget, &helpEvent);
                    }
                    else
                    {
                        QWhatsThis::leaveWhatsThisMode();
                    }

                    event->accept();
                    return true;
                }
                break;
            }

            case QEvent::MouseMove:
            {
                const auto mouseEvent = static_cast<QMouseEvent*>(event);
                if (QWhatsThis::inWhatsThisMode())
                {
                    QHelpEvent helpEvent(
                        QEvent::QueryWhatsThis, mouseEvent->pos(), mouseEvent->globalPos());
                    const bool sentEvent = qApp->sendEvent(m_widget, &helpEvent);

                    QApplication::changeOverrideCursor((!sentEvent || !helpEvent.isAccepted())
                        ? Qt::ForbiddenCursor
                        : Qt::WhatsThisCursor);

                    event->accept();
                    return true;
                }
                break;
            }

            case QEvent::QueryWhatsThis:
            {
                event->setAccepted(true);
                return true;
            }

            default:
                break;
        }
    }

    if (obj != m_widget)
        return base_type::eventFilter(obj, event);

    switch(event->type())
    {
        case QEvent::Resize:
            if (auto resizeEvent = dynamic_cast<QResizeEvent *>(event))
                setPageSize(resizeEvent->size());
            break;
#if defined(Q_OS_MACX)
        case QEvent::WindowActivate:
            m_widget->activateWindow(); //< QTBUG-34414 workaround
            break;
#endif
        default:
            break;
    }

    return base_type::eventFilter(obj, event);
>>>>>>> 8135d82a
}<|MERGE_RESOLUTION|>--- conflicted
+++ resolved
@@ -488,94 +488,10 @@
 {
     qnForgottenSystemsManager->forgetSystem(systemId);
     qnForgottenSystemsManager->forgetSystem(localSystemId);
-<<<<<<< HEAD
-=======
 }
 
 void QnWorkbenchWelcomeScreen::moveToBack(const QUuid& localSystemId)
 {
     qnSystemWeightsManager->setWeight(localSystemId, 0); //< Moves system to the end of tile's list.
     qnClientCoreSettings->save();
-}
-
-bool QnWorkbenchWelcomeScreen::eventFilter(QObject* obj, QEvent* event)
-{
-    // TODO: #3.1 Implement something generic to handle help events inside QQuickView items.
-    if (obj == m_quickView)
-    {
-        // Copy some logic from QWhatsThisPrivate.
-        switch (event->type())
-        {
-            case QEvent::MouseButtonPress:
-            {
-                const auto mouseEvent = static_cast<QMouseEvent*>(event);
-                if (QWhatsThis::inWhatsThisMode())
-                {
-                    if (mouseEvent->button() == Qt::LeftButton)
-                    {
-                        QHelpEvent helpEvent(
-                            QEvent::WhatsThis, mouseEvent->pos(), mouseEvent->globalPos());
-                        qApp->sendEvent(m_widget, &helpEvent);
-                    }
-                    else
-                    {
-                        QWhatsThis::leaveWhatsThisMode();
-                    }
-
-                    event->accept();
-                    return true;
-                }
-                break;
-            }
-
-            case QEvent::MouseMove:
-            {
-                const auto mouseEvent = static_cast<QMouseEvent*>(event);
-                if (QWhatsThis::inWhatsThisMode())
-                {
-                    QHelpEvent helpEvent(
-                        QEvent::QueryWhatsThis, mouseEvent->pos(), mouseEvent->globalPos());
-                    const bool sentEvent = qApp->sendEvent(m_widget, &helpEvent);
-
-                    QApplication::changeOverrideCursor((!sentEvent || !helpEvent.isAccepted())
-                        ? Qt::ForbiddenCursor
-                        : Qt::WhatsThisCursor);
-
-                    event->accept();
-                    return true;
-                }
-                break;
-            }
-
-            case QEvent::QueryWhatsThis:
-            {
-                event->setAccepted(true);
-                return true;
-            }
-
-            default:
-                break;
-        }
-    }
-
-    if (obj != m_widget)
-        return base_type::eventFilter(obj, event);
-
-    switch(event->type())
-    {
-        case QEvent::Resize:
-            if (auto resizeEvent = dynamic_cast<QResizeEvent *>(event))
-                setPageSize(resizeEvent->size());
-            break;
-#if defined(Q_OS_MACX)
-        case QEvent::WindowActivate:
-            m_widget->activateWindow(); //< QTBUG-34414 workaround
-            break;
-#endif
-        default:
-            break;
-    }
-
-    return base_type::eventFilter(obj, event);
->>>>>>> 8135d82a
 }