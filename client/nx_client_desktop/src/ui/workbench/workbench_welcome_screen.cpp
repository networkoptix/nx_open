--- conflicted
+++ resolved
@@ -45,15 +45,9 @@
 
 #include <nx/utils/log/log.h>
 
-<<<<<<< HEAD
+#include <ini.h>
+
 #include <helpers/system_helpers.h>
-=======
-#include <ini.h>
-
-#ifdef Q_OS_MACX
-#include <ui/workaround/mac_utils.h>
-#endif
->>>>>>> 4dc05fa1
 
 using namespace nx::client::desktop;
 using namespace nx::client::desktop::ui;
@@ -447,12 +441,8 @@
     const auto showDialogHandler = [this, serverUrl, controlsGuard]()
         {
             /* We are receiving string with port but without protocol, so we must parse it. */
-<<<<<<< HEAD
-            const QScopedPointer<QnSetupWizardDialog> dialog(new QnSetupWizardDialog(mainWindowWidget()));
-=======
-            const auto dialog = new QnSetupWizardDialog(mainWindow());
+            const auto dialog = new QnSetupWizardDialog(mainWindowWidget());
             dialog->setAttribute(Qt::WA_DeleteOnClose);
->>>>>>> 4dc05fa1
 
             dialog->setUrl(QUrl(serverUrl));
             if (isLoggedInToCloud())
