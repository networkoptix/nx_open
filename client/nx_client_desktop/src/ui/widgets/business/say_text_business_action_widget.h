#pragma once

#include <QtCore/QScopedPointer>

#include <ui/widgets/business/subject_target_action_widget.h>

namespace Ui {
class SayTextBusinessActionWidget;
} // namespace Ui

class QnSayTextBusinessActionWidget: public QnSubjectTargetActionWidget
{
    Q_OBJECT
    using base_type = QnSubjectTargetActionWidget;

public:
    explicit QnSayTextBusinessActionWidget(QWidget* parent = nullptr);
    virtual ~QnSayTextBusinessActionWidget() override;

    virtual void updateTabOrder(QWidget* before, QWidget* after) override;

protected slots:
<<<<<<< HEAD
    virtual void at_model_dataChanged(Fields fields) override;
=======
    virtual void at_model_dataChanged(QnBusiness::Fields fields) override;

>>>>>>> 22216f6f
private slots:
    void paramsChanged();
    void enableTestButton();
    void at_testButton_clicked();
    void at_volumeSlider_valueChanged(int value);

private:
    QScopedPointer<Ui::SayTextBusinessActionWidget> ui;
};<|MERGE_RESOLUTION|>--- conflicted
+++ resolved
@@ -20,12 +20,8 @@
     virtual void updateTabOrder(QWidget* before, QWidget* after) override;
 
 protected slots:
-<<<<<<< HEAD
     virtual void at_model_dataChanged(Fields fields) override;
-=======
-    virtual void at_model_dataChanged(QnBusiness::Fields fields) override;
 
->>>>>>> 22216f6f
 private slots:
     void paramsChanged();
     void enableTestButton();
