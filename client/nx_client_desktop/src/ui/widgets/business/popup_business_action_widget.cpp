--- conflicted
+++ resolved
@@ -1,14 +1,10 @@
 #include "popup_business_action_widget.h"
 #include "ui_popup_business_action_widget.h"
 
-<<<<<<< HEAD
+#include <ui/workbench/workbench_context.h>
+
+#include <nx/client/desktop/ui/actions/action_manager.h>
 #include <nx/vms/event/action_parameters.h>
-
-=======
-#include <business/business_action_parameters.h>
->>>>>>> 22216f6f
-#include <nx/client/desktop/ui/actions/action_manager.h>
-#include <ui/workbench/workbench_context.h>
 
 using namespace nx::client::desktop::ui;
 
@@ -19,18 +15,10 @@
 {
     ui->setupUi(this);
 
-<<<<<<< HEAD
-    connect(ui->adminsCheckBox, &QCheckBox::toggled,
-        this, &QnPopupBusinessActionWidget::paramsChanged);
-
-    connect(ui->settingsButton, &QPushButton::clicked,
-        this, &QnPopupBusinessActionWidget::at_settingsButton_clicked);
-=======
     connect(ui->settingsButton, &QPushButton::clicked,
         this, &QnPopupBusinessActionWidget::at_settingsButton_clicked);
 
     setSubjectsButton(ui->selectUsersButton);
->>>>>>> 22216f6f
 }
 
 QnPopupBusinessActionWidget::~QnPopupBusinessActionWidget()
@@ -39,46 +27,11 @@
 
 void QnPopupBusinessActionWidget::updateTabOrder(QWidget* before, QWidget* after)
 {
-<<<<<<< HEAD
-    setTabOrder(before, ui->adminsCheckBox);
-    setTabOrder(ui->adminsCheckBox, ui->settingsButton);
-    setTabOrder(ui->settingsButton, after);
-}
-
-void QnPopupBusinessActionWidget::at_model_dataChanged(Fields fields)
-{
-    if (!model())
-        return;
-
-    QN_SCOPED_VALUE_ROLLBACK(&m_updating, true);
-
-    if (fields.testFlag(Field::actionParams))
-    {
-        ui->adminsCheckBox->setChecked(
-            model()->actionParams().userGroup == nx::vms::event::AdminOnly);
-    }
-}
-
-void QnPopupBusinessActionWidget::paramsChanged()
-{
-    if (!model() || m_updating)
-        return;
-
-    nx::vms::event::ActionParameters params;
-    params.userGroup = ui->adminsCheckBox->isChecked()
-        ? nx::vms::event::AdminOnly
-        : nx::vms::event::EveryOne;
-
-    model()->setActionParams(params);
-}
-
-=======
     setTabOrder(before, ui->selectUsersButton);
     setTabOrder(ui->selectUsersButton, ui->settingsButton);
     setTabOrder(ui->settingsButton, after);
 }
 
->>>>>>> 22216f6f
 void QnPopupBusinessActionWidget::at_settingsButton_clicked()
 {
     menu()->trigger(action::PreferencesNotificationTabAction);
