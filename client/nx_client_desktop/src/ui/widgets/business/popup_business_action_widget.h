--- conflicted
+++ resolved
@@ -22,11 +22,6 @@
 
     virtual void updateTabOrder(QWidget* before, QWidget* after) override;
 
-<<<<<<< HEAD
-protected slots:
-    virtual void at_model_dataChanged(Fields fields) override;
-=======
->>>>>>> 22216f6f
 private slots:
     void at_settingsButton_clicked();
 
