#include "business_action_widget_factory.h"

#include <ui/widgets/business/empty_business_action_widget.h>
#include <ui/widgets/business/camera_output_business_action_widget.h>
#include <ui/widgets/business/recording_business_action_widget.h>
#include <ui/widgets/business/sendmail_business_action_widget.h>
#include <ui/widgets/business/popup_business_action_widget.h>
#include <ui/widgets/business/play_sound_business_action_widget.h>
#include <ui/widgets/business/say_text_business_action_widget.h>
#include <ui/widgets/business/bookmark_business_action_widget.h>
#include <ui/widgets/business/show_text_overlay_action_widget.h>
#include <ui/widgets/business/show_on_alarm_layout_action_widget.h>
#include <ui/widgets/business/ptz_preset_business_action_widget.h>
#include <ui/widgets/business/exec_http_request_action_widget.h>
<<<<<<< HEAD
#include <ui/widgets/business/open_layout_action_widget.h>
=======
#include <ui/widgets/business/fullscreen_camera_action_widget.h>
#include <ui/widgets/business/exit_fullscreen_action_widget.h>
>>>>>>> 9168ce04

using namespace nx;

QnAbstractBusinessParamsWidget* QnBusinessActionWidgetFactory::createWidget(
    vms::api::ActionType actionType,
    QWidget* parent)
{
    switch (actionType)
    {
        case vms::api::ActionType::cameraOutputAction:
            return new QnCameraOutputBusinessActionWidget(parent);
        case vms::api::ActionType::cameraRecordingAction:
            return new QnRecordingBusinessActionWidget(parent);
        case vms::api::ActionType::sendMailAction:
            return new QnSendmailBusinessActionWidget(parent);
        case vms::api::ActionType::showPopupAction:
            return new QnPopupBusinessActionWidget(parent);
        case vms::api::ActionType::playSoundAction:
        case vms::api::ActionType::playSoundOnceAction:
            return new QnPlaySoundBusinessActionWidget(parent);
        case vms::api::ActionType::sayTextAction:
            return new QnSayTextBusinessActionWidget(parent);
        case vms::api::ActionType::bookmarkAction:
            return new QnBookmarkBusinessActionWidget(parent);
        case vms::api::ActionType::executePtzPresetAction:
            return new QnExecPtzPresetBusinessActionWidget(parent);
        case vms::api::ActionType::showTextOverlayAction:
            return new QnShowTextOverlayActionWidget(parent);
        case vms::api::ActionType::showOnAlarmLayoutAction:
            return new QnShowOnAlarmLayoutActionWidget(parent);
        case vms::api::ActionType::execHttpRequestAction:
            return new QnExecHttpRequestActionWidget(parent);
<<<<<<< HEAD
        case vms::api::ActionType::openLayoutAction:
            return new nx::client::desktop::OpenLayoutActionWidget(parent);
=======
        case vms::event::ActionType::fullscreenCameraAction:
            return new QnFullscreenCameraActionWidget(parent);
        case vms::event::ActionType::exitFullscreenAction:
            return new QnExitFullscreenActionWidget(parent);
>>>>>>> 9168ce04
        default:
            break;
    }

    return new QnEmptyBusinessActionWidget(actionType, parent);
}<|MERGE_RESOLUTION|>--- conflicted
+++ resolved
@@ -12,12 +12,9 @@
 #include <ui/widgets/business/show_on_alarm_layout_action_widget.h>
 #include <ui/widgets/business/ptz_preset_business_action_widget.h>
 #include <ui/widgets/business/exec_http_request_action_widget.h>
-<<<<<<< HEAD
 #include <ui/widgets/business/open_layout_action_widget.h>
-=======
 #include <ui/widgets/business/fullscreen_camera_action_widget.h>
 #include <ui/widgets/business/exit_fullscreen_action_widget.h>
->>>>>>> 9168ce04
 
 using namespace nx;
 
@@ -50,15 +47,13 @@
             return new QnShowOnAlarmLayoutActionWidget(parent);
         case vms::api::ActionType::execHttpRequestAction:
             return new QnExecHttpRequestActionWidget(parent);
-<<<<<<< HEAD
         case vms::api::ActionType::openLayoutAction:
             return new nx::client::desktop::OpenLayoutActionWidget(parent);
-=======
-        case vms::event::ActionType::fullscreenCameraAction:
+        case vms::api::ActionType::fullscreenCameraAction:
             return new QnFullscreenCameraActionWidget(parent);
-        case vms::event::ActionType::exitFullscreenAction:
+        case vms::api::ActionType::exitFullscreenAction:
             return new QnExitFullscreenActionWidget(parent);
->>>>>>> 9168ce04
+
         default:
             break;
     }
