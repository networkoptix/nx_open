--- conflicted
+++ resolved
@@ -96,12 +96,8 @@
     ui->pathComboBox->setCurrentIndex(soundModel->rowByFilename(m_filename));
 }
 
-<<<<<<< HEAD
-void QnPlaySoundBusinessActionWidget::at_model_dataChanged(Fields fields) {
-=======
-void QnPlaySoundBusinessActionWidget::at_model_dataChanged(QnBusiness::Fields fields)
+void QnPlaySoundBusinessActionWidget::at_model_dataChanged(Fields fields)
 {
->>>>>>> 22216f6f
     if (!model())
         return;
 
@@ -110,11 +106,7 @@
     QScopedValueRollback<bool> updatingRollback(m_updating, true);
 
     auto params = model()->actionParams();
-<<<<<<< HEAD
     if (fields.testFlag(Field::actionParams))
-=======
-    if (fields & QnBusiness::ActionParamsField)
->>>>>>> 22216f6f
     {
         m_filename = params.url;
         QnNotificationSoundModel* soundModel =
