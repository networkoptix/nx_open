#include "custom_business_event_widget.h"
#include "ui_custom_business_event_widget.h"

#include <QtGui/QDesktopServices>

#include <common/common_module.h>

#include <core/resource/camera_resource.h>
#include <core/resource/media_server_resource.h>
#include <ui/help/help_topics.h>
#include <utils/common/scoped_value_rollback.h>

namespace {

    static const QString kDocumentationScheme = lit("http");
    static const QString kApiDocPath = lit("/static/api.xml");
    static const QString kApiDocFragment = lit("group_Server_API_method_createEvent");

} // namespace

QnCustomBusinessEventWidget::QnCustomBusinessEventWidget(QWidget* parent):
    base_type(parent),
    ui(new Ui::CustomBusinessEventWidget)
{
    ui->setupUi(this);

    connect(ui->deviceNameEdit, &QLineEdit::textChanged, this, &QnCustomBusinessEventWidget::paramsChanged);
    connect(ui->captionEdit, &QLineEdit::textChanged, this, &QnCustomBusinessEventWidget::paramsChanged);
    connect(ui->descriptionEdit, &QLineEdit::textChanged, this, &QnCustomBusinessEventWidget::paramsChanged);

    const QString description = tr("Event will trigger only if Generic Event meets all the above conditions. "
        "If a keyword field is empty, condition is always met. "
        "If not, condition is met if the corresponding field of Generic Event contains any keyword.");

    const QString linkText = tr("Server API");
    const QString link = lit("<a href=\"api\">%1</a>").arg(linkText);
    const QString documentationHint = tr("To generate Generic Event, please refer to %1.").arg(link);

    connect(ui->omitLogging, SIGNAL(toggled(bool)), this, SLOT(setOmitLogging(bool)));

    ui->hintLabel->setTextFormat(Qt::RichText);
    ui->hintLabel->setText(lit("%1<hr/>%2").arg(description, documentationHint));

    ui->sourceLabelHint->addHintLine(tr("Event will trigger only if there are matches in caption with any of entered keywords."));
    ui->sourceLabelHint->addHintLine(tr("If the field is empty, event will always trigger."));
    ui->sourceLabelHint->setHelpTopic(Qn::EventsActions_Generic_Help);

    ui->captionLabelHint->addHintLine(tr("Event will trigger only if there are matches in caption with any of entered keywords."));
    ui->captionLabelHint->addHintLine(tr("If the field is empty, event will always trigger."));
    ui->captionLabelHint->setHelpTopic(Qn::EventsActions_Generic_Help);

    ui->descriptionLabelHint->addHintLine(tr("Event will trigger only if there are matches in caption with any of entered keywords."));
    ui->descriptionLabelHint->addHintLine(tr("If the field is empty, event will always trigger."));
    ui->descriptionLabelHint->setHelpTopic(Qn::EventsActions_Generic_Help);

    connect(ui->hintLabel, &QnWordWrappedLabel::linkActivated, this,
        [this]
<<<<<<< HEAD
        {
            auto server = commonModule()->currentServer();
            if (!server)
                return;

            nx::utils::Url targetUrl(server->getApiUrl());
            targetUrl.setScheme(kDocumentationScheme);
            targetUrl.setPath(kApiDocPath);
            targetUrl.setFragment(kApiDocFragment);
            QDesktopServices::openUrl(targetUrl.toQUrl());
        });
=======
    {
        auto server = commonModule()->currentServer();
        if (!server)
            return;

        QUrl targetUrl(server->getApiUrl());
        targetUrl.setScheme(kDocumentationScheme);
        targetUrl.setPath(kApiDocPath);
        targetUrl.setFragment(kApiDocFragment);
        QDesktopServices::openUrl(targetUrl);
    });
>>>>>>> 4dc05fa1
}

QnCustomBusinessEventWidget::~QnCustomBusinessEventWidget()
{
}

void QnCustomBusinessEventWidget::updateTabOrder(QWidget* before, QWidget* after)
{
    setTabOrder(before, ui->deviceNameEdit);
    setTabOrder(ui->deviceNameEdit, ui->captionEdit);
    setTabOrder(ui->captionEdit, ui->descriptionEdit);
    setTabOrder(ui->descriptionEdit, ui->omitLogging);
    setTabOrder(ui->omitLogging, after);
}

void QnCustomBusinessEventWidget::at_model_dataChanged(Fields fields)
{
    if (!model())
        return;

    QN_SCOPED_VALUE_ROLLBACK(&m_updating, true);

    if (fields.testFlag(Field::eventResources))
    {
        // TODO: #rvasilenko nothing to do so far. waiting for POS integration
    }

    if (fields.testFlag(Field::eventParams))
    {
        const nx::vms::event::EventParameters & params = model()->eventParams();
        QString resName = params.resourceName;
        if (ui->deviceNameEdit->text() != resName)
            ui->deviceNameEdit->setText(resName);

        QString caption = params.caption;
        if (ui->captionEdit->text() != caption)
            ui->captionEdit->setText(caption);

        QString description = params.description;
        if (ui->descriptionEdit->text() != description)
            ui->descriptionEdit->setText(description);

        bool omitLogging = params.omitDbLogging;
        if (ui->omitLogging->isChecked() != omitLogging)
            ui->omitLogging->setChecked(omitLogging);
    }
}

void QnCustomBusinessEventWidget::setOmitLogging(bool state)
{
    emit paramsChanged();
}

void QnCustomBusinessEventWidget::paramsChanged()
{
    if (!model() || m_updating)
        return;

    auto eventParams = model()->eventParams();
    eventParams.resourceName = ui->deviceNameEdit->text();
    eventParams.caption = ui->captionEdit->text();
    eventParams.description = ui->descriptionEdit->text();
    eventParams.omitDbLogging = ui->omitLogging->isChecked();
    model()->setEventParams(eventParams);
}<|MERGE_RESOLUTION|>--- conflicted
+++ resolved
@@ -55,31 +55,17 @@
 
     connect(ui->hintLabel, &QnWordWrappedLabel::linkActivated, this,
         [this]
-<<<<<<< HEAD
-        {
-            auto server = commonModule()->currentServer();
-            if (!server)
-                return;
+	    {
+	        auto server = commonModule()->currentServer();
+	        if (!server)
+	            return;
 
-            nx::utils::Url targetUrl(server->getApiUrl());
-            targetUrl.setScheme(kDocumentationScheme);
-            targetUrl.setPath(kApiDocPath);
-            targetUrl.setFragment(kApiDocFragment);
-            QDesktopServices::openUrl(targetUrl.toQUrl());
-        });
-=======
-    {
-        auto server = commonModule()->currentServer();
-        if (!server)
-            return;
-
-        QUrl targetUrl(server->getApiUrl());
-        targetUrl.setScheme(kDocumentationScheme);
-        targetUrl.setPath(kApiDocPath);
-        targetUrl.setFragment(kApiDocFragment);
-        QDesktopServices::openUrl(targetUrl);
-    });
->>>>>>> 4dc05fa1
+	        nx::utils::Url targetUrl(server->getApiUrl());
+	        targetUrl.setScheme(kDocumentationScheme);
+	        targetUrl.setPath(kApiDocPath);
+	        targetUrl.setFragment(kApiDocFragment);
+	        QDesktopServices::openUrl(targetUrl.toQUrl());
+	    });
 }
 
 QnCustomBusinessEventWidget::~QnCustomBusinessEventWidget()
