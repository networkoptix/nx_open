--- conflicted
+++ resolved
@@ -121,13 +121,8 @@
 
     if (!params.allUsers && users.isEmpty() && roles.isEmpty())
     {
-<<<<<<< HEAD
         m_subjectsButton->setText(vms::event::StringsHelper::needToSelectUserText());
-        m_subjectsButton->setIcon(qnSkin->icon(lit("tree/user_alert.png")));
-=======
-        m_subjectsButton->setText(QnBusinessStringsHelper::needToSelectUserText());
         m_subjectsButton->setIcon(icon(lit("tree/user_alert.png")));
->>>>>>> 4510dfc8
     }
     else
     {
