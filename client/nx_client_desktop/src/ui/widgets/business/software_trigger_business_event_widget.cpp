--- conflicted
+++ resolved
@@ -4,13 +4,7 @@
 #include <QtCore/QtMath>
 #include <QtCore/QScopedValueRollback>
 
-<<<<<<< HEAD
-#include <nx/vms/event/strings_helper.h>
-#include <core/resource_management/resource_pool.h>
-=======
-#include <business/business_strings_helper.h>
 #include <core/resource_management/user_roles_manager.h>
->>>>>>> 22216f6f
 #include <core/resource/user_resource.h>
 #include <ui/common/aligner.h>
 #include <ui/dialogs/resource_selection_dialog.h>
@@ -20,7 +14,9 @@
 #include <ui/workaround/widgets_signals_workaround.h>
 
 #include <nx/client/desktop/ui/event_rules/subject_selection_dialog.h>
+#include <nx/vms/event/strings_helper.h>
 
+using namespace nx;
 using namespace nx::client::desktop::ui;
 
 namespace {
@@ -32,7 +28,7 @@
 QnSoftwareTriggerBusinessEventWidget::QnSoftwareTriggerBusinessEventWidget(QWidget* parent) :
     base_type(parent),
     ui(new Ui::SoftwareTriggerBusinessEventWidget),
-    m_helper(new QnBusinessStringsHelper(commonModule()))
+    m_helper(new vms::event::StringsHelper(commonModule()))
 {
     ui->setupUi(this);
 
@@ -126,7 +122,7 @@
         [&dialog]()
         {
             dialog.showAlert(!dialog.allUsers() && dialog.checkedSubjects().empty()
-                ? QnBusinessStringsHelper::needToSelectUserText()
+                ? vms::event::StringsHelper::needToSelectUserText()
                 : QString());
         };
 
@@ -156,7 +152,7 @@
 
     if (params.metadata.allUsers)
     {
-        ui->usersButton->setText(QnBusinessStringsHelper::allUsersText());
+        ui->usersButton->setText(vms::event::StringsHelper::allUsersText());
         ui->usersButton->setIcon(qnResIconCache->icon(QnResourceIconCache::Users));
     }
     else
@@ -167,7 +163,7 @@
 
         if (users.isEmpty() && roles.isEmpty())
         {
-            ui->usersButton->setText(QnBusinessStringsHelper::needToSelectUserText());
+            ui->usersButton->setText(vms::event::StringsHelper::needToSelectUserText());
             ui->usersButton->setIcon(qnSkin->icon(lit("tree/user_alert.png")));
         }
         else
