--- conflicted
+++ resolved
@@ -175,14 +175,10 @@
 
         const bool allValid =
             std::all_of(users.begin(), users.end(),
-<<<<<<< HEAD
-                [this](const QnUserResourcePtr& user) { return isUserValid(user); });
-=======
                 [this](const QnUserResourcePtr& user)
                 {
                     return m_validationPolicy->userValidity(user);
                 });
->>>>>>> ba77d425
 
         ui->usersButton->setText(vms::event::StringsHelper::allUsersText());
         ui->usersButton->setIcon(icon(allValid
