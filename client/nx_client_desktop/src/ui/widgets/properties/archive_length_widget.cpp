--- conflicted
+++ resolved
@@ -25,14 +25,8 @@
 QnArchiveLengthWidget::QnArchiveLengthWidget(QWidget* parent):
     base_type(parent),
     QnUpdatable(),
-<<<<<<< HEAD
     QnWorkbenchContextAware(parent, InitializationMode::lazy),
-    ui(new Ui::ArchiveLengthWidget),
-    m_readOnly(false)
-=======
-    QnWorkbenchContextAware(parent, true),
     ui(new Ui::ArchiveLengthWidget)
->>>>>>> f09682e7
 {
     ui->setupUi(this);
 
