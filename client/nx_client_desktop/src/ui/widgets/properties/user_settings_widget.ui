--- conflicted
+++ resolved
@@ -1,324 +1,320 @@
-<?xml version="1.0" encoding="UTF-8"?>
-<ui version="4.0">
- <class>UserSettingsWidget</class>
- <widget class="QWidget" name="UserSettingsWidget">
-  <property name="geometry">
-   <rect>
-    <x>0</x>
-    <y>0</y>
-    <width>400</width>
-    <height>400</height>
-   </rect>
-  </property>
-  <layout class="QVBoxLayout" name="verticalLayout">
-   <property name="leftMargin">
-    <number>0</number>
-   </property>
-   <property name="topMargin">
-    <number>0</number>
-   </property>
-   <property name="rightMargin">
-    <number>0</number>
-   </property>
-   <item>
-    <widget class="QStackedWidget" name="mainStackedWidget">
-     <property name="sizePolicy">
-      <sizepolicy hsizetype="Preferred" vsizetype="Maximum">
-       <horstretch>0</horstretch>
-       <verstretch>0</verstretch>
-      </sizepolicy>
-     </property>
-     <property name="currentIndex">
-      <number>0</number>
-     </property>
-     <widget class="QWidget" name="localUserPage">
-      <layout class="QVBoxLayout" name="verticalLayout_3">
-       <property name="leftMargin">
-        <number>16</number>
-       </property>
-       <property name="topMargin">
-        <number>16</number>
-       </property>
-       <property name="rightMargin">
-        <number>16</number>
-       </property>
-       <item>
-        <widget class="QWidget" name="userTypeWidget" native="true">
-         <layout class="QVBoxLayout" name="verticalLayout_7">
-          <property name="spacing">
-           <number>16</number>
-          </property>
-          <property name="leftMargin">
-           <number>0</number>
-          </property>
-          <property name="topMargin">
-           <number>0</number>
-          </property>
-          <property name="rightMargin">
-           <number>0</number>
-          </property>
-          <property name="bottomMargin">
-           <number>0</number>
-          </property>
-          <item>
-           <layout class="QHBoxLayout" name="horizontalLayout">
-            <property name="spacing">
-             <number>4</number>
-            </property>
-            <item>
-             <widget class="QLabel" name="userTypeLabel">
-              <property name="text">
-               <string>User Type</string>
-              </property>
-              <property name="alignment">
-               <set>Qt::AlignRight|Qt::AlignTrailing|Qt::AlignVCenter</set>
-              </property>
-              <property name="buddy">
-               <cstring>userTypeComboBox</cstring>
-              </property>
-             </widget>
-            </item>
-            <item>
-             <widget class="nx::client::desktop::HintButton" name="userTypeHint" native="true">
-              <property name="sizePolicy">
-               <sizepolicy hsizetype="Fixed" vsizetype="Fixed">
-                <horstretch>0</horstretch>
-                <verstretch>0</verstretch>
-               </sizepolicy>
-              </property>
-             </widget>
-            </item>
-            <item>
-             <widget class="QComboBox" name="userTypeComboBox"/>
-            </item>
-            <item>
-             <spacer name="horizontalSpacer_2">
-              <property name="orientation">
-               <enum>Qt::Horizontal</enum>
-              </property>
-              <property name="sizeHint" stdset="0">
-               <size>
-                <width>40</width>
-                <height>0</height>
-               </size>
-              </property>
-             </spacer>
-            </item>
-           </layout>
-          </item>
-          <item>
-           <widget class="Line" name="line_3">
-            <property name="minimumSize">
-             <size>
-              <width>0</width>
-              <height>10</height>
-             </size>
-            </property>
-            <property name="orientation">
-             <enum>Qt::Horizontal</enum>
-            </property>
-           </widget>
-          </item>
-         </layout>
-        </widget>
-       </item>
-       <item>
-        <widget class="QStackedWidget" name="secondaryStackedWidget">
-         <property name="sizePolicy">
-          <sizepolicy hsizetype="Preferred" vsizetype="Maximum">
-           <horstretch>0</horstretch>
-           <verstretch>0</verstretch>
-          </sizepolicy>
-         </property>
-         <property name="currentIndex">
-          <number>0</number>
-         </property>
-         <widget class="QWidget" name="newLocalUserPage">
-          <layout class="QVBoxLayout" name="verticalLayout_4">
-           <item>
-            <layout class="QVBoxLayout" name="verticalLayout_2">
-             <property name="sizeConstraint">
-              <enum>QLayout::SetDefaultConstraint</enum>
-             </property>
-             <property name="bottomMargin">
-              <number>8</number>
-             </property>
-             <item>
-              <widget class="nx::client::desktop::InputField" name="loginInputField" native="true"/>
-             </item>
-             <item>
-              <widget class="nx::client::desktop::InputField" name="nameInputField" native="true"/>
-             </item>
-             <item>
-              <widget class="nx::client::desktop::InputField" name="emailInputField" native="true"/>
-             </item>
-            </layout>
-           </item>
-           <item>
-            <widget class="nx::client::desktop::InputField" name="passwordInputField" native="true"/>
-           </item>
-           <item>
-            <widget class="nx::client::desktop::InputField" name="confirmPasswordInputField" native="true"/>
-           </item>
-          </layout>
-         </widget>
-         <widget class="QWidget" name="newCloudUserPage">
-          <layout class="QVBoxLayout" name="verticalLayout_5">
-           <item>
-            <widget class="nx::client::desktop::InputField" name="cloudEmailInputField" native="true"/>
-           </item>
-          </layout>
-         </widget>
-        </widget>
-       </item>
-      </layout>
-     </widget>
-     <widget class="QWidget" name="cloudUserPage">
-      <layout class="QVBoxLayout" name="verticalLayout_6">
-       <property name="spacing">
-        <number>0</number>
-       </property>
-       <property name="leftMargin">
-        <number>0</number>
-       </property>
-       <property name="topMargin">
-        <number>0</number>
-       </property>
-       <property name="rightMargin">
-        <number>0</number>
-       </property>
-       <property name="bottomMargin">
-        <number>0</number>
-       </property>
-       <item>
-        <widget class="QnCloudUserPanelWidget" name="cloudPanelWidget" native="true"/>
-       </item>
-       <item>
-        <widget class="Line" name="line">
-         <property name="frameShadow">
-          <enum>QFrame::Plain</enum>
-         </property>
-         <property name="orientation">
-          <enum>Qt::Horizontal</enum>
-         </property>
-        </widget>
-       </item>
-      </layout>
-     </widget>
-    </widget>
-   </item>
-   <item>
-    <layout class="QGridLayout" name="gridLayout" columnstretch="0,0,0,0">
-     <property name="leftMargin">
-      <number>16</number>
-     </property>
-     <property name="topMargin">
-      <number>8</number>
-     </property>
-     <property name="rightMargin">
-      <number>16</number>
-     </property>
-     <item row="0" column="0">
-      <widget class="QLabel" name="roleLabel">
-       <property name="text">
-        <string>Role</string>
-       </property>
-       <property name="alignment">
-        <set>Qt::AlignRight|Qt::AlignTrailing|Qt::AlignVCenter</set>
-       </property>
-       <property name="buddy">
-        <cstring>roleComboBox</cstring>
-       </property>
-      </widget>
-     </item>
-     <item row="0" column="1">
-      <widget class="QComboBox" name="roleComboBox">
-       <property name="sizeAdjustPolicy">
-        <enum>QComboBox::AdjustToContents</enum>
-       </property>
-      </widget>
-     </item>
-     <item row="0" column="2">
-      <widget class="QPushButton" name="editRolesButton">
-       <property name="text">
-        <string>Edit Roles...</string>
-       </property>
-      </widget>
-     </item>
-     <item row="0" column="3">
-      <spacer name="horizontalSpacer">
-       <property name="orientation">
-        <enum>Qt::Horizontal</enum>
-       </property>
-       <property name="sizeHint" stdset="0">
-        <size>
-         <width>40</width>
-         <height>20</height>
-        </size>
-       </property>
-      </spacer>
-     </item>
-     <item row="1" column="1" colspan="3">
-      <widget class="QnWordWrappedLabel" name="permissionsLabel" native="true">
-       <property name="text" stdset="0">
-        <string notr="true">&lt;table&gt;
-&lt;tr&gt;&lt;td&gt;&lt;b&gt;3&lt;/b&gt; / 6&lt;/td&gt;&lt;td&gt;&lt;/td&gt;&lt;td&gt;Permissions&lt;/td&gt;&lt;/tr&gt;
-&lt;tr&gt;&lt;td&gt;&lt;b&gt;18&lt;/b&gt; / 91&lt;/td&gt;&lt;td&gt;&lt;/td&gt;&lt;td&gt;Cameras&lt;/td&gt;&lt;/tr&gt;
-&lt;tr&gt;&lt;td&gt;&lt;b&gt;2&lt;/b&gt; / 8&lt;/td&gt;&lt;td&gt;&lt;/td&gt;&lt;td&gt;Layouts&lt;/td&gt;&lt;/tr&gt;
-&lt;tr&gt;&lt;td&gt;&lt;b&gt;0&lt;/b&gt; / 3&lt;/td&gt;&lt;td&gt;&lt;/td&gt;&lt;td&gt;Servers&lt;/td&gt;&lt;/tr&gt;
-&lt;/table&gt;</string>
-       </property>
-      </widget>
-     </item>
-    </layout>
-   </item>
-   <item>
-    <spacer name="verticalSpacer">
-     <property name="orientation">
-      <enum>Qt::Vertical</enum>
-     </property>
-     <property name="sizeHint" stdset="0">
-      <size>
-       <width>20</width>
-       <height>40</height>
-      </size>
-     </property>
-    </spacer>
-   </item>
-  </layout>
- </widget>
- <customwidgets>
-  <customwidget>
-<<<<<<< HEAD
-   <class>nx::client::desktop::InputField</class>
-=======
-   <class>nx::client::desktop::HintButton</class>
-   <extends>QWidget</extends>
-   <header location="global">nx/client/desktop/common/widgets/hint_button.h</header>
-  </customwidget>
-  <customwidget>
-   <class>QnInputField</class>
->>>>>>> 90113371
-   <extends>QWidget</extends>
-   <header location="global">nx/client/desktop/common/widgets/input_field.h</header>
-   <container>1</container>
-  </customwidget>
-  <customwidget>
-   <class>QnCloudUserPanelWidget</class>
-   <extends>QWidget</extends>
-   <header location="global">ui/widgets/properties/cloud_user_panel_widget.h</header>
-   <container>1</container>
-  </customwidget>
-  <customwidget>
-   <class>QnWordWrappedLabel</class>
-   <extends>QWidget</extends>
-   <header location="global">ui/widgets/word_wrapped_label.h</header>
-   <container>1</container>
-  </customwidget>
- </customwidgets>
- <tabstops>
-  <tabstop>roleComboBox</tabstop>
- </tabstops>
- <resources/>
- <connections/>
-</ui>
+<?xml version="1.0" encoding="UTF-8"?>
+<ui version="4.0">
+ <class>UserSettingsWidget</class>
+ <widget class="QWidget" name="UserSettingsWidget">
+  <property name="geometry">
+   <rect>
+    <x>0</x>
+    <y>0</y>
+    <width>400</width>
+    <height>400</height>
+   </rect>
+  </property>
+  <layout class="QVBoxLayout" name="verticalLayout">
+   <property name="leftMargin">
+    <number>0</number>
+   </property>
+   <property name="topMargin">
+    <number>0</number>
+   </property>
+   <property name="rightMargin">
+    <number>0</number>
+   </property>
+   <item>
+    <widget class="QStackedWidget" name="mainStackedWidget">
+     <property name="sizePolicy">
+      <sizepolicy hsizetype="Preferred" vsizetype="Maximum">
+       <horstretch>0</horstretch>
+       <verstretch>0</verstretch>
+      </sizepolicy>
+     </property>
+     <property name="currentIndex">
+      <number>0</number>
+     </property>
+     <widget class="QWidget" name="localUserPage">
+      <layout class="QVBoxLayout" name="verticalLayout_3">
+       <property name="leftMargin">
+        <number>16</number>
+       </property>
+       <property name="topMargin">
+        <number>16</number>
+       </property>
+       <property name="rightMargin">
+        <number>16</number>
+       </property>
+       <item>
+        <widget class="QWidget" name="userTypeWidget" native="true">
+         <layout class="QVBoxLayout" name="verticalLayout_7">
+          <property name="spacing">
+           <number>16</number>
+          </property>
+          <property name="leftMargin">
+           <number>0</number>
+          </property>
+          <property name="topMargin">
+           <number>0</number>
+          </property>
+          <property name="rightMargin">
+           <number>0</number>
+          </property>
+          <property name="bottomMargin">
+           <number>0</number>
+          </property>
+          <item>
+           <layout class="QHBoxLayout" name="horizontalLayout">
+            <property name="spacing">
+             <number>4</number>
+            </property>
+            <item>
+             <widget class="QLabel" name="userTypeLabel">
+              <property name="text">
+               <string>User Type</string>
+              </property>
+              <property name="alignment">
+               <set>Qt::AlignRight|Qt::AlignTrailing|Qt::AlignVCenter</set>
+              </property>
+              <property name="buddy">
+               <cstring>userTypeComboBox</cstring>
+              </property>
+             </widget>
+            </item>
+            <item>
+             <widget class="nx::client::desktop::HintButton" name="userTypeHint" native="true">
+              <property name="sizePolicy">
+               <sizepolicy hsizetype="Fixed" vsizetype="Fixed">
+                <horstretch>0</horstretch>
+                <verstretch>0</verstretch>
+               </sizepolicy>
+              </property>
+             </widget>
+            </item>
+            <item>
+             <widget class="QComboBox" name="userTypeComboBox"/>
+            </item>
+            <item>
+             <spacer name="horizontalSpacer_2">
+              <property name="orientation">
+               <enum>Qt::Horizontal</enum>
+              </property>
+              <property name="sizeHint" stdset="0">
+               <size>
+                <width>40</width>
+                <height>0</height>
+               </size>
+              </property>
+             </spacer>
+            </item>
+           </layout>
+          </item>
+          <item>
+           <widget class="Line" name="line_3">
+            <property name="minimumSize">
+             <size>
+              <width>0</width>
+              <height>10</height>
+             </size>
+            </property>
+            <property name="orientation">
+             <enum>Qt::Horizontal</enum>
+            </property>
+           </widget>
+          </item>
+         </layout>
+        </widget>
+       </item>
+       <item>
+        <widget class="QStackedWidget" name="secondaryStackedWidget">
+         <property name="sizePolicy">
+          <sizepolicy hsizetype="Preferred" vsizetype="Maximum">
+           <horstretch>0</horstretch>
+           <verstretch>0</verstretch>
+          </sizepolicy>
+         </property>
+         <property name="currentIndex">
+          <number>0</number>
+         </property>
+         <widget class="QWidget" name="newLocalUserPage">
+          <layout class="QVBoxLayout" name="verticalLayout_4">
+           <item>
+            <layout class="QVBoxLayout" name="verticalLayout_2">
+             <property name="sizeConstraint">
+              <enum>QLayout::SetDefaultConstraint</enum>
+             </property>
+             <property name="bottomMargin">
+              <number>8</number>
+             </property>
+             <item>
+              <widget class="nx::client::desktop::InputField" name="loginInputField" native="true"/>
+             </item>
+             <item>
+              <widget class="nx::client::desktop::InputField" name="nameInputField" native="true"/>
+             </item>
+             <item>
+              <widget class="nx::client::desktop::InputField" name="emailInputField" native="true"/>
+             </item>
+            </layout>
+           </item>
+           <item>
+            <widget class="nx::client::desktop::InputField" name="passwordInputField" native="true"/>
+           </item>
+           <item>
+            <widget class="nx::client::desktop::InputField" name="confirmPasswordInputField" native="true"/>
+           </item>
+          </layout>
+         </widget>
+         <widget class="QWidget" name="newCloudUserPage">
+          <layout class="QVBoxLayout" name="verticalLayout_5">
+           <item>
+            <widget class="nx::client::desktop::InputField" name="cloudEmailInputField" native="true"/>
+           </item>
+          </layout>
+         </widget>
+        </widget>
+       </item>
+      </layout>
+     </widget>
+     <widget class="QWidget" name="cloudUserPage">
+      <layout class="QVBoxLayout" name="verticalLayout_6">
+       <property name="spacing">
+        <number>0</number>
+       </property>
+       <property name="leftMargin">
+        <number>0</number>
+       </property>
+       <property name="topMargin">
+        <number>0</number>
+       </property>
+       <property name="rightMargin">
+        <number>0</number>
+       </property>
+       <property name="bottomMargin">
+        <number>0</number>
+       </property>
+       <item>
+        <widget class="QnCloudUserPanelWidget" name="cloudPanelWidget" native="true"/>
+       </item>
+       <item>
+        <widget class="Line" name="line">
+         <property name="frameShadow">
+          <enum>QFrame::Plain</enum>
+         </property>
+         <property name="orientation">
+          <enum>Qt::Horizontal</enum>
+         </property>
+        </widget>
+       </item>
+      </layout>
+     </widget>
+    </widget>
+   </item>
+   <item>
+    <layout class="QGridLayout" name="gridLayout" columnstretch="0,0,0,0">
+     <property name="leftMargin">
+      <number>16</number>
+     </property>
+     <property name="topMargin">
+      <number>8</number>
+     </property>
+     <property name="rightMargin">
+      <number>16</number>
+     </property>
+     <item row="0" column="0">
+      <widget class="QLabel" name="roleLabel">
+       <property name="text">
+        <string>Role</string>
+       </property>
+       <property name="alignment">
+        <set>Qt::AlignRight|Qt::AlignTrailing|Qt::AlignVCenter</set>
+       </property>
+       <property name="buddy">
+        <cstring>roleComboBox</cstring>
+       </property>
+      </widget>
+     </item>
+     <item row="0" column="1">
+      <widget class="QComboBox" name="roleComboBox">
+       <property name="sizeAdjustPolicy">
+        <enum>QComboBox::AdjustToContents</enum>
+       </property>
+      </widget>
+     </item>
+     <item row="0" column="2">
+      <widget class="QPushButton" name="editRolesButton">
+       <property name="text">
+        <string>Edit Roles...</string>
+       </property>
+      </widget>
+     </item>
+     <item row="0" column="3">
+      <spacer name="horizontalSpacer">
+       <property name="orientation">
+        <enum>Qt::Horizontal</enum>
+       </property>
+       <property name="sizeHint" stdset="0">
+        <size>
+         <width>40</width>
+         <height>20</height>
+        </size>
+       </property>
+      </spacer>
+     </item>
+     <item row="1" column="1" colspan="3">
+      <widget class="QnWordWrappedLabel" name="permissionsLabel" native="true">
+       <property name="text" stdset="0">
+        <string notr="true">&lt;table&gt;
+&lt;tr&gt;&lt;td&gt;&lt;b&gt;3&lt;/b&gt; / 6&lt;/td&gt;&lt;td&gt;&lt;/td&gt;&lt;td&gt;Permissions&lt;/td&gt;&lt;/tr&gt;
+&lt;tr&gt;&lt;td&gt;&lt;b&gt;18&lt;/b&gt; / 91&lt;/td&gt;&lt;td&gt;&lt;/td&gt;&lt;td&gt;Cameras&lt;/td&gt;&lt;/tr&gt;
+&lt;tr&gt;&lt;td&gt;&lt;b&gt;2&lt;/b&gt; / 8&lt;/td&gt;&lt;td&gt;&lt;/td&gt;&lt;td&gt;Layouts&lt;/td&gt;&lt;/tr&gt;
+&lt;tr&gt;&lt;td&gt;&lt;b&gt;0&lt;/b&gt; / 3&lt;/td&gt;&lt;td&gt;&lt;/td&gt;&lt;td&gt;Servers&lt;/td&gt;&lt;/tr&gt;
+&lt;/table&gt;</string>
+       </property>
+      </widget>
+     </item>
+    </layout>
+   </item>
+   <item>
+    <spacer name="verticalSpacer">
+     <property name="orientation">
+      <enum>Qt::Vertical</enum>
+     </property>
+     <property name="sizeHint" stdset="0">
+      <size>
+       <width>20</width>
+       <height>40</height>
+      </size>
+     </property>
+    </spacer>
+   </item>
+  </layout>
+ </widget>
+ <customwidgets>
+  <customwidget>
+   <class>nx::client::desktop::InputField</class>
+   <extends>QWidget</extends>
+   <header location="global">nx/client/desktop/common/widgets/input_field.h</header>
+   <container>1</container>
+  </customwidget>
+  <customwidget>
+   <class>QnCloudUserPanelWidget</class>
+   <extends>QWidget</extends>
+   <header location="global">ui/widgets/properties/cloud_user_panel_widget.h</header>
+   <container>1</container>
+  </customwidget>
+  <customwidget>
+   <class>QnWordWrappedLabel</class>
+   <extends>QWidget</extends>
+   <header location="global">ui/widgets/word_wrapped_label.h</header>
+   <container>1</container>
+  </customwidget>
+  <customwidget>
+    <class>nx::client::desktop::HintButton</class>
+    <extends>QWidget</extends>
+    <header location="global">nx/client/desktop/common/widgets/hint_button.h</header>
+  </customwidget>
+ </customwidgets>
+ <tabstops>
+  <tabstop>roleComboBox</tabstop>
+ </tabstops>
+ <resources/>
+ <connections/>
+</ui>