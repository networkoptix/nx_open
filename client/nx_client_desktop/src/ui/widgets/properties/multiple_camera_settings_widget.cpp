#include "multiple_camera_settings_widget.h"
#include "ui_multiple_camera_settings_widget.h"

#include <limits>

#include <QtCore/QScopedValueRollback>

#include <QtWidgets/QPushButton>

// TODO: #GDM #Common ask: what about constant MIN_SECOND_STREAM_FPS moving out of this module
#include <core/dataprovider/live_stream_provider.h>
#include <core/resource_management/resource_pool.h>
#include <core/resource/resource.h>
#include <core/resource/camera_resource.h>

#include <nx/client/desktop/ui/common/checkbox_utils.h>
#include <ui/common/read_only.h>
#include <ui/graphics/items/resource/resource_widget.h>
#include <ui/help/help_topics.h>
#include <ui/help/help_topic_accessor.h>
#include <ui/style/custom_style.h>
#include <ui/widgets/licensing/licenses_propose_widget.h>
#include <ui/widgets/properties/camera_schedule_widget.h>
#include <ui/widgets/properties/camera_motion_mask_widget.h>
#include <ui/workbench/workbench_context.h>

using namespace nx::client::desktop::ui;

QnMultipleCameraSettingsWidget::QnMultipleCameraSettingsWidget(QWidget *parent):
    QWidget(parent),
    QnWorkbenchContextAware(parent),
    ui(new Ui::MultipleCameraSettingsWidget),
    m_hasDbChanges(false),
    m_loginWasEmpty(true),
    m_passwordWasEmpty(true),
    m_hasScheduleControlsChanges(false),
    m_readOnly(false),
    m_updating(false)
{
    ui->setupUi(this);
    ui->licensingWidget->initializeContext(this);
    ui->cameraScheduleWidget->initializeContext(this);

    CheckboxUtils::autoClearTristate(ui->enableAudioCheckBox);

    connect(ui->loginEdit, &QLineEdit::textChanged, this,
        &QnMultipleCameraSettingsWidget::at_dbDataChanged);

    connect(ui->enableAudioCheckBox, &QCheckBox::stateChanged, this,
        &QnMultipleCameraSettingsWidget::at_dbDataChanged);

    connect(ui->passwordEdit, &QLineEdit::textChanged, this,
        &QnMultipleCameraSettingsWidget::at_dbDataChanged);

    connect(ui->cameraScheduleWidget, &QnCameraScheduleWidget::scheduleTasksChanged, this,
        &QnMultipleCameraSettingsWidget::at_cameraScheduleWidget_scheduleTasksChanged);
    connect(ui->cameraScheduleWidget, &QnCameraScheduleWidget::recordingSettingsChanged, this,
        &QnMultipleCameraSettingsWidget::at_dbDataChanged);
    connect(ui->cameraScheduleWidget, &QnCameraScheduleWidget::controlsChangesApplied, this,
        [this] { m_hasScheduleControlsChanges = false; });
    connect(ui->cameraScheduleWidget, &QnCameraScheduleWidget::gridParamsChanged, this,
        [this] { m_hasScheduleControlsChanges = true; });
    connect(ui->cameraScheduleWidget, &QnCameraScheduleWidget::scheduleEnabledChanged, this,
        &QnMultipleCameraSettingsWidget::at_cameraScheduleWidget_scheduleEnabledChanged);
    connect(ui->cameraScheduleWidget, &QnCameraScheduleWidget::archiveRangeChanged, this,
        &QnMultipleCameraSettingsWidget::at_dbDataChanged);
    connect(ui->cameraScheduleWidget, &QnCameraScheduleWidget::alert, this,
        [this](const QString& text) { m_alertText = text; updateAlertBar(); });

    connect(ui->licensingWidget, &QnLicensesProposeWidget::changed, this,
        &QnMultipleCameraSettingsWidget::at_dbDataChanged);
    connect(ui->licensingWidget, &QnLicensesProposeWidget::changed, this,
        [this]
        {
            if (m_updating)
                return;
            ui->cameraScheduleWidget->setScheduleEnabled(ui->licensingWidget->state() == Qt::Checked);
        });

    connect(ui->imageControlWidget, &QnImageControlWidget::changed, this,
        &QnMultipleCameraSettingsWidget::at_dbDataChanged);
    connect(ui->expertSettingsWidget, &QnCameraExpertSettingsWidget::dataChanged, this,
        &QnMultipleCameraSettingsWidget::at_dbDataChanged);


    /* Set up context help. */
    setHelpTopic(this, Qn::CameraSettings_Multi_Help);
    setHelpTopic(ui->tabRecording, Qn::CameraSettings_Recording_Help);

    updateFromResources();
}

QnMultipleCameraSettingsWidget::~QnMultipleCameraSettingsWidget()
{
    return;
}

const QnVirtualCameraResourceList &QnMultipleCameraSettingsWidget::cameras() const
{
    return m_cameras;
}

void QnMultipleCameraSettingsWidget::setCameras(const QnVirtualCameraResourceList &cameras)
{
    if (m_cameras == cameras)
        return;

    QScopedValueRollback<bool> updateRollback(m_updating, true);

    m_cameras = cameras;
    ui->cameraScheduleWidget->setCameras(m_cameras);
    ui->licensingWidget->setCameras(m_cameras);

    updateFromResources();
}

Qn::CameraSettingsTab QnMultipleCameraSettingsWidget::currentTab() const
{
    /* Using field names here so that changes in UI file will lead to compilation errors. */

    QWidget *tab = ui->tabWidget->currentWidget();

    if (tab == ui->tabGeneral)
        return Qn::GeneralSettingsTab;

    if (tab == ui->tabRecording)
        return Qn::RecordingSettingsTab;

    if (tab == ui->expertTab)
        return Qn::ExpertCameraSettingsTab;

    qnWarning("Current tab with index %1 was not recognized.", ui->tabWidget->currentIndex());
    return Qn::GeneralSettingsTab;
}

void QnMultipleCameraSettingsWidget::setCurrentTab(Qn::CameraSettingsTab tab)
{
    /* Using field names here so that changes in UI file will lead to compilation errors. */

    if (!ui->tabWidget->isTabEnabled(tabIndex(tab)))
    {
        ui->tabWidget->setCurrentWidget(ui->tabGeneral);
        return;
    }

    switch (tab)
    {
        case Qn::GeneralSettingsTab:
        case Qn::IOPortsSettingsTab:
            ui->tabWidget->setCurrentWidget(ui->tabGeneral);
            break;
        case Qn::RecordingSettingsTab:
        case Qn::MotionSettingsTab:
        case Qn::AdvancedCameraSettingsTab:
            ui->tabWidget->setCurrentWidget(ui->tabRecording);
            break;
        case Qn::ExpertCameraSettingsTab:

            ui->tabWidget->setCurrentWidget(ui->expertTab);
            break;
        default:
            qnWarning("Invalid camera settings tab '%1'.", static_cast<int>(tab));
            ui->tabWidget->setCurrentWidget(ui->tabGeneral);
            break;
    }
}

void QnMultipleCameraSettingsWidget::updateAlertBar()
{
    if (currentTab() == Qn::RecordingSettingsTab)
        ui->alertBar->setText(m_alertText);
    else
        ui->alertBar->setText(QString());
}

void QnMultipleCameraSettingsWidget::submitToResources()
{
    if (isReadOnly())
        return;

    QString login = ui->loginEdit->text().trimmed();
    QString password = ui->passwordEdit->text().trimmed();

    for (const auto& camera : m_cameras)
    {
        QAuthenticator auth = camera->getAuth();

        QString cameraLogin = auth.user();
        if (!login.isEmpty() || !m_loginWasEmpty)
            cameraLogin = login;

        QString cameraPassword = auth.password();
        if (!password.isEmpty() || !m_passwordWasEmpty)
            cameraPassword = password;

        camera->setAuth(cameraLogin, cameraPassword);

        if (ui->enableAudioCheckBox->checkState() != Qt::PartiallyChecked && camera->isAudioSupported())
            camera->setAudioEnabled(ui->enableAudioCheckBox->isChecked());
    }

    ui->cameraScheduleWidget->submitToResources();
    ui->imageControlWidget->submitToResources(m_cameras);
    ui->expertSettingsWidget->submitToResources(m_cameras);

    setHasDbChanges(false);
}

bool QnMultipleCameraSettingsWidget::isValidSecondStream()
{
    /* Do not check validness if there is no recording anyway. */
    if (!ui->cameraScheduleWidget->isScheduleEnabled())
        return true;

    auto filteredTasks = ui->cameraScheduleWidget->scheduleTasks();
    bool usesSecondStream = false;
    for (auto& task : filteredTasks)
    {
        if (task.getRecordingType() == Qn::RT_MotionAndLowQuality)
        {
            usesSecondStream = true;
            task.setRecordingType(Qn::RT_Always);
        }
    }

    /* There are no Motion+LQ tasks. */
    if (!usesSecondStream)
        return true;

    if (ui->expertSettingsWidget->isSecondStreamEnabled())
        return true;

    QnMessageBox dialog(QnMessageBoxIcon::Warning,
        tr("Secondary stream disabled for these cameras"),
        tr("\"Motion + Low - Res\" recording option cannot be set."),
        QDialogButtonBox::Cancel, QDialogButtonBox::NoButton, this);

    const auto recordAlways = dialog.addButton(
        tr("Set Recording to \"Always\""), QDialogButtonBox::YesRole);
    dialog.addButton(
        tr("Enable Secondary Stream"), QDialogButtonBox::NoRole);

    dialog.setButtonAutoDetection(QnButtonDetection::NoDetection);
    if (dialog.exec() == QDialogButtonBox::Cancel)
        return false;

    if (dialog.clickedButton() == recordAlways)
    {
        ui->cameraScheduleWidget->setScheduleTasks(filteredTasks);
        return true;
    }

    ui->expertSettingsWidget->setSecondStreamEnabled();
    return true;
}

bool QnMultipleCameraSettingsWidget::hasDbChanges() const
{
    return m_hasDbChanges;
}

void QnMultipleCameraSettingsWidget::updateFromResources()
{
    m_alertText = QString();
    updateAlertBar();

    ui->imageControlWidget->updateFromResources(m_cameras);
    ui->licensingWidget->updateFromResources();
    ui->cameraScheduleWidget->updateFromResources();

    if (m_cameras.empty())
    {
        ui->loginEdit->setText(QString());
        ui->enableAudioCheckBox->setCheckState(Qt::Unchecked);

        ui->loginEdit->setPlaceholderText(QString());
        ui->passwordEdit->setText(QString());
        ui->passwordEdit->setPlaceholderText(QString());
    }
    else
    {
        /* Aggregate camera parameters first. */
        using boost::algorithm::any_of;
        using boost::algorithm::all_of;

        const bool isDtsBased = any_of(m_cameras, [](const QnVirtualCameraResourcePtr &camera) { return camera->isDtsBased(); });
        const bool hasVideo = all_of(m_cameras, [](const QnVirtualCameraResourcePtr &camera) { return camera->hasVideo(0); });
        const bool audioSupported = any_of(m_cameras, [](const QnVirtualCameraResourcePtr &camera) { return camera->isAudioSupported(); });
        const bool recordingSupported = all_of(m_cameras, [](const QnVirtualCameraResourcePtr &camera) { return camera->hasVideo(0) || camera->isAudioSupported(); });

        const bool audioEnabled = m_cameras.front()->isAudioEnabled();
        const bool sameAudioEnabled = all_of(m_cameras,
            [audioEnabled](const QnVirtualCameraResourcePtr &camera)
            {
                return camera->isAudioEnabled() == audioEnabled;
            });

<<<<<<< HEAD
        ui->enableAudioCheckBox->setEnabled(audioSupported && !audioForced);

        setTabEnabledSafe(Qn::IOPortsSettingsTab, !m_lockedMode);
        setTabEnabledSafe(Qn::MotionSettingsTab, !m_lockedMode);
        setTabEnabledSafe(Qn::FisheyeCameraSettingsTab, !m_lockedMode);
        setTabEnabledSafe(Qn::AdvancedCameraSettingsTab, !m_lockedMode);
        setTabEnabledSafe(Qn::RecordingSettingsTab, !isDtsBased && recordingSupported && !m_lockedMode);
        setTabEnabledSafe(Qn::ExpertCameraSettingsTab, !isDtsBased && hasVideo && !m_lockedMode);
=======
        ui->enableAudioCheckBox->setEnabled(audioSupported);
        setTabEnabledSafe(Qn::RecordingSettingsTab, !isDtsBased && recordingSupported);
        setTabEnabledSafe(Qn::ExpertCameraSettingsTab, !isDtsBased && hasVideo);
>>>>>>> 807994bd
        CheckboxUtils::setupTristateCheckbox(ui->enableAudioCheckBox, sameAudioEnabled, audioEnabled);

        {
            QSet<QString> logins, passwords;

            for (const auto &camera : m_cameras)
            {
                QAuthenticator auth = camera->getAuth();
                logins.insert(auth.user());
                passwords.insert(auth.password());
            }

            if (logins.size() == 1)
            {
                ui->loginEdit->setText(*logins.begin());
                ui->loginEdit->setPlaceholderText(QString());
            }
            else
            {
                ui->loginEdit->setText(QString());
                ui->loginEdit->setPlaceholderText(L'<' + tr("multiple values") + L'>');
            }
            m_loginWasEmpty = ui->loginEdit->text().isEmpty();

            if (passwords.size() == 1)
            {
                ui->passwordEdit->setText(*passwords.begin());
                ui->passwordEdit->setPlaceholderText(QString());
            }
            else
            {
                ui->passwordEdit->setText(QString());
                ui->passwordEdit->setPlaceholderText(L'<' + tr("multiple values") + L'>');
            }
            m_passwordWasEmpty = ui->passwordEdit->text().isEmpty();
        }

        ui->expertSettingsWidget->updateFromResources(m_cameras);
    }

    setHasDbChanges(false);
    m_hasScheduleControlsChanges = false;

    ui->tabWidget->widget(Qn::GeneralSettingsTab)->setEnabled(!m_lockedMode);
}

bool QnMultipleCameraSettingsWidget::isReadOnly() const
{
    return m_readOnly;
}

void QnMultipleCameraSettingsWidget::setReadOnly(bool readOnly)
{
    if (m_readOnly == readOnly)
        return;

    using ::setReadOnly;
    setReadOnly(ui->loginEdit, readOnly);
    setReadOnly(ui->enableAudioCheckBox, readOnly);
    setReadOnly(ui->passwordEdit, readOnly);
    setReadOnly(ui->cameraScheduleWidget, readOnly);
    setReadOnly(ui->imageControlWidget, readOnly);
    m_readOnly = readOnly;
}

void QnMultipleCameraSettingsWidget::setLockedMode(bool locked)
{
    if (m_lockedMode == locked)
        return;

    m_lockedMode = locked;
    updateFromResources();
}

void QnMultipleCameraSettingsWidget::setExportScheduleButtonEnabled(bool enabled)
{
    ui->cameraScheduleWidget->setExportScheduleButtonEnabled(enabled);
}

void QnMultipleCameraSettingsWidget::setHasDbChanges(bool hasChanges)
{
    if (m_hasDbChanges == hasChanges)
        return;

    m_hasDbChanges = hasChanges;

    emit hasChangesChanged();
}


int QnMultipleCameraSettingsWidget::tabIndex(Qn::CameraSettingsTab tab) const
{
    switch (tab)
    {
        case Qn::GeneralSettingsTab:
            return ui->tabWidget->indexOf(ui->tabGeneral);
        case Qn::RecordingSettingsTab:
            return ui->tabWidget->indexOf(ui->tabRecording);
        case Qn::ExpertCameraSettingsTab:
            return ui->tabWidget->indexOf(ui->expertTab);
        default:
            break;
    }

    /* Passing here is totally normal because we want to save the current tab while switching between dialog modes. */
    return ui->tabWidget->indexOf(ui->tabGeneral);
}

void QnMultipleCameraSettingsWidget::setTabEnabledSafe(Qn::CameraSettingsTab tab, bool enabled)
{
    if (!enabled && currentTab() == tab)
        setCurrentTab(Qn::GeneralSettingsTab);
    ui->tabWidget->setTabEnabled(tabIndex(tab), enabled);
}


// -------------------------------------------------------------------------- //
// Handlers
// -------------------------------------------------------------------------- //
void QnMultipleCameraSettingsWidget::at_dbDataChanged()
{
    if (m_updating)
        return;

    setHasDbChanges(true);
}

void QnMultipleCameraSettingsWidget::at_cameraScheduleWidget_scheduleTasksChanged()
{
    if (m_updating)
        return;

    at_dbDataChanged();
}

void QnMultipleCameraSettingsWidget::at_cameraScheduleWidget_scheduleEnabledChanged(int state)
{
    if (m_updating)
        return;

    ui->licensingWidget->setState(static_cast<Qt::CheckState>(state));
    at_dbDataChanged();
}<|MERGE_RESOLUTION|>--- conflicted
+++ resolved
@@ -295,8 +295,7 @@
                 return camera->isAudioEnabled() == audioEnabled;
             });
 
-<<<<<<< HEAD
-        ui->enableAudioCheckBox->setEnabled(audioSupported && !audioForced);
+        ui->enableAudioCheckBox->setEnabled(audioSupported);
 
         setTabEnabledSafe(Qn::IOPortsSettingsTab, !m_lockedMode);
         setTabEnabledSafe(Qn::MotionSettingsTab, !m_lockedMode);
@@ -304,11 +303,6 @@
         setTabEnabledSafe(Qn::AdvancedCameraSettingsTab, !m_lockedMode);
         setTabEnabledSafe(Qn::RecordingSettingsTab, !isDtsBased && recordingSupported && !m_lockedMode);
         setTabEnabledSafe(Qn::ExpertCameraSettingsTab, !isDtsBased && hasVideo && !m_lockedMode);
-=======
-        ui->enableAudioCheckBox->setEnabled(audioSupported);
-        setTabEnabledSafe(Qn::RecordingSettingsTab, !isDtsBased && recordingSupported);
-        setTabEnabledSafe(Qn::ExpertCameraSettingsTab, !isDtsBased && hasVideo);
->>>>>>> 807994bd
         CheckboxUtils::setupTristateCheckbox(ui->enableAudioCheckBox, sameAudioEnabled, audioEnabled);
 
         {
