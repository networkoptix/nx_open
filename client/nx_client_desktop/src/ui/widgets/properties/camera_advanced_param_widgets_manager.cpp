--- conflicted
+++ resolved
@@ -258,17 +258,7 @@
             continue;
         }
 
-<<<<<<< HEAD
         if (param.compact)
-=======
-        // Column span for a control
-        int colSpan = 1;
-
-        bool hasLabel = false;
-
-        if (param.dataType != QnCameraAdvancedParameter::DataType::Button
-            && param.dataType != QnCameraAdvancedParameter::DataType::LensControl)
->>>>>>> d3c8fa47
         {
             if (!compactLayout)
             {
