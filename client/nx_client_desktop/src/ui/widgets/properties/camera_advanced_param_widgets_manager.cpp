#include "camera_advanced_param_widgets_manager.h"

#include <set>

#include <QtWidgets/QBoxLayout>
#include <QtWidgets/QGroupBox>
#include <QtWidgets/QLabel>
#include <QtWidgets/QScrollArea>

#include <boost/range.hpp>
#include <boost/algorithm/cxx11/any_of.hpp>

#include <ui/style/helper.h>
#include <ui/widgets/properties/camera_advanced_param_widget_factory.h>

#include <nx/utils/log/assert.h>

namespace {

static constexpr int kParameterLabelWidth = 120;

} // namespace

using ConditionType = QnCameraAdvancedParameterCondition::ConditionType;
using Dependency = QnCameraAdvancedParameterDependency;
using DependencyType = QnCameraAdvancedParameterDependency::DependencyType;

QnCameraAdvancedParamWidgetsManager::QnCameraAdvancedParamWidgetsManager(QTreeWidget* groupWidget, QStackedWidget* contentsWidget, QObject* parent /*= NULL*/):
	QObject(parent),
	m_groupWidget(groupWidget),
	m_contentsWidget(contentsWidget)
{
}

void QnCameraAdvancedParamWidgetsManager::clear() {
	disconnect(m_groupWidget, NULL, this, NULL);

	for(QnAbstractCameraAdvancedParamWidget* widget: m_paramWidgetsById)
		disconnect(widget, NULL, this, NULL);

	m_paramWidgetsById.clear();
    m_paramLabelsById.clear();
	m_groupWidget->clear();
	while (m_contentsWidget->count() > 0)
		m_contentsWidget->removeWidget(m_contentsWidget->widget(0));
}


void QnCameraAdvancedParamWidgetsManager::displayParams(const QnCameraAdvancedParams& params)
{
	clear();

	for (const QnCameraAdvancedParamGroup &group: params.groups)
		createGroupWidgets(group);

    const auto currentItemChanged =
        [this](QTreeWidgetItem* current)
        {
            if (!current)
                return;

            const auto target = current->data(0, Qt::UserRole).value<QWidget*>();
            if (target && m_contentsWidget->children().contains(target))
                m_contentsWidget->setCurrentWidget(target);
        };

    connect(m_groupWidget, &QTreeWidget::currentItemChanged, this, currentItemChanged);
    currentItemChanged(m_groupWidget->currentItem());
}

void QnCameraAdvancedParamWidgetsManager::loadValues(const QnCameraAdvancedParamValueList &params) {
	for (const QnCameraAdvancedParamValue &param: params) {
		if (!m_paramWidgetsById.contains(param.id))
			continue;

		auto widget = m_paramWidgetsById[param.id];
		widget->setValue(param.value);
		widget->setEnabled(true);
		connect(widget, &QnAbstractCameraAdvancedParamWidget::valueChanged, this, &QnCameraAdvancedParamWidgetsManager::paramValueChanged);
	}
}

bool QnCameraAdvancedParamWidgetsManager::hasValidValues(const QnCameraAdvancedParamGroup &group) const {
    bool hasValidParameter = boost::algorithm::any_of(group.params, [](const QnCameraAdvancedParameter &param){return param.isValid();});
	if (hasValidParameter)
		return true;
    return boost::algorithm::any_of(group.groups, [this](const QnCameraAdvancedParamGroup &group){return hasValidValues(group);});
}


void QnCameraAdvancedParamWidgetsManager::createGroupWidgets(const QnCameraAdvancedParamGroup &group, QTreeWidgetItem* parentItem) {
	if (!hasValidValues(group))
		return;

	QTreeWidgetItem* item;
	if (parentItem) {
		item = new QTreeWidgetItem(parentItem);
		parentItem->addChild(item);
	}
	else {
		item = new QTreeWidgetItem(m_groupWidget);
		m_groupWidget->addTopLevelItem(item);
	}
	item->setData(0, Qt::DisplayRole, group.name);
	item->setData(0, Qt::ToolTipRole, group.description);
    item->setExpanded(true);

    if (group.params.empty() && !group.groups.empty())
    {
        item->setFlags(Qt::ItemIsEnabled);
    }
    else
    {
        QWidget* contentsPage = createContentsPage(group.name, group.params);
        m_contentsWidget->addWidget(contentsPage);
        item->setData(0, Qt::UserRole, qVariantFromValue(contentsPage));

        if (!m_groupWidget->currentItem())
            m_groupWidget->setCurrentItem(item);
    }

    for (const QnCameraAdvancedParamGroup &subGroup: group.groups)
        createGroupWidgets(subGroup, item);
}

QWidget* QnCameraAdvancedParamWidgetsManager::createContentsPage(const QString& name, const std::vector<QnCameraAdvancedParameter>& params)
{
    auto page = new QWidget(m_contentsWidget);
    auto pageLayout = new QHBoxLayout(page);
    pageLayout->setContentsMargins(style::Metrics::kDefaultTopLevelMargins);

	auto groupBox = new QGroupBox(page);
    groupBox->setFlat(true);
    groupBox->setTitle(name);
	groupBox->setLayout(new QHBoxLayout(groupBox));
    pageLayout->addWidget(groupBox);

    auto scrollArea = new QScrollArea(groupBox);
	scrollArea->setWidgetResizable(true);
	groupBox->layout()->addWidget(scrollArea);

    auto scrollAreaWidgetContents = new QWidget();
    scrollAreaWidgetContents->setSizePolicy(QSizePolicy::Preferred, QSizePolicy::Maximum);

    auto gridLayout = new QGridLayout(scrollAreaWidgetContents);
    scrollArea->setWidget(scrollAreaWidgetContents);

    for (const auto& param: params)
    {
        auto widget = QnCameraAdvancedParamWidgetFactory::createWidget(param, scrollAreaWidgetContents);
        if (!widget)
            continue;

        const auto row = gridLayout->rowCount();

        if (param.dataType == QnCameraAdvancedParameter::DataType::Separator)
        {
            gridLayout->addWidget(widget, row, 0, 1, 2);
            continue;
        }

        if (param.dataType != QnCameraAdvancedParameter::DataType::Button)
        {
            auto label = new QLabel(scrollAreaWidgetContents);
            label->setToolTip(param.description);
            setLabelText(label, param, param.range);
<<<<<<< HEAD
            //label->setText(lit("%1: ").arg(param.name));
=======
>>>>>>> 6cbc2f0c
            label->setAlignment(Qt::AlignRight | Qt::AlignVCenter);
            label->setBuddy(widget);
            gridLayout->addWidget(label, row, 0);
            m_paramLabelsById[param.id] = label;
            label->setFixedWidth(kParameterLabelWidth);
            label->setWordWrap(true);
        }

        gridLayout->addWidget(widget, row, 1, Qt::AlignVCenter);
		m_paramWidgetsById[param.id] = widget;

		/* Widget is disabled until it receives correct value. */
        if (QnCameraAdvancedParameter::dataTypeHasValue(param.dataType))
        {
            widget->setEnabled(false);
        }
        else
        {
            connect(widget, &QnAbstractCameraAdvancedParamWidget::valueChanged, this,
                &QnCameraAdvancedParamWidgetsManager::paramValueChanged);
        }

        if (!param.notes.isEmpty())
        {
            auto label = new QLabel(scrollAreaWidgetContents);
            label->setWordWrap(true);
            label->setText(param.notes);
            gridLayout->addWidget(label, row + 1, 1);
        }
	}

    gridLayout->setColumnStretch(1, 1);

    for (const auto& param: params)
    {
        if (param.dependencies.empty())
            continue;

        std::set<QString> watches;
        std::map<DependencyType, std::vector<std::function<bool()>>> handlerChains;

        for (const auto& dependency: param.dependencies)
        {
            for (const auto& cond: dependency.conditions)
                watches.insert(cond.paramId);

<<<<<<< HEAD
            auto handler = [dependency, param, this]() -> bool
=======
            auto handler =
                [dependency, param, this]() -> bool
>>>>>>> 6cbc2f0c
                {
                    const auto paramId = param.id;
                    bool allConditionsSatisfied = std::all_of(
                        dependency.conditions.cbegin(), dependency.conditions.cend(),
                        [this](const QnCameraAdvancedParameterCondition& condition)
                        {
                            auto widget = m_paramWidgetsById.value(condition.paramId);
                            return widget && condition.checkValue(widget->value());
                        });

                    // TODO: #dmishin move this somewhere.
                    if (dependency.type == DependencyType::Show)
                    {
                        if (auto label = m_paramLabelsById.value(paramId))
                            label->setHidden(!allConditionsSatisfied);
                        if (auto widget = m_paramWidgetsById.value(paramId))
                            widget->setHidden(!allConditionsSatisfied);
                    }
                    else if (dependency.type == DependencyType::Range)
                    {
                        if (!allConditionsSatisfied)
                            return false;

                        auto widget = m_paramWidgetsById.value(paramId);
                        if (!widget)
                            return false;

                        widget->setRange(dependency.range);
<<<<<<< HEAD
                        
=======

>>>>>>> 6cbc2f0c
                        auto label = dynamic_cast<QLabel*>(m_paramLabelsById[paramId]);
                        if (!label)
                            return false;

                        setLabelText(label, param, dependency.range);
                    }

                    return allConditionsSatisfied;
                };

            handlerChains[dependency.type].push_back(handler);
        }

        auto runHandlerChains =
            [handlerChains]()
            {
                for (const auto& chainPair: handlerChains)
                {
                    auto& chain = chainPair.second;

                    for (const auto& handler: chain)
                    {
                        if (handler())
                            break;
                    }
                }
            };

        for (const auto& watch: watches)
        {
            if (auto widget = m_paramWidgetsById.value(watch))
            {
                connect(widget, &QnAbstractCameraAdvancedParamWidget::valueChanged,
                    runHandlerChains);

                runHandlerChains();
            }
        }
    }

	return page;
}

void QnCameraAdvancedParamWidgetsManager::setLabelText(
    QLabel* label,
    const QnCameraAdvancedParameter& parameter,
    const QString& range) const
{
    NX_ASSERT(label);
    if (!label)
        return;

    if (!parameter.showRange)
    {
<<<<<<< HEAD
        label->setText(lit("%1: ").arg(parameter.name));
=======
        label->setText(lit("%1").arg(parameter.name));
>>>>>>> 6cbc2f0c
        return;
    }

    const auto rangeSplit = range.split(L',');
    if (rangeSplit.size() != 2)
        return;

    NX_ASSERT(parameter.dataType == QnCameraAdvancedParameter::DataType::Number);
    label->setText(
<<<<<<< HEAD
        lit("%1 (%2-%3): ")
=======
        lit("%1 (%2-%3)")
>>>>>>> 6cbc2f0c
            .arg(parameter.name)
            .arg(rangeSplit[0].trimmed())
            .arg(rangeSplit[1].trimmed()));
}<|MERGE_RESOLUTION|>--- conflicted
+++ resolved
@@ -164,10 +164,6 @@
             auto label = new QLabel(scrollAreaWidgetContents);
             label->setToolTip(param.description);
             setLabelText(label, param, param.range);
-<<<<<<< HEAD
-            //label->setText(lit("%1: ").arg(param.name));
-=======
->>>>>>> 6cbc2f0c
             label->setAlignment(Qt::AlignRight | Qt::AlignVCenter);
             label->setBuddy(widget);
             gridLayout->addWidget(label, row, 0);
@@ -214,12 +210,8 @@
             for (const auto& cond: dependency.conditions)
                 watches.insert(cond.paramId);
 
-<<<<<<< HEAD
-            auto handler = [dependency, param, this]() -> bool
-=======
             auto handler =
                 [dependency, param, this]() -> bool
->>>>>>> 6cbc2f0c
                 {
                     const auto paramId = param.id;
                     bool allConditionsSatisfied = std::all_of(
@@ -248,11 +240,7 @@
                             return false;
 
                         widget->setRange(dependency.range);
-<<<<<<< HEAD
-                        
-=======
-
->>>>>>> 6cbc2f0c
+
                         auto label = dynamic_cast<QLabel*>(m_paramLabelsById[paramId]);
                         if (!label)
                             return false;
@@ -307,11 +295,7 @@
 
     if (!parameter.showRange)
     {
-<<<<<<< HEAD
-        label->setText(lit("%1: ").arg(parameter.name));
-=======
         label->setText(lit("%1").arg(parameter.name));
->>>>>>> 6cbc2f0c
         return;
     }
 
@@ -321,11 +305,7 @@
 
     NX_ASSERT(parameter.dataType == QnCameraAdvancedParameter::DataType::Number);
     label->setText(
-<<<<<<< HEAD
-        lit("%1 (%2-%3): ")
-=======
         lit("%1 (%2-%3)")
->>>>>>> 6cbc2f0c
             .arg(parameter.name)
             .arg(rangeSplit[0].trimmed())
             .arg(rangeSplit[1].trimmed()));
