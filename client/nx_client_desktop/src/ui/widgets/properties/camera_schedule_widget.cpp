#include "camera_schedule_widget.h"
#include "ui_camera_schedule_widget.h"

#include <QtCore/QCoreApplication>
#include <QtCore/QScopedValueRollback>
#include <QtWidgets/QListView>

// TODO: #GDM #Common ask: what about constant MIN_SECOND_STREAM_FPS moving out of this module
#include <core/dataprovider/live_stream_provider.h>

#include <core/resource_management/resource_pool.h>
#include <core/resource_management/resources_changes_manager.h>
#include <core/resource/camera_resource.h>
#include <core/resource/device_dependent_strings.h>
#include <core/resource/media_server_resource.h>
#include <nx_ec/data/api_camera_attributes_data.h>

#include <camera/fps_calculator.h>

#include <licensing/license.h>

#include <text/time_strings.h>

#include <nx/client/desktop/ui/actions/action_manager.h>
#include <nx/client/desktop/ui/common/checkbox_utils.h>
#include <ui/common/aligner.h>
#include <ui/common/palette.h>
#include <ui/common/read_only.h>
#include <ui/dialogs/resource_selection_dialog.h>
#include <ui/help/help_topic_accessor.h>
#include <ui/help/help_topics.h>
#include <ui/style/custom_style.h>
#include <ui/style/globals.h>
#include <ui/style/skin.h>
#include <ui/workaround/widgets_signals_workaround.h>
#include <ui/widgets/common/snapped_scrollbar.h>
#include <ui/widgets/properties/archive_length_widget.h>
#include <ui/workbench/watchers/workbench_panic_watcher.h>
#include <ui/workbench/workbench_context.h>
#include <ui/workbench/workbench_access_controller.h>

#include <utils/common/event_processors.h>
#include <utils/math/color_transformations.h>
#include <utils/math/math.h>
#include <utils/license_usage_helper.h>

using boost::algorithm::all_of;
using boost::algorithm::any_of;

using namespace nx::client::desktop::ui;

namespace {

static constexpr qreal kKbpsInMbps = 1000.0;

qreal getBitrateForQuality(
    const QnVirtualCameraResourcePtr& camera,
    Qn::StreamQuality quality,
    int fps,
    int decimals)
{
    const auto resolution = camera->defaultStream().getResolution();
    const auto bitrateMbps = camera->suggestBitrateForQualityKbps(quality, resolution, fps)
        / kKbpsInMbps;
    const auto roundingStep = std::pow(0.1, decimals);
    return qRound(bitrateMbps, roundingStep);
}

void setLayoutEnabled(QLayout* layout, bool enabled)
{
    const auto count = layout->count();
    for (int i = 0; i != count; ++i)
    {
        const auto layoutItem = layout->itemAt(i);
        if (const auto widget = layoutItem->widget())
            widget->setEnabled(enabled);
        if (const auto childLayout = layoutItem->layout())
            setLayoutEnabled(childLayout, enabled);
    }
}

template<class InputWidget>
qreal normalizedValue(const InputWidget* widget)
{
    return qreal(widget->value() - widget->minimum()) / (widget->maximum() - widget->minimum());
}

template<class InputWidget>
void setNormalizedValue(InputWidget* widget, qreal fraction)
{
    widget->setValue(widget->minimum() + fraction * (widget->maximum() - widget->minimum()));
}

class QnExportScheduleResourceSelectionDialogDelegate: public QnResourceSelectionDialogDelegate
{
    Q_DECLARE_TR_FUNCTIONS(QnExportScheduleResourceSelectionDialogDelegate);
    typedef QnResourceSelectionDialogDelegate base_type;
public:
    QnExportScheduleResourceSelectionDialogDelegate(QWidget* parent,
        bool recordingEnabled,
        bool motionUsed,
        bool dualStreamingUsed,
        bool hasVideo)
        :
        base_type(parent),
        m_licensesLabel(NULL),
        m_motionLabel(NULL),
        m_dtsLabel(NULL),
        m_recordingEnabled(recordingEnabled),
        m_motionUsed(motionUsed),
        m_dualStreamingUsed(dualStreamingUsed),
        m_hasVideo(hasVideo)
    {
    }

    virtual ~QnExportScheduleResourceSelectionDialogDelegate()
    {

    }

    bool doCopyArchiveLength() const
    {
        return m_archiveCheckbox->isChecked();
    }

    virtual void init(QWidget* parent) override
    {
        m_parentPalette = parent->palette();

        m_archiveCheckbox = new QCheckBox(parent);
        m_archiveCheckbox->setText(tr("Copy archive length settings"));
        parent->layout()->addWidget(m_archiveCheckbox);

        m_licensesLabel = new QLabel(parent);
        parent->layout()->addWidget(m_licensesLabel);

        auto addWarningLabel = [parent](const QString &text) -> QLabel*
        {
            auto label = new QLabel(text, parent);
            setWarningStyle(label);
            parent->layout()->addWidget(label);
            label->setVisible(false);
            return label;
        };

        m_motionLabel = addWarningLabel(tr("Schedule motion type is not supported by some cameras."));
        m_dtsLabel = addWarningLabel(tr("Recording cannot be enabled for some cameras."));
        m_noVideoLabel = addWarningLabel(tr("Schedule settings are not compatible with some devices."));
    }

    virtual bool validate(const QSet<QnUuid>& selected) override
    {
        auto cameras = resourcePool()->getResources<QnVirtualCameraResource>(selected);

        QnCamLicenseUsageHelper helper(cameras, m_recordingEnabled, commonModule());

        QPalette palette = m_parentPalette;
        bool licensesOk = helper.isValid();
        QString licenseUsage = helper.getProposedUsageMsg();
        if (!licensesOk)
        {
            setWarningStyle(&palette);
            licenseUsage += L'\n' + helper.getRequiredMsg();
        }
        m_licensesLabel->setText(licenseUsage);
        m_licensesLabel->setPalette(palette);

        bool motionOk = true;
        if (m_motionUsed)
        {
            foreach(const QnVirtualCameraResourcePtr &camera, cameras)
            {
                bool hasMotion = (camera->getMotionType() != Qn::MT_NoMotion);
                if (!hasMotion)
                {
                    motionOk = false;
                    break;
                }
                if (m_dualStreamingUsed && !camera->hasDualStreaming2())
                {
                    motionOk = false;
                    break;
                }
            }
        }
        m_motionLabel->setVisible(!motionOk);

        bool dtsCamPresent = any_of(cameras, [](const QnVirtualCameraResourcePtr &camera) { return camera->isDtsBased(); });
        m_dtsLabel->setVisible(dtsCamPresent);

        /* If source camera has no video, allow to copy only to cameras without video. */
        bool videoOk = m_hasVideo || !any_of(cameras, [](const QnVirtualCameraResourcePtr &camera) { return camera->hasVideo(0); });
        m_noVideoLabel->setVisible(!videoOk);

        return licensesOk && motionOk && !dtsCamPresent && videoOk;
    }

private:
    QLabel* m_licensesLabel;
    QLabel* m_motionLabel;
    QLabel* m_dtsLabel;
    QLabel* m_noVideoLabel;
    QCheckBox *m_archiveCheckbox;
    QPalette m_parentPalette;

    bool m_recordingEnabled;
    bool m_motionUsed;
    bool m_dualStreamingUsed;
    bool m_hasVideo;
};

static const int kRecordingTypeLabelFontSize = 12;
static const int kRecordingTypeLabelFontWeight = QFont::DemiBold;
static const int kDefaultBeforeThresholdSec = 5;
static const int kDefaultAfterThresholdSec = 5;

}

QnCameraScheduleWidget::QnCameraScheduleWidget(QWidget* parent):
    base_type(parent),
    QnWorkbenchContextAware(parent, true),
    ui(new Ui::CameraScheduleWidget),
    m_disableUpdateGridParams(false),
    m_motionAvailable(true),
    m_recordingParamsAvailable(true),
    m_readOnly(false),
    m_maxFps(0),
    m_maxDualStreamingFps(0),
    m_motionTypeOverride(Qn::MT_Default),
    m_updating(false)
{
    ui->setupUi(this);
    ui->recordBeforeSpinBox->setSuffix(L' ' + QnTimeStrings::suffix(QnTimeStrings::Suffix::Seconds));
    ui->recordAfterSpinBox->setSuffix(L' ' + QnTimeStrings::suffix(QnTimeStrings::Suffix::Seconds));

    NX_ASSERT(parent);
    QnSnappedScrollBar* scrollBar = new QnSnappedScrollBar(window());
    ui->scrollArea->setVerticalScrollBar(scrollBar->proxyScrollBar());
    scrollBar->setUseMaximumSpace(true);

    ui->enableRecordingCheckBox->setProperty(style::Properties::kCheckBoxAsButton, true);
    ui->enableRecordingCheckBox->setForegroundRole(QPalette::ButtonText);

    // Quality combo box contains Qn::StreamQuality constants as user data for normal visible items
    // (Low, Medium, High, Best), and those constants + Qn::StreamQualityCount for invisible items
    // with asterisks (Low*, Medium*, High*, Best*).
    const auto addQualityItem =
        [this](Qn::StreamQuality quality)
        {
            const auto text = toDisplayString(quality);
            ui->qualityComboBox->addItem(text, quality);
            const auto index = ui->qualityComboBox->count();
            ui->qualityComboBox->addItem(text + lit(" *"), Qn::StreamQualityCount + quality);
            static_cast<QListView*>(ui->qualityComboBox->view())->setRowHidden(index, true);
        };

    addQualityItem(Qn::QualityLow);
    addQualityItem(Qn::QualityNormal);
    addQualityItem(Qn::QualityHigh);
    addQualityItem(Qn::QualityHighest);
    ui->qualityComboBox->setCurrentIndex(ui->qualityComboBox->findData(Qn::QualityHigh));

    setHelpTopic(ui->exportScheduleButton, Qn::CameraSettings_Recording_Export_Help);

    // init buttons
    connect(ui->gridWidget, &QnScheduleGridWidget::colorsChanged, this,
        &QnCameraScheduleWidget::updateColors);
    updateColors();

    QnCamLicenseUsageHelper helper(commonModule());
    ui->licensesUsageWidget->init(&helper);

    CheckboxUtils::autoClearTristate(ui->enableRecordingCheckBox);

    QFont labelFont;
    labelFont.setPixelSize(kRecordingTypeLabelFontSize);
    labelFont.setWeight(kRecordingTypeLabelFontWeight);

    for (auto label : {ui->labelAlways, ui->labelMotionOnly, ui->labelMotionPlusLQ, ui->labelNoRecord})
    {
        label->setFont(labelFont);
        label->setProperty(style::Properties::kDontPolishFontProperty, true);
    }

    auto notifyAboutScheduleEnabledChanged =
        [this](int state)
        {
            if (m_updating)
                return;

            updateAlert(EnabledChange);
            emit scheduleEnabledChanged(state);
        };

    auto notifyAboutArchiveRangeChanged =
        [this]
        {
            if (!m_updating)
                emit archiveRangeChanged();
        };

    auto handleCellValuesChanged =
        [this]()
        {
            if (m_updating)
                return;

            updateAlert(ScheduleChange);
            emit scheduleTasksChanged();
        };

    connect(ui->gridWidget, &QnScheduleGridWidget::cellValuesChanged,
        this, handleCellValuesChanged);
    connect(ui->recordAlwaysButton, &QToolButton::toggled, this,
        &QnCameraScheduleWidget::updateGridParams);
    connect(ui->recordMotionButton, &QToolButton::toggled, this,
        &QnCameraScheduleWidget::updateGridParams);
    connect(ui->recordMotionPlusLQButton, &QToolButton::toggled, this,
        &QnCameraScheduleWidget::updateGridParams);
    connect(ui->bitrateSpinBox, QnSpinboxDoubleValueChanged, this,
        &QnCameraScheduleWidget::updateGridParams);
    connect(ui->recordMotionPlusLQButton, &QToolButton::toggled, this,
        &QnCameraScheduleWidget::updateMaxFpsValue);
    connect(ui->noRecordButton, &QToolButton::toggled, this,
        &QnCameraScheduleWidget::updateGridParams);
    connect(ui->qualityComboBox, QnComboboxCurrentIndexChanged, this,
        &QnCameraScheduleWidget::updateGridParams);
    connect(ui->fpsSpinBox, QnSpinboxIntValueChanged, this,
        &QnCameraScheduleWidget::updateGridParams);
    connect(this, &QnCameraScheduleWidget::scheduleTasksChanged, this,
        &QnCameraScheduleWidget::updateRecordSpinboxes);

    connect(ui->recordBeforeSpinBox, QnSpinboxIntValueChanged, this,
        &QnCameraScheduleWidget::recordingSettingsChanged);
    connect(ui->recordAfterSpinBox, QnSpinboxIntValueChanged, this,
        &QnCameraScheduleWidget::recordingSettingsChanged);

    connect(ui->licensesButton, &QPushButton::clicked, this,
        &QnCameraScheduleWidget::at_licensesButton_clicked);
    connect(ui->displayQualityCheckBox, &QCheckBox::stateChanged, this,
        &QnCameraScheduleWidget::at_displayQualiteCheckBox_stateChanged);
    connect(ui->displayFpsCheckBox, &QCheckBox::stateChanged, this,
        &QnCameraScheduleWidget::at_displayFpsCheckBox_stateChanged);

    connect(ui->enableRecordingCheckBox, &QCheckBox::stateChanged, this,
        &QnCameraScheduleWidget::updateLicensesLabelText);
    connect(ui->enableRecordingCheckBox, &QCheckBox::stateChanged, this,
        &QnCameraScheduleWidget::updateGridEnabledState);
    connect(ui->enableRecordingCheckBox, &QCheckBox::stateChanged, this,
        notifyAboutScheduleEnabledChanged);

    connect(ui->gridWidget, &QnScheduleGridWidget::cellActivated, this,
        &QnCameraScheduleWidget::at_gridWidget_cellActivated);

    connect(ui->exportScheduleButton, &QPushButton::clicked, this,
        &QnCameraScheduleWidget::at_exportScheduleButton_clicked);

    connect(ui->archiveLengthWidget, &QnArchiveLengthWidget::alertChanged, this,
        &QnCameraScheduleWidget::emitAlert);
    connect(ui->archiveLengthWidget, &QnArchiveLengthWidget::changed, this,
        notifyAboutArchiveRangeChanged);

    ui->exportWarningLabel->setVisible(false);

    installEventHandler({ ui->recordMotionButton, ui->recordMotionPlusLQButton },
        QEvent::MouseButtonRelease, this, &QnCameraScheduleWidget::at_releaseSignalizer_activated);

    installEventHandler(ui->gridWidget, QEvent::MouseButtonRelease,
        this, &QnCameraScheduleWidget::controlsChangesApplied);

    updateMotionButtons();

    auto updateLicensesIfNeeded =
        [this]
        {
            if (!isVisible())
                return;
            updateLicensesLabelText();
        };

    auto camerasUsageWatcher = new QnCamLicenseUsageWatcher(commonModule(), this);
    connect(camerasUsageWatcher, &QnLicenseUsageWatcher::licenseUsageChanged, this,
        updateLicensesIfNeeded);

    connect(ui->advancedSettingsButton, &QPushButton::clicked, this,
        [this]() { setAdvancedSettingsVisible(!m_advancedSettingsVisible); });

    auto aligner = new QnAligner(this);
    aligner->addWidgets({ ui->fpsLabel, ui->qualityLabel, ui->bitrateLabel });

    // Reset group box bottom margin to zero. Sub-widget margins defined in the ui-file rely on it.
    ui->settingsGroupBox->ensurePolished();
    auto margins = ui->settingsGroupBox->contentsMargins();
    margins.setBottom(0);
    ui->settingsGroupBox->setContentsMargins(margins);

    ui->bitrateSpinBox->setSuffix(lit(" ") + tr("Mbit/s"));

    ui->bitrateSlider->setProperty(style::Properties::kSliderFeatures,
        static_cast<int>(style::SliderFeature::FillingUp));

    // Sync bitrate spin box and quality combo box with bitrate slider changes.
    connect(ui->bitrateSlider, &QSlider::valueChanged,
        this, &QnCameraScheduleWidget::bitrateSliderChanged);

    // Sync bitrate slider and quality combo box with bitrate spin box changes.
    connect(ui->bitrateSpinBox, QnSpinboxDoubleValueChanged,
        this, &QnCameraScheduleWidget::bitrateSpinBoxChanged);

    // Sync bitrate with quality changes.
    syncBitrateWithQuality();
    connect(ui->qualityComboBox, QnComboboxCurrentIndexChanged,
        this, &QnCameraScheduleWidget::syncBitrateWithQuality);

    // Sync bitrate with fps changes.
    syncBitrateWithFps();
    connect(ui->fpsSpinBox, QnSpinboxIntValueChanged,
        this, &QnCameraScheduleWidget::syncBitrateWithFps);

    setAdvancedSettingsVisible(false);

    retranslateUi();
}

QnCameraScheduleWidget::~QnCameraScheduleWidget()
{
}

void QnCameraScheduleWidget::syncQualityWithBitrate()
{
    if (!m_advancedSettingsSupported)
        return;

    const auto quality = qualityForBitrate(ui->bitrateSpinBox->value());
    ui->qualityComboBox->setCurrentIndex(ui->qualityComboBox->findData(quality.first
        + (quality.second ? 0 : Qn::StreamQualityCount)));
}

void QnCameraScheduleWidget::syncBitrateWithQuality()
{
    if (m_bitrateUpdating || !m_advancedSettingsSupported)
        return;

    ui->bitrateSpinBox->setValue(bitrateForQuality(currentQualityApproximation()));
}

void QnCameraScheduleWidget::syncBitrateWithFps()
{
    if (!m_advancedSettingsSupported)
        return;

    const auto minBitrate = bitrateForQuality(Qn::QualityLowest);
    const auto maxBitrate = bitrateForQuality(Qn::QualityHighest);

    if (isCurrentBitrateCustom())
    {
        // TODO: #vkutin Maybe should lock value normalized between two qualities.
        // Currently it's normalized between minimum and maximum bitrate.

        // Lock normalized bitrate. Use value from slider to avoid its jerking by 1px.
        const auto normalizedBitrate = normalizedValue(ui->bitrateSlider);
        ui->bitrateSpinBox->setRange(minBitrate, maxBitrate);
        setNormalizedValue(ui->bitrateSpinBox, normalizedBitrate);
        setNormalizedValue(ui->bitrateSlider, normalizedBitrate);
    }
    else
    {
        // Lock quality.
        const auto quality = currentQualityApproximation();
        ui->bitrateSpinBox->setRange(minBitrate, maxBitrate);
        ui->bitrateSpinBox->setValue(bitrateForQuality(quality));
        const auto normalizedBitrate = normalizedValue(ui->bitrateSpinBox);
        setNormalizedValue(ui->bitrateSlider, normalizedBitrate);

        // Force quality (in case several qualities have the same rounded bitrate value).
        QScopedValueRollback<bool> updateRollback(m_bitrateUpdating, true);
        ui->qualityComboBox->setCurrentIndex(ui->qualityComboBox->findData(quality));
    }
}

void QnCameraScheduleWidget::bitrateSpinBoxChanged()
{
    if (m_bitrateUpdating)
        return;

    QScopedValueRollback<bool> updateRollback(m_bitrateUpdating, true);
    setNormalizedValue(ui->bitrateSlider, normalizedValue(ui->bitrateSpinBox));
    syncQualityWithBitrate();
}

void QnCameraScheduleWidget::bitrateSliderChanged()
{
    if (m_bitrateUpdating)
        return;

    QScopedValueRollback<bool> updateRollback(m_bitrateUpdating, true);
    setNormalizedValue(ui->bitrateSpinBox, normalizedValue(ui->bitrateSlider));
    syncQualityWithBitrate();
}

void QnCameraScheduleWidget::overrideMotionType(Qn::MotionType motionTypeOverride)
{
    if (m_motionTypeOverride == motionTypeOverride)
        return;

    m_motionTypeOverride = motionTypeOverride;

    updateMotionAvailable();
    updateMaxFPS();
}

void QnCameraScheduleWidget::retranslateUi()
{
    ui->retranslateUi(this);

    ui->scheduleGridGroupBox->setTitle(lit("%1\t(%2)").arg(
        tr("Recording Schedule")).arg(
        tr("based on server time")));
}

void QnCameraScheduleWidget::afterContextInitialized()
{
    connect(context()->instance<QnWorkbenchPanicWatcher>(), &QnWorkbenchPanicWatcher::panicModeChanged, this, &QnCameraScheduleWidget::updatePanicLabelText);
    connect(context(), &QnWorkbenchContext::userChanged, this, &QnCameraScheduleWidget::updateLicensesButtonVisible);
    updatePanicLabelText();
    updateLicensesButtonVisible();
}

bool QnCameraScheduleWidget::isReadOnly() const
{
    return m_readOnly;
}

void QnCameraScheduleWidget::setReadOnly(bool readOnly)
{
    if (m_readOnly == readOnly)
        return;

    using ::setReadOnly;
    setReadOnly(ui->recordAlwaysButton, readOnly);
    setReadOnly(ui->recordMotionButton, readOnly); // TODO: #GDM #Common this is not valid. Camera may not support HW motion, we need to check for this.
    setReadOnly(ui->recordMotionPlusLQButton, readOnly);
    setReadOnly(ui->noRecordButton, readOnly);
    setReadOnly(ui->qualityComboBox, readOnly);
    setReadOnly(ui->bitrateSlider, readOnly);
    setReadOnly(ui->bitrateSpinBox, readOnly);
    setReadOnly(ui->fpsSpinBox, readOnly);
    setReadOnly(ui->enableRecordingCheckBox, readOnly);
    setReadOnly(ui->gridWidget, readOnly);
    setReadOnly(ui->exportScheduleButton, readOnly);
    setReadOnly(ui->exportWarningLabel, readOnly);
    setReadOnly(ui->archiveLengthWidget, readOnly);

    m_readOnly = readOnly;
}

const QnVirtualCameraResourceList &QnCameraScheduleWidget::cameras() const
{
    return m_cameras;
}

void QnCameraScheduleWidget::setCameras(const QnVirtualCameraResourceList &cameras)
{
    if (m_cameras == cameras)
        return;

    for (const auto& camera: m_cameras)
    {
        disconnect(camera, &QnSecurityCamResource::resourceChanged,
            this, &QnCameraScheduleWidget::cameraResourceChanged);
    }

    m_cameras = cameras;

    for (const auto& camera: m_cameras)
    {
        connect(camera, &QnSecurityCamResource::resourceChanged,
            this, &QnCameraScheduleWidget::cameraResourceChanged, Qt::QueuedConnection);
    }
}

void QnCameraScheduleWidget::updateFromResources()
{
    QScopedValueRollback<bool> updateRollback(m_updating, true);

    updateMaxFPS();
    updateMotionAvailable();
    updateRecordingParamsAvailable();

    m_advancedSettingsSupported = m_cameras.size() == 1
        && !m_cameras.front()->cameraMediaCapability().isNull();

    ui->advancedSettingsButton->setVisible(m_advancedSettingsSupported);
    ui->advancedSettingsWidget->setVisible(m_advancedSettingsSupported && m_advancedSettingsVisible);
    ui->settingsGroupBox->layout()->activate();

    if (!m_advancedSettingsSupported && isCurrentBitrateCustom())
    {
        ui->qualityComboBox->setCurrentIndex(
            ui->qualityComboBox->findData(currentQualityApproximation()));
    }

    if (m_cameras.isEmpty())
    {
        setScheduleTasks(QnScheduleTaskList());
    }
    else
    {
        bool isScheduleEqual = true;
        bool isFpsValid = true;
        QList<QnScheduleTask::Data> scheduleTasksData;
        for (const auto& scheduleTask: m_cameras.front()->getScheduleTasks())
            scheduleTasksData << scheduleTask.getData();

        for (const auto& camera : m_cameras)
        {
            QList<QnScheduleTask::Data> cameraScheduleTasksData;
            for (const auto& scheduleTask : camera->getScheduleTasks())
            {
                cameraScheduleTasksData << scheduleTask.getData();

                switch (scheduleTask.getRecordingType())
                {
                    case Qn::RT_Never:
                        continue;
                    case Qn::RT_MotionAndLowQuality:
                        isFpsValid &= scheduleTask.getFps() <= m_maxDualStreamingFps;
                        break;
                    case Qn::RT_Always:
                    case Qn::RT_MotionOnly:
                        isFpsValid &= scheduleTask.getFps() <= m_maxFps;
                        break;
                    default:
                        break;
                }
            }

            if (!isScheduleEqual || cameraScheduleTasksData != scheduleTasksData)
            {
                isScheduleEqual = false;
                break;
            }
        }

        if (isScheduleEqual)
            setScheduleTasks(m_cameras.front()->getScheduleTasks());
        else
            setScheduleTasks(QnScheduleTaskList());
        ui->gridWidget->setActive(isScheduleEqual && isFpsValid);
    }

    int currentMaxFps = getGridMaxFps();
    if (currentMaxFps > 0)
        setFps(currentMaxFps);
    else if (!m_cameras.isEmpty())
        setFps(m_cameras.first()->getMaxFps());
    syncBitrateWithFps();

    ui->archiveLengthWidget->updateFromResources(m_cameras);

    updateScheduleEnabled();
    updatePanicLabelText();
    updateMotionButtons();
    updateLicensesLabelText();
    updateGridParams();
    setScheduleAlert(QString());

    retranslateUi();
}

void QnCameraScheduleWidget::submitToResources()
{
    bool scheduleChanged = ui->gridWidget->isActive();

    ui->archiveLengthWidget->submitToResources(m_cameras);

    QnScheduleTaskList basicScheduleTasks;
    if (scheduleChanged)
    {
        for (const auto& scheduleTaskData : this->scheduleTasks())
            basicScheduleTasks.append(scheduleTaskData);
    }
    updateRecordThresholds(basicScheduleTasks);

    bool enableRecording = isScheduleEnabled();
    bool canChangeRecording = !enableRecording || canEnableRecording();

    for (const auto& camera: m_cameras)
    {
        if (canChangeRecording)
        {
            camera->setLicenseUsed(enableRecording);
            camera->setScheduleDisabled(!enableRecording);
        }

        if (camera->isDtsBased())
            continue;

        QnScheduleTaskList scheduleTasks = basicScheduleTasks;
        if (!scheduleChanged)
        {
            scheduleTasks = camera->getScheduleTasks();
            updateRecordThresholds(scheduleTasks);
        }
        camera->setScheduleTasks(scheduleTasks);
    }

    if (!canChangeRecording)
    {
        QSignalBlocker blocker(ui->enableRecordingCheckBox);
        updateScheduleEnabled();
        setScheduleAlert(QString());
        updateLicensesLabelText();
    }
}

void QnCameraScheduleWidget::updateScheduleEnabled()
{
    int enabledCount = 0, disabledCount = 0;
    for (const auto &camera : m_cameras)
        (camera->isScheduleDisabled() ? disabledCount : enabledCount)++;

    CheckboxUtils::setupTristateCheckbox(ui->enableRecordingCheckBox,
        enabledCount == 0 || disabledCount == 0, enabledCount > 0);
}

void QnCameraScheduleWidget::updateMaxFPS()
{
    QPair<int, int> fpsLimits = Qn::calculateMaxFps(m_cameras, m_motionTypeOverride);
    int maxFps = fpsLimits.first;
    int maxDualStreamingFps = fpsLimits.second;

    /* Silently ignoring invalid input is OK here. */
    if (maxFps < ui->fpsSpinBox->minimum())
        maxFps = ui->fpsSpinBox->minimum();
    if (maxDualStreamingFps < ui->fpsSpinBox->minimum())
        maxDualStreamingFps = ui->fpsSpinBox->minimum();

    if (m_maxFps != maxFps)
    {
        m_maxFps = maxFps;
        int currentMaxFps = getGridMaxFps();
        if (currentMaxFps > m_maxFps)
            emit scheduleTasksChanged();
    }

    if (m_maxDualStreamingFps != maxDualStreamingFps)
    {
        m_maxDualStreamingFps = maxDualStreamingFps;
        int currentMaxDualStreamingFps = getGridMaxFps(true);
        if (currentMaxDualStreamingFps > m_maxDualStreamingFps)
            emit scheduleTasksChanged();
    }

    updateMaxFpsValue(ui->recordMotionPlusLQButton->isChecked());
    ui->gridWidget->setMaxFps(m_maxFps, m_maxDualStreamingFps);
}

// Quality combo box contains Qn::StreamQuality constants as user data for normal visible items
// (Low, Medium, High, Best), and those constants + Qn::StreamQualityCount for invisible items
// with asterisks (Low*, Medium*, High*, Best*).
Qn::StreamQuality QnCameraScheduleWidget::currentQualityApproximation() const
{
    auto value = ui->qualityComboBox->currentData().toInt();
    if (value >= Qn::StreamQualityCount)
        value -= Qn::StreamQualityCount;
    return static_cast<Qn::StreamQuality>(value);
}

bool QnCameraScheduleWidget::isCurrentBitrateCustom() const
{
    return ui->qualityComboBox->currentData().toInt() >= Qn::StreamQualityCount;
}

void QnCameraScheduleWidget::setAdvancedSettingsVisible(bool value)
{
    const auto text = value ? tr("Less Settings") : tr("More Settings");
    const auto icon = qnSkin->icon(value ? lit("buttons/collapse.png") : lit("buttons/expand.png"));
    ui->advancedSettingsButton->setText(text);
    ui->advancedSettingsButton->setIcon(icon);
    ui->advancedSettingsWidget->setVisible(value);
    ui->settingsGroupBox->layout()->activate();
    m_advancedSettingsVisible = value;
}

QPair<Qn::StreamQuality, bool> QnCameraScheduleWidget::qualityForBitrate(qreal bitrateMbps) const
{
    static constexpr auto kMinQuality = Qn::QualityLow;
    static constexpr auto kMaxQuality = Qn::QualityHighest;

    auto current = kMinQuality;
    auto currentBr = bitrateForQuality(current);

    for (int i = current + 1; i <= kMaxQuality; ++i)
    {
        const auto next = Qn::StreamQuality(i);
        const auto nextBr = bitrateForQuality(next);

        if (bitrateMbps < (currentBr + nextBr) * 0.5)
            break;

        currentBr = nextBr;
        current = next;
    }

    return {current, qFuzzyIsNull(bitrateMbps - currentBr)};
}

qreal QnCameraScheduleWidget::bitrateForQuality(Qn::StreamQuality quality) const
{
    if (!m_advancedSettingsSupported)
        return 0.0;

    if (m_cameras.size() != 1)
    {
        NX_ASSERT(false, Q_FUNC_INFO);
        return 0.0;
    }

    return getBitrateForQuality(m_cameras.front(), quality,
        ui->fpsSpinBox->value(), ui->bitrateSpinBox->decimals());
}

void QnCameraScheduleWidget::updateMotionAvailable()
{
    using boost::algorithm::all_of;

    bool available = all_of(m_cameras, [](const QnVirtualCameraResourcePtr &camera) { return !camera->isDtsBased(); });
    if (m_motionTypeOverride != Qn::MT_Default)
    {
        available &= m_motionTypeOverride != Qn::MT_NoMotion;
    }
    else
    {
        available &= all_of(m_cameras, [](const QnVirtualCameraResourcePtr &camera) { return camera->hasMotion(); });
    }

    if (m_motionAvailable == available)
        return;

    m_motionAvailable = available;

    updateMotionButtons();
}

void QnCameraScheduleWidget::setExportScheduleButtonEnabled(bool enabled)
{
    ui->exportScheduleButton->setEnabled(enabled);
    ui->exportWarningLabel->setVisible(!enabled);
}

void QnCameraScheduleWidget::updatePanicLabelText()
{
    ui->panicModeLabel->setText(tr("Off"));
    ui->panicModeLabel->setPalette(this->palette());

    if (!context())
        return;

    if (context()->instance<QnWorkbenchPanicWatcher>()->isPanicMode())
    {
        QPalette palette = this->palette();
        palette.setColor(QPalette::WindowText, QColor(255, 0, 0));
        ui->panicModeLabel->setPalette(palette);
        ui->panicModeLabel->setText(tr("On"));
    }
}

QnScheduleTaskList QnCameraScheduleWidget::scheduleTasks() const
{
    QnScheduleTaskList tasks;
    if (!ui->gridWidget->isActive())
        return tasks;

    for (int row = 0; row < ui->gridWidget->rowCount(); ++row)
    {
        QnScheduleTask::Data task;

        for (int col = 0; col < ui->gridWidget->columnCount();)
        {
            const QPoint cell(col, row);
            const QnScheduleGridWidget::CellParams params = ui->gridWidget->cellValue(cell);

            Qn::RecordingType recordType = params.recordingType;
            Qn::StreamQuality streamQuality = Qn::QualityHighest;
            int bitrateKbps = 0;

            if (recordType != Qn::RT_Never)
            {
                streamQuality = params.quality;
                if (m_advancedSettingsSupported)
                    bitrateKbps = qRound(params.bitrateMbps * kKbpsInMbps);
            }

            int fps = params.fps;
            if (fps == 0 && recordType != Qn::RT_Never)
                fps = 10;

            if (task.m_startTime == task.m_endTime)
            {
                // An invalid one; initialize.
                task.m_dayOfWeek = row + 1;
                task.m_startTime = col * 3600; //< In secs from start of day.
                task.m_endTime = (col + 1) * 3600; //< In secs from start of day.
                task.m_recordType = recordType;
                task.m_streamQuality = streamQuality;
                task.m_bitrateKbps = bitrateKbps;
                task.m_fps = fps;
                ++col;
            }
            else if (task.m_recordType == recordType
                && task.m_streamQuality == streamQuality
                && task.m_bitrateKbps == bitrateKbps
                && task.m_fps == fps)
            {
                task.m_endTime = (col + 1) * 3600; //< In secs from start of day.
                ++col;
            }
            else
            {
                tasks.append(task);
                task = QnScheduleTask::Data();
            }
        }

        if (task.m_startTime != task.m_endTime)
            tasks.append(task);
    }

    return tasks;
}

void QnCameraScheduleWidget::setScheduleTasks(const QnScheduleTaskList& value)
{
    QSignalBlocker gridBlocker(ui->gridWidget);

    QnScheduleTaskList tasks = value;

    ui->gridWidget->resetCellValues();
    if (tasks.isEmpty())
    {
        for (int nDay = 1; nDay <= 7; ++nDay)
        {
            QnScheduleTask::Data data;
            data.m_dayOfWeek = nDay;
            data.m_startTime = 0;
            data.m_endTime = 86400;
            data.m_beforeThreshold = kDefaultBeforeThresholdSec;
            data.m_afterThreshold = kDefaultAfterThresholdSec;
            tasks << data;
        }
    }

    auto task = tasks.first();
    ui->recordBeforeSpinBox->setValue(task.getBeforeThreshold());
    ui->recordAfterSpinBox->setValue(task.getAfterThreshold());

    for (const auto &task : tasks)
    {
        const int row = task.getDayOfWeek() - 1;
        Qn::StreamQuality quality = Qn::QualityNotDefined;
        qreal bitrateMbps = 0.0;

        if (task.getRecordingType() != Qn::RT_Never)
        {
            switch (task.getStreamQuality())
            {
                case Qn::QualityLow:
                case Qn::QualityNormal:
                case Qn::QualityHigh:
                case Qn::QualityHighest:
                    quality = task.getStreamQuality();
                    bitrateMbps = task.getBitrateKbps() / kKbpsInMbps;
                    break;
                default:
                    qWarning("QnCameraScheduleWidget::setScheduleTasks(): Unhandled StreamQuality value %d.", task.getStreamQuality());
                    break;
            }
        }

        for (int col = task.getStartTime() / 3600; col < task.getEndTime() / 3600; ++col)
        {
            const QPoint cell(col, row);
            QnScheduleGridWidget::CellParams params;
            params.recordingType = task.getRecordingType();
            params.quality = quality;
            params.fps = task.getFps();
            params.bitrateMbps = m_advancedSettingsSupported ? bitrateMbps : 0.0;
            ui->gridWidget->setCellValue(cell, params);
        }
    }

    if (!m_updating)
        emit scheduleTasksChanged();
}

bool QnCameraScheduleWidget::canEnableRecording() const
{
    QnCamLicenseUsageHelper licenseHelper(commonModule());
    return licenseHelper.canEnableRecording(m_cameras);
}

void QnCameraScheduleWidget::updateRecordThresholds(QnScheduleTaskList& tasks)
{
    int before = ui->recordBeforeSpinBox->value();
    int after = ui->recordAfterSpinBox->value();
    for (auto& task : tasks)
    {
        task.setBeforeThreshold(before);
        task.setAfterThreshold(after);
    }
}

void QnCameraScheduleWidget::updateScheduleTypeControls()
{
    const bool recordingEnabled = ui->enableRecordingCheckBox->isChecked();
    const auto labels =
        { ui->labelAlways, ui->labelMotionOnly, ui->labelMotionPlusLQ, ui->labelNoRecord };
    for (auto label: labels)
    {
        const auto button = qobject_cast<QAbstractButton*>(label->buddy());
        const QPalette::ColorRole foreground = button && button->isChecked() && recordingEnabled
            ? QPalette::Highlight
            : QPalette::WindowText;
        label->setForegroundRole(foreground);
    }
}

void QnCameraScheduleWidget::updateGridParams(bool pickedFromGrid)
{
    if (m_disableUpdateGridParams)
        return;

    Qn::RecordingType recordType = Qn::RT_Never;
    if (ui->recordAlwaysButton->isChecked())
        recordType = Qn::RT_Always;
    else if (ui->recordMotionButton->isChecked())
        recordType = Qn::RT_MotionOnly;
    else if (ui->noRecordButton->isChecked())
        recordType = Qn::RT_Never;
    else if (ui->recordMotionPlusLQButton->isChecked())
        recordType = Qn::RT_MotionAndLowQuality;
    else
        qWarning() << "QnCameraScheduleWidget::No record type is selected!";

    updateScheduleTypeControls();
    bool enabled = !ui->noRecordButton->isChecked();
    ui->fpsSpinBox->setEnabled(enabled && m_recordingParamsAvailable);
    ui->qualityComboBox->setEnabled(enabled && m_recordingParamsAvailable);
    ui->advancedSettingsWidget->setEnabled(enabled && m_recordingParamsAvailable);
    updateRecordSpinboxes();

    if (!(m_readOnly && pickedFromGrid))
    {
        QnScheduleGridWidget::CellParams brush;
        brush.recordingType = recordType;

        if (ui->noRecordButton->isChecked())
        {
            brush.fps = 0;
            brush.quality = Qn::QualityNotDefined;
        }
        else
        {
            const bool customBitrate = m_advancedSettingsSupported && isCurrentBitrateCustom();
            brush.fps = ui->fpsSpinBox->value();
            brush.quality = currentQualityApproximation();
            brush.bitrateMbps = customBitrate ? ui->bitrateSpinBox->value() : 0.0;
        }

        ui->gridWidget->setBrush(brush);
    }

    // TODO: #GDM is it really needed here?
    updateMaxFPS();

    if (m_updating)
        return;

    updateAlert(CurrentParamsChange);
    emit gridParamsChanged();
}

void QnCameraScheduleWidget::setFps(int value)
{
    ui->fpsSpinBox->setValue(value);
}

int QnCameraScheduleWidget::getGridMaxFps(bool motionPlusLqOnly)
{
    return ui->gridWidget->getMaxFps(motionPlusLqOnly);
}

void QnCameraScheduleWidget::setScheduleEnabled(bool enabled)
{
    ui->enableRecordingCheckBox->setCheckState(enabled ? Qt::Checked : Qt::Unchecked);
}

bool QnCameraScheduleWidget::isScheduleEnabled() const
{
    return ui->enableRecordingCheckBox->checkState() != Qt::Unchecked;
}

void QnCameraScheduleWidget::updateGridEnabledState()
{
    const bool recordingEnabled = ui->enableRecordingCheckBox->isChecked();
    ui->motionGroupBox->setEnabled(m_recordingParamsAvailable);
    setLayoutEnabled(ui->recordingScheduleLayout, recordingEnabled);
    setLayoutEnabled(ui->scheduleSettingsLayout, recordingEnabled);
    setLayoutEnabled(ui->bottomParametersLayout, recordingEnabled);
    updateScheduleTypeControls();
}

void QnCameraScheduleWidget::updateLicensesLabelText()
{
    QnCamLicenseUsageHelper helper(commonModule());

    switch (ui->enableRecordingCheckBox->checkState())
    {
        case Qt::Checked:
            helper.propose(m_cameras, true);
            break;
        case Qt::Unchecked:
            helper.propose(m_cameras, false);
            break;
        default:
            break;
    }
    ui->licensesUsageWidget->loadData(&helper);
}

void QnCameraScheduleWidget::updateLicensesButtonVisible()
{
    ui->licensesButton->setVisible(accessController()->hasGlobalPermission(Qn::GlobalAdminPermission));
}

void QnCameraScheduleWidget::updateRecordSpinboxes()
{
    ui->recordBeforeSpinBox->setEnabled(m_motionAvailable);
    ui->recordAfterSpinBox->setEnabled(m_motionAvailable);
}

void QnCameraScheduleWidget::cameraResourceChanged()
{
    updateMaxFPS();
    updateMotionButtons();
}

void QnCameraScheduleWidget::updateMotionButtons()
{
    bool hasDualStreaming = !m_cameras.isEmpty();
    bool hasMotion = !m_cameras.isEmpty();
    for (const auto &camera: m_cameras)
    {
        hasDualStreaming &= camera->hasDualStreaming2();
        hasMotion &= camera->hasMotion();
    }

    bool enabled;

    enabled = m_motionAvailable && hasMotion;
    ui->recordMotionButton->setEnabled(enabled);
    ui->labelMotionOnly->setEnabled(enabled);

    enabled = m_motionAvailable && hasDualStreaming && hasMotion;
    ui->recordMotionPlusLQButton->setEnabled(enabled);
    ui->labelMotionPlusLQ->setEnabled(enabled);

    if (ui->recordMotionButton->isChecked() && !ui->recordMotionButton->isEnabled())
        ui->recordAlwaysButton->setChecked(true);
    if (ui->recordMotionPlusLQButton->isChecked() && !ui->recordMotionPlusLQButton->isEnabled())
        ui->recordAlwaysButton->setChecked(true);

    if (!m_motionAvailable)
    {
        for (int row = 0; row < ui->gridWidget->rowCount(); ++row)
        {
            for (int col = 0; col < ui->gridWidget->columnCount(); ++col)
            {
                const QPoint cell(col, row);
                auto params = ui->gridWidget->cellValue(cell);
                Qn::RecordingType recordType = params.recordingType;
                if (recordType == Qn::RT_MotionOnly || recordType == Qn::RT_MotionAndLowQuality)
                {
                    params.recordingType = Qn::RT_Always;
                    ui->gridWidget->setCellValue(cell, params);
                }
            }
        }
    }
}

void QnCameraScheduleWidget::updateMaxFpsValue(bool motionPlusLqToggled)
{
    int maximum = motionPlusLqToggled ? m_maxDualStreamingFps : m_maxFps;

    /* This check is necessary because Qt doesn't do it and resets spinbox state: */
    if (maximum == ui->fpsSpinBox->maximum())
        return;

    ui->fpsSpinBox->setMaximum(maximum);
}

void QnCameraScheduleWidget::updateRecordingParamsAvailable()
{
    bool available = any_of(m_cameras,
        [](const QnVirtualCameraResourcePtr& camera)
        {
            return camera->hasVideo(0)
                && !camera->hasParam(Qn::NO_RECORDING_PARAMS_PARAM_NAME);
        });

    if (m_recordingParamsAvailable == available)
        return;

    m_recordingParamsAvailable = available;

    updateGridEnabledState();

    ui->gridWidget->setShowQuality(ui->displayQualityCheckBox->isChecked() && m_recordingParamsAvailable);
    ui->gridWidget->setShowFps(ui->displayFpsCheckBox->isChecked() && m_recordingParamsAvailable);

    ui->fpsSpinBox->setEnabled(m_recordingParamsAvailable);
    ui->qualityComboBox->setEnabled(m_recordingParamsAvailable);
    ui->displayQualityCheckBox->setEnabled(m_recordingParamsAvailable);
    ui->displayFpsCheckBox->setEnabled(m_recordingParamsAvailable);
}

void QnCameraScheduleWidget::updateColors()
{
    ui->recordAlwaysButton->setCustomPaintFunction(ui->gridWidget->paintFunction(Qn::RT_Always));
    ui->recordMotionButton->setCustomPaintFunction(ui->gridWidget->paintFunction(Qn::RT_MotionOnly));
    ui->recordMotionPlusLQButton->setCustomPaintFunction(ui->gridWidget->paintFunction(Qn::RT_MotionAndLowQuality));
    ui->noRecordButton->setCustomPaintFunction(ui->gridWidget->paintFunction(Qn::RT_Never));
}

// -------------------------------------------------------------------------- //
// Handlers
// -------------------------------------------------------------------------- //
void QnCameraScheduleWidget::at_gridWidget_cellActivated(const QPoint &cell)
{
    /* Called when a cell is Alt-clicked this handler fetches cell settings as current. */

    m_disableUpdateGridParams = true;
    const auto params = ui->gridWidget->cellValue(cell);
    switch (params.recordingType)
    {
        case Qn::RT_Always:
            ui->recordAlwaysButton->setChecked(true);
            break;
        case Qn::RT_MotionOnly:
            ui->recordMotionButton->setChecked(true);
            break;
        case Qn::RT_MotionAndLowQuality:
            ui->recordMotionPlusLQButton->setChecked(true);
            break;
        default:
            ui->noRecordButton->setChecked(true);
            break;
    }

    if (params.recordingType != Qn::RT_Never)
    {
        ui->fpsSpinBox->setValue(params.fps);
        if (qFuzzyIsNull(params.bitrateMbps) || !m_advancedSettingsSupported)
            ui->qualityComboBox->setCurrentIndex(ui->qualityComboBox->findData(params.quality));
        else
            ui->bitrateSpinBox->setValue(params.bitrateMbps);
    }

    m_disableUpdateGridParams = false;
    updateGridParams(true);
}

void QnCameraScheduleWidget::at_displayQualiteCheckBox_stateChanged(int state)
{
    ui->gridWidget->setShowQuality(state && m_recordingParamsAvailable);
}

void QnCameraScheduleWidget::at_displayFpsCheckBox_stateChanged(int state)
{
    ui->gridWidget->setShowFps(state && m_recordingParamsAvailable);
}

void QnCameraScheduleWidget::at_licensesButton_clicked()
{
    menu()->trigger(action::PreferencesLicensesTabAction);
}

void QnCameraScheduleWidget::at_releaseSignalizer_activated(QObject *target)
{
    QWidget *widget = qobject_cast<QWidget *>(target);
    if (!widget)
        return;

    if (m_cameras.isEmpty() || widget->isEnabled() || (widget->parentWidget() && !widget->parentWidget()->isEnabled()))
        return;

    using boost::algorithm::all_of;

    if (m_cameras.size() > 1)
    {
        QnMessageBox::warning(this,
            tr("Motion detection disabled or not supported"),
            tr("To ensure it is supported and to enable it, go to the \"Motion\" tab in Camera Settings."));
    }
    else /* One camera */
    {
        NX_ASSERT(m_cameras.size() == 1, Q_FUNC_INFO, "Following options are valid only for singular camera");
        QnVirtualCameraResourcePtr camera = m_cameras.first();

        // TODO: #GDM #Common duplicate code.
        bool hasDualStreaming = all_of(m_cameras, [](const QnVirtualCameraResourcePtr &camera) { return camera->hasDualStreaming2(); });
        bool hasMotion = all_of(m_cameras, [](const QnVirtualCameraResourcePtr &camera) { return camera->hasMotion(); });

        if (hasMotion && !hasDualStreaming)
        {
            QnMessageBox::warning(this, tr("Dual-Streaming not supported for this camera"));
        }
        else if (!hasMotion && !hasDualStreaming)
        {
            QnMessageBox::warning(this, tr("Dual-Streaming and motion detection not supported for this camera"));
        }
        else /* Has dual streaming but not motion */
        {
            QnMessageBox::warning(this,
                tr("Motion detection disabled"),
                tr("To enable or adjust it, go to the \"Motion\" tab in Camera Settings."));
        }
    }
}

void QnCameraScheduleWidget::at_exportScheduleButton_clicked()
{
    if (m_cameras.size() > 1)
    {
        NX_EXPECT(false, Q_FUNC_INFO);
        return;
    }

    bool recordingEnabled = ui->enableRecordingCheckBox->checkState() == Qt::Checked;
    bool motionUsed = recordingEnabled && hasMotionOnGrid();
    bool dualStreamingUsed = motionUsed && hasDualStreamingMotionOnGrid();
    bool hasVideo = boost::algorithm::all_of(m_cameras, [](const QnVirtualCameraResourcePtr &camera) { return camera->hasVideo(0); });

    QScopedPointer<QnResourceSelectionDialog> dialog(
        new QnResourceSelectionDialog(QnResourceSelectionDialog::Filter::cameras, this));
    auto dialogDelegate = new QnExportScheduleResourceSelectionDialogDelegate(this, recordingEnabled, motionUsed, dualStreamingUsed, hasVideo);
    dialog->setDelegate(dialogDelegate);

    QSet<QnUuid> ids;
    for (auto camera: m_cameras)
        ids << camera->getId();
    dialog->setSelectedResources(ids);
    setHelpTopic(dialog.data(), Qn::CameraSettings_Recording_Export_Help);
    if (!dialog->exec())
        return;

    const bool copyArchiveLength = dialogDelegate->doCopyArchiveLength();

<<<<<<< HEAD
    auto applyChanges =
        [this, sourceCamera = m_cameras.front(), copyArchiveLength, recordingEnabled]
            (const QnVirtualCameraResourcePtr &camera)
        {
            QnVirtualCameraResourceList list;
            list.push_back(camera);
            if (copyArchiveLength)
                ui->archiveLengthWidget->submitToResources(list);
=======
    auto applyChanges = [this, copyArchiveLength, recordingEnabled](const QnVirtualCameraResourcePtr &camera)
    {
        if (copyArchiveLength)
            ui->archiveLengthWidget->submitToResources({camera});
>>>>>>> 2a88b188

            camera->setScheduleDisabled(!recordingEnabled);
            int maxFps = camera->getMaxFps();

            // TODO: #GDM #Common ask: what about constant MIN_SECOND_STREAM_FPS moving out of this module
            // or just use camera->reservedSecondStreamFps();

            int decreaseAlways = 0;
            if (camera->streamFpsSharingMethod() == Qn::BasicFpsSharing && camera->getMotionType() == Qn::MT_SoftwareGrid)
                decreaseAlways = MIN_SECOND_STREAM_FPS;

            int decreaseIfMotionPlusLQ = 0;
            if (camera->streamFpsSharingMethod() == Qn::BasicFpsSharing)
                decreaseIfMotionPlusLQ = MIN_SECOND_STREAM_FPS;

            QnScheduleTaskList tasks;
            for (auto task: scheduleTasks())
            {
                if (task.getRecordingType() == Qn::RT_MotionAndLowQuality)
                    task.setFps(qMin(task.getFps(), maxFps - decreaseIfMotionPlusLQ));
                else
                    task.setFps(qMin(task.getFps(), maxFps - decreaseAlways));

                if (const auto bitrate = task.getBitrateKbps()) // Try to calculate new custom bitrate
                {
                    if (!camera->cameraMediaCapability().isNull())
                    {
                        // Target camera supports custom bitrate
                        const auto normalBitrate = getBitrateForQuality(sourceCamera,
                            task.getStreamQuality(), task.getFps(), ui->bitrateSpinBox->decimals());
                        const auto bitrateAspect = (bitrate - normalBitrate) / normalBitrate;

                        const auto targetNormalBitrate = getBitrateForQuality(camera,
                            task.getStreamQuality(), task.getFps(), ui->bitrateSpinBox->decimals());
                        const auto targetBitrate = targetNormalBitrate * bitrateAspect;
                        task.setBitrateKbps(targetBitrate);
                    }
                    else
                        task.setBitrateKbps(0);
                }
                tasks.append(task);
            }
            updateRecordThresholds(tasks);

            camera->setScheduleTasks(tasks);
        };

    auto selectedCameras = resourcePool()->getResources<QnVirtualCameraResource>(
        dialog->selectedResources());
    qnResourcesChangesManager->saveCameras(selectedCameras, applyChanges);
    updateLicensesLabelText();
}

bool QnCameraScheduleWidget::hasMotionOnGrid() const
{
    for (int row = 0; row < ui->gridWidget->rowCount(); ++row)
    {
        for (int col = 0; col < ui->gridWidget->columnCount(); ++col)
        {
            const QPoint cell(col, row);
            Qn::RecordingType recordType = ui->gridWidget->cellValue(cell).recordingType;
            if (recordType == Qn::RT_MotionOnly || recordType == Qn::RT_MotionAndLowQuality)
                return true;
        }
    }
    return false;
}

bool QnCameraScheduleWidget::hasDualStreamingMotionOnGrid() const
{
    for (int row = 0; row < ui->gridWidget->rowCount(); ++row)
    {
        for (int col = 0; col < ui->gridWidget->columnCount(); ++col)
        {
            const QPoint cell(col, row);
            if (ui->gridWidget->cellValue(cell).recordingType == Qn::RT_MotionAndLowQuality)
                return true;
        }
    }
    return false;
}

void QnCameraScheduleWidget::setScheduleAlert(const QString& scheduleAlert)
{
    /* We want to force update - emit a signal - even if the text didn't change: */
    m_scheduleAlert = scheduleAlert;
    emitAlert();
}

void QnCameraScheduleWidget::emitAlert()
{
    if (!m_scheduleAlert.isEmpty())
        emit alert(m_scheduleAlert);
    else
        emit alert(ui->archiveLengthWidget->alert());
}

void QnCameraScheduleWidget::updateAlert(AlertReason when)
{
    /* License check and alert: */
    const auto checkCanEnableRecording =
        [this]() -> bool
        {
            if (canEnableRecording())
                return true;

            switch (ui->enableRecordingCheckBox->checkState())
            {
                case Qt::Unchecked:
                case Qt::PartiallyChecked:
                    setScheduleAlert(tr("Not enough licenses to enable recording"));
                    break;

                case Qt::Checked:
                    setScheduleAlert(tr("License limit exceeded, recording will not be enabled."));
                    break;

                default:
                    break;
            }

            return false;
        };

    switch (when)
    {
        /* Current "brush" was changed (mode, fps, quality): */
        case CurrentParamsChange:
        {
            if (checkCanEnableRecording() && !isRecordingScheduled())
                setScheduleAlert(tr("Select areas on the schedule to apply chosen parameters to."));
            break;
        }

        /* Some cell(s) in the schedule were changed: */
        case ScheduleChange:
        {
            if (isRecordingScheduled())
            {
                if (!checkCanEnableRecording())
                    break;

                if (!isScheduleEnabled())
                {
                    setScheduleAlert(tr("Turn on selector at the top of the window to enable recording."));
                    break;
                }
            }

            setScheduleAlert(QString());
            break;
        }

        /* Recording was enabled or disabled: */
        case EnabledChange:
        {
            if (isScheduleEnabled())
            {
                if (!checkCanEnableRecording())
                    break;

                if (!isRecordingScheduled())
                {
                    setScheduleAlert(tr("Set recording parameters and select areas on the schedule grid to apply them to."));
                    break;
                }
            }

            setScheduleAlert(QString());
            break;
        }
    }
}

bool QnCameraScheduleWidget::isRecordingScheduled() const
{
    return any_of(scheduleTasks(),
        [](const QnScheduleTask& task) -> bool
        {
            return !task.isEmpty() && task.getRecordingType() != Qn::RT_Never;
        });
}<|MERGE_RESOLUTION|>--- conflicted
+++ resolved
@@ -1358,21 +1358,12 @@
 
     const bool copyArchiveLength = dialogDelegate->doCopyArchiveLength();
 
-<<<<<<< HEAD
     auto applyChanges =
         [this, sourceCamera = m_cameras.front(), copyArchiveLength, recordingEnabled]
             (const QnVirtualCameraResourcePtr &camera)
         {
-            QnVirtualCameraResourceList list;
-            list.push_back(camera);
             if (copyArchiveLength)
-                ui->archiveLengthWidget->submitToResources(list);
-=======
-    auto applyChanges = [this, copyArchiveLength, recordingEnabled](const QnVirtualCameraResourcePtr &camera)
-    {
-        if (copyArchiveLength)
-            ui->archiveLengthWidget->submitToResources({camera});
->>>>>>> 2a88b188
+                ui->archiveLengthWidget->submitToResources({camera});
 
             camera->setScheduleDisabled(!recordingEnabled);
             int maxFps = camera->getMaxFps();
