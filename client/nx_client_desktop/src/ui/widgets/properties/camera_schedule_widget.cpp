#include "camera_schedule_widget.h"
#include "ui_camera_schedule_widget.h"

#include <QtCore/QCoreApplication>
#include <QtCore/QScopedValueRollback>
#include <QtWidgets/QListView>

#include <core/resource_management/resource_pool.h>
#include <core/resource_management/resources_changes_manager.h>
#include <core/resource/camera_resource.h>
#include <core/resource/device_dependent_strings.h>
#include <core/resource/media_server_resource.h>
#include <nx_ec/data/api_camera_attributes_data.h>

#include <camera/fps_calculator.h>

#include <licensing/license.h>

#include <text/time_strings.h>

#include <nx/client/desktop/ui/actions/action_manager.h>
#include <nx/client/desktop/ui/common/checkbox_utils.h>
#include <ui/common/aligner.h>
#include <ui/common/palette.h>
#include <ui/common/read_only.h>
#include <ui/dialogs/resource_selection_dialog.h>
#include <ui/help/help_topic_accessor.h>
#include <ui/help/help_topics.h>
#include <ui/style/custom_style.h>
#include <ui/style/globals.h>
#include <ui/style/skin.h>
#include <ui/workaround/widgets_signals_workaround.h>
#include <ui/widgets/common/snapped_scrollbar.h>
#include <ui/workbench/watchers/workbench_panic_watcher.h>
#include <ui/workbench/workbench_context.h>
#include <ui/workbench/workbench_access_controller.h>

#include <utils/common/event_processors.h>
#include <utils/math/color_transformations.h>
#include <utils/math/math.h>
#include <utils/license_usage_helper.h>

using boost::algorithm::all_of;
using boost::algorithm::any_of;

using namespace nx::client::desktop::ui;

namespace {

static constexpr qreal kKbpsInMbps = 1000.0;

qreal getBitrateForQuality(
    const QnVirtualCameraResourcePtr& camera,
    Qn::StreamQuality quality,
    int fps,
    int decimals)
{
    const auto resolution = camera->defaultStream().getResolution();
    const auto bitrateMbps = camera->suggestBitrateForQualityKbps(quality, resolution, fps)
        / kKbpsInMbps;
    const auto roundingStep = std::pow(0.1, decimals);
    return qRound(bitrateMbps, roundingStep);
}

void setLayoutEnabled(QLayout* layout, bool enabled)
{
    const auto count = layout->count();
    for (int i = 0; i != count; ++i)
    {
        const auto layoutItem = layout->itemAt(i);
        if (const auto widget = layoutItem->widget())
            widget->setEnabled(enabled);
        if (const auto childLayout = layoutItem->layout())
            setLayoutEnabled(childLayout, enabled);
    }
}

template<class InputWidget>
qreal normalizedValue(const InputWidget* widget)
{
    return qreal(widget->value() - widget->minimum()) / (widget->maximum() - widget->minimum());
}

template<class InputWidget>
void setNormalizedValue(InputWidget* widget, qreal fraction)
{
    widget->setValue(widget->minimum() + fraction * (widget->maximum() - widget->minimum()));
}

class QnExportScheduleResourceSelectionDialogDelegate: public QnResourceSelectionDialogDelegate
{
    Q_DECLARE_TR_FUNCTIONS(QnExportScheduleResourceSelectionDialogDelegate);
    typedef QnResourceSelectionDialogDelegate base_type;
public:
    QnExportScheduleResourceSelectionDialogDelegate(QWidget* parent,
        bool recordingEnabled,
        bool motionUsed,
        bool dualStreamingUsed,
        bool hasVideo)
        :
        base_type(parent),
        m_licensesLabel(NULL),
        m_motionLabel(NULL),
        m_dtsLabel(NULL),
        m_recordingEnabled(recordingEnabled),
        m_motionUsed(motionUsed),
        m_dualStreamingUsed(dualStreamingUsed),
        m_hasVideo(hasVideo)
    {
    }

    virtual ~QnExportScheduleResourceSelectionDialogDelegate()
    {

    }

    bool doCopyArchiveLength() const
    {
        return m_archiveCheckbox->isChecked();
    }

    virtual void init(QWidget* parent) override
    {
        m_parentPalette = parent->palette();

        m_archiveCheckbox = new QCheckBox(parent);
        m_archiveCheckbox->setText(tr("Copy archive length settings"));
        parent->layout()->addWidget(m_archiveCheckbox);

        m_licensesLabel = new QLabel(parent);
        parent->layout()->addWidget(m_licensesLabel);

        auto addWarningLabel = [parent](const QString &text) -> QLabel*
        {
            auto label = new QLabel(text, parent);
            setWarningStyle(label);
            parent->layout()->addWidget(label);
            label->setVisible(false);
            return label;
        };

        m_motionLabel = addWarningLabel(tr("Schedule motion type is not supported by some cameras."));
        m_dtsLabel = addWarningLabel(tr("Recording cannot be enabled for some cameras."));
        m_noVideoLabel = addWarningLabel(tr("Schedule settings are not compatible with some devices."));
    }

    virtual bool validate(const QSet<QnUuid>& selected) override
    {
        auto cameras = resourcePool()->getResources<QnVirtualCameraResource>(selected);

        QnCamLicenseUsageHelper helper(cameras, m_recordingEnabled, commonModule());

        QPalette palette = m_parentPalette;
        bool licensesOk = helper.isValid();
        QString licenseUsage = helper.getProposedUsageMsg();
        if (!licensesOk)
        {
            setWarningStyle(&palette);
            licenseUsage += L'\n' + helper.getRequiredMsg();
        }
        m_licensesLabel->setText(licenseUsage);
        m_licensesLabel->setPalette(palette);

        bool motionOk = true;
        if (m_motionUsed)
        {
            foreach(const QnVirtualCameraResourcePtr &camera, cameras)
            {
                bool hasMotion = (camera->getMotionType() != Qn::MT_NoMotion);
                if (!hasMotion)
                {
                    motionOk = false;
                    break;
                }
                if (m_dualStreamingUsed && !camera->hasDualStreaming2())
                {
                    motionOk = false;
                    break;
                }
            }
        }
        m_motionLabel->setVisible(!motionOk);

        bool dtsCamPresent = any_of(cameras, [](const QnVirtualCameraResourcePtr &camera) { return camera->isDtsBased(); });
        m_dtsLabel->setVisible(dtsCamPresent);

        /* If source camera has no video, allow to copy only to cameras without video. */
        bool videoOk = m_hasVideo || !any_of(cameras, [](const QnVirtualCameraResourcePtr &camera) { return camera->hasVideo(0); });
        m_noVideoLabel->setVisible(!videoOk);

        return licensesOk && motionOk && !dtsCamPresent && videoOk;
    }

private:
    QLabel* m_licensesLabel;
    QLabel* m_motionLabel;
    QLabel* m_dtsLabel;
    QLabel* m_noVideoLabel;
    QCheckBox *m_archiveCheckbox;
    QPalette m_parentPalette;

    bool m_recordingEnabled;
    bool m_motionUsed;
    bool m_dualStreamingUsed;
    bool m_hasVideo;
};

static const int kDangerousMinArchiveDays = 5;
static const int kRecordingTypeLabelFontSize = 12;
static const int kRecordingTypeLabelFontWeight = QFont::DemiBold;
static const int kDefaultBeforeThresholdSec = 5;
static const int kDefaultAfterThresholdSec = 5;
static const int kRecordedDaysDontChange = std::numeric_limits<int>::max();

}

QnCameraScheduleWidget::QnCameraScheduleWidget(QWidget* parent):
    base_type(parent),
    QnWorkbenchContextAware(parent, true),
    ui(new Ui::CameraScheduleWidget),
    m_disableUpdateGridParams(false),
    m_motionAvailable(true),
    m_recordingParamsAvailable(true),
    m_readOnly(false),
    m_maxFps(0),
    m_maxDualStreamingFps(0),
    m_motionTypeOverride(Qn::MT_Default),
    m_updating(false)
{
    ui->setupUi(this);
    ui->recordBeforeSpinBox->setSuffix(L' ' + QnTimeStrings::suffix(QnTimeStrings::Suffix::Seconds));
    ui->recordAfterSpinBox->setSuffix(L' ' + QnTimeStrings::suffix(QnTimeStrings::Suffix::Seconds));

    NX_ASSERT(parent);
    QnSnappedScrollBar* scrollBar = new QnSnappedScrollBar(window());
    ui->scrollArea->setVerticalScrollBar(scrollBar->proxyScrollBar());
    scrollBar->setUseMaximumSpace(true);

    ui->enableRecordingCheckBox->setProperty(style::Properties::kCheckBoxAsButton, true);
    ui->enableRecordingCheckBox->setForegroundRole(QPalette::ButtonText);

    // Quality combo box contains Qn::StreamQuality constants as user data for normal visible items
    // (Low, Medium, High, Best), and those constants + Qn::StreamQualityCount for invisible items
    // with asterisks (Low*, Medium*, High*, Best*).
    const auto addQualityItem =
        [this](Qn::StreamQuality quality)
        {
            const auto text = toDisplayString(quality);
            ui->qualityComboBox->addItem(text, quality);
            const auto index = ui->qualityComboBox->count();
            ui->qualityComboBox->addItem(text + lit(" *"), Qn::StreamQualityCount + quality);
            static_cast<QListView*>(ui->qualityComboBox->view())->setRowHidden(index, true);
        };

    addQualityItem(Qn::QualityLow);
    addQualityItem(Qn::QualityNormal);
    addQualityItem(Qn::QualityHigh);
    addQualityItem(Qn::QualityHighest);
    ui->qualityComboBox->setCurrentIndex(ui->qualityComboBox->findData(Qn::QualityHigh));

    setHelpTopic(ui->archiveGroupBox, Qn::CameraSettings_Recording_ArchiveLength_Help);
    setHelpTopic(ui->exportScheduleButton, Qn::CameraSettings_Recording_Export_Help);

    // init buttons
    connect(ui->gridWidget, &QnScheduleGridWidget::colorsChanged, this,
        &QnCameraScheduleWidget::updateColors);
    updateColors();

    QnCamLicenseUsageHelper helper(commonModule());
    ui->licensesUsageWidget->init(&helper);

    CheckboxUtils::autoClearTristate(ui->enableRecordingCheckBox);
    CheckboxUtils::autoClearTristate(ui->checkBoxMinArchive);
    CheckboxUtils::autoClearTristate(ui->checkBoxMaxArchive);

    QFont labelFont;
    labelFont.setPixelSize(kRecordingTypeLabelFontSize);
    labelFont.setWeight(kRecordingTypeLabelFontWeight);

    for (auto label : {ui->labelAlways, ui->labelMotionOnly, ui->labelMotionPlusLQ, ui->labelNoRecord})
    {
        label->setFont(labelFont);
        label->setProperty(style::Properties::kDontPolishFontProperty, true);
    }

    auto notifyAboutScheduleEnabledChanged =
        [this](int state)
        {
            if (m_updating)
                return;

            updateAlert(EnabledChange);
            emit scheduleEnabledChanged(state);
        };

    auto notifyAboutArchiveRangeChanged =
        [this]
        {
            if (!m_updating)
                emit archiveRangeChanged();
        };

    auto handleCellValuesChanged =
        [this]()
        {
            if (m_updating)
                return;

            updateAlert(ScheduleChange);
            emit scheduleTasksChanged();
        };

    connect(ui->gridWidget, &QnScheduleGridWidget::cellValuesChanged,
        this, handleCellValuesChanged);
    connect(ui->recordAlwaysButton, &QToolButton::toggled, this,
        &QnCameraScheduleWidget::updateGridParams);
    connect(ui->recordMotionButton, &QToolButton::toggled, this,
        &QnCameraScheduleWidget::updateGridParams);
    connect(ui->recordMotionPlusLQButton, &QToolButton::toggled, this,
        &QnCameraScheduleWidget::updateGridParams);
    connect(ui->bitrateSpinBox, QnSpinboxDoubleValueChanged, this,
        &QnCameraScheduleWidget::updateGridParams);
    connect(ui->recordMotionPlusLQButton, &QToolButton::toggled, this,
        &QnCameraScheduleWidget::updateMaxFpsValue);
    connect(ui->noRecordButton, &QToolButton::toggled, this,
        &QnCameraScheduleWidget::updateGridParams);
    connect(ui->qualityComboBox, QnComboboxCurrentIndexChanged, this,
        &QnCameraScheduleWidget::updateGridParams);
    connect(ui->fpsSpinBox, QnSpinboxIntValueChanged, this,
        &QnCameraScheduleWidget::updateGridParams);
    connect(this, &QnCameraScheduleWidget::scheduleTasksChanged, this,
        &QnCameraScheduleWidget::updateRecordSpinboxes);

    connect(ui->recordBeforeSpinBox, QnSpinboxIntValueChanged, this,
        &QnCameraScheduleWidget::recordingSettingsChanged);
    connect(ui->recordAfterSpinBox, QnSpinboxIntValueChanged, this,
        &QnCameraScheduleWidget::recordingSettingsChanged);

    connect(ui->licensesButton, &QPushButton::clicked, this,
        &QnCameraScheduleWidget::at_licensesButton_clicked);
    connect(ui->displayQualityCheckBox, &QCheckBox::stateChanged, this,
        &QnCameraScheduleWidget::at_displayQualiteCheckBox_stateChanged);
    connect(ui->displayFpsCheckBox, &QCheckBox::stateChanged, this,
        &QnCameraScheduleWidget::at_displayFpsCheckBox_stateChanged);

    connect(ui->enableRecordingCheckBox, &QCheckBox::stateChanged, this,
        &QnCameraScheduleWidget::updateLicensesLabelText);
    connect(ui->enableRecordingCheckBox, &QCheckBox::stateChanged, this,
        &QnCameraScheduleWidget::updateGridEnabledState);
    connect(ui->enableRecordingCheckBox, &QCheckBox::stateChanged, this,
        notifyAboutScheduleEnabledChanged);

    connect(ui->gridWidget, &QnScheduleGridWidget::cellActivated, this,
        &QnCameraScheduleWidget::at_gridWidget_cellActivated);

    connect(ui->checkBoxMinArchive, &QCheckBox::stateChanged, this,
        &QnCameraScheduleWidget::updateArchiveRangeEnabledState);
    connect(ui->checkBoxMinArchive, &QCheckBox::stateChanged, this,
        notifyAboutArchiveRangeChanged);

    connect(ui->checkBoxMaxArchive, &QCheckBox::stateChanged, this,
        &QnCameraScheduleWidget::updateArchiveRangeEnabledState);
    connect(ui->checkBoxMaxArchive, &QCheckBox::stateChanged, this,
        notifyAboutArchiveRangeChanged);

    connect(ui->spinBoxMinDays, QnSpinboxIntValueChanged, this,
        &QnCameraScheduleWidget::validateArchiveLength);
    connect(ui->spinBoxMinDays, QnSpinboxIntValueChanged, this,
        notifyAboutArchiveRangeChanged);

    connect(ui->spinBoxMaxDays, QnSpinboxIntValueChanged, this,
        &QnCameraScheduleWidget::validateArchiveLength);
    connect(ui->spinBoxMaxDays, QnSpinboxIntValueChanged, this,
        notifyAboutArchiveRangeChanged);

    connect(ui->exportScheduleButton, &QPushButton::clicked, this,
        &QnCameraScheduleWidget::at_exportScheduleButton_clicked);

    ui->exportWarningLabel->setVisible(false);

    installEventHandler({ ui->recordMotionButton, ui->recordMotionPlusLQButton },
        QEvent::MouseButtonRelease, this, &QnCameraScheduleWidget::at_releaseSignalizer_activated);

    installEventHandler(ui->gridWidget, QEvent::MouseButtonRelease,
        this, &QnCameraScheduleWidget::controlsChangesApplied);

    updateGridEnabledState();
    updateMotionButtons();

    auto updateLicensesIfNeeded =
        [this]
        {
            if (!isVisible())
                return;
            updateLicensesLabelText();
        };

    auto camerasUsageWatcher = new QnCamLicenseUsageWatcher(commonModule(), this);
    connect(camerasUsageWatcher, &QnLicenseUsageWatcher::licenseUsageChanged, this,
        updateLicensesIfNeeded);

    connect(ui->advancedSettingsButton, &QPushButton::clicked, this,
        [this]() { setAdvancedSettingsVisible(!m_advancedSettingsVisible); });

    auto aligner = new QnAligner(this);
    aligner->addWidgets({ ui->fpsLabel, ui->qualityLabel, ui->bitrateLabel });

    // Reset group box bottom margin to zero. Sub-widget margins defined in the ui-file rely on it.
    ui->settingsGroupBox->ensurePolished();
    auto margins = ui->settingsGroupBox->contentsMargins();
    margins.setBottom(0);
    ui->settingsGroupBox->setContentsMargins(margins);

    ui->bitrateSpinBox->setSuffix(lit(" ") + tr("Mbit/s"));

    ui->bitrateSlider->setProperty(style::Properties::kSliderFeatures,
        static_cast<int>(style::SliderFeature::FillingUp));

    // Sync bitrate spin box and quality combo box with bitrate slider changes.
    connect(ui->bitrateSlider, &QSlider::valueChanged,
        this, &QnCameraScheduleWidget::bitrateSliderChanged);

    // Sync bitrate slider and quality combo box with bitrate spin box changes.
    connect(ui->bitrateSpinBox, QnSpinboxDoubleValueChanged,
        this, &QnCameraScheduleWidget::bitrateSpinBoxChanged);

    // Sync bitrate with quality changes.
    syncBitrateWithQuality();
    connect(ui->qualityComboBox, QnComboboxCurrentIndexChanged,
        this, &QnCameraScheduleWidget::syncBitrateWithQuality);

    // Sync bitrate with fps changes.
    syncBitrateWithFps();
    connect(ui->fpsSpinBox, QnSpinboxIntValueChanged,
        this, &QnCameraScheduleWidget::syncBitrateWithFps);

    setAdvancedSettingsVisible(false);

    retranslateUi();
}

QnCameraScheduleWidget::~QnCameraScheduleWidget()
{
}

void QnCameraScheduleWidget::syncQualityWithBitrate()
{
    if (!m_advancedSettingsSupported)
        return;

    const auto quality = qualityForBitrate(ui->bitrateSpinBox->value());
    ui->qualityComboBox->setCurrentIndex(ui->qualityComboBox->findData(quality.first
        + (quality.second ? 0 : Qn::StreamQualityCount)));
}

void QnCameraScheduleWidget::syncBitrateWithQuality()
{
    if (m_bitrateUpdating || !m_advancedSettingsSupported)
        return;

    ui->bitrateSpinBox->setValue(bitrateForQuality(currentQualityApproximation()));
}

void QnCameraScheduleWidget::syncBitrateWithFps()
{
    if (!m_advancedSettingsSupported)
        return;

    const auto minBitrate = bitrateForQuality(Qn::QualityLowest);
    const auto maxBitrate = bitrateForQuality(Qn::QualityHighest);

    if (isCurrentBitrateCustom())
    {
        // TODO: #vkutin Maybe should lock value normalized between two qualities.
        // Currently it's normalized between minimum and maximum bitrate.

        // Lock normalized bitrate. Use value from slider to avoid its jerking by 1px.
        const auto normalizedBitrate = normalizedValue(ui->bitrateSlider);
        ui->bitrateSpinBox->setRange(minBitrate, maxBitrate);
        setNormalizedValue(ui->bitrateSpinBox, normalizedBitrate);
        setNormalizedValue(ui->bitrateSlider, normalizedBitrate);
    }
    else
    {
        // Lock quality.
        const auto quality = currentQualityApproximation();
        ui->bitrateSpinBox->setRange(minBitrate, maxBitrate);
        ui->bitrateSpinBox->setValue(bitrateForQuality(quality));
        const auto normalizedBitrate = normalizedValue(ui->bitrateSpinBox);
        setNormalizedValue(ui->bitrateSlider, normalizedBitrate);

        // Force quality (in case several qualities have the same rounded bitrate value).
        QScopedValueRollback<bool> updateRollback(m_bitrateUpdating, true);
        ui->qualityComboBox->setCurrentIndex(ui->qualityComboBox->findData(quality));
    }
}

void QnCameraScheduleWidget::bitrateSpinBoxChanged()
{
    if (m_bitrateUpdating)
        return;

    QScopedValueRollback<bool> updateRollback(m_bitrateUpdating, true);
    setNormalizedValue(ui->bitrateSlider, normalizedValue(ui->bitrateSpinBox));
    syncQualityWithBitrate();
}

void QnCameraScheduleWidget::bitrateSliderChanged()
{
    if (m_bitrateUpdating)
        return;

    QScopedValueRollback<bool> updateRollback(m_bitrateUpdating, true);
    setNormalizedValue(ui->bitrateSpinBox, normalizedValue(ui->bitrateSlider));
    syncQualityWithBitrate();
}

void QnCameraScheduleWidget::overrideMotionType(Qn::MotionType motionTypeOverride)
{
    if (m_motionTypeOverride == motionTypeOverride)
        return;

    m_motionTypeOverride = motionTypeOverride;

    updateMotionAvailable();
    updateMaxFPS();
}

void QnCameraScheduleWidget::retranslateUi()
{
    ui->retranslateUi(this);

    ui->scheduleGridGroupBox->setTitle(lit("%1\t(%2)").arg(
        tr("Recording Schedule")).arg(
        tr("based on server time")));
}

void QnCameraScheduleWidget::afterContextInitialized()
{
    connect(context()->instance<QnWorkbenchPanicWatcher>(), &QnWorkbenchPanicWatcher::panicModeChanged, this, &QnCameraScheduleWidget::updatePanicLabelText);
    connect(context(), &QnWorkbenchContext::userChanged, this, &QnCameraScheduleWidget::updateLicensesButtonVisible);
    updatePanicLabelText();
    updateLicensesButtonVisible();
}

bool QnCameraScheduleWidget::isReadOnly() const
{
    return m_readOnly;
}

void QnCameraScheduleWidget::setReadOnly(bool readOnly)
{
    if (m_readOnly == readOnly)
        return;

    using ::setReadOnly;
    setReadOnly(ui->recordAlwaysButton, readOnly);
    setReadOnly(ui->recordMotionButton, readOnly); // TODO: #GDM #Common this is not valid. Camera may not support HW motion, we need to check for this.
    setReadOnly(ui->recordMotionPlusLQButton, readOnly);
    setReadOnly(ui->noRecordButton, readOnly);
    setReadOnly(ui->qualityComboBox, readOnly);
    setReadOnly(ui->bitrateSlider, readOnly);
    setReadOnly(ui->bitrateSpinBox, readOnly);
    setReadOnly(ui->fpsSpinBox, readOnly);
    setReadOnly(ui->enableRecordingCheckBox, readOnly);
    setReadOnly(ui->gridWidget, readOnly);
    setReadOnly(ui->exportScheduleButton, readOnly);
    setReadOnly(ui->exportWarningLabel, readOnly);

    setReadOnly(ui->checkBoxMaxArchive, readOnly);
    setReadOnly(ui->checkBoxMinArchive, readOnly);
    setReadOnly(ui->spinBoxMaxDays, readOnly);
    setReadOnly(ui->spinBoxMinDays, readOnly);
    m_readOnly = readOnly;
}

const QnVirtualCameraResourceList &QnCameraScheduleWidget::cameras() const
{
    return m_cameras;
}

void QnCameraScheduleWidget::setCameras(const QnVirtualCameraResourceList &cameras)
{
    if (m_cameras == cameras)
        return;

    for (const auto& camera: m_cameras)
    {
        disconnect(camera, &QnSecurityCamResource::resourceChanged,
            this, &QnCameraScheduleWidget::cameraResourceChanged);
    }

    m_cameras = cameras;

    for (const auto& camera: m_cameras)
    {
        connect(camera, &QnSecurityCamResource::resourceChanged,
            this, &QnCameraScheduleWidget::cameraResourceChanged, Qt::QueuedConnection);
    }
}

void QnCameraScheduleWidget::updateFromResources()
{
    QScopedValueRollback<bool> updateRollback(m_updating, true);

    updateMaxFPS();
    updateMotionAvailable();
    updateRecordingParamsAvailable();

    m_advancedSettingsSupported = m_cameras.size() == 1
        && !m_cameras.front()->cameraMediaCapability().isNull();

    ui->advancedSettingsButton->setVisible(m_advancedSettingsSupported);
    ui->advancedSettingsWidget->setVisible(m_advancedSettingsSupported && m_advancedSettingsVisible);
    ui->settingsGroupBox->layout()->activate();

    if (!m_advancedSettingsSupported && isCurrentBitrateCustom())
    {
        ui->qualityComboBox->setCurrentIndex(
            ui->qualityComboBox->findData(currentQualityApproximation()));
    }

    if (m_cameras.isEmpty())
    {
        setScheduleTasks(QnScheduleTaskList());
    }
    else
    {
        bool isScheduleEqual = true;
        QList<QnScheduleTask::Data> scheduleTasksData;
        for (const auto& scheduleTask : m_cameras.front()->getScheduleTasks())
            scheduleTasksData << scheduleTask.getData();

        for (const auto &camera : m_cameras)
        {
            QList<QnScheduleTask::Data> cameraScheduleTasksData;
            for (const auto& scheduleTask : camera->getScheduleTasks())
            {
                cameraScheduleTasksData << scheduleTask.getData();

                bool fpsValid = true;
                switch (scheduleTask.getRecordingType())
                {
                    case Qn::RT_Never:
                        continue;
                    case Qn::RT_MotionAndLowQuality:
                        fpsValid = scheduleTask.getFps() <= m_maxDualStreamingFps;
                        break;
                    case Qn::RT_Always:
                    case Qn::RT_MotionOnly:
                        fpsValid = scheduleTask.getFps() <= m_maxFps;
                        break;
                    default:
                        break;
                }

                if (!fpsValid)
                {
                    isScheduleEqual = false;
                    break;
                }
            }

            if (!isScheduleEqual || cameraScheduleTasksData != scheduleTasksData)
            {
                isScheduleEqual = false;
                break;
            }
        }

        if (isScheduleEqual)
            setScheduleTasks(m_cameras.front()->getScheduleTasks());
        else
            setScheduleTasks(QnScheduleTaskList());
        ui->gridWidget->setActive(isScheduleEqual);
    }

    int currentMaxFps = getGridMaxFps();
    if (currentMaxFps > 0)
        setFps(currentMaxFps);
    else if (!m_cameras.isEmpty())
        setFps(m_cameras.first()->getMaxFps());
    syncBitrateWithFps();

    updateScheduleEnabled();
    updateMinDays();
    updateMaxDays();
    updatePanicLabelText();
    updateMotionButtons();
    updateLicensesLabelText();
    updateGridParams();
    setScheduleAlert(QString());
    retranslateUi();
}

void QnCameraScheduleWidget::submitToResources()
{
    int maxDays = maxRecordedDays();
    int minDays = minRecordedDays();

    bool scheduleChanged = ui->gridWidget->isActive();

    QnScheduleTaskList basicScheduleTasks;
    if (scheduleChanged)
    {
        for (const auto& scheduleTaskData : this->scheduleTasks())
            basicScheduleTasks.append(scheduleTaskData);
    }
    updateRecordThresholds(basicScheduleTasks);

    bool enableRecording = isScheduleEnabled();
    bool canChangeRecording = !enableRecording || canEnableRecording();

    for (const auto& camera: m_cameras)
    {
        if (maxDays != kRecordedDaysDontChange)
            camera->setMaxDays(maxDays);

        if (minDays != kRecordedDaysDontChange)
            camera->setMinDays(minDays);

        if (canChangeRecording)
        {
            camera->setLicenseUsed(enableRecording);
            camera->setScheduleDisabled(!enableRecording);
        }

        if (camera->isDtsBased())
            continue;

        QnScheduleTaskList scheduleTasks = basicScheduleTasks;
        if (!scheduleChanged)
        {
            scheduleTasks = camera->getScheduleTasks();
            updateRecordThresholds(scheduleTasks);
        }
        camera->setScheduleTasks(scheduleTasks);
    }

    if (!canChangeRecording)
    {
        QSignalBlocker blocker(ui->enableRecordingCheckBox);
        updateScheduleEnabled();
        setScheduleAlert(QString());
        updateLicensesLabelText();
    }
}

void QnCameraScheduleWidget::updateScheduleEnabled()
{
    int enabledCount = 0, disabledCount = 0;
    for (const auto &camera : m_cameras)
        (camera->isScheduleDisabled() ? disabledCount : enabledCount)++;

    CheckboxUtils::setupTristateCheckbox(ui->enableRecordingCheckBox,
        enabledCount == 0 || disabledCount == 0, enabledCount > 0);
}

void QnCameraScheduleWidget::updateMinDays()
{
    if (m_cameras.isEmpty())
        return;

    /* Any negative min days value means 'auto'. Storing absolute value to keep previous one. */
    auto calcMinDays = [](int d) { return d == 0 ? ec2::kDefaultMinArchiveDays : qAbs(d); };

    const int minDays = (*std::min_element(m_cameras.cbegin(), m_cameras.cend(),
        [calcMinDays](const QnVirtualCameraResourcePtr &l, const QnVirtualCameraResourcePtr &r)
        {
            return calcMinDays(l->minDays()) < calcMinDays(r->minDays());
        }))->minDays();

    const bool isAuto = minDays <= 0;

    bool sameMinDays = boost::algorithm::all_of(m_cameras,
        [minDays, isAuto](const QnVirtualCameraResourcePtr &camera)
        {
            return isAuto
                ? camera->minDays() <= 0
                : camera->minDays() == minDays;
        });

    CheckboxUtils::setupTristateCheckbox(ui->checkBoxMinArchive, sameMinDays, isAuto);
    ui->spinBoxMinDays->setValue(calcMinDays(minDays));
}

void QnCameraScheduleWidget::updateMaxDays()
{
    if (m_cameras.isEmpty())
        return;

    /* Any negative max days value means 'auto'. Storing absolute value to keep previous one. */
    auto calcMaxDays = [](int d) { return d == 0 ? ec2::kDefaultMaxArchiveDays : qAbs(d); };

    const int maxDays =(*std::max_element(m_cameras.cbegin(), m_cameras.cend(),
        [calcMaxDays](const QnVirtualCameraResourcePtr &l, const QnVirtualCameraResourcePtr &r)
        {
            return calcMaxDays(l->maxDays()) < calcMaxDays(r->maxDays());
        }))->maxDays();

    const bool isAuto = maxDays <= 0;
    bool sameMaxDays = boost::algorithm::all_of(m_cameras,
        [maxDays, isAuto](const QnVirtualCameraResourcePtr &camera)
        {
        return isAuto
            ? camera->maxDays() <= 0
            : camera->maxDays() == maxDays;
        });

    CheckboxUtils::setupTristateCheckbox(ui->checkBoxMaxArchive, sameMaxDays, isAuto);
    ui->spinBoxMaxDays->setValue(calcMaxDays(maxDays));
}

void QnCameraScheduleWidget::updateMaxFPS()
{
    QPair<int, int> fpsLimits = Qn::calculateMaxFps(m_cameras, m_motionTypeOverride);
    int maxFps = fpsLimits.first;
    int maxDualStreamingFps = fpsLimits.second;

    /* Silently ignoring invalid input is OK here. */
    if (maxFps < ui->fpsSpinBox->minimum())
        maxFps = ui->fpsSpinBox->minimum();
    if (maxDualStreamingFps < ui->fpsSpinBox->minimum())
        maxDualStreamingFps = ui->fpsSpinBox->minimum();

    if (m_maxFps != maxFps)
    {
        m_maxFps = maxFps;
        int currentMaxFps = getGridMaxFps();
        if (currentMaxFps > m_maxFps)
            emit scheduleTasksChanged();
    }

    if (m_maxDualStreamingFps != maxDualStreamingFps)
    {
        m_maxDualStreamingFps = maxDualStreamingFps;
        int currentMaxDualStreamingFps = getGridMaxFps(true);
        if (currentMaxDualStreamingFps > m_maxDualStreamingFps)
            emit scheduleTasksChanged();
    }

    updateMaxFpsValue(ui->recordMotionPlusLQButton->isChecked());
    ui->gridWidget->setMaxFps(m_maxFps, m_maxDualStreamingFps);
}

// Quality combo box contains Qn::StreamQuality constants as user data for normal visible items
// (Low, Medium, High, Best), and those constants + Qn::StreamQualityCount for invisible items
// with asterisks (Low*, Medium*, High*, Best*).
Qn::StreamQuality QnCameraScheduleWidget::currentQualityApproximation() const
{
    auto value = ui->qualityComboBox->currentData().toInt();
    if (value >= Qn::StreamQualityCount)
        value -= Qn::StreamQualityCount;
    return static_cast<Qn::StreamQuality>(value);
}

bool QnCameraScheduleWidget::isCurrentBitrateCustom() const
{
    return ui->qualityComboBox->currentData().toInt() >= Qn::StreamQualityCount;
}

void QnCameraScheduleWidget::setAdvancedSettingsVisible(bool value)
{
    const auto text = value ? tr("Less Settings") : tr("More Settings");
    const auto icon = qnSkin->icon(value ? lit("buttons/collapse.png") : lit("buttons/expand.png"));
    ui->advancedSettingsButton->setText(text);
    ui->advancedSettingsButton->setIcon(icon);
    ui->advancedSettingsWidget->setVisible(value);
    ui->settingsGroupBox->layout()->activate();
    m_advancedSettingsVisible = value;
}

QPair<Qn::StreamQuality, bool> QnCameraScheduleWidget::qualityForBitrate(qreal bitrateMbps) const
{
    static constexpr auto kMinQuality = Qn::QualityLow;
    static constexpr auto kMaxQuality = Qn::QualityHighest;

    auto current = kMinQuality;
    auto currentBr = bitrateForQuality(current);

    for (int i = current + 1; i <= kMaxQuality; ++i)
    {
        const auto next = Qn::StreamQuality(i);
        const auto nextBr = bitrateForQuality(next);

        if (bitrateMbps < (currentBr + nextBr) * 0.5)
            break;

        currentBr = nextBr;
        current = next;
    }

    return {current, qFuzzyIsNull(bitrateMbps - currentBr)};
}

qreal QnCameraScheduleWidget::bitrateForQuality(Qn::StreamQuality quality) const
{
    if (!m_advancedSettingsSupported)
        return 0.0;

    if (m_cameras.size() != 1)
    {
        NX_ASSERT(false, Q_FUNC_INFO);
        return 0.0;
    }

    return getBitrateForQuality(m_cameras.front(), quality,
        ui->fpsSpinBox->value(), ui->bitrateSpinBox->decimals());
}

void QnCameraScheduleWidget::updateMotionAvailable()
{
    using boost::algorithm::all_of;

    bool available = all_of(m_cameras, [](const QnVirtualCameraResourcePtr &camera) { return !camera->isDtsBased(); });
    if (m_motionTypeOverride != Qn::MT_Default)
    {
        available &= m_motionTypeOverride != Qn::MT_NoMotion;
    }
    else
    {
        available &= all_of(m_cameras, [](const QnVirtualCameraResourcePtr &camera) { return camera->hasMotion(); });
    }

    if (m_motionAvailable == available)
        return;

    m_motionAvailable = available;

    updateMotionButtons();
}

void QnCameraScheduleWidget::setExportScheduleButtonEnabled(bool enabled)
{
    ui->exportScheduleButton->setEnabled(enabled);
    ui->exportWarningLabel->setVisible(!enabled);
}

void QnCameraScheduleWidget::updatePanicLabelText()
{
    ui->panicModeLabel->setText(tr("Off"));
    ui->panicModeLabel->setPalette(this->palette());

    if (!context())
        return;

    if (context()->instance<QnWorkbenchPanicWatcher>()->isPanicMode())
    {
        QPalette palette = this->palette();
        palette.setColor(QPalette::WindowText, QColor(255, 0, 0));
        ui->panicModeLabel->setPalette(palette);
        ui->panicModeLabel->setText(tr("On"));
    }
}

QnScheduleTaskList QnCameraScheduleWidget::scheduleTasks() const
{
    QnScheduleTaskList tasks;
    if (!ui->gridWidget->isActive())
        return tasks;

    for (int row = 0; row < ui->gridWidget->rowCount(); ++row)
    {
        QnScheduleTask::Data task;

        for (int col = 0; col < ui->gridWidget->columnCount();)
        {
            const QPoint cell(col, row);
            const QnScheduleGridWidget::CellParams params = ui->gridWidget->cellValue(cell);

            Qn::RecordingType recordType = params.recordingType;
            Qn::StreamQuality streamQuality = Qn::QualityHighest;
            int bitrateKbps = 0;

            if (recordType != Qn::RT_Never)
            {
                streamQuality = params.quality;
                if (m_advancedSettingsSupported)
                    bitrateKbps = qRound(params.bitrateMbps * kKbpsInMbps);
            }

            int fps = params.fps;
            if (fps == 0 && recordType != Qn::RT_Never)
                fps = 10;

            if (task.m_startTime == task.m_endTime)
            {
                // An invalid one; initialize.
                task.m_dayOfWeek = row + 1;
                task.m_startTime = col * 3600; //< In secs from start of day.
                task.m_endTime = (col + 1) * 3600; //< In secs from start of day.
                task.m_recordType = recordType;
                task.m_streamQuality = streamQuality;
                task.m_bitrateKbps = bitrateKbps;
                task.m_fps = fps;
                ++col;
            }
            else if (task.m_recordType == recordType
                && task.m_streamQuality == streamQuality
                && task.m_bitrateKbps == bitrateKbps
                && task.m_fps == fps)
            {
                task.m_endTime = (col + 1) * 3600; //< In secs from start of day.
                ++col;
            }
            else
            {
                tasks.append(task);
                task = QnScheduleTask::Data();
            }
        }

        if (task.m_startTime != task.m_endTime)
            tasks.append(task);
    }

    return tasks;
}

void QnCameraScheduleWidget::setScheduleTasks(const QnScheduleTaskList& value)
{
    QSignalBlocker gridBlocker(ui->gridWidget);

    QnScheduleTaskList tasks = value;

    ui->gridWidget->resetCellValues();
    if (tasks.isEmpty())
    {
        for (int nDay = 1; nDay <= 7; ++nDay)
        {
            QnScheduleTask::Data data;
            data.m_dayOfWeek = nDay;
            data.m_startTime = 0;
            data.m_endTime = 86400;
            data.m_beforeThreshold = kDefaultBeforeThresholdSec;
            data.m_afterThreshold = kDefaultAfterThresholdSec;
            tasks << data;
        }
    }

    auto task = tasks.first();
    ui->recordBeforeSpinBox->setValue(task.getBeforeThreshold());
    ui->recordAfterSpinBox->setValue(task.getAfterThreshold());

    for (const auto &task : tasks)
    {
        const int row = task.getDayOfWeek() - 1;
        Qn::StreamQuality quality = Qn::QualityNotDefined;
        qreal bitrateMbps = 0.0;

        if (task.getRecordingType() != Qn::RT_Never)
        {
            switch (task.getStreamQuality())
            {
                case Qn::QualityLow:
                case Qn::QualityNormal:
                case Qn::QualityHigh:
                case Qn::QualityHighest:
                    quality = task.getStreamQuality();
                    bitrateMbps = task.getBitrateKbps() / kKbpsInMbps;
                    break;
                default:
                    qWarning("QnCameraScheduleWidget::setScheduleTasks(): Unhandled StreamQuality value %d.", task.getStreamQuality());
                    break;
            }
        }

        for (int col = task.getStartTime() / 3600; col < task.getEndTime() / 3600; ++col)
        {
            const QPoint cell(col, row);
            QnScheduleGridWidget::CellParams params;
            params.recordingType = task.getRecordingType();
            params.quality = quality;
            params.fps = task.getFps();
            params.bitrateMbps = m_advancedSettingsSupported ? bitrateMbps : 0.0;
            ui->gridWidget->setCellValue(cell, params);
        }
    }

    if (!m_updating)
        emit scheduleTasksChanged();
}

bool QnCameraScheduleWidget::canEnableRecording() const
{
    QnCamLicenseUsageHelper licenseHelper(m_cameras, true, commonModule());
    return all_of(m_cameras,
        [&licenseHelper](const QnVirtualCameraResourcePtr& camera)
        {
            return licenseHelper.isValid(camera->licenseType());
        });
}

void QnCameraScheduleWidget::updateRecordThresholds(QnScheduleTaskList& tasks)
{
    int before = ui->recordBeforeSpinBox->value();
    int after = ui->recordAfterSpinBox->value();
    for (auto& task : tasks)
    {
        task.setBeforeThreshold(before);
        task.setAfterThreshold(after);
    }
}

void QnCameraScheduleWidget::updateScheduleTypeControls()
{
    const bool recordingEnabled = ui->enableRecordingCheckBox->isChecked();
    const auto labels =
        { ui->labelAlways, ui->labelMotionOnly, ui->labelMotionPlusLQ, ui->labelNoRecord };
    for (auto label: labels)
    {
        const auto button = qobject_cast<QAbstractButton*>(label->buddy());
        const QPalette::ColorRole foreground = button && button->isChecked() && recordingEnabled
            ? QPalette::Highlight
            : QPalette::WindowText;
        label->setForegroundRole(foreground);
    }
}

void QnCameraScheduleWidget::updateGridParams(bool pickedFromGrid)
{
    if (m_disableUpdateGridParams)
        return;

    Qn::RecordingType recordType = Qn::RT_Never;
    if (ui->recordAlwaysButton->isChecked())
        recordType = Qn::RT_Always;
    else if (ui->recordMotionButton->isChecked())
        recordType = Qn::RT_MotionOnly;
    else if (ui->noRecordButton->isChecked())
        recordType = Qn::RT_Never;
    else if (ui->recordMotionPlusLQButton->isChecked())
        recordType = Qn::RT_MotionAndLowQuality;
    else
        qWarning() << "QnCameraScheduleWidget::No record type is selected!";

    updateScheduleTypeControls();
    bool enabled = !ui->noRecordButton->isChecked();
    ui->fpsSpinBox->setEnabled(enabled && m_recordingParamsAvailable);
    ui->qualityComboBox->setEnabled(enabled && m_recordingParamsAvailable);
    ui->advancedSettingsWidget->setEnabled(enabled && m_recordingParamsAvailable);
    updateRecordSpinboxes();

    if (!(m_readOnly && pickedFromGrid))
    {
        QnScheduleGridWidget::CellParams brush;
        brush.recordingType = recordType;

        if (ui->noRecordButton->isChecked())
        {
            brush.fps = 0;
            brush.quality = Qn::QualityNotDefined;
        }
        else
        {
            const bool customBitrate = m_advancedSettingsSupported && isCurrentBitrateCustom();
            brush.fps = ui->fpsSpinBox->value();
            brush.quality = currentQualityApproximation();
            brush.bitrateMbps = customBitrate ? ui->bitrateSpinBox->value() : 0.0;
        }

        ui->gridWidget->setBrush(brush);
    }

    // TODO: #GDM is it really needed here?
    updateMaxFPS();

    if (m_updating)
        return;

    updateAlert(CurrentParamsChange);
    emit gridParamsChanged();
}

void QnCameraScheduleWidget::setFps(int value)
{
    ui->fpsSpinBox->setValue(value);
}

int QnCameraScheduleWidget::getGridMaxFps(bool motionPlusLqOnly)
{
    return ui->gridWidget->getMaxFps(motionPlusLqOnly);
}

void QnCameraScheduleWidget::setScheduleEnabled(bool enabled)
{
    ui->enableRecordingCheckBox->setCheckState(enabled ? Qt::Checked : Qt::Unchecked);
}

bool QnCameraScheduleWidget::isScheduleEnabled() const
{
    return ui->enableRecordingCheckBox->checkState() != Qt::Unchecked;
}

void QnCameraScheduleWidget::updateArchiveRangeEnabledState()
{
    ui->spinBoxMaxDays->setEnabled(ui->checkBoxMaxArchive->checkState() == Qt::Unchecked);
    ui->spinBoxMinDays->setEnabled(ui->checkBoxMinArchive->checkState() == Qt::Unchecked);
    validateArchiveLength();
}

void QnCameraScheduleWidget::updateGridEnabledState()
{
    const bool recordingEnabled = ui->enableRecordingCheckBox->isChecked();
    ui->motionGroupBox->setEnabled(m_recordingParamsAvailable);
    setLayoutEnabled(ui->recordingScheduleLayout, recordingEnabled);
    setLayoutEnabled(ui->scheduleSettingsLayout, recordingEnabled);
    setLayoutEnabled(ui->bottomParametersLayout, recordingEnabled);
    updateScheduleTypeControls();
    updateArchiveRangeEnabledState();
}

void QnCameraScheduleWidget::updateLicensesLabelText()
{
    QnCamLicenseUsageHelper helper(commonModule());

    switch (ui->enableRecordingCheckBox->checkState())
    {
        case Qt::Checked:
            helper.propose(m_cameras, true);
            break;
        case Qt::Unchecked:
            helper.propose(m_cameras, false);
            break;
        default:
            break;
    }
    ui->licensesUsageWidget->loadData(&helper);
}

void QnCameraScheduleWidget::updateLicensesButtonVisible()
{
    ui->licensesButton->setVisible(accessController()->hasGlobalPermission(Qn::GlobalAdminPermission));
}

void QnCameraScheduleWidget::updateRecordSpinboxes()
{
    ui->recordBeforeSpinBox->setEnabled(m_motionAvailable);
    ui->recordAfterSpinBox->setEnabled(m_motionAvailable);
}

void QnCameraScheduleWidget::cameraResourceChanged()
{
    updateMaxFPS();
    updateMotionButtons();
}

void QnCameraScheduleWidget::updateMotionButtons()
{
    bool hasDualStreaming = !m_cameras.isEmpty();
    bool hasMotion = !m_cameras.isEmpty();
    for (const auto &camera: m_cameras)
    {
        hasDualStreaming &= camera->hasDualStreaming2();
        hasMotion &= camera->hasMotion();
    }

    bool enabled;

    enabled = m_motionAvailable && hasMotion;
    ui->recordMotionButton->setEnabled(enabled);
    ui->labelMotionOnly->setEnabled(enabled);

    enabled = m_motionAvailable && hasDualStreaming && hasMotion;
    ui->recordMotionPlusLQButton->setEnabled(enabled);
    ui->labelMotionPlusLQ->setEnabled(enabled);

    if (ui->recordMotionButton->isChecked() && !ui->recordMotionButton->isEnabled())
        ui->recordAlwaysButton->setChecked(true);
    if (ui->recordMotionPlusLQButton->isChecked() && !ui->recordMotionPlusLQButton->isEnabled())
        ui->recordAlwaysButton->setChecked(true);

    if (!m_motionAvailable)
    {
        for (int row = 0; row < ui->gridWidget->rowCount(); ++row)
        {
            for (int col = 0; col < ui->gridWidget->columnCount(); ++col)
            {
                const QPoint cell(col, row);
                auto params = ui->gridWidget->cellValue(cell);
                Qn::RecordingType recordType = params.recordingType;
                if (recordType == Qn::RT_MotionOnly || recordType == Qn::RT_MotionAndLowQuality)
                {
                    params.recordingType = Qn::RT_Always;
                    ui->gridWidget->setCellValue(cell, params);
                }
            }
        }
    }
}

void QnCameraScheduleWidget::updateMaxFpsValue(bool motionPlusLqToggled)
{
    int maximum = motionPlusLqToggled ? m_maxDualStreamingFps : m_maxFps;

    /* This check is necessary because Qt doesn't do it and resets spinbox state: */
    if (maximum == ui->fpsSpinBox->maximum())
        return;

    ui->fpsSpinBox->setMaximum(maximum);
}

void QnCameraScheduleWidget::updateRecordingParamsAvailable()
{
    bool available = any_of(m_cameras,
        [](const QnVirtualCameraResourcePtr& camera)
        {
            return camera->hasVideo(0)
                && !camera->hasParam(Qn::NO_RECORDING_PARAMS_PARAM_NAME);
        });

    if (m_recordingParamsAvailable == available)
        return;

    m_recordingParamsAvailable = available;

    updateGridEnabledState();

    ui->gridWidget->setShowQuality(ui->displayQualityCheckBox->isChecked() && m_recordingParamsAvailable);
    ui->gridWidget->setShowFps(ui->displayFpsCheckBox->isChecked() && m_recordingParamsAvailable);

    ui->fpsSpinBox->setEnabled(m_recordingParamsAvailable);
    ui->qualityComboBox->setEnabled(m_recordingParamsAvailable);
    ui->displayQualityCheckBox->setEnabled(m_recordingParamsAvailable);
    ui->displayFpsCheckBox->setEnabled(m_recordingParamsAvailable);
}

void QnCameraScheduleWidget::updateColors()
{
    ui->recordAlwaysButton->setCustomPaintFunction(ui->gridWidget->paintFunction(Qn::RT_Always));
    ui->recordMotionButton->setCustomPaintFunction(ui->gridWidget->paintFunction(Qn::RT_MotionOnly));
    ui->recordMotionPlusLQButton->setCustomPaintFunction(ui->gridWidget->paintFunction(Qn::RT_MotionAndLowQuality));
    ui->noRecordButton->setCustomPaintFunction(ui->gridWidget->paintFunction(Qn::RT_Never));
}

// -------------------------------------------------------------------------- //
// Handlers
// -------------------------------------------------------------------------- //
void QnCameraScheduleWidget::at_gridWidget_cellActivated(const QPoint &cell)
{
    /* Called when a cell is Alt-clicked this handler fetches cell settings as current. */

    m_disableUpdateGridParams = true;
    const auto params = ui->gridWidget->cellValue(cell);
    switch (params.recordingType)
    {
        case Qn::RT_Always:
            ui->recordAlwaysButton->setChecked(true);
            break;
        case Qn::RT_MotionOnly:
            ui->recordMotionButton->setChecked(true);
            break;
        case Qn::RT_MotionAndLowQuality:
            ui->recordMotionPlusLQButton->setChecked(true);
            break;
        default:
            ui->noRecordButton->setChecked(true);
            break;
    }

    if (params.recordingType != Qn::RT_Never)
    {
        ui->fpsSpinBox->setValue(params.fps);
        if (qFuzzyIsNull(params.bitrateMbps) || !m_advancedSettingsSupported)
            ui->qualityComboBox->setCurrentIndex(ui->qualityComboBox->findData(params.quality));
        else
            ui->bitrateSpinBox->setValue(params.bitrateMbps);
    }

    m_disableUpdateGridParams = false;
    updateGridParams(true);
}

void QnCameraScheduleWidget::at_displayQualiteCheckBox_stateChanged(int state)
{
    ui->gridWidget->setShowQuality(state && m_recordingParamsAvailable);
}

void QnCameraScheduleWidget::at_displayFpsCheckBox_stateChanged(int state)
{
    ui->gridWidget->setShowFps(state && m_recordingParamsAvailable);
}

void QnCameraScheduleWidget::at_licensesButton_clicked()
{
    menu()->trigger(action::PreferencesLicensesTabAction);
}

void QnCameraScheduleWidget::at_releaseSignalizer_activated(QObject *target)
{
    QWidget *widget = qobject_cast<QWidget *>(target);
    if (!widget)
        return;

    if (m_cameras.isEmpty() || widget->isEnabled() || (widget->parentWidget() && !widget->parentWidget()->isEnabled()))
        return;

    using boost::algorithm::all_of;

    if (m_cameras.size() > 1)
    {
        QnMessageBox::warning(this,
            tr("Motion detection disabled or not supported"),
            tr("To ensure it is supported and to enable it, go to the \"Motion\" tab in Camera Settings."));
    }
    else /* One camera */
    {
        NX_ASSERT(m_cameras.size() == 1, Q_FUNC_INFO, "Following options are valid only for singular camera");
        QnVirtualCameraResourcePtr camera = m_cameras.first();

        // TODO: #GDM #Common duplicate code.
        bool hasDualStreaming = all_of(m_cameras, [](const QnVirtualCameraResourcePtr &camera) { return camera->hasDualStreaming2(); });
        bool hasMotion = all_of(m_cameras, [](const QnVirtualCameraResourcePtr &camera) { return camera->hasMotion(); });

        if (hasMotion && !hasDualStreaming)
        {
            QnMessageBox::warning(this, tr("Dual-Streaming not supported for this camera"));
        }
        else if (!hasMotion && !hasDualStreaming)
        {
            QnMessageBox::warning(this, tr("Dual-Streaming and motion detection not supported for this camera"));
        }
        else /* Has dual streaming but not motion */
        {
            QnMessageBox::warning(this,
                tr("Motion detection disabled"),
                tr("To enable or adjust it, go to the \"Motion\" tab in Camera Settings."));
        }
    }
}

void QnCameraScheduleWidget::at_exportScheduleButton_clicked()
{
    if (m_cameras.size() > 1)
    {
        NX_EXPECT(false, Q_FUNC_INFO);
        return;
    }

    bool recordingEnabled = ui->enableRecordingCheckBox->checkState() == Qt::Checked;
    bool motionUsed = recordingEnabled && hasMotionOnGrid();
    bool dualStreamingUsed = motionUsed && hasDualStreamingMotionOnGrid();
    bool hasVideo = boost::algorithm::all_of(m_cameras, [](const QnVirtualCameraResourcePtr &camera) { return camera->hasVideo(0); });

    QScopedPointer<QnResourceSelectionDialog> dialog(
        new QnResourceSelectionDialog(QnResourceSelectionDialog::Filter::cameras, this));
    auto dialogDelegate = new QnExportScheduleResourceSelectionDialogDelegate(this, recordingEnabled, motionUsed, dualStreamingUsed, hasVideo);
    dialog->setDelegate(dialogDelegate);

    QSet<QnUuid> ids;
    for (auto camera: m_cameras)
        ids << camera->getId();
    dialog->setSelectedResources(ids);
    setHelpTopic(dialog.data(), Qn::CameraSettings_Recording_Export_Help);
    if (!dialog->exec())
        return;

    const bool copyArchiveLength = dialogDelegate->doCopyArchiveLength();

    auto applyChanges =
        [this, sourceCamera = m_cameras.front(), copyArchiveLength, recordingEnabled]
            (const QnVirtualCameraResourcePtr &camera)
        {
            if (copyArchiveLength)
            {
                int maxDays = maxRecordedDays();
                if (maxDays != kRecordedDaysDontChange)
                    camera->setMaxDays(maxDays);
                int minDays = minRecordedDays();
                if (minDays != kRecordedDaysDontChange)
                    camera->setMinDays(minDays);
            }

            camera->setScheduleDisabled(!recordingEnabled);
            int maxFps = camera->getMaxFps();

            // TODO: #GDM #Common ask: what about constant MIN_SECOND_STREAM_FPS moving out of this module
            // or just use camera->reservedSecondStreamFps();

<<<<<<< HEAD
        int decreaseAlways = 0;
        if (camera->streamFpsSharingMethod() == Qn::BasicFpsSharing && camera->getMotionType() == Qn::MT_SoftwareGrid)
            decreaseAlways = QnLiveStreamParams::kMinSecondStreamFps;

        int decreaseIfMotionPlusLQ = 0;
        if (camera->streamFpsSharingMethod() == Qn::BasicFpsSharing)
            decreaseIfMotionPlusLQ = QnLiveStreamParams::kMinSecondStreamFps;
=======
            int decreaseAlways = 0;
            if (camera->streamFpsSharingMethod() == Qn::BasicFpsSharing && camera->getMotionType() == Qn::MT_SoftwareGrid)
                decreaseAlways = MIN_SECOND_STREAM_FPS;

            int decreaseIfMotionPlusLQ = 0;
            if (camera->streamFpsSharingMethod() == Qn::BasicFpsSharing)
                decreaseIfMotionPlusLQ = MIN_SECOND_STREAM_FPS;
>>>>>>> 2b9cf784

            QnScheduleTaskList tasks;
            for (auto task: scheduleTasks())
            {
                if (task.getRecordingType() == Qn::RT_MotionAndLowQuality)
                    task.setFps(qMin(task.getFps(), maxFps - decreaseIfMotionPlusLQ));
                else
                    task.setFps(qMin(task.getFps(), maxFps - decreaseAlways));

                if (const auto bitrate = task.getBitrateKbps()) // Try to calculate new custom bitrate
                {
                    if (!camera->cameraMediaCapability().isNull())
                    {
                        // Target camera supports custom bitrate
                        const auto normalBitrate = getBitrateForQuality(sourceCamera,
                            task.getStreamQuality(), task.getFps(), ui->bitrateSpinBox->decimals());
                        const auto bitrateAspect = (bitrate - normalBitrate) / normalBitrate;

                        const auto targetNormalBitrate = getBitrateForQuality(camera,
                            task.getStreamQuality(), task.getFps(), ui->bitrateSpinBox->decimals());
                        const auto targetBitrate = targetNormalBitrate * bitrateAspect;
                        task.setBitrateKbps(targetBitrate);
                    }
                    else
                        task.setBitrateKbps(0);
                }
                tasks.append(task);
            }
            updateRecordThresholds(tasks);

            camera->setScheduleTasks(tasks);
        };

    auto selectedCameras = resourcePool()->getResources<QnVirtualCameraResource>(
        dialog->selectedResources());
    qnResourcesChangesManager->saveCameras(selectedCameras, applyChanges);
    updateLicensesLabelText();
}

bool QnCameraScheduleWidget::hasMotionOnGrid() const
{
    for (int row = 0; row < ui->gridWidget->rowCount(); ++row)
    {
        for (int col = 0; col < ui->gridWidget->columnCount(); ++col)
        {
            const QPoint cell(col, row);
            Qn::RecordingType recordType = ui->gridWidget->cellValue(cell).recordingType;
            if (recordType == Qn::RT_MotionOnly || recordType == Qn::RT_MotionAndLowQuality)
                return true;
        }
    }
    return false;
}

bool QnCameraScheduleWidget::hasDualStreamingMotionOnGrid() const
{
    for (int row = 0; row < ui->gridWidget->rowCount(); ++row)
    {
        for (int col = 0; col < ui->gridWidget->columnCount(); ++col)
        {
            const QPoint cell(col, row);
            if (ui->gridWidget->cellValue(cell).recordingType == Qn::RT_MotionAndLowQuality)
                return true;
        }
    }
    return false;
}

int QnCameraScheduleWidget::maxRecordedDays() const
{
    switch (ui->checkBoxMaxArchive->checkState())
    {
        case Qt::Unchecked:
            return ui->spinBoxMaxDays->value();
        case Qt::Checked:   //automatically manage but save for future use
            return ui->spinBoxMaxDays->value() * -1;
        default:
            return kRecordedDaysDontChange;
    }
}

int QnCameraScheduleWidget::minRecordedDays() const
{
    switch (ui->checkBoxMinArchive->checkState())
    {
        case Qt::Unchecked:
            return ui->spinBoxMinDays->value();
        case Qt::Checked:   //automatically manage but save for future use
            return ui->spinBoxMinDays->value() * -1;
        default:
            return kRecordedDaysDontChange;
    }
}

void QnCameraScheduleWidget::validateArchiveLength()
{
    if (ui->checkBoxMinArchive->checkState() == Qt::Unchecked && ui->checkBoxMaxArchive->checkState() == Qt::Unchecked)
    {
        if (ui->spinBoxMaxDays->value() < ui->spinBoxMinDays->value())
            ui->spinBoxMaxDays->setValue(ui->spinBoxMinDays->value());
    }

    QString alertText;
    bool alertVisible = ui->spinBoxMinDays->isEnabled() && ui->spinBoxMinDays->value() > kDangerousMinArchiveDays;

    if (alertVisible)
    {
        alertText = QnDeviceDependentStrings::getDefaultNameFromSet(
            resourcePool(),
            tr("High minimum value can lead to archive length decrease on other devices."),
            tr("High minimum value can lead to archive length decrease on other cameras."));
    }

    setArchiveLengthAlert(alertText);
}

void QnCameraScheduleWidget::setScheduleAlert(const QString& scheduleAlert)
{
    /* We want to force update - emit a signal - even if the text didn't change: */
    m_scheduleAlert = scheduleAlert;
    emit alert(m_scheduleAlert.isEmpty() ? m_archiveLengthAlert : m_scheduleAlert);
}

void QnCameraScheduleWidget::setArchiveLengthAlert(const QString& archiveLengthAlert)
{
    /* We want to force update - emit a signal - even if the text didn't change: */
    m_archiveLengthAlert = archiveLengthAlert;
    emit alert(m_archiveLengthAlert.isEmpty() ? m_scheduleAlert : m_archiveLengthAlert);
}

void QnCameraScheduleWidget::updateAlert(AlertReason when)
{
    /* License check and alert: */
    const auto checkCanEnableRecording =
        [this]() -> bool
        {
            if (canEnableRecording())
                return true;

            switch (ui->enableRecordingCheckBox->checkState())
            {
                case Qt::Unchecked:
                case Qt::PartiallyChecked:
                    setScheduleAlert(tr("Not enough licenses to enable recording"));
                    break;

                case Qt::Checked:
                    setScheduleAlert(tr("License limit exceeded, recording will not be enabled."));
                    break;

                default:
                    break;
            }

            return false;
        };

    switch (when)
    {
        /* Current "brush" was changed (mode, fps, quality): */
        case CurrentParamsChange:
        {
            if (checkCanEnableRecording() && !isRecordingScheduled())
                setScheduleAlert(tr("Select areas on the schedule to apply chosen parameters to."));
            break;
        }

        /* Some cell(s) in the schedule were changed: */
        case ScheduleChange:
        {
            if (isRecordingScheduled())
            {
                if (!checkCanEnableRecording())
                    break;

                if (!isScheduleEnabled())
                {
                    setScheduleAlert(tr("Turn on selector at the top of the window to enable recording."));
                    break;
                }
            }

            setScheduleAlert(QString());
            break;
        }

        /* Recording was enabled or disabled: */
        case EnabledChange:
        {
            if (isScheduleEnabled())
            {
                if (!checkCanEnableRecording())
                    break;

                if (!isRecordingScheduled())
                {
                    setScheduleAlert(tr("Set recording parameters and select areas on the schedule grid to apply them to."));
                    break;
                }
            }

            setScheduleAlert(QString());
            break;
        }
    }
}

bool QnCameraScheduleWidget::isRecordingScheduled() const
{
    return any_of(scheduleTasks(),
        [](const QnScheduleTask& task) -> bool
        {
            return !task.isEmpty() && task.getRecordingType() != Qn::RT_Never;
        });
}<|MERGE_RESOLUTION|>--- conflicted
+++ resolved
@@ -1477,23 +1477,13 @@
             // TODO: #GDM #Common ask: what about constant MIN_SECOND_STREAM_FPS moving out of this module
             // or just use camera->reservedSecondStreamFps();
 
-<<<<<<< HEAD
-        int decreaseAlways = 0;
-        if (camera->streamFpsSharingMethod() == Qn::BasicFpsSharing && camera->getMotionType() == Qn::MT_SoftwareGrid)
-            decreaseAlways = QnLiveStreamParams::kMinSecondStreamFps;
-
-        int decreaseIfMotionPlusLQ = 0;
-        if (camera->streamFpsSharingMethod() == Qn::BasicFpsSharing)
-            decreaseIfMotionPlusLQ = QnLiveStreamParams::kMinSecondStreamFps;
-=======
             int decreaseAlways = 0;
             if (camera->streamFpsSharingMethod() == Qn::BasicFpsSharing && camera->getMotionType() == Qn::MT_SoftwareGrid)
-                decreaseAlways = MIN_SECOND_STREAM_FPS;
+                decreaseAlways = QnLiveStreamParams::kMinSecondStreamFps;
 
             int decreaseIfMotionPlusLQ = 0;
             if (camera->streamFpsSharingMethod() == Qn::BasicFpsSharing)
-                decreaseIfMotionPlusLQ = MIN_SECOND_STREAM_FPS;
->>>>>>> 2b9cf784
+                decreaseIfMotionPlusLQ = QnLiveStreamParams::kMinSecondStreamFps;
 
             QnScheduleTaskList tasks;
             for (auto task: scheduleTasks())
