--- conflicted
+++ resolved
@@ -1358,28 +1358,14 @@
 
     const bool copyArchiveLength = dialogDelegate->doCopyArchiveLength();
 
-<<<<<<< HEAD
     auto applyChanges =
         [this, sourceCamera = m_cameras.front(), copyArchiveLength, recordingEnabled]
             (const QnVirtualCameraResourcePtr &camera)
         {
+            QnVirtualCameraResourceList list;
+            list.push_back(camera);
             if (copyArchiveLength)
-            {
-                int maxDays = maxRecordedDays();
-                if (maxDays != kRecordedDaysDontChange)
-                    camera->setMaxDays(maxDays);
-                int minDays = minRecordedDays();
-                if (minDays != kRecordedDaysDontChange)
-                    camera->setMinDays(minDays);
-            }
-=======
-    auto applyChanges = [this, copyArchiveLength, recordingEnabled](const QnVirtualCameraResourcePtr &camera)
-    {
-        QnVirtualCameraResourceList list;
-        list.push_back(camera);
-        if (copyArchiveLength)
-            ui->archiveLengthWidget->submitToResources(list);
->>>>>>> 108b1da2
+                ui->archiveLengthWidget->submitToResources(list);
 
             camera->setScheduleDisabled(!recordingEnabled);
             int maxFps = camera->getMaxFps();
