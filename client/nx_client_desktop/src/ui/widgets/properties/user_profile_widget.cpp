#include "user_profile_widget.h"
#include "ui_user_profile_widget.h"

#include <api/app_server_connection.h>

#include <client/client_settings.h>
#include <client_core/client_core_settings.h>

#include <core/resource_management/resource_pool.h>
#include <core/resource_management/user_roles_manager.h>
#include <core/resource/user_resource.h>

#include <common/common_module.h>
#include <helpers/system_helpers.h>

#include <ui/common/read_only.h>
#include <ui/common/aligner.h>
#include <ui/dialogs/resource_properties/change_user_password_dialog.h>
#include <ui/help/help_topics.h>
#include <ui/help/help_topic_accessor.h>
#include <ui/models/resource_properties/user_settings_model.h>
#include <ui/style/custom_style.h>
#include <ui/workbench/workbench_context.h>
#include <ui/workbench/workbench_access_controller.h>
#include <ui/workbench/watchers/workbench_user_watcher.h>

#include <utils/email/email.h>

#include <utils/common/url.h>

#include <api/global_settings.h>

QnUserProfileWidget::QnUserProfileWidget(QnUserSettingsModel* model, QWidget* parent /*= 0*/):
    base_type(parent),
    QnWorkbenchContextAware(parent),
    ui(new Ui::UserProfileWidget()),
    m_model(model),
    m_newPassword(),
    m_aligner(new QnAligner(this))
{
    ui->setupUi(this);

    ::setReadOnly(ui->loginInputField, true);
    ::setReadOnly(ui->groupInputField, true);

    ui->loginInputField->setTitle(tr("Login"));
    ui->nameInputField->setTitle(tr("Name"));
    ui->groupInputField->setTitle(tr("Role"));

    ui->emailInputField->setTitle(tr("Email"));
    ui->emailInputField->setValidator(Qn::defaultEmailValidator());

    connect(ui->nameInputField, &QnInputField::textChanged, this,
        &QnUserProfileWidget::hasChangesChanged);
    connect(ui->emailInputField, &QnInputField::textChanged, this,
        &QnUserProfileWidget::hasChangesChanged);

    connect(ui->changePasswordButton, &QPushButton::clicked, this, [this]()
    {
        if (!validMode())
            return;

        Qn::Permissions permissions = accessController()->permissions(m_model->user());
        if (!permissions.testFlag(Qn::WritePasswordPermission))
            return;

<<<<<<< HEAD
        QScopedPointer<QnChangeUserPasswordDialog> dialog(new QnChangeUserPasswordDialog());
        dialog->initializeContext();
=======
        QScopedPointer<QnChangeUserPasswordDialog> dialog(new QnChangeUserPasswordDialog(this));
>>>>>>> bc26d25a
        dialog->setWindowModality(Qt::ApplicationModal);
        if (dialog->exec() != QDialog::Accepted)
            return;
        m_newPassword = dialog->newPassword();
    });

    m_aligner->registerTypeAccessor<QnInputField>(QnInputField::createLabelWidthAccessor());
    m_aligner->registerTypeAccessor<QnCloudUserPanelWidget>(
        QnCloudUserPanelWidget::createIconWidthAccessor());
    m_aligner->setSkipInvisible(true);

    m_aligner->addWidgets({
        ui->loginInputField,
        ui->nameInputField,
        ui->groupInputField,
        ui->changePasswordSpacerLabel,
        ui->permissionsSpacerLabel,
        ui->emailInputField,
        ui->cloudPanelWidget
    });

    autoResizePagesToContents(ui->stackedWidget,
        { QSizePolicy::Expanding, QSizePolicy::Maximum }, true);
}

QnUserProfileWidget::~QnUserProfileWidget()
{
}

bool QnUserProfileWidget::hasChanges() const
{
    if (!validMode())
        return false;

    Qn::Permissions permissions = accessController()->permissions(m_model->user());

    if (permissions.testFlag(Qn::WritePasswordPermission) && !m_newPassword.isEmpty())
        return true;

    if (permissions.testFlag(Qn::WriteEmailPermission))
        if (m_model->user()->getEmail() != ui->emailInputField->text())
            return true;

    if (permissions.testFlag(Qn::WriteFullNamePermission))
        if (m_model->user()->fullName() != ui->nameInputField->text().trimmed())
            return true;

    return false;
}

void QnUserProfileWidget::loadDataToUi()
{
    if (!validMode())
        return;

    updateControlsAccess();

    ui->loginInputField->setText(m_model->user()->getName());
    ui->nameInputField->setText(m_model->user()->fullName());
    ui->groupInputField->setText(userRolesManager()->userRoleName(m_model->user()));
    ui->emailInputField->setText(m_model->user()->getEmail());
    m_newPassword.clear();

    ui->stackedWidget->setCurrentWidget(m_model->user()->isCloud()
        ? ui->cloudUserPage
        : ui->localUserPage);

    ui->cloudPanelWidget->setEnabled(m_model->user()->isEnabled());
    ui->cloudPanelWidget->setEmail(m_model->user()->getEmail());
    ui->cloudPanelWidget->setFullName(m_model->user()->fullName());

    ui->cloudPanelWidget->setManageLinkShown(
        m_model->mode() == QnUserSettingsModel::OwnProfile);

    m_aligner->align();
}

void QnUserProfileWidget::updatePermissionsLabel(const QString& text)
{
    ui->permissionsLabel->setText(text);
}

void QnUserProfileWidget::applyChanges()
{
    if (!validMode())
        return;

    if (isReadOnly())
        return;

    const auto user = m_model->user();
    Qn::Permissions permissions = accessController()->permissions(user);

    //empty text means 'no change'
    if (permissions.testFlag(Qn::WritePasswordPermission) && !m_newPassword.isEmpty())
    {
        const bool isOwnProfile = m_model->mode() == QnUserSettingsModel::OwnProfile;
        if (isOwnProfile)
        {
            /* Password was changed. Change it in global settings and hope for the best. */
            context()->instance<QnWorkbenchUserWatcher>()->setUserPassword(m_newPassword);
        }

        user->setPasswordAndGenerateHash(m_newPassword);

        if (isOwnProfile)
        {
            nx::utils::Url url = commonModule()->currentUrl();
            url.setPassword(m_newPassword);

            if (auto connection = QnAppServerConnectionFactory::ec2Connection())
                connection->updateConnectionUrl(url);

            using namespace nx::client::core::helpers;
            const auto localSystemId = commonModule()->globalSettings()->localSystemId();
            if (getCredentials(localSystemId, url.userName()).isValid())
                storeCredentials(localSystemId, QnEncodedCredentials(url));
            qnClientCoreSettings->save();

            auto lastUsed = qnSettings->lastUsedConnection();
            if (!lastUsed.url.password().isEmpty() && qnUrlEqual(lastUsed.url, url))
            {
                lastUsed.url = url;
                qnSettings->setLastUsedConnection(lastUsed);
                qnSettings->save();
            }
        }
    }

    if (permissions.testFlag(Qn::WriteEmailPermission))
        user->setEmail(ui->emailInputField->text().trimmed());

    if (permissions.testFlag(Qn::WriteFullNamePermission))
        user->setFullName(ui->nameInputField->text().trimmed());
}

bool QnUserProfileWidget::canApplyChanges() const
{
    if (m_model->mode() != QnUserSettingsModel::OwnProfile)
        return true;

    if (!ui->emailInputField->isValid())
        return false;
    return true;
}

void QnUserProfileWidget::updateControlsAccess()
{
    Qn::Permissions permissions = m_model->user()
        ? accessController()->permissions(m_model->user())
        : Qn::NoPermissions;

    /* User must confirm current password to change own password. */
    ui->changePasswordWidget->setVisible(permissions.testFlag(Qn::WritePasswordPermission));

    ::setReadOnly(ui->emailInputField, !permissions.testFlag(Qn::WriteEmailPermission));
    ::setReadOnly(ui->nameInputField, !permissions.testFlag(Qn::WriteFullNamePermission));
}

bool QnUserProfileWidget::validMode() const
{
    return m_model->mode() == QnUserSettingsModel::OwnProfile
        || m_model->mode() == QnUserSettingsModel::OtherProfile;
}<|MERGE_RESOLUTION|>--- conflicted
+++ resolved
@@ -64,12 +64,7 @@
         if (!permissions.testFlag(Qn::WritePasswordPermission))
             return;
 
-<<<<<<< HEAD
-        QScopedPointer<QnChangeUserPasswordDialog> dialog(new QnChangeUserPasswordDialog());
-        dialog->initializeContext();
-=======
         QScopedPointer<QnChangeUserPasswordDialog> dialog(new QnChangeUserPasswordDialog(this));
->>>>>>> bc26d25a
         dialog->setWindowModality(Qt::ApplicationModal);
         if (dialog->exec() != QDialog::Accepted)
             return;
