#include "time_server_selection_widget.h"
#include "ui_time_server_selection_widget.h"

#include <QtCore/QSortFilterProxyModel>

#include <api/global_settings.h>

#include <api/app_server_connection.h>
#include <api/runtime_info_manager.h>

#include <common/common_module.h>
#include <translation/datetime_formatter.h>

#include <ui/delegates/resource_item_delegate.h>
#include <ui/style/helper.h>
#include <ui/models/time_server_selection_model.h>
#include <ui/help/help_topics.h>
#include <ui/help/help_topic_accessor.h>

#include <nx/utils/string.h>
#include <nx/vms/api/types/connection_types.h>
#include <utils/common/synctime.h>

//#define QN_TIME_SERVER_SELECTION_DEBUG

#ifdef QN_TIME_SERVER_SELECTION_DEBUG
#define PRINT_DEBUG(MSG) qDebug() << MSG
#else
#define PRINT_DEBUG(MSG)
#endif

using namespace nx;

namespace {

static const int kTimeFontSizePixels = 40;
static const int kTimeFontWeight = QFont::Normal;
static const int kDateFontSizePixels = 14;
static const int kDateFontWeight = QFont::Bold;
static const int kZoneFontSizePixels = 14;
static const int kZoneFontWeight = QFont::Normal;
static const int kMinimumDateTimeWidth = 84;

class QnSortServersByNameProxyModel: public QSortFilterProxyModel
{
public:
    explicit QnSortServersByNameProxyModel(QObject* parent = nullptr):
        QSortFilterProxyModel(parent)
    {
    }

protected:
    virtual bool lessThan(const QModelIndex& left, const QModelIndex& right) const
    {
        const auto leftStr = left.sibling(left.row(), QnTimeServerSelectionModel::NameColumn)
            .data(Qt::DisplayRole).toString();

        const auto rightStr = right.sibling(left.row(), QnTimeServerSelectionModel::NameColumn)
            .data(Qt::DisplayRole).toString();

        return nx::utils::naturalStringCompare(leftStr, rightStr, Qt::CaseInsensitive) < 0;
    }
};

class QnTimeServerDelegate: public QStyledItemDelegate
{
    using base_type = QStyledItemDelegate;

public:
    QnTimeServerDelegate(QObject* parent = nullptr): base_type(parent) {}

    virtual QSize sizeHint(const QStyleOptionViewItem& option, const QModelIndex& index) const override
    {
        QSize size = base_type::sizeHint(option, index);

        switch (index.column())
        {
            case QnTimeServerSelectionModel::DateColumn:
            case QnTimeServerSelectionModel::TimeColumn:
                size.setWidth(qMax(size.width(), kMinimumDateTimeWidth));
                break;

            default:
                break;
        }

        return size;
    }
};

} // namespace

QnTimeServerSelectionWidget::QnTimeServerSelectionWidget(QWidget *parent /* = NULL*/) :
    QnAbstractPreferencesWidget(parent),
    QnWorkbenchContextAware(parent),
    ui(new Ui::TimeServerSelectionWidget),
    m_model(new QnTimeServerSelectionModel(this))
{
    ui->setupUi(this);
    setHelpTopic(this, Qn::Administration_TimeSynchronization_Help);

    QFont font;
    font.setPixelSize(kTimeFontSizePixels);
    font.setWeight(kTimeFontWeight);
    ui->timeLabel->setFont(font);
    ui->timeLabel->setForegroundRole(QPalette::Text);

    font.setPixelSize(kDateFontSizePixels);
    font.setWeight(kDateFontWeight);
    ui->dateLabel->setFont(font);
    ui->dateLabel->setForegroundRole(QPalette::Light);

    font.setPixelSize(kZoneFontSizePixels);
    font.setWeight(kZoneFontWeight);
    ui->zoneLabel->setFont(font);
    ui->zoneLabel->setForegroundRole(QPalette::Light);

    auto* sortModel = new QnSortServersByNameProxyModel(this);
    sortModel->setSourceModel(m_model);

    ui->serversTable->setModel(sortModel);
    ui->serversTable->setProperty(style::Properties::kItemViewRadioButtons, true);
    ui->serversTable->setItemDelegate(new QnTimeServerDelegate(this));
    ui->serversTable->setItemDelegateForColumn(
        QnTimeServerSelectionModel::NameColumn, new QnResourceItemDelegate(this));

    auto header = ui->serversTable->horizontalHeader();
    header->setSectionResizeMode(QHeaderView::ResizeToContents);
    header->setSectionResizeMode(QnTimeServerSelectionModel::NameColumn, QHeaderView::Stretch);
    header->setSectionsClickable(false);

    connect(m_model, &QnTimeServerSelectionModel::dataChanged,
        this, &QnAbstractPreferencesWidget::hasChangesChanged);

    static constexpr int kUpdateTimeMs = 1000;
    static constexpr int kUpdateTimeOffsetMs = 5000;
    auto updateTime =
        [this]()
        {
            static const int k = kUpdateTimeOffsetMs / kUpdateTimeMs;
            if (isVisible())
            {
                if (m_timeCounter % k == 0)
                    m_model->updateTimeOffset();
                ++m_timeCounter;
                this->updateTime();
            }
            else
            {
                m_timeCounter = 0;
            }
        };

    connect(qnSyncTime, &QnSyncTime::timeChanged, this, updateTime);

    auto timer = new QTimer(this);
    timer->setInterval(1000);
    timer->setSingleShot(false);
    connect(timer, &QTimer::timeout, this, updateTime);
    timer->start();

    const auto onSyncWithInternetCheckboxToggled =
        [this](bool checked)
        {
            ui->serversTable->setColumnHidden(QnTimeServerSelectionModel::CheckboxColumn,
                checked);

            if (!checked && m_model->selectedServer().isNull())
            {
                auto model = ui->serversTable->model();
                const auto topIndex = model->index(0, QnTimeServerSelectionModel::CheckboxColumn);
                model->setData(topIndex, Qt::Checked, Qt::CheckStateRole);
            }

            updateDescription();
            updateAlert();

            emit hasChangesChanged();
        };

    connect(ui->syncWithInternetCheckBox, &QAbstractButton::toggled,
        this, onSyncWithInternetCheckboxToggled);

    connect(m_model, &QnTimeServerSelectionModel::hasInternetAccessChanged,
        this, &QnTimeServerSelectionWidget::updateAlert);

    connect(qnGlobalSettings, &QnGlobalSettings::timeSynchronizationSettingsChanged, this,
        &QnTimeServerSelectionWidget::loadDataToUi);

    onSyncWithInternetCheckboxToggled(ui->syncWithInternetCheckBox->isChecked());
}

QnTimeServerSelectionWidget::~QnTimeServerSelectionWidget()
{
}

void QnTimeServerSelectionWidget::loadDataToUi()
{
    PRINT_DEBUG("provide selected server to model:");
    m_model->setSelectedServer(qnGlobalSettings->primaryTimeServer());
    ui->syncWithInternetCheckBox->setChecked(qnGlobalSettings->isSynchronizingTimeWithInternet());
    updateTime();
}

void QnTimeServerSelectionWidget::applyChanges()
{
    auto connection = commonModule()->ec2Connection();
    if (!connection)
        return;

    auto globalSettings = commonModule()->globalSettings();
    globalSettings->setSynchronizingTimeWithInternet(ui->syncWithInternetCheckBox->isChecked());

    if (ui->syncWithInternetCheckBox->isChecked())
    {
        globalSettings->synchronizeNow();
        return;
    }

    PRINT_DEBUG("forcing selected server to " + m_model->selectedServer().toByteArray());

    globalSettings->setPrimaryTimeServer(m_model->selectedServer());
    globalSettings->synchronizeNow();
}

bool QnTimeServerSelectionWidget::hasChanges() const
{
    const bool syncWithInternet = ui->syncWithInternetCheckBox->isChecked();
    if (qnGlobalSettings->isSynchronizingTimeWithInternet() != syncWithInternet)
        return true;

    return syncWithInternet
        ? false
<<<<<<< HEAD
        : m_model->selectedServer() != selectedServer();
}

QnUuid QnTimeServerSelectionWidget::selectedServer() const
{
    PRINT_DEBUG("check selected server by runtime info");

    for (const auto& runtimeInfo : runtimeInfoManager()->items()->getItems())
    {
        if (runtimeInfo.data.peer.peerType != vms::api::PeerType::server)
            continue;

        if (!m_model->isSelected(runtimeInfo.data.serverTimePriority))
            continue;

        PRINT_DEBUG("selected server " + runtimeInfo.uuid.toByteArray());
        return runtimeInfo.uuid;
    }

    PRINT_DEBUG("no selected server found");
    return QnUuid();
=======
        : m_model->selectedServer() != qnGlobalSettings->primaryTimeServer();
>>>>>>> f05ba1ac
}

void QnTimeServerSelectionWidget::updateTime()
{
    m_model->updateTime();

    QDateTime syncTime;
    if (m_model->sameTimezone())
        syncTime.setTimeSpec(Qt::LocalTime);
    else
        syncTime.setTimeSpec(Qt::UTC);

    syncTime.setMSecsSinceEpoch(qnSyncTime->currentMSecsSinceEpoch());

    auto offsetFromUtc = syncTime.offsetFromUtc();
    syncTime.setTimeSpec(Qt::OffsetFromUTC);
    syncTime.setOffsetFromUtc(offsetFromUtc);

    ui->timeLabel->setText(datetime::toString(syncTime.time()));
    ui->dateLabel->setText(datetime::toString(syncTime.date()));
    ui->zoneLabel->setText(syncTime.timeZoneAbbreviation());

    ui->stackedWidget->setCurrentWidget(ui->timePage);
}

void QnTimeServerSelectionWidget::updateDescription()
{
    ui->descriptionLabel->setText(ui->syncWithInternetCheckBox->isChecked()
        ? tr("System time is synchronized with the Internet and does not depend on local time on servers.")
        : tr("System time is synchronized with local time on the selected server and does not depend on local time on other servers."));
}

void QnTimeServerSelectionWidget::updateAlert()
{
    ui->alertBar->setText(ui->syncWithInternetCheckBox->isChecked() && !m_model->hasInternetAccess()
        ? tr("No server has Internet access. Time is not being synchronized.")
        : QString());
}<|MERGE_RESOLUTION|>--- conflicted
+++ resolved
@@ -231,31 +231,7 @@
 
     return syncWithInternet
         ? false
-<<<<<<< HEAD
-        : m_model->selectedServer() != selectedServer();
-}
-
-QnUuid QnTimeServerSelectionWidget::selectedServer() const
-{
-    PRINT_DEBUG("check selected server by runtime info");
-
-    for (const auto& runtimeInfo : runtimeInfoManager()->items()->getItems())
-    {
-        if (runtimeInfo.data.peer.peerType != vms::api::PeerType::server)
-            continue;
-
-        if (!m_model->isSelected(runtimeInfo.data.serverTimePriority))
-            continue;
-
-        PRINT_DEBUG("selected server " + runtimeInfo.uuid.toByteArray());
-        return runtimeInfo.uuid;
-    }
-
-    PRINT_DEBUG("no selected server found");
-    return QnUuid();
-=======
         : m_model->selectedServer() != qnGlobalSettings->primaryTimeServer();
->>>>>>> f05ba1ac
 }
 
 void QnTimeServerSelectionWidget::updateTime()
