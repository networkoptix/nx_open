--- conflicted
+++ resolved
@@ -355,11 +355,8 @@
                     emit hasChangesChanged();
                 }
             });
-<<<<<<< HEAD
-=======
 
         setEnabled(false);
->>>>>>> ba77d425
         emit hasChangesChanged();
     }
     else
