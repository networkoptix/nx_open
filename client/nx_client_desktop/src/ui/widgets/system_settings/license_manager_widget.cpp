--- conflicted
+++ resolved
@@ -60,8 +60,6 @@
 
 #include <nx/client/desktop/ui/common/clipboard_button.h>
 
-#include <nx/utils/log/log.h>
-
 using namespace nx::client::desktop::ui;
 
 namespace {
@@ -139,43 +137,6 @@
             return license;
     }
     return QnLicensePtr();
-}
-
-QString licenseReplyLogString(
-    QNetworkReply* reply,
-    const QByteArray& replyBody,
-    const QByteArray& licenseKey)
-{
-    if (!reply)
-        return QString();
-
-    static const auto kReplyLogTemplate =
-        lit("\nReceived response from license server (license key is %1):\n"
-            "Response: %2 (%3)\n"
-            "Headers:\n%4\n"
-            "Body:\n%5\n");
-
-    QStringList headers;
-    for (const auto header: reply->rawHeaderPairs())
-    {
-        headers.push_back(lit("%1: %2").arg(
-            QString::fromLatin1(header.first),
-            QString::fromLatin1(header.second)));
-    }
-
-    return kReplyLogTemplate.arg(
-        QString::fromLatin1(licenseKey),
-        QString::number(reply->error()), reply->errorString(),
-        headers.join(lit("\n")),
-        QString::fromLatin1(replyBody));
-}
-
-QString licenseRequestLogString(const QByteArray& body, const QByteArray& licenseKey)
-{
-    static const auto kRequestLogTemplate =
-        lit("\nSending request to license server (license key is %1).\nBody:\n%2\n");
-    return kRequestLogTemplate.arg(
-        QString::fromLatin1(licenseKey), QString::fromUtf8(body));
 }
 
 class QnLicenseListSortProxyModel : public QSortFilterProxyModel
@@ -534,11 +495,7 @@
     }
 
     const auto messageBody = params.query(QUrl::FullyEncoded).toUtf8();
-<<<<<<< HEAD
-    NX_INFO(this, licenseRequestLogString(messageBody, licenseKey));
-=======
     NX_LOGX(licenseRequestLogString(messageBody, licenseKey), cl_logINFO);
->>>>>>> 0aefcded
     QNetworkReply *reply = m_httpClient->post(request, messageBody);
 
     connect(reply, SIGNAL(error(QNetworkReply::NetworkError)), this, SLOT(at_downloadError()));
@@ -966,11 +923,7 @@
 
     QByteArray replyData = reply->readAll();
 
-<<<<<<< HEAD
-    NX_INFO(this, licenseReplyLogString(reply, replyData, licenseKey));
-=======
     NX_LOGX(licenseReplyLogString(reply, replyData, licenseKey), cl_logINFO);
->>>>>>> 0aefcded
 
     // TODO: #Elric use JSON mapping here.
     // If we can deserialize JSON it means there is an error.
