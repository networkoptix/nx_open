#include "system_settings_widget.h"
#include "ui_system_settings_widget.h"

#include <api/global_settings.h>

#include <common/common_module.h>
#include <utils/common/watermark_settings.h>
#include <ui/dialogs/watermark_preview_dialog_iface.h>

#include <core/resource/device_dependent_strings.h>

#include <ui/common/read_only.h>
#include <ui/help/help_topic_accessor.h>
#include <ui/help/help_topics.h>
#include <ui/style/custom_style.h>

QnSystemSettingsWidget::QnSystemSettingsWidget(QWidget *parent):
    base_type(parent),
    ui(new Ui::SystemSettingsWidget),
    m_watermarkSettings(new QnWatermarkSettings)
{
    ui->setupUi(this);

    setHelpTopic(ui->autoDiscoveryCheckBox,     Qn::SystemSettings_Server_CameraAutoDiscovery_Help);
    setHelpTopic(ui->auditTrailCheckBox,        Qn::AuditTrail_Help);
    setHelpTopic(ui->statisticsReportCheckBox,  Qn::SystemSettings_General_AnonymousUsage_Help);

    ui->statisticsReportHint->addHintLine(tr("Includes information about system, such as cameras models and firmware versions, number of servers, etc."));
    ui->statisticsReportHint->addHintLine(tr("Does not include any personal information and is completely anonymous."));
    setHelpTopic(ui->statisticsReportHint, Qn::SystemSettings_General_AnonymousUsage_Help);

    ui->auditTrailHint->setHint(tr("Tracks and logs all user actions."));
    setHelpTopic(ui->auditTrailHint, Qn::AuditTrail_Help);

    setWarningStyle(ui->settingsWarningLabel);

    connect(ui->autoSettingsCheckBox,   &QCheckBox::clicked,  this,  [this]
    {
        ui->settingsWarningLabel->setVisible(!ui->autoSettingsCheckBox->isChecked());
    });

    connect(ui->watermarkSettingsButton, &QPushButton::pressed, this,
        [this] { ui::dialogs::watermark_preview::editSettings(*m_watermarkSettings, this); emit hasChangesChanged(); });
    // This should go before connecting to hasChangesChanged!
    connect(ui->displayWatermarkCheckBox, &QCheckBox::stateChanged, this,
        [this](int state) { m_watermarkSettings->useWatermark = (state == Qt::Checked); });

    connect(ui->autoDiscoveryCheckBox,      &QCheckBox::stateChanged, this, &QnAbstractPreferencesWidget::hasChangesChanged);
    connect(ui->auditTrailCheckBox,         &QCheckBox::stateChanged, this, &QnAbstractPreferencesWidget::hasChangesChanged);
    connect(ui->statisticsReportCheckBox,   &QCheckBox::stateChanged, this, &QnAbstractPreferencesWidget::hasChangesChanged);
    connect(ui->autoSettingsCheckBox,       &QCheckBox::stateChanged, this, &QnAbstractPreferencesWidget::hasChangesChanged);
<<<<<<< HEAD
    connect(ui->forceTrafficEncryptionCheckBox, &QCheckBox::stateChanged, this,
        &QnAbstractPreferencesWidget::hasChangesChanged);
    connect(ui->forceVideoTrafficEncryptionCheckBox, &QCheckBox::stateChanged, this,
        &QnAbstractPreferencesWidget::hasChangesChanged);

    connect(ui->forceTrafficEncryptionCheckBox, &QCheckBox::clicked,
        this, &QnSystemSettingsWidget::at_forceTrafficEncryptionCheckBoxClicked);
    connect(ui->forceVideoTrafficEncryptionCheckBox, &QCheckBox::clicked,
        this, &QnSystemSettingsWidget::at_forceVideoTrafficEncryptionCheckBoxClicked);
=======
    connect(ui->displayWatermarkCheckBox,   &QCheckBox::stateChanged, this, &QnAbstractPreferencesWidget::hasChangesChanged);
>>>>>>> d8fdcce9

    retranslateUi();

    /* Let suggest these options are changes so rare, so we can safely drop unsaved changes. */
<<<<<<< HEAD
    connect(qnGlobalSettings, &QnGlobalSettings::autoDiscoveryChanged,                this,   &QnSystemSettingsWidget::loadDataToUi);
    connect(qnGlobalSettings, &QnGlobalSettings::auditTrailEnableChanged,             this,   &QnSystemSettingsWidget::loadDataToUi);
    connect(qnGlobalSettings, &QnGlobalSettings::cameraSettingsOptimizationChanged,   this,   &QnSystemSettingsWidget::loadDataToUi);
    connect(qnGlobalSettings, &QnGlobalSettings::statisticsAllowedChanged,            this,   &QnSystemSettingsWidget::loadDataToUi);
    connect(qnGlobalSettings, &QnGlobalSettings::trafficEncryptionForcedChanged,      this,   &QnSystemSettingsWidget::loadDataToUi);
    connect(qnGlobalSettings, &QnGlobalSettings::videoTrafficEncryptionForcedChanged, this,   &QnSystemSettingsWidget::loadDataToUi);
=======
    connect(qnGlobalSettings, &QnGlobalSettings::autoDiscoveryChanged,              this,   &QnSystemSettingsWidget::loadDataToUi);
    connect(qnGlobalSettings, &QnGlobalSettings::auditTrailEnableChanged,           this,   &QnSystemSettingsWidget::loadDataToUi);
    connect(qnGlobalSettings, &QnGlobalSettings::cameraSettingsOptimizationChanged, this,   &QnSystemSettingsWidget::loadDataToUi);
    connect(qnGlobalSettings, &QnGlobalSettings::statisticsAllowedChanged,          this,   &QnSystemSettingsWidget::loadDataToUi);
    connect(qnGlobalSettings, &QnGlobalSettings::watermarkChanged,                  this,   &QnSystemSettingsWidget::loadDataToUi);
>>>>>>> d8fdcce9
}

QnSystemSettingsWidget::~QnSystemSettingsWidget() = default;

void QnSystemSettingsWidget::retranslateUi()
{
    ui->autoDiscoveryCheckBox->setText(QnDeviceDependentStrings::getDefaultNameFromSet(
        resourcePool(),
        tr("Enable devices and servers auto discovery"),
        tr("Enable cameras and servers auto discovery")));

    ui->autoSettingsCheckBox->setText(QnDeviceDependentStrings::getDefaultNameFromSet(
        resourcePool(),
        tr("Allow System to optimize device settings"),
        tr("Allow System to optimize camera settings")));
}

<<<<<<< HEAD
void QnSystemSettingsWidget::at_forceTrafficEncryptionCheckBoxClicked(bool value)
{
    if (!value)
    {
        if (ui->forceVideoTrafficEncryptionCheckBox->isChecked())
            emit forceVideoTrafficEncryptionChanged(false);
        ui->forceVideoTrafficEncryptionCheckBox->setChecked(false);
    }
    ui->forceVideoTrafficEncryptionCheckBox->setEnabled(value);
}

=======
>>>>>>> d8fdcce9
void QnSystemSettingsWidget::loadDataToUi()
{
    ui->autoDiscoveryCheckBox->setChecked(qnGlobalSettings->isAutoDiscoveryEnabled());
    ui->auditTrailCheckBox->setChecked(qnGlobalSettings->isAuditTrailEnabled());
    ui->autoSettingsCheckBox->setChecked(qnGlobalSettings->isCameraSettingsOptimizationEnabled());
    ui->settingsWarningLabel->setVisible(false);

    ui->forceTrafficEncryptionCheckBox->setChecked(qnGlobalSettings->isTrafficEncriptionForced());
    ui->forceVideoTrafficEncryptionCheckBox->setChecked(qnGlobalSettings->isVideoTrafficEncriptionForced());
    ui->forceVideoTrafficEncryptionCheckBox->setEnabled(qnGlobalSettings->isTrafficEncriptionForced());

    ui->statisticsReportCheckBox->setChecked(qnGlobalSettings->isStatisticsAllowed());

    *m_watermarkSettings = qnGlobalSettings->watermarkSettings();
    ui->displayWatermarkCheckBox->setChecked(m_watermarkSettings->useWatermark);
}

void QnSystemSettingsWidget::applyChanges()
{
    if (!hasChanges())
        return;

    qnGlobalSettings->setAutoDiscoveryEnabled(ui->autoDiscoveryCheckBox->isChecked());
    qnGlobalSettings->setAuditTrailEnabled(ui->auditTrailCheckBox->isChecked());
    qnGlobalSettings->setCameraSettingsOptimizationEnabled(ui->autoSettingsCheckBox->isChecked());
    qnGlobalSettings->setStatisticsAllowed(ui->statisticsReportCheckBox->isChecked());
    qnGlobalSettings->setTrafficEncriptionForced(ui->forceTrafficEncryptionCheckBox->isChecked());
    qnGlobalSettings->setVideoTrafficEncryptionForced(ui->forceVideoTrafficEncryptionCheckBox->isChecked());

    qnGlobalSettings->setWatermarkSettings(*m_watermarkSettings);

    ui->settingsWarningLabel->setVisible(false);

    qnGlobalSettings->synchronizeNow();
}

bool QnSystemSettingsWidget::hasChanges() const
{
    if (isReadOnly())
        return false;

    if (ui->autoDiscoveryCheckBox->isChecked() != qnGlobalSettings->isAutoDiscoveryEnabled())
        return true;

    if (ui->autoSettingsCheckBox->isChecked() != qnGlobalSettings->isCameraSettingsOptimizationEnabled())
        return true;

    /* Always mark as 'has changes' if we have not still decided to allow the statistics. */
    if (!qnGlobalSettings->isStatisticsAllowedDefined())
        return true;

    if (ui->statisticsReportCheckBox->isChecked() != qnGlobalSettings->isStatisticsAllowed())
        return true;

    if (ui->auditTrailCheckBox->isChecked() != qnGlobalSettings->isAuditTrailEnabled())
        return true;

<<<<<<< HEAD
    if (ui->forceTrafficEncryptionCheckBox->isChecked() != qnGlobalSettings->isTrafficEncriptionForced())
        return true;

    if (ui->forceVideoTrafficEncryptionCheckBox->isChecked() != qnGlobalSettings->isVideoTrafficEncriptionForced())
=======
    if (*m_watermarkSettings != qnGlobalSettings->watermarkSettings())
>>>>>>> d8fdcce9
        return true;

    return false;
}

void QnSystemSettingsWidget::at_forceVideoTrafficEncryptionCheckBoxClicked(bool value)
{
    emit forceVideoTrafficEncryptionChanged(value);
}

void QnSystemSettingsWidget::setReadOnlyInternal(bool readOnly)
{
    using ::setReadOnly;

    setReadOnly(ui->autoDiscoveryCheckBox, readOnly);
    setReadOnly(ui->auditTrailCheckBox, readOnly);
    setReadOnly(ui->autoSettingsCheckBox, readOnly);
    setReadOnly(ui->statisticsReportCheckBox, readOnly);
    setReadOnly(ui->forceTrafficEncryptionCheckBox, readOnly);
    setReadOnly(ui->forceVideoTrafficEncryptionCheckBox, readOnly);
}<|MERGE_RESOLUTION|>--- conflicted
+++ resolved
@@ -49,7 +49,6 @@
     connect(ui->auditTrailCheckBox,         &QCheckBox::stateChanged, this, &QnAbstractPreferencesWidget::hasChangesChanged);
     connect(ui->statisticsReportCheckBox,   &QCheckBox::stateChanged, this, &QnAbstractPreferencesWidget::hasChangesChanged);
     connect(ui->autoSettingsCheckBox,       &QCheckBox::stateChanged, this, &QnAbstractPreferencesWidget::hasChangesChanged);
-<<<<<<< HEAD
     connect(ui->forceTrafficEncryptionCheckBox, &QCheckBox::stateChanged, this,
         &QnAbstractPreferencesWidget::hasChangesChanged);
     connect(ui->forceVideoTrafficEncryptionCheckBox, &QCheckBox::stateChanged, this,
@@ -59,27 +58,19 @@
         this, &QnSystemSettingsWidget::at_forceTrafficEncryptionCheckBoxClicked);
     connect(ui->forceVideoTrafficEncryptionCheckBox, &QCheckBox::clicked,
         this, &QnSystemSettingsWidget::at_forceVideoTrafficEncryptionCheckBoxClicked);
-=======
+
     connect(ui->displayWatermarkCheckBox,   &QCheckBox::stateChanged, this, &QnAbstractPreferencesWidget::hasChangesChanged);
->>>>>>> d8fdcce9
 
     retranslateUi();
 
     /* Let suggest these options are changes so rare, so we can safely drop unsaved changes. */
-<<<<<<< HEAD
     connect(qnGlobalSettings, &QnGlobalSettings::autoDiscoveryChanged,                this,   &QnSystemSettingsWidget::loadDataToUi);
     connect(qnGlobalSettings, &QnGlobalSettings::auditTrailEnableChanged,             this,   &QnSystemSettingsWidget::loadDataToUi);
     connect(qnGlobalSettings, &QnGlobalSettings::cameraSettingsOptimizationChanged,   this,   &QnSystemSettingsWidget::loadDataToUi);
     connect(qnGlobalSettings, &QnGlobalSettings::statisticsAllowedChanged,            this,   &QnSystemSettingsWidget::loadDataToUi);
     connect(qnGlobalSettings, &QnGlobalSettings::trafficEncryptionForcedChanged,      this,   &QnSystemSettingsWidget::loadDataToUi);
     connect(qnGlobalSettings, &QnGlobalSettings::videoTrafficEncryptionForcedChanged, this,   &QnSystemSettingsWidget::loadDataToUi);
-=======
-    connect(qnGlobalSettings, &QnGlobalSettings::autoDiscoveryChanged,              this,   &QnSystemSettingsWidget::loadDataToUi);
-    connect(qnGlobalSettings, &QnGlobalSettings::auditTrailEnableChanged,           this,   &QnSystemSettingsWidget::loadDataToUi);
-    connect(qnGlobalSettings, &QnGlobalSettings::cameraSettingsOptimizationChanged, this,   &QnSystemSettingsWidget::loadDataToUi);
-    connect(qnGlobalSettings, &QnGlobalSettings::statisticsAllowedChanged,          this,   &QnSystemSettingsWidget::loadDataToUi);
     connect(qnGlobalSettings, &QnGlobalSettings::watermarkChanged,                  this,   &QnSystemSettingsWidget::loadDataToUi);
->>>>>>> d8fdcce9
 }
 
 QnSystemSettingsWidget::~QnSystemSettingsWidget() = default;
@@ -97,7 +88,6 @@
         tr("Allow System to optimize camera settings")));
 }
 
-<<<<<<< HEAD
 void QnSystemSettingsWidget::at_forceTrafficEncryptionCheckBoxClicked(bool value)
 {
     if (!value)
@@ -109,8 +99,6 @@
     ui->forceVideoTrafficEncryptionCheckBox->setEnabled(value);
 }
 
-=======
->>>>>>> d8fdcce9
 void QnSystemSettingsWidget::loadDataToUi()
 {
     ui->autoDiscoveryCheckBox->setChecked(qnGlobalSettings->isAutoDiscoveryEnabled());
@@ -168,14 +156,13 @@
     if (ui->auditTrailCheckBox->isChecked() != qnGlobalSettings->isAuditTrailEnabled())
         return true;
 
-<<<<<<< HEAD
     if (ui->forceTrafficEncryptionCheckBox->isChecked() != qnGlobalSettings->isTrafficEncriptionForced())
         return true;
 
     if (ui->forceVideoTrafficEncryptionCheckBox->isChecked() != qnGlobalSettings->isVideoTrafficEncriptionForced())
-=======
+        return true;
+
     if (*m_watermarkSettings != qnGlobalSettings->watermarkSettings())
->>>>>>> d8fdcce9
         return true;
 
     return false;
