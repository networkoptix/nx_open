--- conflicted
+++ resolved
@@ -106,19 +106,11 @@
     void setSkipDoubleClick();
 
 public:
-<<<<<<< HEAD
-    ToolButton* mainMenuButton;
-    QnLayoutTabBar* tabBar;
-    ToolButton* newTabButton;
-    ToolButton* currentLayoutsButton;
-    QnCloudStatusPanel* cloudPanel;
-=======
-    QnToolButton* mainMenuButton = nullptr;
+    ToolButton* mainMenuButton = nullptr;
     QnLayoutTabBar* tabBar = nullptr;
-    QnToolButton* newTabButton = nullptr;
-    QnToolButton* currentLayoutsButton = nullptr;
+    ToolButton* newTabButton = nullptr;
+    ToolButton* currentLayoutsButton = nullptr;
     QnCloudStatusPanel* cloudPanel = nullptr;
->>>>>>> f841c3b7
     std::unique_ptr<MimeData> mimeData;
     bool skipDoubleClickFlag = false;
 
