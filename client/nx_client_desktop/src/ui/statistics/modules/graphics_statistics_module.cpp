#include "graphics_statistics_module.h"

#include <QtWidgets/QApplication>
<<<<<<< HEAD
=======

#include <utils/common/app_info.h>
>>>>>>> 95428013

#include <statistics/base/functor_metric.h>
#include <statistics/base/metrics_container.h>
#include <ui/graphics/opengl/gl_functions.h>
#include <ui/workbench/workbench_context.h>
#include <ui/statistics/modules/private/avg_tabs_count_metric.h>
#include <ui/statistics/modules/private/camera_fullscreen_metric.h>
#include <ui/statistics/modules/private/preview_search_duration_metric.h>
#include <ui/statistics/modules/private/motion_search_duration_metric.h>

#include <utils/common/app_info.h>

QnGraphicsStatisticsModule::QnGraphicsStatisticsModule(QObject* parent):
    base_type(parent),
    QnWorkbenchContextAware(parent),
    m_metrics(new QnMetricsContainer())
{
    const auto avgTabsCount = QnAbstractMetricPtr(
        new AvgTabsCountMetric(context()->workbench()));

    const auto psearchDuration = QnAbstractMetricPtr(
        new PreviewSearchDurationMetric(context()->workbench()));

    const auto cameraFullscreenMetric = QnAbstractMetricPtr(
        new CameraFullscreenMetric(context()->display()));

    const auto msearchDuration = QnAbstractMetricPtr(
        new MotionSearchDurationMetric(context()));

<<<<<<< HEAD
    const auto versionMetric = QnFunctorMetric::create(
        []() { return qApp->applicationVersion(); });

    const auto archMetric = QnFunctorMetric::create(
        []()
        {
            return QnAppInfo::applicationArch();
        });

    const auto platformMetric = QnFunctorMetric::create(
        []()
        {
            return QnAppInfo::applicationPlatform();
        });

    const auto platformModificationMetric = QnFunctorMetric::create(
        []()
        {
            return QnAppInfo::applicationPlatformModification();
        });

    const auto revisionMetric = QnFunctorMetric::create(
        []()
        {
            return QnAppInfo::applicationRevision();
        });

    const auto customizationMetric = QnFunctorMetric::create(
        []()
        {
            return QnAppInfo::customizationName();
        });

    const auto glVersionMetric = QnFunctorMetric::create(
        []()
        {
            return QnGlFunctions::openGLCachedInfo().version;
        });

    const auto glRendererMetric = QnFunctorMetric::create(
        []()
        {
            return QnGlFunctions::openGLCachedInfo().renderer;
        });

    const auto glVendorMetric = QnFunctorMetric::create(
        []()
        {
            return QnGlFunctions::openGLCachedInfo().vendor;
        });
=======
    const auto versionMetric = QnFunctorMetric::create([] { return qApp->applicationVersion(); });

    const auto archMetric = QnFunctorMetric::create([]()
    {
        return QnAppInfo::applicationArch();
    });

    const auto platformMetric = QnFunctorMetric::create([]()
    {
        return QnAppInfo::applicationPlatform();
    });

    const auto platformModificationMetric = QnFunctorMetric::create([]()
    {
        return QnAppInfo::applicationPlatformModification();
    });

    const auto revisionMetric = QnFunctorMetric::create([]()
    {
        return QnAppInfo::applicationRevision();
    });

    const auto customizationMetric = QnFunctorMetric::create([]()
    {
        return QnAppInfo::customizationName();
    });

    const auto glVersionMetric = QnFunctorMetric::create([]()
    {
        return QnGlFunctions::openGLCachedInfo().version;
    });

    const auto glRendererMetric = QnFunctorMetric::create([]()
    {
        return QnGlFunctions::openGLCachedInfo().renderer;
    });

    const auto glVendorMetric = QnFunctorMetric::create([]()
    {
        return QnGlFunctions::openGLCachedInfo().vendor;
    });
>>>>>>> 95428013

    m_metrics->addMetric(lit("avg_tabs_cnt"), avgTabsCount);
    m_metrics->addMetric(lit("psearch_duration_ms"), psearchDuration);
    m_metrics->addMetric(lit("camera_fullscreen_duration_ms"), cameraFullscreenMetric);
    m_metrics->addMetric(lit("msearch_duration_ms"), msearchDuration);
    m_metrics->addMetric(lit("version"), versionMetric);
    m_metrics->addMetric(lit("arch"), archMetric);
    m_metrics->addMetric(lit("platform"), platformMetric);
    m_metrics->addMetric(lit("platform_modification"), platformModificationMetric);
    m_metrics->addMetric(lit("revision"), revisionMetric);
    m_metrics->addMetric(lit("customization"), customizationMetric);
    m_metrics->addMetric(lit("gl_version"), glVersionMetric);
    m_metrics->addMetric(lit("gl_renderer"), glRendererMetric);
    m_metrics->addMetric(lit("gl_vendor"), glVendorMetric);
}

QnGraphicsStatisticsModule::~QnGraphicsStatisticsModule()
{
}

QnStatisticValuesHash QnGraphicsStatisticsModule::values() const
{
    return m_metrics->values();
}

void QnGraphicsStatisticsModule::reset()
{
    m_metrics->reset();
}
<|MERGE_RESOLUTION|>--- conflicted
+++ resolved
@@ -1,11 +1,7 @@
 #include "graphics_statistics_module.h"
 
 #include <QtWidgets/QApplication>
-<<<<<<< HEAD
-=======
 
-#include <utils/common/app_info.h>
->>>>>>> 95428013
 
 #include <statistics/base/functor_metric.h>
 #include <statistics/base/metrics_container.h>
@@ -35,9 +31,11 @@
     const auto msearchDuration = QnAbstractMetricPtr(
         new MotionSearchDurationMetric(context()));
 
-<<<<<<< HEAD
     const auto versionMetric = QnFunctorMetric::create(
-        []() { return qApp->applicationVersion(); });
+        []()
+        {
+            return qApp->applicationVersion();
+        });
 
     const auto archMetric = QnFunctorMetric::create(
         []()
@@ -86,49 +84,6 @@
         {
             return QnGlFunctions::openGLCachedInfo().vendor;
         });
-=======
-    const auto versionMetric = QnFunctorMetric::create([] { return qApp->applicationVersion(); });
-
-    const auto archMetric = QnFunctorMetric::create([]()
-    {
-        return QnAppInfo::applicationArch();
-    });
-
-    const auto platformMetric = QnFunctorMetric::create([]()
-    {
-        return QnAppInfo::applicationPlatform();
-    });
-
-    const auto platformModificationMetric = QnFunctorMetric::create([]()
-    {
-        return QnAppInfo::applicationPlatformModification();
-    });
-
-    const auto revisionMetric = QnFunctorMetric::create([]()
-    {
-        return QnAppInfo::applicationRevision();
-    });
-
-    const auto customizationMetric = QnFunctorMetric::create([]()
-    {
-        return QnAppInfo::customizationName();
-    });
-
-    const auto glVersionMetric = QnFunctorMetric::create([]()
-    {
-        return QnGlFunctions::openGLCachedInfo().version;
-    });
-
-    const auto glRendererMetric = QnFunctorMetric::create([]()
-    {
-        return QnGlFunctions::openGLCachedInfo().renderer;
-    });
-
-    const auto glVendorMetric = QnFunctorMetric::create([]()
-    {
-        return QnGlFunctions::openGLCachedInfo().vendor;
-    });
->>>>>>> 95428013
 
     m_metrics->addMetric(lit("avg_tabs_cnt"), avgTabsCount);
     m_metrics->addMetric(lit("psearch_duration_ms"), psearchDuration);
