#include "resource_selection_dialog.h"
#include "ui_resource_selection_dialog.h"

#include <QtCore/QIdentityProxyModel>
#include <QtGui/QKeyEvent>
#include <QtWidgets/QPushButton>

#include <core/resource_management/resource_pool.h>
#include <core/resource/resource.h>
#include <core/resource/device_dependent_strings.h>
#include <core/resource/camera_resource.h>
#include <core/resource/user_resource.h>

#include <nx/client/desktop/resource_views/data/node_type.h>

#include <ui/common/palette.h>
#include <ui/delegates/resource_item_delegate.h>
#include <ui/models/resource/resource_tree_model.h>
#include <ui/models/resource/resource_tree_model_node.h>
#include <ui/style/globals.h>
#include <ui/style/skin.h>
#include <ui/widgets/common/snapped_scrollbar.h>
#include <ui/workbench/workbench_context.h>
#include <ui/help/help_topic_accessor.h>
#include <ui/help/help_topics.h>

#include <utils/common/event_processors.h>
#include <utils/common/scoped_value_rollback.h>

using namespace nx::client::desktop;

namespace {

class QnColoringProxyModel: public QIdentityProxyModel
{
    using base_type = QIdentityProxyModel;
public:
    QnColoringProxyModel(QnResourceSelectionDialogDelegate* delegate, QObject* parent = nullptr):
        base_type(parent),
        m_delegate(delegate)
    {
    }

    QVariant data(const QModelIndex &proxyIndex, int role) const override
    {
        if (!m_delegate || m_delegate->isValid(id(proxyIndex)))
            return base_type::data(proxyIndex, role);

        // TODO: #GDM #3.1 refactor to common delegate
        // Handling only invalid rows here
        switch (role)
        {
            case Qt::DecorationRole:
            {
                if (proxyIndex.column() == Qn::NameColumn)
                {
                    auto resource = base_type::data(proxyIndex, Qn::ResourceRole).value<QnResourcePtr>();
                    if (resource && resource->hasFlags(Qn::user))
                        return qnSkin->icon("tree/user_error.png");
                }
                break;
            }
            case Qt::TextColorRole:
            {
                return QBrush(qnGlobals->errorTextColor());
            }
        }

        return base_type::data(proxyIndex, role);
    }

private:
    QnUuid id(const QModelIndex &proxyIndex) const
    {
        auto resource = base_type::data(proxyIndex, Qn::ResourceRole).value<QnResourcePtr>();
        if (resource)
            return resource->getId();
        return base_type::data(proxyIndex, Qn::UuidRole).value<QnUuid>();
    }

    QnResourceSelectionDialogDelegate* m_delegate;
};

// Threshold for expanding camera list.
const int kAutoExpandThreshold = 50;

} // namespace

QnResourceSelectionDialog::QnResourceSelectionDialog(Filter filter, QWidget* parent):
    base_type(parent),
    ui(new Ui::ResourceSelectionDialog),
    m_resourceModel(NULL),
    m_delegate(NULL),
    m_filter(filter),
    m_updating(false)
{
    ui->setupUi(this);
    setHelpTopic(ui->resourcesWidget->treeView(), Qn::Forced_Empty_Help);

    QnSnappedScrollBar* scrollBar = new QnSnappedScrollBar(ui->treeWidget);
    scrollBar->setUseItemViewPaddingWhenVisible(false);
    scrollBar->setUseMaximumSpace(true);
    ui->resourcesWidget->treeView()->setVerticalScrollBar(scrollBar->proxyScrollBar());

    installEventHandler(scrollBar, { QEvent::Show, QEvent::Hide }, this,
        [this](QObject* watched, QEvent* event)
        {
            Q_UNUSED(watched);
            int margin = style()->pixelMetric(QStyle::PM_DefaultTopLevelMargin);
            if (event->type() == QEvent::Hide)
                margin -= style()->pixelMetric(QStyle::PM_ScrollBarExtent);

            ui->treeWidget->setContentsMargins(0, 0, margin, 0);
        });

    switch (m_filter)
    {
        case Filter::users:
            setWindowTitle(tr("Select users..."));
            ui->detailsWidget->hide();
            resize(minimumSize());
            break;

        case Filter::cameras:
            setWindowTitle(QnDeviceDependentStrings::getDefaultNameFromSet(
                resourcePool(),
                tr("Select Devices..."),
                tr("Select Cameras...")));
            break;

        default:
            NX_ASSERT(false, "Should never get here");
            ui->detailsWidget->hide();
            resize(minimumSize());
            break;
    }

    initModel();
}

void QnResourceSelectionDialog::initModel()
{
    QnResourceTreeModel::Scope scope;

    switch (m_filter)
    {
        case Filter::users:
            scope = QnResourceTreeModel::UsersScope;
            break;
        case Filter::cameras:
            scope = QnResourceTreeModel::CamerasScope;
            break;
        default:
            NX_ASSERT(false, "Should never get here");
            scope = QnResourceTreeModel::FullScope;
            break;
    }

    m_resourceModel = new QnResourceTreeModel(scope, this);

<<<<<<< HEAD
    // For the sake of VMS-9698 we do apply auto-expanding policy.
    // Expanding all cameras only if (numberOfServers - 1) * numberOfCameras <= 100
    if (auto treeRoot = m_resourceModel->rootNode(ResourceTreeNodeType::servers))
=======
    // For the sake of VMS-9733 we do apply auto-expanding policy.
    // Means expand if and only if server count <= 1 or cameras count <= 50.
    if (scope == QnResourceTreeModel::CamerasScope)
>>>>>>> bb34c30f
    {
        if (auto treeRoot = m_resourceModel->rootNode(Qn::NodeType::ServersNode))
        {
            int numServers = treeRoot->children().size();
            int numResources = treeRoot->childrenRecursive().size() - numServers;
            bool expandAll = numServers <= 1 || numResources <= kAutoExpandThreshold;

            auto expandPolicy = [expandAll](const QModelIndex& index)
            {
                return expandAll;
            };
            ui->resourcesWidget->setAutoExpandPolicy(expandPolicy);
        }
    }

    connect(m_resourceModel, &QnResourceTreeModel::dataChanged, this,
        &QnResourceSelectionDialog::at_resourceModel_dataChanged);

    ui->resourcesWidget->setModel(m_resourceModel, QnResourceTreeWidget::standardSearch);
    ui->resourcesWidget->setFilterVisible(true);
    ui->resourcesWidget->setEditingEnabled(false);
    ui->resourcesWidget->setSimpleSelectionEnabled(true);
    ui->resourcesWidget->treeView()->setMouseTracking(true);
    ui->resourcesWidget->itemDelegate()->setCustomInfoLevel(Qn::RI_FullInfo);

    connect(ui->resourcesWidget, &QnResourceTreeWidget::beforeRecursiveOperation, this,
        [this]
        {
            m_updating = true;
        });

    connect(ui->resourcesWidget, &QnResourceTreeWidget::afterRecursiveOperation, this,
        [this]
        {
            m_updating = false;
            at_resourceModel_dataChanged();
        });

    ui->delegateFrame->setVisible(false);

    if (m_filter == Filter::cameras)
    {
        connect(ui->resourcesWidget->treeView(), &QAbstractItemView::entered, this,
            &QnResourceSelectionDialog::updateThumbnail);
        updateThumbnail(QModelIndex());
    }

    at_resourceModel_dataChanged();
}

QnResourceSelectionDialog::~QnResourceSelectionDialog() {}


QSet<QnUuid> QnResourceSelectionDialog::selectedResources() const
{
    return selectedResourcesInternal();
}

void QnResourceSelectionDialog::setSelectedResources(const QSet<QnUuid>& selected)
{
    {
        QN_SCOPED_VALUE_ROLLBACK(&m_updating, true);
        setSelectedResourcesInternal(selected);
    }
    at_resourceModel_dataChanged();
    ui->resourcesWidget->expandChecked();
}

QSet<QnUuid> QnResourceSelectionDialog::selectedResourcesInternal(const QModelIndex& parent) const
{
    QSet<QnUuid> result;
    for (int i = 0; i < m_resourceModel->rowCount(parent); ++i)
    {
        QModelIndex idx = m_resourceModel->index(i, Qn::NameColumn, parent);
        if (m_resourceModel->rowCount(idx) > 0)
            result += selectedResourcesInternal(idx);

        QModelIndex checkedIdx = idx.sibling(i, Qn::CheckColumn);
        bool checked = checkedIdx.data(Qt::CheckStateRole).toInt() == Qt::Checked;
        if (!checked)
            continue;

        auto nodeType = idx.data(Qn::NodeTypeRole).value<ResourceTreeNodeType>();
        auto resource = idx.data(Qn::ResourceRole).value<QnResourcePtr>();
        auto id = idx.data(Qn::UuidRole).value<QnUuid>();

        switch (m_filter)
        {
            case QnResourceSelectionDialog::Filter::cameras:
                if (resource.dynamicCast<QnVirtualCameraResource>())
                    result.insert(resource->getId());
                break;
            case QnResourceSelectionDialog::Filter::users:
                if (resource.dynamicCast<QnUserResource>())
                    result.insert(resource->getId());
                if (nodeType == ResourceTreeNodeType::role)
                    result.insert(id);
                break;
            default:
                break;
        }
    }
    return result;
}

void QnResourceSelectionDialog::setSelectedResourcesInternal(
    const QSet<QnUuid>& selected,
    const QModelIndex& parent)
{
    for (int i = 0; i < m_resourceModel->rowCount(parent); ++i)
    {
        QModelIndex idx = m_resourceModel->index(i, Qn::NameColumn, parent);

        int childCount = m_resourceModel->rowCount(idx);
        if (childCount > 0)
        {
            setSelectedResourcesInternal(selected, idx);
        }
        else
        {
            auto resource = idx.data(Qn::ResourceRole).value<QnResourcePtr>();
            bool checked = selected.contains(resource
                ? resource->getId()
                : idx.data(Qn::UuidRole).value<QnUuid>());

            m_resourceModel->setData(idx.sibling(i, Qn::CheckColumn),
                checked ? Qt::Checked : Qt::Unchecked,
                Qt::CheckStateRole);
        }
    }
}

void QnResourceSelectionDialog::keyPressEvent(QKeyEvent *event)
{
    if (event->key() == Qt::Key_Enter || event->key() == Qt::Key_Return)
    {
        event->ignore();
        return;
    }
    base_type::keyPressEvent(event);
}

void QnResourceSelectionDialog::setDelegate(QnResourceSelectionDialogDelegate* delegate)
{
    NX_ASSERT(!m_delegate);
    m_delegate = delegate;
    if (m_delegate)
    {
        m_delegate->init(ui->delegateFrame);

        QnColoringProxyModel* proxy = new QnColoringProxyModel(m_delegate, this);
        proxy->setSourceModel(m_resourceModel);
        ui->resourcesWidget->setModel(proxy, QnResourceTreeWidget::standardSearch);
        ui->resourcesWidget->setCustomColumnDelegate(m_delegate->customColumnDelegate());

        setHelpTopic(ui->resourcesWidget->treeView(), m_delegate->helpTopicId());
    }

    ui->delegateFrame->setVisible(m_delegate && ui->delegateLayout->count() > 0);
    if (m_delegate && m_delegate->isFlat())
        ui->resourcesLayout->setSpacing(0);

    at_resourceModel_dataChanged();
}

QnResourceSelectionDialogDelegate* QnResourceSelectionDialog::delegate() const
{
    return m_delegate;
}

QModelIndex QnResourceSelectionDialog::itemIndexAt(const QPoint& pos) const
{
    QAbstractItemView *treeView = ui->resourcesWidget->treeView();
    if (!treeView->model())
        return QModelIndex();
    QPoint childPos = treeView->mapFrom(const_cast<QnResourceSelectionDialog *>(this), pos);
    return treeView->indexAt(childPos);
}

void QnResourceSelectionDialog::updateThumbnail(const QModelIndex& index)
{
    QModelIndex baseIndex = index.sibling(index.row(), Qn::NameColumn);
    QString toolTip = baseIndex.data(Qt::ToolTipRole).toString();
    ui->detailsWidget->setName(toolTip);
    ui->detailsWidget->setResource(index.data(Qn::ResourceRole).value<QnResourcePtr>());
    ui->detailsWidget->layout()->activate();
}

void QnResourceSelectionDialog::at_resourceModel_dataChanged()
{
    if (m_updating)
        return;

    ui->buttonBox->button(QDialogButtonBox::Ok)->setEnabled(
        !m_delegate || m_delegate->validate(selectedResources()));
}<|MERGE_RESOLUTION|>--- conflicted
+++ resolved
@@ -158,17 +158,11 @@
 
     m_resourceModel = new QnResourceTreeModel(scope, this);
 
-<<<<<<< HEAD
-    // For the sake of VMS-9698 we do apply auto-expanding policy.
-    // Expanding all cameras only if (numberOfServers - 1) * numberOfCameras <= 100
-    if (auto treeRoot = m_resourceModel->rootNode(ResourceTreeNodeType::servers))
-=======
     // For the sake of VMS-9733 we do apply auto-expanding policy.
     // Means expand if and only if server count <= 1 or cameras count <= 50.
     if (scope == QnResourceTreeModel::CamerasScope)
->>>>>>> bb34c30f
-    {
-        if (auto treeRoot = m_resourceModel->rootNode(Qn::NodeType::ServersNode))
+    {
+    if (auto treeRoot = m_resourceModel->rootNode(ResourceTreeNodeType::servers))
         {
             int numServers = treeRoot->children().size();
             int numResources = treeRoot->childrenRecursive().size() - numServers;
