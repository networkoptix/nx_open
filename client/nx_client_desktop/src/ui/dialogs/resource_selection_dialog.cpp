--- conflicted
+++ resolved
@@ -154,12 +154,7 @@
 
     m_resourceModel = new QnResourceTreeModel(scope, this);
 
-<<<<<<< HEAD
-    // For the sake of VMS-9733 we do apply auto-expanding policy.
-    // Means expand if and only if server count <= 1 or cameras count <= 50.
-=======
     // Auto expand if and only if server count <= 1 or cameras count <= 50.
->>>>>>> c00762c0
     if (scope == QnResourceTreeModel::CamerasScope)
     {
         if (auto treeRoot = m_resourceModel->rootNode(Qn::NodeType::ServersNode))
@@ -168,14 +163,7 @@
             int numResources = treeRoot->childrenRecursive().size() - numServers;
             bool expandAll = numServers <= 1 || numResources <= kAutoExpandThreshold;
 
-<<<<<<< HEAD
-            auto expandPolicy = [expandAll](const QModelIndex& index)
-            {
-                return expandAll;
-            };
-=======
             auto expandPolicy = [expandAll](const QModelIndex& index) { return expandAll; };
->>>>>>> c00762c0
             ui->resourcesWidget->setAutoExpandPolicy(expandPolicy);
         }
     }
