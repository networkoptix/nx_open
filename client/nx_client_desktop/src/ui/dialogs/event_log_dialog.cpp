--- conflicted
+++ resolved
@@ -69,22 +69,6 @@
     ProlongedActionRole,
 };
 
-<<<<<<< HEAD
-nx::vms::event::ActionType actionType(const QModelIndex& index)
-{
-    return index.isValid()
-        ? (nx::vms::event::ActionType) index.data(ActionTypeRole).toInt()
-        : nx::vms::event::ActionType::undefinedAction;
-}
-
-nx::vms::event::EventType eventType(const QModelIndex& index)
-{
-    return index.isValid()
-        ? (nx::vms::event::EventType) index.data(EventTypeRole).toInt()
-        : nx::vms::event::EventType::undefinedEvent;
-}
-
-=======
 ActionType actionType(const QModelIndex& index)
 {
     return index.isValid()
@@ -99,7 +83,6 @@
         : EventType::undefinedEvent;
 }
 
->>>>>>> 6cbc2f0c
 QnUuid eventSubtype(const QModelIndex& index)
 {
     return index.isValid()
@@ -155,17 +138,6 @@
     // init actions model
     {
         QStandardItem *anyActionItem = new QStandardItem(tr("Any Action"));
-<<<<<<< HEAD
-        anyActionItem->setData(vms::event::undefinedAction, ActionTypeRole);
-        anyActionItem->setData(false, ProlongedActionRole);
-        m_actionTypesModel->appendRow(anyActionItem);
-
-        for (vms::event::ActionType actionType: vms::event::allActions())
-        {
-            QStandardItem *item = new QStandardItem(m_helper->actionName(actionType));
-            item->setData(actionType, ActionTypeRole);
-            item->setData(vms::event::hasToggleState(actionType), ProlongedActionRole);
-=======
         anyActionItem->setData(undefinedAction, ActionTypeRole);
         anyActionItem->setData(false, ProlongedActionRole);
         m_actionTypesModel->appendRow(anyActionItem);
@@ -175,7 +147,6 @@
             QStandardItem *item = new QStandardItem(m_helper->actionName(actionType));
             item->setData(actionType, ActionTypeRole);
             item->setData(hasToggleState(actionType), ProlongedActionRole);
->>>>>>> 6cbc2f0c
 
             QList<QStandardItem*> row;
             row << item;
@@ -242,11 +213,7 @@
 }
 
 QStandardItem* QnEventLogDialog::createEventTree(QStandardItem* rootItem,
-<<<<<<< HEAD
-    vms::event::EventType value)
-=======
     EventType value)
->>>>>>> 6cbc2f0c
 {
     auto item = new QStandardItem(m_helper->eventName(value));
     item->setData(value, EventTypeRole);
@@ -254,17 +221,10 @@
     if (rootItem)
         rootItem->appendRow(item);
 
-<<<<<<< HEAD
-    for (auto childValue: vms::event::childEvents(value))
-        createEventTree(item, childValue);
-
-    if (value == nx::vms::event::EventType::analyticsSdkEvent)
-=======
     for (auto childValue: childEvents(value))
         createEventTree(item, childValue);
 
     if (value == EventType::analyticsSdkEvent)
->>>>>>> 6cbc2f0c
         createAnalyticsEventTree(item);
 
     return item;
@@ -274,27 +234,15 @@
 {
     NX_ASSERT(rootItem);
 
-<<<<<<< HEAD
-    using AnalyticsHelper = nx::vms::event::AnalyticsHelper;
-
-    auto allEventTypes = m_filterCameraList.empty()
-        ? AnalyticsHelper(commonModule()).analyticsEvents()
-        : AnalyticsHelper::analyticsEvents(cameras(m_filterCameraList));
-=======
     auto allEventTypes = m_filterCameraList.empty()
         ? AnalyticsHelper(commonModule()).systemSupportedAnaliticEvents()
         : AnalyticsHelper::supportedAnalyticsEvents(cameras(m_filterCameraList));
->>>>>>> 6cbc2f0c
 
     if (allEventTypes.empty())
         return;
 
     auto eventName =
-<<<<<<< HEAD
-        [hasDifferentDrivers = nx::vms::event::AnalyticsHelper::hasDifferentDrivers(allEventTypes),
-=======
         [hasDifferentDrivers = AnalyticsHelper::hasDifferentDrivers(allEventTypes),
->>>>>>> 6cbc2f0c
             locale = qnRuntime->locale()]
         (const AnalyticsHelper::EventDescriptor& eventType)
         {
@@ -309,11 +257,7 @@
     for (const auto& eventType: allEventTypes)
     {
         auto item = new QStandardItem(eventName(eventType));
-<<<<<<< HEAD
-        item->setData(nx::vms::event::EventType::analyticsSdkEvent, EventTypeRole);
-=======
         item->setData(EventType::analyticsSdkEvent, EventTypeRole);
->>>>>>> 6cbc2f0c
         item->setData(qVariantFromValue(eventType.eventTypeId), EventSubtypeRole);
         rootItem->appendRow(item);
     }
@@ -326,11 +270,7 @@
     const auto found = m_eventTypesModel->match(
         m_eventTypesModel->index(0, 0),
         EventTypeRole,
-<<<<<<< HEAD
-        /*value*/ nx::vms::event::EventType::analyticsSdkEvent,
-=======
         /*value*/ EventType::analyticsSdkEvent,
->>>>>>> 6cbc2f0c
         /*hits*/ 1,
         Qt::MatchExactly | Qt::MatchRecursive);
 
@@ -354,11 +294,7 @@
         return true;
 
     const auto eventType = ::eventType(ui->eventComboBox->currentIndex());
-<<<<<<< HEAD
-    if (eventType != vms::event::undefinedEvent && eventType != vms::event::anyEvent)
-=======
     if (eventType != undefinedEvent && eventType != anyEvent)
->>>>>>> 6cbc2f0c
         return true;
 
     if (ui->actionComboBox->currentIndex() > 0)
@@ -369,11 +305,7 @@
 
 void QnEventLogDialog::initEventsModel()
 {
-<<<<<<< HEAD
-    QStandardItem* rootItem = createEventTree(nullptr, vms::event::anyEvent);
-=======
     QStandardItem* rootItem = createEventTree(nullptr, anyEvent);
->>>>>>> 6cbc2f0c
     m_eventTypesModel->appendRow(rootItem);
     ui->eventComboBox->setModel(m_eventTypesModel);
 
@@ -423,37 +355,22 @@
     }
     m_updateDisabled = true;
 
-<<<<<<< HEAD
-    vms::event::EventType eventType = ::eventType(ui->eventComboBox->currentIndex());
-    bool serverIssue = vms::event::parentEvent(eventType) == vms::event::anyServerEvent
-        || eventType == vms::event::anyServerEvent;
-=======
     EventType eventType = ::eventType(ui->eventComboBox->currentIndex());
     bool serverIssue = parentEvent(eventType) == anyServerEvent
         || eventType == anyServerEvent;
->>>>>>> 6cbc2f0c
     ui->cameraButton->setEnabled(!serverIssue);
     if (serverIssue)
         setCameraList(QSet<QnUuid>());
 
-<<<<<<< HEAD
-    bool istantOnly = !vms::event::hasToggleState(eventType)
-        && eventType != vms::event::undefinedEvent;
-=======
     bool istantOnly = !hasToggleState(eventType)
         && eventType != undefinedEvent;
->>>>>>> 6cbc2f0c
 
     updateActionList(istantOnly);
 
     const auto actionType = ::actionType(m_actionTypesModel->index(
         ui->actionComboBox->currentIndex(), 0));
 
-<<<<<<< HEAD
-    const QnUuid eventSubtype = eventType == nx::vms::event::EventType::analyticsSdkEvent
-=======
     const QnUuid eventSubtype = eventType == EventType::analyticsSdkEvent
->>>>>>> 6cbc2f0c
         ? ::eventSubtype(ui->eventComboBox->currentIndex())
         : QnUuid();
 
@@ -483,15 +400,9 @@
 
 void QnEventLogDialog::query(qint64 fromMsec,
     qint64 toMsec,
-<<<<<<< HEAD
-    vms::event::EventType eventType,
-    const QnUuid& eventSubtype,
-    vms::event::ActionType actionType)
-=======
     EventType eventType,
     const QnUuid& eventSubtype,
     ActionType actionType)
->>>>>>> 6cbc2f0c
 {
     m_requests.clear();
     m_allEvents.clear();
