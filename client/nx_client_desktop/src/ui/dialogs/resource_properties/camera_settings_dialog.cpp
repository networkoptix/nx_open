--- conflicted
+++ resolved
@@ -225,15 +225,12 @@
 {
     QnCameraSettingsWidget::Mode mode = m_settingsWidget->mode();
     bool isValidMode = (mode == QnCameraSettingsWidget::SingleMode || mode == QnCameraSettingsWidget::MultiMode);
-<<<<<<< HEAD
     m_settingsWidget->setExportScheduleButtonEnabled(!m_settingsWidget->hasDbChanges());
-=======
 
     bool hasWearable = false;
     for (const QnVirtualCameraResourcePtr& camera : m_settingsWidget->cameras())
         hasWearable |= camera->hasFlags(Qn::wearable_camera);
 
->>>>>>> f6888d3e
     m_okButton->setEnabled(isValidMode && !commonModule()->isReadOnly());
     m_openButton->setVisible(isValidMode);
     m_diagnoseButton->setVisible(isValidMode && !hasWearable);
