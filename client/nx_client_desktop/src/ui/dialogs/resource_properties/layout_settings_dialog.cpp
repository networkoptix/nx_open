#include "layout_settings_dialog.h"
#include "ui_layout_settings_dialog.h"

#include <QtCore/QtMath>
#include <QtCore/QUrl>
#include <QtGui/QResizeEvent>

#include <QtGui/QDesktopServices>
#include <QtGui/QPainter>
#include <QtGui/QPen>
#include <QtGui/QPaintEvent>
#include <QtGui/QImageReader>

#include <QtWidgets/QDesktopWidget>

#include <client/client_settings.h>
#include <core/resource/layout_resource.h>

#include <ui/common/image_processing.h>
#include <ui/dialogs/image_preview_dialog.h>
#include <ui/dialogs/common/custom_file_dialog.h>
#include <ui/dialogs/common/file_dialog.h>
#include <ui/help/help_topic_accessor.h>
#include <ui/help/help_topics.h>
#include <ui/style/globals.h>
#include <ui/widgets/common/framed_label.h>
#include <ui/workaround/widgets_signals_workaround.h>
#include <ui/workbench/workbench_context.h>

#include <nx/client/desktop/image_providers/threaded_image_loader.h>
#include <nx/client/core/utils/geometry.h>
#include <nx/client/desktop/utils/server_image_cache.h>
#include <nx/client/desktop/utils/local_file_cache.h>

#include <utils/common/aspect_ratio.h>
#include <utils/common/scoped_value_rollback.h>

using namespace nx::client::desktop;

namespace {

QString braced(const QString& source)
{
    return L'<' + source + L'>';
};

/** Possible states of the dialog contents. */
enum DialogState
{
    /** No image is selected. */
    NoImage,
    /** Error is occurred. */
    Error,
    /** Current layout image is being downloaded from the Server. */
    ImageDownloading,
    /** Current layout image is downloaded from the Server. */
    ImageDownloaded,
    /** Current layout image is downloaded and being loading. */
    ImageLoading,
    /** Current layout image is loaded. */
    ImageLoaded,
    /** New image is selected. */
    NewImageSelected,
    /** New image is selected and being loading. */
    NewImageLoading,
    /** New image is selected and loaded. */
    NewImageLoaded,
    /** New image is selected being uploading to the Server. */
    NewImageUploading
};

/** If difference between image AR and screen AR is smaller than this value, cropped preview will not be generated */
const qreal aspectRatioVariation = 0.05;

/** Aspect ratio of the current screen. */
QnAspectRatio screenAspectRatio()
{
    const auto screen = qApp->desktop()->screenGeometry();
    return QnAspectRatio(screen.size());
}

}

struct QnLayoutSettingsDialog::Private
{
    void clear()
    {
        state = NoImage;
        imageFilename = QString();
        imageSourcePath = QString();
        preview = QImage();
        croppedPreview = QImage();
        errorText = QString();
    }

    /** Image is present and image file is available locally. */
    bool imageFileIsAvailable() const
    {
        return state != NoImage && state != Error && state != ImageDownloading;
    }

    bool imageIsLoading() const
    {
        return
            state == ImageDownloading ||
            state == ImageLoading ||
            state == NewImageLoading ||
            state == NewImageUploading;
    }

    bool canChangeAspectRatio() const
    {
        return !croppedPreview.isNull();
    }

    /** Whether we can crop the image.
     *  The only case when we cannot - if we open already cropped and saved image.
     */
    bool canCropImage() const
    {
        bool loadedImageIsCropped = (state == ImageLoaded && croppedPreview.isNull());
        return !loadedImageIsCropped;
    }

    QnLayoutResourcePtr layout;

    DialogState state = NoImage;

    /** Path to the selected image (may be path in cache). */
    QString imageSourcePath;

    /** Filename of the image (GUID-generated). */
    QString imageFilename;

    /** Cell aspect ratio for the current layout. */
    qreal cellAspectRatio = qnGlobals->defaultLayoutCellAspectRatio();

    /** Preview image */
    QImage preview;

    /** Cropped preview image. */
    QImage croppedPreview;

    /** Text of the last error if any occured. */
    QString errorText;

    bool skipNextReleaseEvent = false;
};

QnLayoutSettingsDialog::QnLayoutSettingsDialog(QWidget* parent) :
    base_type(parent),
    ui(new Ui::LayoutSettingsDialog),
    d(new Private()),
    m_cache(NULL),
    m_isUpdating(false)
{
    ui->setupUi(this);

    ui->widthSpinBox->setSuffix(L' ' + tr("cells"));
    ui->heightSpinBox->setSuffix(L' ' + tr("cells"));

    setHelpTopic(ui->lockedCheckBox, Qn::LayoutSettings_Locking_Help);
    setHelpTopic(ui->backgroundGroupBox, Qn::LayoutSettings_EMapping_Help);

    installEventFilter(this);
    ui->imageLabel->installEventFilter(this);
    ui->imageLabel->setFrameColor(qnGlobals->frameColor());

    ui->widthSpinBox->setMinimum(qnGlobals->layoutBackgroundMinSize().width());
    ui->widthSpinBox->setMaximum(qnGlobals->layoutBackgroundMaxSize().width());

    ui->heightSpinBox->setMinimum(qnGlobals->layoutBackgroundMinSize().height());
    ui->heightSpinBox->setMaximum(qnGlobals->layoutBackgroundMaxSize().height());

    connect(ui->viewButton, SIGNAL(clicked()), this, SLOT(viewFile()));
    connect(ui->selectButton, SIGNAL(clicked()), this, SLOT(selectFile()));
    connect(ui->clearButton, SIGNAL(clicked()), this, SLOT(at_clearButton_clicked()));
    connect(ui->lockedCheckBox, SIGNAL(clicked()), this, SLOT(updateControls()));
    connect(
        ui->opacitySpinBox,
        QnSpinboxIntValueChanged,
        this,
        &QnLayoutSettingsDialog::at_opacitySpinBox_valueChanged);
    connect(
        ui->widthSpinBox,
        QnSpinboxIntValueChanged,
        this,
        &QnLayoutSettingsDialog::at_widthSpinBox_valueChanged);
    connect(
        ui->heightSpinBox,
        QnSpinboxIntValueChanged,
        this,
        &QnLayoutSettingsDialog::at_heightSpinBox_valueChanged);
    connect(
        ui->cropToMonitorCheckBox,
        &QCheckBox::toggled,
        this,
        &QnLayoutSettingsDialog::updateControls);
    connect(
        ui->keepAspectRatioCheckBox,
        &QCheckBox::toggled,
        this,
        &QnLayoutSettingsDialog::updateControls);

    updateControls();
}

QnLayoutSettingsDialog::~QnLayoutSettingsDialog()
{
}

bool QnLayoutSettingsDialog::eventFilter(QObject* target, QEvent* event)
{
    if (event->type() == QEvent::LeaveWhatsThisMode)
    {
        d->skipNextReleaseEvent = true;
    }
    else if (event->type() == QEvent::MouseButtonRelease)
    {
        if (target == ui->imageLabel && !d->skipNextReleaseEvent)
        {
            if (!ui->lockedCheckBox->isChecked() && (d->state == NoImage || d->state == Error))
                selectFile();
            else
                viewFile();
        }
        d->skipNextReleaseEvent = false;
    }

    return base_type::eventFilter(target, event);
}

void QnLayoutSettingsDialog::readFromResource(const QnLayoutResourcePtr& layout)
{
    m_cache = layout->isFile()
        ? new LocalFileCache(this)
        : new ServerImageCache(this);

    connect(
        m_cache,
        &ServerFileCache::fileDownloaded,
        this,
        [this](const QString& filename, ServerFileCache::OperationResult status)
        {
            at_imageLoaded(filename, status == ServerFileCache::OperationResult::ok);
        });

    connect(
        m_cache,
        &ServerFileCache::fileUploaded,
        this,
        [this](const QString& filename, ServerFileCache::OperationResult status)
        {
            at_imageStored(filename, status == ServerFileCache::OperationResult::ok);
        });

    d->clear();
    d->layout = layout;
    d->imageFilename = layout->backgroundImageFilename();

    if (!d->imageFilename.isEmpty())
    {
        d->imageSourcePath = m_cache->getFullPath(d->imageFilename);
        d->state = ImageDownloading;
        m_cache->downloadFile(d->imageFilename);

        ui->widthSpinBox->setMaximum(qnGlobals->layoutBackgroundMaxSize().width());
        ui->heightSpinBox->setMaximum(qnGlobals->layoutBackgroundMaxSize().height());
        ui->widthSpinBox->setValue(layout->backgroundSize().width());
        ui->heightSpinBox->setValue(layout->backgroundSize().height());
        ui->opacitySpinBox->setValue(layout->backgroundOpacity() * 100);
        ui->keepAspectRatioCheckBox->setChecked(false);
    }
    ui->lockedCheckBox->setChecked(layout->locked());

    if (layout->hasCellAspectRatio())
    {
        const auto spacing = layout->cellSpacing();
        qreal cellWidth = 1.0 + spacing;
        qreal cellHeight = 1.0 / layout->cellAspectRatio() + spacing;
        d->cellAspectRatio = cellWidth / cellHeight;
    }

    updateControls();
}

bool QnLayoutSettingsDialog::submitToResource(const QnLayoutResourcePtr& layout)
{
    if (!hasChanges(layout))
        return false;

    layout->setLocked(ui->lockedCheckBox->isChecked());
    layout->setBackgroundImageFilename(d->imageFilename);
    layout->setBackgroundSize(QSize(ui->widthSpinBox->value(), ui->heightSpinBox->value()));
    layout->setBackgroundOpacity((qreal)ui->opacitySpinBox->value() * 0.01);
    // TODO: #GDM #Common remove unused image if any
    return true;
}

qreal QnLayoutSettingsDialog::bestAspectRatioForCells() const
{
    if (d->state != ImageLoaded && d->state != NewImageLoaded)
        return -1;
    QImage image = (d->canChangeAspectRatio() && ui->cropToMonitorCheckBox->isChecked())
        ? d->croppedPreview
        : d->preview;
    if (image.isNull())
        return -2;
    qreal aspectRatio = (qreal)image.width() / (qreal)image.height();
    return aspectRatio / d->cellAspectRatio;
}

bool QnLayoutSettingsDialog::cellsAreBestAspected() const
{
    qreal targetAspectRatio = bestAspectRatioForCells();
    if (targetAspectRatio < 0)
        return false;
    int w = qRound((qreal)ui->heightSpinBox->value() * targetAspectRatio);
    int h = qRound((qreal)ui->widthSpinBox->value() / targetAspectRatio);
    return (w == ui->widthSpinBox->value() || h == ui->heightSpinBox->value());
}

bool QnLayoutSettingsDialog::hasChanges(const QnLayoutResourcePtr& layout)
{
    if (
        (ui->lockedCheckBox->isChecked() != layout->locked()) ||
        (ui->opacitySpinBox->value() != int(layout->backgroundOpacity() * 100)) ||
        (d->imageFilename != layout->backgroundImageFilename())
    )
        return true;

    // do not save size change if no image was set
    QSize newSize(ui->widthSpinBox->value(), ui->heightSpinBox->value());
    return (d->state != NoImage && newSize != layout->backgroundSize());
}

void QnLayoutSettingsDialog::updateControls()
{
    if (m_isUpdating)
        return;

    QN_SCOPED_VALUE_ROLLBACK(&m_isUpdating, true);

    setProgress(d->imageIsLoading());
    ui->generalGroupBox->setEnabled(d->state != NewImageUploading);
    ui->buttonBox->setEnabled(d->state != NewImageUploading);

    if (d->imageIsLoading())
        return;

    bool imagePresent = d->imageFileIsAvailable();
    bool locked = ui->lockedCheckBox->isChecked();

    ui->widthSpinBox->setEnabled(imagePresent && !locked);
    ui->heightSpinBox->setEnabled(imagePresent && !locked);
    ui->keepAspectRatioCheckBox->setEnabled(imagePresent && !locked);
    ui->viewButton->setEnabled(imagePresent);
    ui->clearButton->setEnabled(imagePresent && !locked);
    ui->opacitySpinBox->setEnabled(imagePresent && !locked);
    ui->selectButton->setEnabled(!locked);

    if (!d->canCropImage()) /* Mark image as already cropped. */
        ui->cropToMonitorCheckBox->setChecked(true);
    ui->cropToMonitorCheckBox->setEnabled(imagePresent && !locked && d->canCropImage());

    QImage image;
    if (!imagePresent)
    {
        ui->imageLabel->setPixmap(QPixmap());
        ui->imageLabel->setText(
            d->state != Error
            ? braced(tr("No picture"))
            : d->errorText);
    }
    else
    {
        image = (d->canChangeAspectRatio() && ui->cropToMonitorCheckBox->isChecked())
            ? d->croppedPreview
            : d->preview;
        ui->imageLabel->setPixmap(
            QPixmap::fromImage(
                image.scaled(
                    ui->imageLabel->contentSize(),
                    Qt::KeepAspectRatio,
                    Qt::FastTransformation)));
    }

    qreal targetAspectRatio = bestAspectRatioForCells();
    // TODO: #GDM #Common do not change if values were changed manually?
<<<<<<< HEAD
    if (ui->keepAspectRatioCheckBox->isChecked() && targetAspectRatio > 0 && !cellsAreBestAspected()) {
        QSize minSize = nx::client::core::Geometry::expanded(
            targetAspectRatio,
            qnGlobals->layoutBackgroundMinSize(),
            Qt::KeepAspectRatioByExpanding).toSize();
        QSize maxSize = nx::client::core::Geometry::expanded(
=======
    if (ui->keepAspectRatioCheckBox->isChecked() && targetAspectRatio > 0 && !
        cellsAreBestAspected())
    {
        QSize minSize = QnGeometry::expanded(
            targetAspectRatio,
            qnGlobals->layoutBackgroundMinSize(),
            Qt::KeepAspectRatioByExpanding).toSize();
        QSize maxSize = QnGeometry::expanded(
>>>>>>> 9706b44b
            targetAspectRatio,
            qnGlobals->layoutBackgroundMaxSize(),
            Qt::KeepAspectRatio).toSize();

        ui->widthSpinBox->setRange(minSize.width(), maxSize.width());
        ui->heightSpinBox->setRange(minSize.height(), maxSize.height());

        // limit w*h <= recommended area; minor variations are allowed, e.g. 17*6 ~~= 100;
        qreal height = qSqrt(qnGlobals->layoutBackgroundRecommendedArea() / targetAspectRatio);
        qreal width = height * targetAspectRatio;
        ui->widthSpinBox->setValue(width);
        ui->heightSpinBox->setValue(height);
    }
    else
    {
        ui->widthSpinBox->setMaximum(qnGlobals->layoutBackgroundMaxSize().width());
        ui->heightSpinBox->setMaximum(qnGlobals->layoutBackgroundMaxSize().height());

        if (!ui->keepAspectRatioCheckBox->isChecked())
        {
            ui->widthSpinBox->setMinimum(qnGlobals->layoutBackgroundMinSize().width());
            ui->heightSpinBox->setMinimum(qnGlobals->layoutBackgroundMinSize().height());
        }
    }
}

void QnLayoutSettingsDialog::at_clearButton_clicked()
{
    d->clear();
    updateControls();
}

void QnLayoutSettingsDialog::accept()
{
    switch (d->state)
    {
            /* if image not present or still not loaded then do nothing */
        case NoImage:
        case Error:
        case NewImageSelected:
        case ImageDownloaded:
            base_type::accept();
            return;

            /* current progress should be cancelled before accepting */
        case ImageDownloading:
        case ImageLoading:
        case NewImageLoading:
        case NewImageUploading:
            return;

        case ImageLoaded:
            /* Current image should be cropped and re-uploaded. */
            if (d->canChangeAspectRatio() && ui->cropToMonitorCheckBox->isChecked())
                break;
            qnSettings->setLayoutKeepAspectRatio(ui->keepAspectRatioCheckBox->isChecked());
            base_type::accept();
            return;
        case NewImageLoaded:
            break;
    }

    if (ui->cropToMonitorCheckBox->isChecked())
        m_cache->storeImage(d->imageSourcePath, screenAspectRatio());
    else
        m_cache->storeImage(d->imageSourcePath);
    d->state = NewImageUploading;
    updateControls();
}

void QnLayoutSettingsDialog::at_opacitySpinBox_valueChanged(int value)
{
    ui->imageLabel->setOpacity(0.01 * value);
}

void QnLayoutSettingsDialog::at_widthSpinBox_valueChanged(int value)
{
    if (!ui->keepAspectRatioCheckBox->isChecked())
        return;
    if (m_isUpdating)
        return;
    QN_SCOPED_VALUE_ROLLBACK(&m_isUpdating, true);

    qreal targetAspectRatio = bestAspectRatioForCells();
    if (targetAspectRatio < 0)
        return;
    int h = qRound((qreal)value / targetAspectRatio);
    ui->heightSpinBox->setValue(h);
}

void QnLayoutSettingsDialog::at_heightSpinBox_valueChanged(int value)
{
    if (!ui->keepAspectRatioCheckBox->isChecked())
        return;
    if (m_isUpdating)
        return;
    QN_SCOPED_VALUE_ROLLBACK(&m_isUpdating, true);

    qreal targetAspectRatio = bestAspectRatioForCells();
    if (targetAspectRatio < 0)
        return;
    int w = qRound((qreal)value * targetAspectRatio);
    ui->widthSpinBox->setValue(w);
}

void QnLayoutSettingsDialog::at_imageLoaded(const QString& filename, bool ok)
{
    if (m_cache->getFullPath(filename) != d->imageSourcePath)
        return;
    d->state = ImageDownloaded;

    if (!ok)
    {
        d->state = Error;
        d->errorText = braced(tr("Error while loading picture"));
    }
    else
    {
        d->state = ImageDownloaded;
    }
    loadPreview();
    updateControls();
}

void QnLayoutSettingsDialog::at_imageStored(const QString& filename, bool ok)
{
    if (!ok)
    {
        d->state = Error;
        d->errorText = braced(tr("Error while uploading picture"));
        updateControls();
        return;
    }
    d->imageFilename = filename;
    d->state = NewImageLoaded;
    qnSettings->setLayoutKeepAspectRatio(ui->keepAspectRatioCheckBox->isChecked());
    //updateControls() is not needed, we are closing the dialog here
    base_type::accept();
}

void QnLayoutSettingsDialog::loadPreview()
{
    if (!d->imageFileIsAvailable() || d->imageIsLoading())
        return;

    auto loader = new ThreadedImageLoader(this);
    loader->setInput(d->imageSourcePath);
    loader->setTransformationMode(Qt::FastTransformation);
    loader->setSize(ui->imageLabel->contentSize());
    loader->setFlags(ThreadedImageLoader::TouchSizeFromOutside);
    connect(loader, &ThreadedImageLoader::imageLoaded, this, &QnLayoutSettingsDialog::setPreview);
    connect(loader, &ThreadedImageLoader::imageLoaded, loader, &QObject::deleteLater);
    loader->start();

    if (d->state == ImageDownloaded)
        d->state = ImageLoading;
    else if (d->state == NewImageSelected)
        d->state = NewImageLoading;
}

void QnLayoutSettingsDialog::viewFile()
{
    if (!d->imageFileIsAvailable())
        return;

    QString path = QLatin1String("file:///") + d->imageSourcePath;
    if (QDesktopServices::openUrl(QUrl(path)))
        return;

    QnImagePreviewDialog dialog(this);
    dialog.openImage(d->imageSourcePath);
    dialog.exec();
}

void QnLayoutSettingsDialog::selectFile()
{
    QString nameFilter;
    foreach (const QByteArray &format, QImageReader::supportedImageFormats())
    {
        if (!nameFilter.isEmpty())
            nameFilter += QLatin1Char(' ');
        nameFilter += QLatin1String("*.") + QLatin1String(format);
    }
    nameFilter = QLatin1Char('(') + nameFilter + QLatin1Char(')');

    QScopedPointer<QnSessionAwareFileDialog> dialog(
        new QnSessionAwareFileDialog(
            this,
            tr("Select file..."),
            qnSettings->backgroundsFolder(),
            tr("Pictures %1").arg(nameFilter)
        )
    );
    dialog->setFileMode(QFileDialog::ExistingFile);

    if (!dialog->exec())
        return;

    QString fileName = dialog->selectedFile();
    if (fileName.isEmpty())
        return;

    qnSettings->setBackgroundsFolder(QFileInfo(fileName).absolutePath());

    QFileInfo fileInfo(fileName);
    if (fileInfo.size() == 0)
    {
        d->state = Error;
        d->errorText = braced(tr("Picture cannot be read"));
        updateControls();
        return;
    }

    if (fileInfo.size() > ServerFileCache::maximumFileSize())
    {
        d->state = Error;
        // TODO: #GDM #3.1 move out strings and logic to separate class (string.h:bytesToString)
        //Important: maximumFileSize() is hardcoded in 1024-base
        d->errorText = braced(
            tr("Picture is too big. Maximum size is %1 MB")
            .arg(ServerFileCache::maximumFileSize() / (1024 * 1024)));
        updateControls();
        return;
    }

    // Check if we were disconnected (server shut down) while the dialog was open.
    if (!d->layout->isFile() && !context()->user())
        return;

    d->clear();
    d->imageSourcePath = fileName;
    d->imageFilename = QString();
    d->state = NewImageSelected;

    loadPreview();
    updateControls();
}

void QnLayoutSettingsDialog::setPreview(const QImage& image)
{
    if (d->state != ImageLoading && d->state != NewImageLoading)
        return;

    if (image.isNull())
    {
        d->state = Error;
        d->errorText = braced(tr("Picture cannot be loaded"));
        updateControls();
        return;
    }

    if (d->state == ImageLoading)
        d->state = ImageLoaded;
    else if (d->state == NewImageLoading)
        d->state = NewImageLoaded;
    d->preview = image;

    /* Disable cropping for images that are quite well aspected. */
    qreal imageAspectRatio = (qreal)image.width() / (qreal)image.height();
    if (qAbs(imageAspectRatio - screenAspectRatio().toFloat()) > aspectRatioVariation)
    {
        d->croppedPreview = cropToAspectRatio(image, screenAspectRatio());
    }
    else
    {
        d->croppedPreview = QImage();
    }

    if (d->state == NewImageLoaded)
    {
        // always set flag to true for new images
        ui->keepAspectRatioCheckBox->setChecked(true);
    }
    else if (!qnSettings->layoutKeepAspectRatio())
    {
        // for old - set to false if previous accepted value was false
        ui->keepAspectRatioCheckBox->setChecked(false);
    }
    else
    {
        // set to true if possible (current sizes will not be changed)
        ui->keepAspectRatioCheckBox->setChecked(cellsAreBestAspected());
    }

    updateControls();
}

void QnLayoutSettingsDialog::setProgress(bool value)
{
    ui->stackedWidget->setCurrentIndex(value ? 1 : 0);
    ui->buttonBox->button(QDialogButtonBox::Ok)->setEnabled(!value);
}<|MERGE_RESOLUTION|>--- conflicted
+++ resolved
@@ -387,23 +387,13 @@
 
     qreal targetAspectRatio = bestAspectRatioForCells();
     // TODO: #GDM #Common do not change if values were changed manually?
-<<<<<<< HEAD
-    if (ui->keepAspectRatioCheckBox->isChecked() && targetAspectRatio > 0 && !cellsAreBestAspected()) {
+    if (ui->keepAspectRatioCheckBox->isChecked() && targetAspectRatio > 0 && !cellsAreBestAspected())
+    {
         QSize minSize = nx::client::core::Geometry::expanded(
             targetAspectRatio,
             qnGlobals->layoutBackgroundMinSize(),
             Qt::KeepAspectRatioByExpanding).toSize();
         QSize maxSize = nx::client::core::Geometry::expanded(
-=======
-    if (ui->keepAspectRatioCheckBox->isChecked() && targetAspectRatio > 0 && !
-        cellsAreBestAspected())
-    {
-        QSize minSize = QnGeometry::expanded(
-            targetAspectRatio,
-            qnGlobals->layoutBackgroundMinSize(),
-            Qt::KeepAspectRatioByExpanding).toSize();
-        QSize maxSize = QnGeometry::expanded(
->>>>>>> 9706b44b
             targetAspectRatio,
             qnGlobals->layoutBackgroundMaxSize(),
             Qt::KeepAspectRatio).toSize();
