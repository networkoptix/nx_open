--- conflicted
+++ resolved
@@ -469,15 +469,9 @@
 
 void PtzInstrument::ptzMoveTo(QnMediaResourceWidget* widget, const QRectF& rect)
 {
-<<<<<<< HEAD
     qreal aspectRatio = Geometry::aspectRatio(widget->size());
     QRectF viewport = Geometry::cwiseDiv(rect, widget->size());
-    widget->ptzController()->viewportMove(aspectRatio, viewport, 1.0, ptz::Options());
-=======
-    qreal aspectRatio = QnGeometry::aspectRatio(widget->size());
-    QRectF viewport = QnGeometry::cwiseDiv(rect, widget->size());
     widget->ptzController()->viewportMove(aspectRatio, viewport, 1.0);
->>>>>>> b81eeefc
 }
 
 void PtzInstrument::ptzUnzoom(QnMediaResourceWidget* widget)
