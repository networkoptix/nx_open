--- conflicted
+++ resolved
@@ -260,12 +260,9 @@
             result[toInt(Qn::ServerOfflineOverlay)] = tr("SERVER UNAVAILABLE");
             result[toInt(Qn::ServerUnauthorizedOverlay)] = tr("NO ACCESS");
             result[toInt(Qn::IoModuleDisabledOverlay)] = tr("DEVICE DISABLED");
-<<<<<<< HEAD
             result[toInt(Qn::TooManyOpenedConnectionsOverlay)] = tr("TOO MANY CONNECTIONS");
             result[toInt(Qn::PasswordRequiredOverlay)] = tr("PASSWORD REQUIRED");
-=======
             result[toInt(Qn::NoLiveStreamOverlay)] = tr("NO LIVE STREAM");
->>>>>>> f6888d3e
             return result;
         }();
 
