--- conflicted
+++ resolved
@@ -243,7 +243,6 @@
 
 QString QnStatusOverlayController::captionText(Qn::ResourceStatusOverlay overlay)
 {
-<<<<<<< HEAD
     static const auto kNotEnoughLicenses = tr("NOT ENOUGH LICENCES");
     static const IntStringHash kCaptions
     {
@@ -257,28 +256,8 @@
         { Qn::IoModuleDisabledOverlay, tr("DEVICE DISABLED") },
         { Qn::TooManyOpenedConnectionsOverlay, tr("TOO MANY CONNECTIONS") },
         { Qn::PasswordRequiredOverlay, tr("PASSWORD REQUIRED") },
+        { Qn::NoLiveStreamOverlay, tr("NO LIVE STREAM") },
     };
-=======
-    static const auto kCaptions =
-        []() -> IntStringHash
-        {
-            const auto kNotEnoughLicenses = tr("NOT ENOUGH LICENCES");
-            IntStringHash result;
-            result[toInt(Qn::NoDataOverlay)] = tr("NO DATA");
-            result[toInt(Qn::UnauthorizedOverlay)] = tr("UNAUTHORIZED");
-            result[toInt(Qn::OfflineOverlay)] = tr("NO SIGNAL");
-            result[toInt(Qn::AnalogWithoutLicenseOverlay)] = kNotEnoughLicenses;
-            result[toInt(Qn::VideowallWithoutLicenseOverlay)] = kNotEnoughLicenses;
-            result[toInt(Qn::ServerOfflineOverlay)] = tr("SERVER UNAVAILABLE");
-            result[toInt(Qn::ServerUnauthorizedOverlay)] = tr("NO ACCESS");
-            result[toInt(Qn::IoModuleDisabledOverlay)] = tr("DEVICE DISABLED");
-            result[toInt(Qn::TooManyOpenedConnectionsOverlay)] = tr("TOO MANY CONNECTIONS");
-            result[toInt(Qn::PasswordRequiredOverlay)] = tr("PASSWORD REQUIRED");
-            result[toInt(Qn::NoLiveStreamOverlay)] = tr("NO LIVE STREAM");
-            return result;
-        }();
-
->>>>>>> d17776c9
     return extractValue(overlay, kCaptions);
 }
 
