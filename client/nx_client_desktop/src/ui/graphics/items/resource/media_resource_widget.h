#pragma once

#include <array>
#include <functional>

#include "resource_widget.h"

#include <QtGui/QStaticText>

#include <api/server_rest_connection_fwd.h>
#include <nx/vms/event/event_fwd.h>
#include <camera/camera_bookmarks_manager_fwd.h>
#include <core/resource/resource_fwd.h>

struct QnMetaDataV1;
typedef std::shared_ptr<QnMetaDataV1> QnMetaDataV1Ptr;

#include <core/resource/motion_window.h>
#include <core/resource/camera_bookmark_fwd.h>

#include <core/ptz/ptz_fwd.h>
#include <core/ptz/item_dewarping_params.h>
#include <core/ptz/media_dewarping_params.h>

#include <client/client_globals.h>
#include <client/client_color_types.h>
#include <nx/client/desktop/camera/camera_fwd.h>
#include <nx/client/core/media/abstract_analytics_metadata_provider.h>
#include <ui/common/speed_range.h>
#include <ui/customization/customized.h>
#include <utils/color_space/image_correction.h>
#include <utils/media/sse_helper.h>

#include <nx/utils/uuid.h>

namespace nx {
namespace client {
namespace desktop {

class RecordingStatusHelper;
class EntropixImageEnhancer;
class MediaResourceWidgetPrivate;
class AreaHighlightOverlayWidget;
class AreaSelectOverlayWidget;

namespace ui {
namespace graphics {

class SoftwareTriggerButton;

} // namespace graphics
} // namespace ui
} // namespace desktop
} // namespace client
} // namespace nx

// TODO: Remove this when QnMediaResourceWidget is refactored and put into proper namespace.
using QnSoftwareTriggerButton = nx::client::desktop::ui::graphics::SoftwareTriggerButton;
using QnMediaResourceWidgetPrivate = nx::client::desktop::MediaResourceWidgetPrivate;

class QnResourceDisplay;
class QnResourceWidgetRenderer;
class QnFisheyeHomePtzController;
class QnIoModuleOverlayWidget;
class QnScrollableItemsWidget;
class QnScrollableTextItemsWidget;
class QnGraphicsStackedWidget;
class QnTwoWayAudioWidget;

struct QnHtmlTextItemOptions;

class QnMediaResourceWidget: public Customized<QnResourceWidget>
{
    Q_OBJECT
    typedef Customized<QnResourceWidget> base_type;

    Q_PROPERTY(QVector<QColor> motionSensitivityColors READ motionSensitivityColors WRITE setMotionSensitivityColors);

public:
    QnMediaResourceWidget(QnWorkbenchContext *context, QnWorkbenchItem *item, QGraphicsItem *parent = NULL);
    virtual ~QnMediaResourceWidget();

    /**
     * \returns                         Resource associated with this widget.
     */
    const QnMediaResourcePtr &resource() const;

    /**
     * \returns                         Display associated with this widget.
     */
    QnResourceDisplayPtr display() const;

    QnResourceWidgetRenderer* renderer() const;

    /**
     * \param itemPos                   Point in item coordinates to map to grid coordinates.
     * \returns                         Coordinates of the motion cell that the given point belongs to.
     *                                  Note that motion grid is finite, so even if the
     *                                  passed coordinate lies outside the item boundary,
     *                                  returned joint will lie inside it.
     */
    QPoint mapToMotionGrid(const QPointF &itemPos);

    /**
     * \param gridPos                   Coordinate of the motion grid cell.
     * \returns                         Position in scene coordinates of the top left corner of the grid cell.
     */
    QPointF mapFromMotionGrid(const QPoint &gridPos);

    /**
     * \param gridRect                  Rectangle in grid coordinates to add to
     *                                  selected motion region of this widget.
     */
    void addToMotionSelection(const QRect &gridRect);

    /**
     * Clears this widget's motion selection region.
     */
    void clearMotionSelection();

    bool isMotionSelectionEmpty() const;

    void setMotionSelection(const QList<QRegion> &regions);

    /**
     * \returns                         Current motion selection regions.
     */
    const QList<QRegion> &motionSelection() const;

    bool addToMotionSensitivity(const QRect &gridRect, int sensitivity);

    bool setMotionSensitivityFilled(const QPoint &gridPos, int sensitivity);

    void clearMotionSensitivity();

    const QList<QnMotionRegion> &motionSensitivity() const;

    ImageCorrectionParams imageEnhancement() const;
    void setImageEnhancement(const ImageCorrectionParams &imageEnhancement);

    /**
     * This function returns a PTZ controller associated with this widget.
     * Note that this function never returns NULL.
     *
     * \returns                         PTZ controller associated with this widget.
     */
    QnPtzControllerPtr ptzController() const;

    QnMediaDewarpingParams dewarpingParams() const;
    void setDewarpingParams(const QnMediaDewarpingParams &params);

    /** Check if the widget has video. It can be absent in I/O Module, for example. */
    bool hasVideo() const;

    QnScrollableTextItemsWidget* bookmarksContainer();

    void hideTextOverlay(const QnUuid& id);
    void showTextOverlay(const QnUuid& id, const QString& text,
        const QnHtmlTextItemOptions& options);

    QVector<QColor> motionSensitivityColors() const;
    void setMotionSensitivityColors(const QVector<QColor>& value);

    void setZoomWindowCreationModeEnabled(bool enabled);
    void setMotionSearchModeEnabled(bool enabled);

    QnSpeedRange speedRange() const;
    static const QnSpeedRange& availableSpeedRange();

    bool isLicenseUsed() const;

    bool isAnalyticsEnabled() const;
    void setAnalyticsEnabled(bool analyticsEnabled);

    void setAnalyticsSearchModeEnabled(bool enabled);
    QRectF analyticsSearchRect() const;
    void setAnalyticsSearchRect(const QRectF& value);

    nx::client::core::AbstractAnalyticsMetadataProviderPtr analyticsMetadataProvider() const;

signals:
    void motionSelectionChanged();
    void displayChanged();
    void fisheyeChanged();
    void dewarpingParamsChanged();
    void colorsChanged();
    void positionChanged(qint64 positionUtcMs);
    void motionSearchModeEnabled(bool enabled);
    void zoomWindowCreationModeEnabled(bool enabled);
    void zoomWindowRectangleVisibleChanged();
    void licenseStatusChanged();
<<<<<<< HEAD
    void analyticsSearchAreaSelected(const QRectF& relativeRect);
=======
    void ptzControllerChanged();
>>>>>>> 29d034b0

protected:
    virtual int helpTopicAt(const QPointF &pos) const override;

    virtual void channelLayoutChangedNotify() override;
    virtual void channelScreenSizeChangedNotify() override;
    virtual void optionsChangedNotify(Options changedFlags) override;

    virtual QString calculateDetailsText() const override;
    virtual QString calculatePositionText() const override;
    virtual QString calculateTitleText() const override;
    virtual int calculateButtonsVisibility() const override;
    virtual Qn::ResourceStatusOverlay calculateStatusOverlay() const override;

    virtual Qn::ResourceOverlayButton calculateOverlayButton(
        Qn::ResourceStatusOverlay statusOverlay) const override;
    virtual QString overlayCustomButtonText(
        Qn::ResourceStatusOverlay statusOverlay) const override;

    virtual void paint(QPainter *painter, const QStyleOptionGraphicsItem *option, QWidget *widget) override;
    virtual Qn::RenderStatus paintChannelBackground(QPainter *painter, int channel, const QRectF &channelRect, const QRectF &paintRect) override;
    virtual void paintChannelForeground(QPainter *painter, int channel, const QRectF &rect) override;
    void paintMotionSensitivityIndicators(QPainter *painter, int channel, const QRectF &rect);
    void paintMotionGrid(QPainter *painter, int channel, const QRectF &rect, const QnMetaDataV1Ptr &motion);
    void paintMotionSensitivity(QPainter *painter, int channel, const QRectF &rect);
    void paintFilledRegionPath(QPainter *painter, const QRectF &rect, const QPainterPath &path, const QColor &color, const QColor &penColor);
    void paintProgress(QPainter* painter, const QRectF& rect, int progress);

    void ensureMotionSensitivity() const;
    Q_SLOT void invalidateMotionSensitivity();

    void ensureBinaryMotionMask() const;
    void invalidateBinaryMotionMask() const;

    void ensureMotionSelectionCache();
    void invalidateMotionSelectionCache();

    void ensureMotionLabelPositions() const;
    void invalidateMotionLabelPositions() const;

    QSize motionGridSize() const;
    QPoint channelGridOffset(int channel) const;

    Q_SIGNAL void updateInfoTextLater();

    void suspendHomePtzController();
    void resumeHomePtzController();

    virtual void updateHud(bool animate) override;

    void ensureTwoWayAudioWidget();
    bool animationAllowed() const;

    rest::Handle invokeTrigger(const QString& id,
        std::function<void(bool, rest::Handle)> resultHandler,
        nx::vms::event::EventState toggleState = nx::vms::event::EventState::undefined);

private slots:
    void at_resource_propertyChanged(const QnResourcePtr &resource, const QString &key);
    void at_screenshotButton_clicked();
    void at_ptzButton_toggled(bool checked);
    void at_fishEyeButton_toggled(bool checked);
    void at_histogramButton_toggled(bool checked);
    void at_ioModuleButton_toggled(bool checked);
    void at_camDisplay_liveChanged();
    void processSettingsRequest();
    void processDiagnosticsRequest();
    void processEnableLicenseRequest();
    void processMoreLicensesRequest();
    void at_renderWatcher_widgetChanged(QnResourceWidget *widget);
    void at_zoomRectChanged();
    void at_ptzController_changed(Qn::PtzDataFields fields);
    void at_analyticsButton_toggled(bool checked);

    void at_entropixEnhancementButton_clicked();
    void at_entropixImageLoaded(const QImage& image);

    void at_item_imageEnhancementChanged();
    void at_videoLayoutChanged();

    void at_eventRuleAddedOrUpdated(const nx::vms::event::RulePtr& rule);
    void at_eventRuleRemoved(const QnUuid& ruleId);

    void clearEntropixEnhancedImage();

private:
    void handleItemDataChanged(const QnUuid& id, Qn::ItemDataRole role, const QVariant& data);
    void handleDewarpingParamsChanged();

    void setDisplay(const QnResourceDisplayPtr &display);
    void createButtons();

    void updatePtzController();

    qreal calculateVideoAspectRatio() const;

    Q_SLOT void updateDisplay();
    Q_SLOT void updateAspectRatio();
    Q_SLOT void updateIconButton();
    Q_SLOT void updateRendererEnabled();
    Q_SLOT void updateFisheye();
    Q_SLOT void updateDewarpingParams();
    Q_SLOT void updateCustomAspectRatio();
    Q_SLOT void updateIoModuleVisibility(bool animate);
    Q_SLOT void updateAreaHighlightVisibility();

    void updateCompositeOverlayMode();

    qint64 getDisplayTimeUsec() const;
    qint64 getUtcCurrentTimeUsec() const;
    qint64 getUtcCurrentTimeMs() const;

    void updateCurrentUtcPosMs();

    void setupHud();

    void setTextOverlayParameters(const QnUuid& id, bool visible,
        const QString& text, const QnHtmlTextItemOptions& options);

    Qn::RenderStatus paintVideoTexture(QPainter* painter,
        int channel,
        const QRectF& sourceSubRect,
        const QRectF& targetRect);

private:
    struct SoftwareTriggerInfo
    {
        QString triggerId;
        QString name;
        QString icon;
        bool prolonged;

        bool operator == (const SoftwareTriggerInfo& other) const
        {
            return triggerId == other.triggerId
                && name == other.name
                && icon == other.icon
                && prolonged == other.prolonged;
        }
    };

    struct SoftwareTrigger
    {
        SoftwareTriggerInfo info;
        QnUuid overlayItemId;
    };

    void initRenderer();
    void initDisplay();
    void initSoftwareTriggers();
    void initIoModuleOverlay();
    void initAreaSelectOverlay();
    void initAreaHighlightOverlay();
    void initStatusOverlayController();

    SoftwareTrigger* createTriggerIfRelevant(const nx::vms::event::RulePtr& rule);
    bool isRelevantTriggerRule(const nx::vms::event::RulePtr& rule) const;
    void configureTriggerButton(QnSoftwareTriggerButton* button, const SoftwareTriggerInfo& info,
        std::function<void()> clientSideHandler = std::function<void()>());
    void resetTriggers();

    void updateTriggersAvailability();
    void updateTriggerAvailability(const nx::vms::event::RulePtr& rule);
    void updateTriggerButtonTooltip(
        QnSoftwareTriggerButton* button,
        const SoftwareTriggerInfo& info,
        bool enabledBySchedule);

    void getResourceStates();

private:
    QScopedPointer<QnMediaResourceWidgetPrivate> d;

    /** Associated renderer. */
    QnResourceWidgetRenderer* m_renderer = nullptr;

    /** Selected region for search-by-motion, in parrots. */
    QList<QRegion> m_motionSelection;

    /** Painter path cache for the list of selected regions. */
    QList<QPainterPath> m_motionSelectionPathCache;

    QVector<bool> m_paintedChannels;

    /** Image region where motion is currently present, in parrots. */
    mutable QList<QnMotionRegion> m_motionSensitivity;

    /** Whether the motion sensitivity is valid. */
    mutable bool m_motionSensitivityValid = false;

    /** Binary mask for the current motion region. */
    mutable QList<simd128i *> m_binaryMotionMask;

    /** Whether motion mask binary data is valid. */
    mutable bool m_binaryMotionMaskValid = false;

    /** Whether motion selection cached paths are valid. */
    mutable bool m_motionSelectionCacheValid = false;

    /** Position for text labels for all motion sensitivity regions. */
    /*   m_motionLabelPositions[channel][sensitivity][polygonIndex]  */
    mutable QVector<std::array<QVector<QPoint>, QnMotionRegion::kSensitivityLevelCount>> m_motionLabelPositions;

    /** Whether motion label positions data is valid. */
    mutable bool m_motionLabelPositionsValid = false;

    QStaticText m_sensStaticText[QnMotionRegion::kSensitivityLevelCount];

    nx::client::desktop::RecordingStatusHelper* m_recordingStatusHelper;

    QnPtzControllerPtr m_ptzController;
    QnFisheyeHomePtzController* m_homePtzController = nullptr;

    QnMediaDewarpingParams m_dewarpingParams;

    QnIoModuleOverlayWidget* m_ioModuleOverlayWidget = nullptr;
    bool m_ioCouldBeShown = false;

    qint64 m_posUtcMs;

    QVector<QColor> m_motionSensitivityColors;

    QnScrollableItemsWidget* m_triggersContainer = nullptr;
    QnScrollableTextItemsWidget* m_bookmarksContainer = nullptr;
    QnScrollableTextItemsWidget* m_textOverlayWidget = nullptr;
    QnGraphicsStackedWidget* m_compositeOverlay = nullptr;

    QnTwoWayAudioWidget* m_twoWayAudioWidget = nullptr;

    nx::client::desktop::AreaHighlightOverlayWidget* m_areaHighlightOverlayWidget = nullptr;
    nx::client::desktop::AreaSelectOverlayWidget* m_areaSelectOverlayWidget = nullptr;

    QHash<QnUuid, SoftwareTrigger> m_softwareTriggers; //< ruleId -> softwareTrigger

    QScopedPointer<nx::client::desktop::EntropixImageEnhancer> m_entropixEnhancer;
    QImage m_entropixEnhancedImage;
    int m_entropixProgress = -1;
    QnUuid m_itemId;
};

Q_DECLARE_METATYPE(QnMediaResourceWidget *)<|MERGE_RESOLUTION|>--- conflicted
+++ resolved
@@ -189,11 +189,8 @@
     void zoomWindowCreationModeEnabled(bool enabled);
     void zoomWindowRectangleVisibleChanged();
     void licenseStatusChanged();
-<<<<<<< HEAD
     void analyticsSearchAreaSelected(const QRectF& relativeRect);
-=======
     void ptzControllerChanged();
->>>>>>> 29d034b0
 
 protected:
     virtual int helpTopicAt(const QPointF &pos) const override;
