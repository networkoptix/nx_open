#include "media_resource_widget.h"

#include <QtCore/QTimer>
#include <QtCore/QVarLengthArray>
#include <QtGui/QPainter>
#include <QtWidgets/QAction>
#include <QtWidgets/QApplication>
#include <QtWidgets/QGraphicsLinearLayout>

#include <boost/algorithm/cxx11/all_of.hpp>

#include <api/app_server_connection.h>
#include <api/server_rest_connection.h>

#include <nx/vms/event/rule.h>
#include <nx/vms/event/strings_helper.h>
#include <nx/vms/event/rule_manager.h>

#include <camera/resource_display.h>
#include <camera/cam_display.h>
#include <camera/camera_data_manager.h>
#include <camera/loaders/caching_camera_data_loader.h> // TODO: #GDM remove this dependency

#include <client/client_settings.h>
#include <client/client_globals.h>
#include <client/client_runtime_settings.h>
#include <client/client_module.h>

#include <client_core/client_core_module.h>

#include <common/common_module.h>

#include <core/resource/media_resource.h>
#include <core/resource/media_server_resource.h>
#include <core/resource/camera_resource.h>
#include <core/resource/camera_history.h>
#include <core/resource/layout_resource.h>
#include <core/resource/user_resource.h>
#include <plugins/resource/desktop_camera/desktop_resource_base.h>
#include <core/resource_management/resources_changes_manager.h>
#include <core/resource_management/user_roles_manager.h>
#include <core/ptz/ptz_controller_pool.h>
#include <core/ptz/preset_ptz_controller.h>
#include <core/ptz/tour_ptz_controller.h>
#include <core/ptz/fallback_ptz_controller.h>
#include <core/ptz/activity_ptz_controller.h>
#include <core/ptz/viewport_ptz_controller.h>
#include <core/ptz/fisheye_home_ptz_controller.h>

#include <motion/motion_detection.h>

#include <nx/streaming/media_data_packet.h>
#include <nx/streaming/abstract_archive_stream_reader.h>
#include <nx/utils/log/log.h>
#include <nx/utils/collection.h>

#include <nx/client/desktop/utils/entropix_image_enhancer.h>

#include <nx/client/desktop/ui/actions/action_manager.h>
#include <nx/client/desktop/ui/common/painter_transform_scale_stripper.h>
#include <nx/client/desktop/scene/resource_widget/private/media_resource_widget_p.h>

#include <ui/common/recording_status_helper.h>
#include <ui/common/geometry.h>
#include <ui/fisheye/fisheye_ptz_controller.h>
#include <ui/graphics/instruments/motion_selection_instrument.h>
#include <ui/graphics/items/controls/html_text_item.h>
#include <ui/graphics/items/generic/image_button_widget.h>
#include <ui/graphics/items/generic/image_button_bar.h>
#include <ui/graphics/items/resource/button_ids.h>
#include <ui/graphics/items/resource/resource_widget_renderer.h>
#include <ui/graphics/items/resource/software_trigger_button.h>
#include <ui/graphics/items/resource/two_way_audio_widget.h>
#include <ui/graphics/items/overlays/io_module_overlay_widget.h>
#include <ui/graphics/items/overlays/resource_status_overlay_widget.h>
#include <ui/graphics/items/overlays/hud_overlay_widget.h>
#include <ui/graphics/items/overlays/resource_title_item.h>
#include <ui/graphics/items/overlays/scrollable_text_items_widget.h>
#include <ui/graphics/items/overlays/status_overlay_controller.h>
#include <ui/graphics/items/standard/graphics_stacked_widget.h>
#include <ui/help/help_topics.h>
#include <ui/help/help_topic_accessor.h>
#include <ui/statistics/modules/controls_statistics_module.h>
#include <ui/style/globals.h>
#include <ui/style/skin.h>
#include <ui/style/nx_style.h>
#include <ui/widgets/properties/camera_settings_tab.h>
#include <ui/workaround/gl_native_painting.h>
#include <ui/workbench/workbench_context.h>
#include <ui/workbench/workbench_access_controller.h>
#include <ui/workbench/workbench_display.h>
#include <ui/workbench/workbench_navigator.h>
#include <ui/workbench/workbench_item.h>
#include <ui/workbench/workbench_layout.h>
#include <ui/workbench/watchers/workbench_server_time_watcher.h>
#include <ui/workbench/watchers/workbench_render_watcher.h>
#include <ui/workbench/watchers/default_password_cameras_watcher.h>

#include <utils/common/warnings.h>
#include <utils/common/scoped_painter_rollback.h>
#include <utils/common/synctime.h>
#include <utils/common/html.h>
#include <utils/license_usage_helper.h>
#include <utils/math/color_transformations.h>
#include <api/common_message_processor.h>
#include <nx/vms/event/actions/abstract_action.h>
#include <utils/media/sse_helper.h>
#include <plugins/resource/avi/avi_resource.h>
#include <core/resource_management/resource_runtime_data.h>
#include <ini.h>

using namespace nx;
using namespace client::desktop::ui;

using DefaultPasswordCamerasWatcher = nx::client::desktop::DefaultPasswordCamerasWatcher;

namespace {

static constexpr int kMicroInMilliSeconds = 1000;

// TODO: #rvasilenko Change to other constant - 0 is 1/1/1970
// Note: -1 is used for invalid time
// Now it is returned when there is no archive data and archive is played backwards.
// Who returns it? --gdm?
static constexpr int kNoTimeValue = 0;

static constexpr qreal kMotionRegionAlpha = 0.4;

static constexpr qreal kMaxForwardSpeed = 16.0;
static constexpr qreal kMaxBackwardSpeed = 16.0;

static constexpr int kTriggersSpacing = 4;
static constexpr int kTriggerButtonSize = 40;
static constexpr int kTriggersMargin = 8; // overlaps HUD margin, i.e. does not sum up with it

static const char* kTriggerRequestIdProperty = "_qn_triggerRequestId";

template<class Cont, class Item>
bool contains(const Cont& cont, const Item& item)
{
    return std::find(cont.cbegin(), cont.cend(), item) != cont.cend();
}

bool isSpecialDateTimeValueUsec(qint64 dateTimeUsec)
{
    return ((dateTimeUsec == DATETIME_NOW)
        || (dateTimeUsec == AV_NOPTS_VALUE)
        || (dateTimeUsec == kNoTimeValue));
}

bool getPtzObjectName(const QnPtzControllerPtr &controller, const QnPtzObject &object, QString *name)
{
    switch (object.type)
    {
        case Qn::PresetPtzObject:
        {
            QnPtzPresetList presets;
            if (!controller->getPresets(&presets))
                return false;

            foreach(const QnPtzPreset &preset, presets)
            {
                if (preset.id == object.id)
                {
                    *name = preset.name;
                    return true;
                }
            }

            return false;
        }
        case Qn::TourPtzObject:
        {
            QnPtzTourList tours;
            if (!controller->getTours(&tours))
                return false;

            foreach(const QnPtzTour &tour, tours)
            {
                if (tour.id == object.id)
                {
                    *name = tour.name;
                    return true;
                }
            }

            return false;
        }
        default:
            return false;
    }
}

/* Motion sensitivity grid: */
using MotionGrid = std::array<std::array<int, Qn::kMotionGridWidth>, Qn::kMotionGridHeight>;

/* Fill entire motion grid with zeros: */
void resetMotionGrid(MotionGrid& grid)
{
    for (auto& row : grid)
        row.fill(0);
}

/* Fill specified rectangle of motion grid with specified value: */
void fillMotionRect(MotionGrid& grid, const QRect& rect, int value)
{
    NX_ASSERT(rect.top() >= 0 && rect.bottom() < (int) grid.size());
    NX_ASSERT(rect.left() >= 0 && rect.right() < (int) grid[0].size());

    for (int row = rect.top(); row <= rect.bottom(); ++row)
        std::fill(grid[row].begin() + rect.left(), grid[row].begin() + rect.right() + 1, value);
}

/* Fill sensitivity region that contains specified position with zeros: */
void clearSensitivityRegion(MotionGrid& grid, const QPoint& at)
{
    NX_ASSERT(at.y() >= 0 && at.y() < (int) grid.size());
    NX_ASSERT(at.x() >= 0 && at.x() < (int) grid[0].size());

    int value = grid[at.y()][at.x()];
    if (value == 0)
        return;

    QVarLengthArray<QPoint> pointStack;
    grid[at.y()][at.x()] = 0;
    pointStack.push_back(at);

    while (!pointStack.empty())
    {
        QPoint p = pointStack.back();
        pointStack.pop_back();

        /* Spread left: */
        int x = p.x() - 1;
        if (x >= 0 && grid[p.y()][x] == value)
        {
            grid[p.y()][x] = 0;
            pointStack.push_back({ x, p.y() });
        }

        /* Spread right: */
        x = p.x() + 1;
        if (x < (int) grid[0].size() && grid[p.y()][x] == value)
        {
            grid[p.y()][x] = 0;
            pointStack.push_back({ x, p.y() });
        }

        /* Spread up: */
        int y = p.y() - 1;
        if (y >= 0 && grid[y][p.x()] == value)
        {
            grid[y][p.x()] = 0;
            pointStack.push_back({ p.x(), y });
        }

        /* Spread down: */
        y = p.y() + 1;
        if (y < (int) grid.size() && grid[y][p.x()] == value)
        {
            grid[y][p.x()] = 0;
            pointStack.push_back({ p.x(), y });
        }
    }
};

bool tourIsRunning(QnWorkbenchContext* context)
{
    return context->action(action::ToggleLayoutTourModeAction)->isChecked();
}

} // namespace

QnMediaResourceWidget::QnMediaResourceWidget(QnWorkbenchContext* context, QnWorkbenchItem* item, QGraphicsItem* parent):
    base_type(context, item, parent),
    d(new QnMediaResourceWidgetPrivate(base_type::resource())),
    m_posUtcMs(DATETIME_INVALID),
    m_itemId(item->uuid())
{
    NX_ASSERT(d->resource, "Media resource widget was created with a non-media resource.");

    initRenderer();
    initDisplay();

    setupHud();

    connect(base_type::resource(), &QnResource::propertyChanged, this,
        &QnMediaResourceWidget::at_resource_propertyChanged);
    connect(base_type::resource(), &QnResource::mediaDewarpingParamsChanged, this,
        &QnMediaResourceWidget::handleDewarpingParamsChanged);
    connect(item, &QnWorkbenchItem::dewarpingParamsChanged, this,
        &QnMediaResourceWidget::handleDewarpingParamsChanged);
    connect(this, &QnResourceWidget::zoomTargetWidgetChanged, this,
        &QnMediaResourceWidget::updateDisplay);

    connect(item, &QnWorkbenchItem::imageEnhancementChanged, this,
        &QnMediaResourceWidget::at_item_imageEnhancementChanged);

    connect(this, &QnResourceWidget::zoomRectChanged, this,
        &QnMediaResourceWidget::updateFisheye);

    connect(d, &QnMediaResourceWidgetPrivate::stateChanged, this,
        [this]
        {
            const bool animate = animationAllowed();
            updateIoModuleVisibility(animate);
            updateStatusOverlay(animate);
            updateOverlayButton();
            updateButtonsVisibility();
        });

    if (d->camera)
    {
        connect(d->camera, &QnVirtualCameraResource::motionRegionChanged, this,
            &QnMediaResourceWidget::invalidateMotionSensitivity);

        connect(d, &QnMediaResourceWidgetPrivate::licenseStatusChanged,
            this,
            [this]
            {
                const bool animate = animationAllowed();
                updateIoModuleVisibility(animate);
                updateStatusOverlay(animate);
                updateOverlayButton();

                emit licenseStatusChanged();
            });
    }

    connect(navigator(), &QnWorkbenchNavigator::bookmarksModeEnabledChanged, this,
        &QnMediaResourceWidget::updateCompositeOverlayMode);

    connect(qnCommonMessageProcessor, &QnCommonMessageProcessor::businessActionReceived, this,
        [this](const vms::event::AbstractActionPtr &businessAction)
        {
            if (businessAction->actionType() != vms::event::executePtzPresetAction)
                return;
            const auto &actionParams = businessAction->getParams();
            if (actionParams.actionResourceId != d->resource->getId())
                return;
            if (m_ptzController)
                m_ptzController->activatePreset(actionParams.presetId, QnAbstractPtzController::MaxPtzSpeed);
        });

    connect(context, &QnWorkbenchContext::userChanged,
        this, &QnMediaResourceWidget::resetTriggers);

    updateDisplay();
    updateDewarpingParams();

    /* Set up static text. */
    for (int i = 0; i < QnMotionRegion::kSensitivityLevelCount; ++i)
    {
        m_sensStaticText[i].setText(QString::number(i));
        m_sensStaticText[i].setPerformanceHint(QStaticText::AggressiveCaching);
    }

    updateAspectRatio();
    createPtzController();

    /* Set up info updates. */
    connect(this, &QnMediaResourceWidget::updateInfoTextLater, this,
        &QnMediaResourceWidget::updateInfoText, Qt::QueuedConnection);

    /* Set up overlays */
    initIoModuleOverlay();
    ensureTwoWayAudioWidget();

    /* Set up buttons. */
    createButtons();
    initIconButton();
    initStatusOverlayController();

    connect(base_type::resource(), &QnResource::resourceChanged, this,
        &QnMediaResourceWidget::updateButtonsVisibility); // TODO: #GDM #Common get rid of resourceChanged

    connect(this, &QnResourceWidget::zoomRectChanged, this,
        &QnMediaResourceWidget::at_zoomRectChanged);
    connect(context->instance<QnWorkbenchRenderWatcher>(), &QnWorkbenchRenderWatcher::widgetChanged,
        this, &QnMediaResourceWidget::at_renderWatcher_widgetChanged);

    // Update buttons for single layout tour start/stop
    connect(action(action::ToggleLayoutTourModeAction), &QAction::toggled, this,
        &QnMediaResourceWidget::updateButtonsVisibility);

    at_camDisplay_liveChanged();
    at_ptzButton_toggled(false);
    at_histogramButton_toggled(item->imageEnhancement().enabled);
    updateButtonsVisibility();
    updateIconButton();

    updateTitleText();
    updateInfoText();
    updateDetailsText();
    updatePositionText();
    updateFisheye();
    updateStatusOverlay(false);
    updateOverlayButton();
    setImageEnhancement(item->imageEnhancement());

    initSoftwareTriggers();

    connect(this, &QnMediaResourceWidget::updateInfoTextLater, this,
        &QnMediaResourceWidget::updateCurrentUtcPosMs);

    connect(this, &QnMediaResourceWidget::positionChanged, this,
        &QnMediaResourceWidget::clearEntropixEnhancedImage);
    connect(this, &QnMediaResourceWidget::zoomRectChanged, this,
        &QnMediaResourceWidget::clearEntropixEnhancedImage);

    connect(qnResourceRuntimeDataManager, &QnResourceRuntimeDataManager::layoutItemDataChanged,
        this, &QnMediaResourceWidget::handleItemDataChanged);

    const bool canRotate = accessController()->hasPermissions(item->layout()->resource(),
        Qn::WritePermission);
    setOption(WindowRotationForbidden, !hasVideo() || !canRotate);
}

QnMediaResourceWidget::~QnMediaResourceWidget()
{
    ensureAboutToBeDestroyedEmitted();

    if (d->display())
        d->display()->removeRenderer(m_renderer);

    m_renderer->destroyAsync();

    for (auto* data : m_binaryMotionMask)
        qFreeAligned(data);
    m_binaryMotionMask.clear();
}

void QnMediaResourceWidget::handleItemDataChanged(
    const QnUuid& id,
    Qn::ItemDataRole role,
    const QVariant& data)
{
    if (id != m_itemId)
        return;

    switch (role)
    {
        case Qn::ItemPausedRole:
        {
            const bool shouldPause = data.toBool();
            if (shouldPause == display()->isPaused())
                return;

            if (shouldPause)
                display()->pause();
            else
                display()->play();
            break;
        }
        case Qn::ItemTimeRole:
        {
            if (const auto reader = display()->archiveReader())
            {
                const auto timestampUSec = data.toLongLong();
                const auto timestampMs = timestampUSec == DATETIME_NOW
                    ? DATETIME_NOW
                    : timestampUSec * 1000;

                reader->jumpTo(timestampMs, 0);
            }
            break;
        }
        case Qn::ItemSpeedRole:
            display()->archiveReader()->setSpeed(data.toDouble());
            break;
        default:
            break;
    }
}

void QnMediaResourceWidget::handleDewarpingParamsChanged()
{
    updateFisheye();
    updateButtonsVisibility();
    emit dewarpingParamsChanged();
}

void QnMediaResourceWidget::initRenderer()
{
    // TODO: #Elric
    // Strictly speaking, this is a hack.
    // We shouldn't be using OpenGL context in class constructor.
    QGraphicsView *view = QnWorkbenchContextAware::display()->view();
    const auto viewport = qobject_cast<const QGLWidget*>(view ? view->viewport() : nullptr);
    m_renderer = new QnResourceWidgetRenderer(nullptr, viewport ? viewport->context() : nullptr);
    connect(m_renderer, &QnResourceWidgetRenderer::sourceSizeChanged, this,
        &QnMediaResourceWidget::updateAspectRatio);
}

void QnMediaResourceWidget::initDisplay()
{
    const auto zoomTargetWidget = dynamic_cast<QnMediaResourceWidget *>(this->zoomTargetWidget());
    setDisplay(zoomTargetWidget
        ? zoomTargetWidget->display()
        : QnResourceDisplayPtr(new QnResourceDisplay(d->resource)));
}

void QnMediaResourceWidget::initSoftwareTriggers()
{
    if (!display()->camDisplay()->isRealTimeSource())
        return;

    if (item()->layout()->isSearchLayout())
        return;

    static const auto kUpdateTriggersInterval = 1000;
    const auto updateTriggersAvailabilityTimer = new QTimer(this);
    updateTriggersAvailabilityTimer->setInterval(kUpdateTriggersInterval);
    connect(updateTriggersAvailabilityTimer, &QTimer::timeout,
        this, &QnMediaResourceWidget::updateTriggersAvailability);
    updateTriggersAvailabilityTimer->start();

    resetTriggers();

    auto eventRuleManager = commonModule()->eventRuleManager();

    connect(eventRuleManager, &vms::event::RuleManager::rulesReset,
        this, &QnMediaResourceWidget::resetTriggers);

    connect(eventRuleManager, &vms::event::RuleManager::ruleAddedOrUpdated,
        this, &QnMediaResourceWidget::at_eventRuleAddedOrUpdated);

    connect(eventRuleManager, &vms::event::RuleManager::ruleRemoved,
        this, &QnMediaResourceWidget::at_eventRuleRemoved);
}

void QnMediaResourceWidget::initIoModuleOverlay()
{
    if (d->isIoModule)
    {
        // TODO: #vkutin #gdm #common Make a style metric that holds this value.
        const auto topMargin = titleBar()
            ? titleBar()->leftButtonsBar()->uniformButtonSize().height()
            : 0.0;

        m_ioModuleOverlayWidget = new QnIoModuleOverlayWidget();
        m_ioModuleOverlayWidget->setIOModule(d->camera);
        m_ioModuleOverlayWidget->setAcceptedMouseButtons(Qt::NoButton);
        m_ioModuleOverlayWidget->setUserInputEnabled(
            accessController()->hasGlobalPermission(Qn::GlobalUserInputPermission));
        m_ioModuleOverlayWidget->setContentsMargins(0.0, topMargin, 0.0, 0.0);
        addOverlayWidget(m_ioModuleOverlayWidget, detail::OverlayParams(Visible, true, true));

        updateButtonsVisibility();
        updateIoModuleVisibility(false);

        connect(d->camera, &QnResource::statusChanged, this,
            [this]
            {
                updateIoModuleVisibility(animationAllowed());
            });
    }
}

void QnMediaResourceWidget::initIconButton()
{
    if (d->camera)
    {
        auto timer = new QTimer(this);

        connect(timer, &QTimer::timeout, this, &QnMediaResourceWidget::updateIconButton);
        connect(context()->instance<QnWorkbenchServerTimeWatcher>(),
            &QnWorkbenchServerTimeWatcher::displayOffsetsChanged, this,
            &QnMediaResourceWidget::updateIconButton);
        connect(d->camera, &QnResource::statusChanged, this,
            &QnMediaResourceWidget::updateIconButton);

        connect(d->camera, &QnSecurityCamResource::scheduleTasksChanged, this,
            &QnMediaResourceWidget::updateIconButton);
        timer->start(1000 * 60); /* Update icon button every minute. */
    }
}

void QnMediaResourceWidget::initStatusOverlayController()
{
    if (!d->camera)
         return;

     const auto changeCameraPassword =
         [this](const QnVirtualCameraResourceList& cameras, bool forceShowCamerasList)
         {
             auto parameters = action::Parameters(cameras);
             parameters.setArgument(Qn::ForceShowCamerasList, forceShowCamerasList);
             menu()->trigger(action::ChangeDefaultCameraPasswordAction, parameters);
         };

     const auto controller = statusOverlayController();
     connect(controller, &QnStatusOverlayController::buttonClicked, this,
         [this, changeCameraPassword](Qn::ResourceOverlayButton button)
         {
             switch (button)
             {
                 case Qn::ResourceOverlayButton::Diagnostics:
                     processDiagnosticsRequest();
                     break;
                 case Qn::ResourceOverlayButton::EnableLicense:
                     processEnableLicenseRequest();
                     break;
                 case Qn::ResourceOverlayButton::Settings:
                     processSettingsRequest();
                     break;
                 case Qn::ResourceOverlayButton::MoreLicenses:
                     processMoreLicensesRequest();
                     break;
                 case Qn::ResourceOverlayButton::SetPassword:
                     changeCameraPassword(QnVirtualCameraResourceList() << d->camera, false);
                 default:
                     break;
             }
         });

     connect(controller, &QnStatusOverlayController::customButtonClicked, this,
         [this, changeCameraPassword]()
         {
             const auto passwordWatcher = context()->instance<DefaultPasswordCamerasWatcher>();
             changeCameraPassword(passwordWatcher->camerasWithDefaultPassword(), true);
         });
}

QString QnMediaResourceWidget::overlayCustomButtonText(
    Qn::ResourceStatusOverlay statusOverlay) const
{
    if (statusOverlay != Qn::PasswordRequiredOverlay)
        return QString();

    if (!accessController()->hasGlobalPermission(Qn::GlobalAdminPermission))
        return QString();

    const auto watcher = context()->instance<DefaultPasswordCamerasWatcher>();
    const auto camerasCount = watcher ? watcher->camerasWithDefaultPassword().size() : 0;
    return camerasCount > 1
        ? tr("Set for all %n Cameras", nullptr, camerasCount)
        : QString();
}

void QnMediaResourceWidget::updateTriggerAvailability(const vms::event::RulePtr& rule)
{
    if (!rule)
        return;

    const auto triggerIt = m_softwareTriggers.find(rule->id());
    if (triggerIt == m_softwareTriggers.end())
        return;

    const auto button = qobject_cast<QnSoftwareTriggerButton*>(
        m_triggersContainer->item(triggerIt.value().overlayItemId));

    if (!button)
        return;

    const bool buttonEnabled = rule && rule->isScheduleMatchTime(qnSyncTime->currentDateTime())
        || !button->isLive();

    if (button->isEnabled() == buttonEnabled)
        return;

    const auto info = triggerIt.value().info;

    if (!buttonEnabled)
    {
        const bool longPressed = info.prolonged &&
            button->state() == QnSoftwareTriggerButton::State::Waiting;
        if (longPressed)
            button->setState(QnSoftwareTriggerButton::State::Failure);
    }

    button->setEnabled(buttonEnabled);
    updateTriggerButtonTooltip(button, info, buttonEnabled);
}

void QnMediaResourceWidget::updateTriggersAvailability()
{
    for (auto ruleId: m_softwareTriggers.keys())
        updateTriggerAvailability(commonModule()->eventRuleManager()->rule(ruleId));
}

void QnMediaResourceWidget::createButtons()
{
    {
        QnImageButtonWidget *screenshotButton = createStatisticAwareButton(lit("media_widget_screenshot"));
        screenshotButton->setIcon(qnSkin->icon("item/screenshot.png"));
        screenshotButton->setCheckable(false);
        screenshotButton->setToolTip(tr("Screenshot"));
        setHelpTopic(screenshotButton, Qn::MainWindow_MediaItem_Screenshot_Help);
        connect(screenshotButton, &QnImageButtonWidget::clicked, this,
            &QnMediaResourceWidget::at_screenshotButton_clicked);
        titleBar()->rightButtonsBar()->addButton(Qn::ScreenshotButton, screenshotButton);
    }

    {
        QnImageButtonWidget *searchButton = createStatisticAwareButton(lit("media_widget_msearch"));
        searchButton->setIcon(qnSkin->icon("item/search.png"));
        searchButton->setCheckable(true);
        searchButton->setToolTip(tr("Smart Search"));
        setHelpTopic(searchButton, Qn::MainWindow_MediaItem_SmartSearch_Help);
        connect(searchButton, &QnImageButtonWidget::toggled, this,
            &QnMediaResourceWidget::setMotionSearchModeEnabled);
        titleBar()->rightButtonsBar()->addButton(Qn::MotionSearchButton, searchButton);
    }

    {
        QnImageButtonWidget *ptzButton = createStatisticAwareButton(lit("media_widget_ptz"));
        ptzButton->setIcon(qnSkin->icon("item/ptz.png"));
        ptzButton->setCheckable(true);
        ptzButton->setToolTip(tr("PTZ"));
        setHelpTopic(ptzButton, Qn::MainWindow_MediaItem_Ptz_Help);
        connect(ptzButton, &QnImageButtonWidget::toggled, this,
            &QnMediaResourceWidget::at_ptzButton_toggled);
        titleBar()->rightButtonsBar()->addButton(Qn::PtzButton, ptzButton);
    }

    {
        QnImageButtonWidget *fishEyeButton = createStatisticAwareButton(lit("media_widget_fisheye"));
        fishEyeButton->setIcon(qnSkin->icon("item/fisheye.png"));
        fishEyeButton->setCheckable(true);
        fishEyeButton->setToolTip(tr("Dewarping"));
        fishEyeButton->setChecked(item()->dewarpingParams().enabled);
        setHelpTopic(fishEyeButton, Qn::MainWindow_MediaItem_Dewarping_Help);
        connect(fishEyeButton, &QnImageButtonWidget::toggled, this,
            &QnMediaResourceWidget::at_fishEyeButton_toggled);
        titleBar()->rightButtonsBar()->addButton(Qn::FishEyeButton, fishEyeButton);
    }

    {
        QnImageButtonWidget *zoomWindowButton = createStatisticAwareButton(lit("media_widget_zoom"));
        zoomWindowButton->setIcon(qnSkin->icon("item/zoom_window.png"));
        zoomWindowButton->setCheckable(true);
        zoomWindowButton->setToolTip(tr("Create Zoom Window"));
        setHelpTopic(zoomWindowButton, Qn::MainWindow_MediaItem_ZoomWindows_Help);
        connect(zoomWindowButton, &QnImageButtonWidget::toggled, this,
            &QnMediaResourceWidget::setZoomWindowCreationModeEnabled);
        titleBar()->rightButtonsBar()->addButton(Qn::ZoomWindowButton, zoomWindowButton);
    }

    {
        QnImageButtonWidget *enhancementButton = createStatisticAwareButton(lit("media_widget_enhancement"));
        enhancementButton->setIcon(qnSkin->icon("item/image_enhancement.png"));
        enhancementButton->setCheckable(true);
        enhancementButton->setToolTip(tr("Image Enhancement"));
        enhancementButton->setChecked(item()->imageEnhancement().enabled);
        setHelpTopic(enhancementButton, Qn::MainWindow_MediaItem_ImageEnhancement_Help);
        connect(enhancementButton, &QnImageButtonWidget::toggled, this,
            &QnMediaResourceWidget::at_histogramButton_toggled);
        titleBar()->rightButtonsBar()->addButton(Qn::EnhancementButton, enhancementButton);
    }

    {
        QnImageButtonWidget *ioModuleButton = createStatisticAwareButton(lit("media_widget_io_module"));
        ioModuleButton->setIcon(qnSkin->icon("item/io.png"));
        ioModuleButton->setCheckable(true);
        ioModuleButton->setChecked(false);
        ioModuleButton->setToolTip(tr("I/O Module"));
        connect(ioModuleButton, &QnImageButtonWidget::toggled, this,
            &QnMediaResourceWidget::at_ioModuleButton_toggled);
        titleBar()->rightButtonsBar()->addButton(Qn::IoModuleButton, ioModuleButton);
    }

    if (qnRuntime->isDevMode())
    {
        QnImageButtonWidget *debugScreenshotButton = createStatisticAwareButton(lit("media_widget_debug_screenshot"));
        debugScreenshotButton->setIcon(qnSkin->icon("item/screenshot.png"));
        debugScreenshotButton->setCheckable(false);
        debugScreenshotButton->setToolTip(lit("Debug set of screenshots"));
        connect(debugScreenshotButton, &QnImageButtonWidget::clicked, this,
            [this]
            {
                menu()->trigger(action::TakeScreenshotAction, action::Parameters(this)
                    .withArgument<QString>(Qn::FileNameRole, lit("_DEBUG_SCREENSHOT_KEY_")));
            });
        titleBar()->rightButtonsBar()->addButton(Qn::DbgScreenshotButton, debugScreenshotButton);
    }

    {
        auto entropixEnhancementButton =
            createStatisticAwareButton(lit("media_widget_entropix_enhancement"));
        entropixEnhancementButton->setIcon(qnSkin->icon("item/image_enhancement.png"));
        entropixEnhancementButton->setToolTip(lit("Entropix Image Enhancement"));
        connect(entropixEnhancementButton, &QnImageButtonWidget::clicked, this,
            &QnMediaResourceWidget::at_entropixEnhancementButton_clicked);
        titleBar()->rightButtonsBar()->addButton(
            Qn::EntropixEnhancementButton, entropixEnhancementButton);
    }
}

void QnMediaResourceWidget::createPtzController()
{
    auto threadPool = qnClientCoreModule->ptzControllerPool()->commandThreadPool();
    auto executorThread = qnClientCoreModule->ptzControllerPool()->executorThread();

    /* Set up PTZ controller. */
    QnPtzControllerPtr fisheyeController;
    fisheyeController.reset(new QnFisheyePtzController(this), &QObject::deleteLater);
    fisheyeController.reset(new QnViewportPtzController(fisheyeController));
    fisheyeController.reset(new QnPresetPtzController(fisheyeController));
    fisheyeController.reset(new QnTourPtzController(
        fisheyeController,
        threadPool,
        executorThread));
    fisheyeController.reset(new QnActivityPtzController(
        commonModule(),
        QnActivityPtzController::Local,
        fisheyeController));

    // Small hack because widget's zoomRect is set only in Synchronize method, not instantly --gdm
    if (item() && item()->zoomRect().isNull())
    {
        // zoom items are not allowed to return home
        m_homePtzController = new QnFisheyeHomePtzController(fisheyeController);
        fisheyeController.reset(m_homePtzController);
    }

    if (d->camera)
    {
        if (QnPtzControllerPtr serverController = qnPtzPool->controller(d->camera))
        {
            serverController.reset(new QnActivityPtzController(commonModule(),
                QnActivityPtzController::Client, serverController));
            m_ptzController.reset(new QnFallbackPtzController(fisheyeController, serverController));
        }
        else
        {
            m_ptzController = fisheyeController;
        }
    }
    else
    {
        m_ptzController = fisheyeController;
    }

    connect(m_ptzController, &QnAbstractPtzController::changed, this,
        &QnMediaResourceWidget::at_ptzController_changed);
}

qreal QnMediaResourceWidget::calculateVideoAspectRatio() const
{
    if (!placeholderPixmap().isNull() && zoomTargetWidget() && !zoomRect().isValid())
        return QnGeometry::aspectRatio(placeholderPixmap().size());

    const auto aviResource = d->resource.dynamicCast<QnAviResource>();
    if (aviResource && aviResource->flags().testFlag(Qn::still_image))
    {
        const auto aspect = aviResource->imageAspectRatio();
        if (aspect.isValid())
            return aspect.toFloat();
    }

    /* Here we get 0.0 if no custom aspect ratio set. */
    qreal result = resource()->customAspectRatio();
    if (!qFuzzyIsNull(result))
        return result;

    const auto& camera = resource()->toResourcePtr().dynamicCast<QnVirtualCameraResource>();

    if (m_renderer && !m_renderer->sourceSize().isEmpty())
    {
        auto sourceSize = m_renderer->sourceSize();
        if (camera)
        {
            const auto& sensor = camera->combinedSensorsDescription().mainSensor();
            if (sensor.isValid())
                sourceSize = QnGeometry::cwiseMul(sourceSize, sensor.geometry.size()).toSize();
        }
        return QnGeometry::aspectRatio(sourceSize);
    }

    if (camera)
    {
        const auto cameraAr = camera->aspectRatio();
        if (cameraAr.isValid())
            return cameraAr.toFloat();
    }

    return defaultAspectRatio(); /*< Here we can get -1.0 if there are no predefined AR set */
}

void QnMediaResourceWidget::updateDisplay()
{
    const auto zoomTargetWidget = dynamic_cast<QnMediaResourceWidget*>(this->zoomTargetWidget());

    const auto display = zoomTargetWidget
        ? zoomTargetWidget->display()
        : QnResourceDisplayPtr(new QnResourceDisplay(d->mediaResource->toResourcePtr()));

    setDisplay(display);
}

const QnMediaResourcePtr &QnMediaResourceWidget::resource() const
{
    return d->mediaResource;
}

QnResourceDisplayPtr QnMediaResourceWidget::display() const
{
    return d->display();
}

QnResourceWidgetRenderer* QnMediaResourceWidget::renderer() const
{
    return m_renderer;
}

bool QnMediaResourceWidget::hasVideo() const
{
    return d->hasVideo;
}

QPoint QnMediaResourceWidget::mapToMotionGrid(const QPointF &itemPos)
{
    QPointF gridPosF(cwiseDiv(itemPos, cwiseDiv(size(), motionGridSize())));
    QPoint gridPos(qFuzzyFloor(gridPosF.x()), qFuzzyFloor(gridPosF.y()));

    return bounded(gridPos, QRect(QPoint(0, 0), motionGridSize()));
}

QPointF QnMediaResourceWidget::mapFromMotionGrid(const QPoint &gridPos)
{
    return cwiseMul(gridPos, cwiseDiv(size(), motionGridSize()));
}

QSize QnMediaResourceWidget::motionGridSize() const
{
    return cwiseMul(channelLayout()->size(), QSize(Qn::kMotionGridWidth, Qn::kMotionGridHeight));
}

QPoint QnMediaResourceWidget::channelGridOffset(int channel) const
{
    return cwiseMul(channelLayout()->position(channel), QSize(Qn::kMotionGridWidth, Qn::kMotionGridHeight));
}

void QnMediaResourceWidget::suspendHomePtzController()
{
    if (m_homePtzController)
        m_homePtzController->suspend();
}

void QnMediaResourceWidget::hideTextOverlay(const QnUuid& id)
{
    setTextOverlayParameters(id, false, QString(), QnHtmlTextItemOptions());
}

void QnMediaResourceWidget::showTextOverlay(const QnUuid& id, const QString& text,
    const QnHtmlTextItemOptions& options)
{
    setTextOverlayParameters(id, true, text, options);
}

void QnMediaResourceWidget::setTextOverlayParameters(const QnUuid& id, bool visible,
    const QString& text, const QnHtmlTextItemOptions& options)
{
    if (!m_textOverlayWidget)
        return;

    m_textOverlayWidget->deleteItem(id);

    if (!visible)
        return;

    /* Do not add empty text items: */
    if (text.trimmed().isEmpty())
        return;

    m_textOverlayWidget->addItem(text, options, id);
}

Qn::RenderStatus QnMediaResourceWidget::paintVideoTexture(
    QPainter* painter,
    int channel,
    const QRectF& sourceSubRect,
    const QRectF& targetRect)
{
    QnGlNativePainting::begin(m_renderer->glContext(), painter);

    qreal opacity = effectiveOpacity();
    if (options().testFlag(InvisibleWidgetOption))
        opacity = 0.0;

    bool opaque = qFuzzyCompare(opacity, 1.0);
    // always use blending for images --gdm
    if (!opaque || (base_type::resource()->flags() & Qn::still_image))
    {
        glEnable(GL_BLEND);
        glBlendFunc(GL_SRC_ALPHA, GL_ONE_MINUS_SRC_ALPHA);
    }

    m_renderer->setBlurFactor(m_statusOverlay->opacity());
    const auto result = m_renderer->paint(channel, sourceSubRect, targetRect, opacity);
    m_paintedChannels[channel] = true;

    /* There is no need to restore blending state before invoking endNativePainting. */
    QnGlNativePainting::end(painter);

    return result;
}

void QnMediaResourceWidget::setupHud()
{
    static const int kScrollLineHeight = 8;

    m_triggersContainer = new QnScrollableItemsWidget(m_hudOverlay->right());
    m_triggersContainer->setAlignment(Qt::AlignRight | Qt::AlignBottom);
    m_triggersContainer->setLineHeight(kScrollLineHeight);

    qreal right = 0.0;
    m_hudOverlay->content()->getContentsMargins(nullptr, nullptr, &right, nullptr);
    const auto triggersMargin = kTriggersMargin - right;

    m_triggersContainer->setSpacing(kTriggersSpacing);
    m_triggersContainer->setMaximumWidth(kTriggerButtonSize + triggersMargin);
    m_triggersContainer->setContentsMargins(0, 0, triggersMargin, 0);
    setOverlayWidgetVisible(m_triggersContainer, false, /*animate=*/false);

    m_compositeOverlay = new QnGraphicsStackedWidget(m_hudOverlay->right());

    m_textOverlayWidget = new QnScrollableTextItemsWidget(m_compositeOverlay);
    m_textOverlayWidget->setAlignment(Qt::AlignRight | Qt::AlignBottom);
    m_textOverlayWidget->setLineHeight(kScrollLineHeight);

    m_bookmarksContainer = new QnScrollableTextItemsWidget(m_compositeOverlay);
    m_bookmarksContainer->setAlignment(Qt::AlignRight | Qt::AlignBottom);
    m_bookmarksContainer->setLineHeight(kScrollLineHeight);
    m_bookmarksContainer->hide();

    m_compositeOverlay->addWidget(m_textOverlayWidget);
    m_compositeOverlay->addWidget(m_bookmarksContainer);

    auto rightLayout = new QGraphicsLinearLayout(Qt::Horizontal, m_hudOverlay->right());
    rightLayout->addItem(m_compositeOverlay);
    rightLayout->addItem(m_triggersContainer);

    m_compositeOverlay->stackBefore(m_triggersContainer);

    setOverlayWidgetVisible(m_hudOverlay->right(), true, /*animate=*/false);

    const auto updateTriggersMinHeight =
        [this]()
        {
            // Calculate minimum height for downscaling no more than kMaxDownscaleFactor times.
            static const qreal kMaxDownscaleFactor = 2.0;
            const auto content = m_hudOverlay->content();
            const qreal available = content->fixedSize().height() / content->sceneScale();
            const qreal desired = m_triggersContainer->effectiveSizeHint(Qt::PreferredSize).height();
            const qreal extra = content->size().height() - m_triggersContainer->size().height();
            const qreal min = qMin(desired, available * kMaxDownscaleFactor - extra);
            m_triggersContainer->setMinimumHeight(min);
        };

    connect(m_hudOverlay->content(), &QnViewportBoundWidget::scaleChanged,
        this, updateTriggersMinHeight);

    connect(m_triggersContainer, &QnScrollableItemsWidget::contentHeightChanged,
        this, updateTriggersMinHeight);
}

void QnMediaResourceWidget::updateHud(bool animate)
{
    base_type::updateHud(animate);
    setOverlayWidgetVisible(m_triggersContainer, isOverlayWidgetVisible(titleBar()), animate);
    updateCompositeOverlayMode();
}

void QnMediaResourceWidget::ensureTwoWayAudioWidget()
{
    /* Check if widget is already created. */
    if (m_twoWayAudioWidget)
        return;

    bool hasTwoWayAudio = d->camera && d->camera->hasTwoWayAudio()
        && accessController()->hasGlobalPermission(Qn::GlobalUserInputPermission);

    if (!hasTwoWayAudio)
        return;

    const auto user = context()->user();
    if (!user)
        return;

    m_twoWayAudioWidget = new QnTwoWayAudioWidget(QnDesktopResource::calculateUniqueId(
        commonModule()->moduleGUID(), user->getId()));
    m_twoWayAudioWidget->setCamera(d->camera);
    m_twoWayAudioWidget->setFixedHeight(kTriggerButtonSize);
    context()->statisticsModule()->registerButton(lit("two_way_audio"), m_twoWayAudioWidget);

    /* Items are ordered left-to-right and top-to bottom, so we are inserting two-way audio item on top. */
    m_triggersContainer->insertItem(0, m_twoWayAudioWidget);
}

bool QnMediaResourceWidget::animationAllowed() const
{
    return QnWorkbenchContextAware::display()->animationAllowed();
}

void QnMediaResourceWidget::resumeHomePtzController()
{
    if (m_homePtzController && options().testFlag(DisplayDewarped)
        && display()->camDisplay()->isRealTimeSource())
            m_homePtzController->resume();
}

const QList<QRegion> &QnMediaResourceWidget::motionSelection() const
{
    return m_motionSelection;
}

bool QnMediaResourceWidget::isMotionSelectionEmpty() const
{
    using boost::algorithm::all_of;
    return all_of(m_motionSelection, [](const QRegion& r) { return r.isEmpty(); });
}

void QnMediaResourceWidget::addToMotionSelection(const QRect &gridRect)
{
    ensureMotionSensitivity();

    bool changed = false;

    for (int i = 0; i < channelCount(); ++i)
    {
        QRect rect = gridRect.translated(-channelGridOffset(i)).intersected(QRect(0, 0, Qn::kMotionGridWidth, Qn::kMotionGridHeight));
        if (rect.isEmpty())
            continue;

        QRegion selection;
        selection += rect;
        selection -= m_motionSensitivity[i].getMotionMask();

        if (!selection.isEmpty())
        {
            if (changed)
            {
                /* In this case we don't need to bother comparing old & new selection regions. */
                m_motionSelection[i] += selection;
            }
            else
            {
                QRegion oldSelection = m_motionSelection[i];
                m_motionSelection[i] += selection;
                changed |= (oldSelection != m_motionSelection[i]);
            }
        }
    }

    if (changed)
    {
        invalidateMotionSelectionCache();
        emit motionSelectionChanged();
    }
}

void QnMediaResourceWidget::clearMotionSelection()
{
    if (isMotionSelectionEmpty())
        return;

    for (int i = 0; i < m_motionSelection.size(); ++i)
        m_motionSelection[i] = QRegion();

    invalidateMotionSelectionCache();
    emit motionSelectionChanged();
}

void QnMediaResourceWidget::setMotionSelection(const QList<QRegion> &regions)
{
    if (regions.size() != m_motionSelection.size())
    {
        qWarning() << "invalid motion selection list";
        return;
    }

    m_motionSelection = regions;
    invalidateMotionSelectionCache();
    emit motionSelectionChanged();
}

void QnMediaResourceWidget::invalidateMotionSensitivity()
{
    m_motionSensitivityValid = false;
}

void QnMediaResourceWidget::ensureMotionSensitivity() const
{
    if (m_motionSensitivityValid)
        return;

    if (d->camera)
    {
        m_motionSensitivity = d->camera->getMotionRegionList();

        if (m_motionSensitivity.size() != channelCount())
        {
            qnWarning("Camera '%1' returned a motion sensitivity list of invalid size.", d->camera->getName());
            qnResizeList(m_motionSensitivity, channelCount());
        }
    }
    else if (d->resource->hasFlags(Qn::motion))
    {
        for (int i = 0, count = channelCount(); i < count; i++)
            m_motionSensitivity.push_back(QnMotionRegion());
    }
    else
    {
        m_motionSensitivity.clear();
    }

    invalidateMotionLabelPositions();
    invalidateBinaryMotionMask();

    m_motionSensitivityValid = true;
}

bool QnMediaResourceWidget::addToMotionSensitivity(const QRect &gridRect, int sensitivity)
{
    ensureMotionSensitivity();

    bool changed = false;
    if (d->camera)
    {
        QnConstResourceVideoLayoutPtr layout = d->camera->getVideoLayout();

        for (int i = 0; i < layout->channelCount(); ++i)
        {
            QRect r(0, 0, Qn::kMotionGridWidth, Qn::kMotionGridHeight);
            r.translate(channelGridOffset(i));
            r = gridRect.intersected(r);
            r.translate(-channelGridOffset(i));
            if (!r.isEmpty())
            {
                m_motionSensitivity[i].addRect(sensitivity, r);
                changed = true;
            }
        }
    }

    if (sensitivity == 0)
        invalidateBinaryMotionMask();

    invalidateMotionLabelPositions();

    return changed;
}

bool QnMediaResourceWidget::setMotionSensitivityFilled(const QPoint &gridPos, int sensitivity)
{
    ensureMotionSensitivity();

    int channel = 0;
    QPoint channelPos = gridPos;
    if (d->camera)
    {
        QnConstResourceVideoLayoutPtr layout = d->camera->getVideoLayout();

        for (int i = 0; i < layout->channelCount(); ++i)
        {
            QRect r(channelGridOffset(i), QSize(Qn::kMotionGridWidth, Qn::kMotionGridHeight));
            if (r.contains(channelPos))
            {
                channelPos -= r.topLeft();
                channel = i;
                break;
            }
        }
    }

    if (!m_motionSensitivity[channel].updateSensitivityAt(channelPos, sensitivity))
        return false;

    invalidateBinaryMotionMask();
    invalidateMotionLabelPositions();

    return true;
}

void QnMediaResourceWidget::clearMotionSensitivity()
{
    for (int i = 0; i < channelCount(); i++)
        m_motionSensitivity[i] = QnMotionRegion();
    m_motionSensitivityValid = true;

    invalidateBinaryMotionMask();
    invalidateMotionLabelPositions();
}

const QList<QnMotionRegion> &QnMediaResourceWidget::motionSensitivity() const
{
    ensureMotionSensitivity();

    return m_motionSensitivity;
}

void QnMediaResourceWidget::ensureBinaryMotionMask() const
{
    if (m_binaryMotionMaskValid)
        return;

    ensureMotionSensitivity();
    for (int i = 0; i < channelCount(); ++i)
        QnMetaDataV1::createMask(m_motionSensitivity[i].getMotionMask(), reinterpret_cast<char *>(m_binaryMotionMask[i]));
}

void QnMediaResourceWidget::invalidateBinaryMotionMask() const
{
    m_binaryMotionMaskValid = false;
}

void QnMediaResourceWidget::ensureMotionSelectionCache()
{
    if (m_motionSelectionCacheValid)
        return;

    for (int i = 0; i < channelCount(); ++i)
    {
        QPainterPath path;
        path.addRegion(m_motionSelection[i]);
        m_motionSelectionPathCache[i] = path.simplified();
    }
}

void QnMediaResourceWidget::invalidateMotionSelectionCache()
{
    m_motionSelectionCacheValid = false;
}

void QnMediaResourceWidget::ensureMotionLabelPositions() const
{
    /* Ensure motion sensitivity.
     * m_motionLabelPositionsValid may be cleared in process. */
    ensureMotionSensitivity();

    if (m_motionLabelPositionsValid)
        return;

    MotionGrid grid;

    /* Clear existing positions without freeing memory to avoid unnecessary reallocations: */
    m_motionLabelPositions.resize(m_motionSensitivity.size());
    for (auto& positionArrays : m_motionLabelPositions)
        for (auto& positionArray : positionArrays)
            positionArray.resize(0);

    /* Analyze motion sensitivity for each channel: */
    for (int channel = 0; channel < m_motionSensitivity.size(); ++channel)
    {
        /* Clear grid initially: */
        resetMotionGrid(grid);

        /* Fill grid with sensitivity numbers: */
        for (int sensitivity = 1; sensitivity < QnMotionRegion::kSensitivityLevelCount; ++sensitivity)
        {
            for (const auto& rect : m_motionSensitivity[channel].getRectsBySens(sensitivity))
                fillMotionRect(grid, rect, sensitivity);
        }

        /* Label takes 1x2 cells. Find good areas to fit labels in,
         * going from the top to the bottom, from the left to the right:
         */
        for (int y = 0; y < (int) grid.size() - 1; ++y)
        {
            for (int x = 0; x < (int) grid[0].size(); ++x)
            {
                int sensitivity = grid[y][x];

                /* If there's no motion detection region, or we already labeled it: */
                if (sensitivity == 0)
                    continue;

                /* If a label doesn't fit: */
                if (grid[y + 1][x] != sensitivity)
                    continue;

                /* Add label position: */
                QPoint pos(x, y);
                m_motionLabelPositions[channel][sensitivity] << pos;

                /* Clear processed region: */
                clearSensitivityRegion(grid, pos);
            }
        }
    }
}

void QnMediaResourceWidget::invalidateMotionLabelPositions() const
{
    m_motionLabelPositionsValid = false;
}

void QnMediaResourceWidget::setDisplay(const QnResourceDisplayPtr& display)
{
    if (d->display())
        d->display()->removeRenderer(m_renderer);

    d->setDisplay(display);

    if (display)
    {
        connect(display->camDisplay(), &QnCamDisplay::stillImageChanged, this,
            &QnMediaResourceWidget::updateButtonsVisibility);

        connect(display->camDisplay(), &QnCamDisplay::liveMode, this,
            &QnMediaResourceWidget::at_camDisplay_liveChanged);
        connect(d->resource, &QnResource::videoLayoutChanged, this,
            &QnMediaResourceWidget::at_videoLayoutChanged);

        if (const auto archiveReader = display->archiveReader())
        {
            connect(archiveReader, &QnAbstractArchiveStreamReader::streamPaused,
                this, &QnMediaResourceWidget::updateButtonsVisibility);
            connect(archiveReader, &QnAbstractArchiveStreamReader::streamResumed,
                this, &QnMediaResourceWidget::updateButtonsVisibility);
            connect(archiveReader, &QnAbstractArchiveStreamReader::streamResumed,
                this, &QnMediaResourceWidget::clearEntropixEnhancedImage);
        }

        setChannelLayout(display->videoLayout());
        display->addRenderer(m_renderer);
        m_renderer->setChannelCount(display->videoLayout()->channelCount());
        updateCustomAspectRatio();
    }
    else
    {
        setChannelLayout(QnConstResourceVideoLayoutPtr(new QnDefaultResourceVideoLayout()));
        m_renderer->setChannelCount(0);
    }

    emit displayChanged();
}

void QnMediaResourceWidget::at_videoLayoutChanged()
{
    setChannelLayout(d->display()->videoLayout());
}

void QnMediaResourceWidget::updateIconButton()
{
    auto buttonsBar = titleBar()->leftButtonsBar();
    if (isZoomWindow())
    {
        auto iconButton = buttonsBar->button(Qn::RecordingStatusIconButton);
        iconButton->setIcon(qnSkin->icon("item/zoom_window_hovered.png"));
        iconButton->setToolTip(tr("Zoom Window"));

        buttonsBar->setButtonsVisible(Qn::RecordingStatusIconButton, true);
        return;
    }

<<<<<<< HEAD
    if (!d->camera)
=======
    if (!m_camera || m_camera->hasFlags(Qn::wearable_camera))
>>>>>>> 44b4a922
    {
        buttonsBar->setButtonsVisible(Qn::RecordingStatusIconButton, false);
        return;
    }

    int recordingMode = QnRecordingStatusHelper::currentRecordingMode(d->camera);
    QIcon recIcon = QnRecordingStatusHelper::icon(recordingMode);

    buttonsBar->setButtonsVisible(Qn::RecordingStatusIconButton, !recIcon.isNull());

    auto iconButton = buttonsBar->button(Qn::RecordingStatusIconButton);
    iconButton->setIcon(recIcon);
    iconButton->setToolTip(QnRecordingStatusHelper::tooltip(recordingMode));
}

void QnMediaResourceWidget::updateRendererEnabled()
{
    if (d->resource->hasFlags(Qn::still_image))
        return;

    for (int channel = 0; channel < channelCount(); channel++)
        m_renderer->setEnabled(channel, !exposedRect(channel, true, true, false).isEmpty());
}

ImageCorrectionParams QnMediaResourceWidget::imageEnhancement() const
{
    return item()->imageEnhancement();
}

void QnMediaResourceWidget::setImageEnhancement(const ImageCorrectionParams &imageEnhancement)
{
    titleBar()->rightButtonsBar()->button(Qn::EnhancementButton)->setChecked(imageEnhancement.enabled);
    item()->setImageEnhancement(imageEnhancement);
    m_renderer->setImageCorrection(imageEnhancement);
}

// -------------------------------------------------------------------------- //
// Painting
// -------------------------------------------------------------------------- //
void QnMediaResourceWidget::paint(QPainter *painter, const QStyleOptionGraphicsItem *option, QWidget *widget)
{
    base_type::paint(painter, option, widget);

    updateRendererEnabled();

    for (int channel = 0; channel < channelCount(); channel++)
        m_renderer->setDisplayedRect(channel, exposedRect(channel, true, true, true));

    updateInfoTextLater();
}

Qn::RenderStatus QnMediaResourceWidget::paintChannelBackground(
    QPainter* painter,
    int channel,
    const QRectF& channelRect,
    const QRectF& paintRect)
{
    QRectF sourceSubRect = toSubRect(channelRect, paintRect);

    if (d->camera && d->camera->hasCombinedSensors())
    {
        const auto& sensor = d->camera->combinedSensorsDescription().mainSensor();
        if (sensor.isValid())
            sourceSubRect = subRect(sensor.geometry, sourceSubRect);
    }

    Qn::RenderStatus result = Qn::NothingRendered;

    if (!m_entropixEnhancedImage.isNull())
    {
        const PainterTransformScaleStripper scaleStripper(painter);
        painter->drawImage(
            scaleStripper.mapRect(paintRect),
            m_entropixEnhancedImage,
            m_entropixEnhancedImage.rect());
        result = Qn::NewFrameRendered;
    }
    else if (!placeholderPixmap().isNull() && zoomTargetWidget() && !zoomRect().isValid())
    {
        const PainterTransformScaleStripper scaleStripper(painter);

        const auto result = m_renderer->discardFrame(channel);
        m_paintedChannels[channel] = true;

        painter->drawPixmap(
            scaleStripper.mapRect(paintRect),
            placeholderPixmap(),
            placeholderPixmap().rect());

        return result;
    }
    else
    {
        const PainterTransformScaleStripper scaleStripper(painter);
        result = paintVideoTexture(painter,
            channel,
            sourceSubRect,
            scaleStripper.mapRect(paintRect));
    }

    if (result != Qn::NewFrameRendered && result != Qn::OldFrameRendered)
        base_type::paintChannelBackground(painter, channel, channelRect, paintRect);

    return result;
}

void QnMediaResourceWidget::paintChannelForeground(QPainter *painter, int channel, const QRectF &rect)
{
    if (options().testFlag(InvisibleWidgetOption))
        return;

    if (options().testFlag(DisplayMotion))
    {
        ensureMotionSelectionCache();

        const auto metadata = m_renderer->lastFrameMetadata(channel);
        paintMotionGrid(
            painter,
            channel,
            rect,
            std::dynamic_pointer_cast<QnMetaDataV1>(metadata));

        paintMotionSensitivity(painter, channel, rect);

        /* Motion selection. */
        if (!m_motionSelection[channel].isEmpty())
        {
            QColor color = toTransparent(qnGlobals->mrsColor(), 0.2);
            paintFilledRegionPath(painter, rect, m_motionSelectionPathCache[channel], color, color);
        }
    }

    if (m_entropixProgress >= 0)
        paintProgress(painter, rect, m_entropixProgress);

    if (client::desktop::ini().showVideoQualityOverlay
        && hasVideo()
        && !d->resource->hasFlags(Qn::local))
    {
        QColor overlayColor = m_renderer->isLowQualityImage(0)
            ? Qt::red
            : Qt::green;
        overlayColor = toTransparent(overlayColor, 0.5);
        const PainterTransformScaleStripper scaleStripper(painter);
        painter->fillRect(scaleStripper.mapRect(rect), overlayColor);
    }
}

void QnMediaResourceWidget::paintMotionGrid(QPainter *painter, int channel, const QRectF &rect, const QnMetaDataV1Ptr &motion)
{
    // 5-7 fps

    ensureMotionSensitivity();

    qreal xStep = rect.width() / Qn::kMotionGridWidth;
    qreal yStep = rect.height() / Qn::kMotionGridHeight;

    QVector<QPointF> gridLines[2];

    if (motion && motion->channelNumber == (quint32)channel)
    {
        // 2-3 fps

        ensureBinaryMotionMask();
        motion->removeMotion(m_binaryMotionMask[channel]);

        /* Horizontal lines. */
        for (int y = 1; y < Qn::kMotionGridHeight; ++y)
        {
            bool isMotion = motion->isMotionAt(0, y - 1) || motion->isMotionAt(0, y);
            gridLines[isMotion] << QPointF(0, y * yStep);
            int x = 1;
            while (x < Qn::kMotionGridWidth)
            {
                while (x < Qn::kMotionGridWidth && isMotion == (motion->isMotionAt(x, y - 1) || motion->isMotionAt(x, y)))
                    x++;
                gridLines[isMotion] << QPointF(x * xStep, y * yStep);
                if (x < Qn::kMotionGridWidth)
                {
                    isMotion = !isMotion;
                    gridLines[isMotion] << QPointF(x * xStep, y * yStep);
                }
            }
        }

        /* Vertical lines. */
        for (int x = 1; x < Qn::kMotionGridWidth; ++x)
        {
            bool isMotion = motion->isMotionAt(x - 1, 0) || motion->isMotionAt(x, 0);
            gridLines[isMotion] << QPointF(x * xStep, 0);
            int y = 1;
            while (y < Qn::kMotionGridHeight)
            {
                while (y < Qn::kMotionGridHeight && isMotion == (motion->isMotionAt(x - 1, y) || motion->isMotionAt(x, y)))
                    y++;
                gridLines[isMotion] << QPointF(x * xStep, y * yStep);
                if (y < Qn::kMotionGridHeight)
                {
                    isMotion = !isMotion;
                    gridLines[isMotion] << QPointF(x * xStep, y * yStep);
                }
            }
        }
    }
    else
    {
        for (int x = 1; x < Qn::kMotionGridWidth; ++x)
            gridLines[0] << QPointF(x * xStep, 0.0) << QPointF(x * xStep, rect.height());
        for (int y = 1; y < Qn::kMotionGridHeight; ++y)
            gridLines[0] << QPointF(0.0, y * yStep) << QPointF(rect.width(), y * yStep);
    }


    QnScopedPainterTransformRollback transformRollback(painter);
    painter->translate(rect.topLeft());

    QnScopedPainterPenRollback penRollback(painter);
    painter->setPen(QPen(QColor(255, 255, 255, 16), 0.0));
    painter->drawLines(gridLines[0]);

    painter->setPen(QPen(QColor(255, 0, 0, 128), 0.0));
    painter->drawLines(gridLines[1]);
}

void QnMediaResourceWidget::paintFilledRegionPath(QPainter *painter, const QRectF &rect, const QPainterPath &path, const QColor &color, const QColor &penColor)
{
    // 4-6 fps

    QnScopedPainterTransformRollback transformRollback(painter); Q_UNUSED(transformRollback);
    QnScopedPainterBrushRollback brushRollback(painter, color); Q_UNUSED(brushRollback);
    QnScopedPainterPenRollback penRollback(painter); Q_UNUSED(penRollback);

    painter->translate(rect.topLeft());
    painter->scale(rect.width() / Qn::kMotionGridWidth, rect.height() / Qn::kMotionGridHeight);
    painter->setPen(QPen(penColor, 0.0));
    painter->drawPath(path);
}

void QnMediaResourceWidget::paintProgress(QPainter* painter, const QRectF& rect, int progress)
{
    QnScopedPainterBrushRollback brushRollback(painter, Qt::transparent);
    QnScopedPainterPenRollback penRollback(painter, QPen(palette().color(QPalette::Light)));

    const PainterTransformScaleStripper scaleStripper(painter);

    const auto& widgetRect = scaleStripper.mapRect(rect);

    constexpr int kProgressBarPadding = 32;
    constexpr int kProgressBarHeight = 32;

    QRectF progressBarRect(
        widgetRect.x() + kProgressBarPadding, widgetRect.center().y() - kProgressBarHeight / 2,
        widgetRect.width() - kProgressBarPadding * 2, kProgressBarHeight);

    painter->drawRect(progressBarRect);
    painter->fillRect(
        subRect(progressBarRect, QRectF(0, 0, progress / 100.0, 1)),
        palette().highlight());
}

void QnMediaResourceWidget::paintMotionSensitivityIndicators(QPainter* painter, int channel, const QRectF& rect)
{
    QPoint channelOffset = channelGridOffset(channel);

    qreal xStep = rect.width() / Qn::kMotionGridWidth;
    qreal yStep = rect.height() / Qn::kMotionGridHeight;
    qreal xOffset = channelOffset.x() + 0.1;
    qreal yOffset = channelOffset.y();
    qreal fontIncrement = 1.2;

    painter->setPen(Qt::black);
    QFont font;
    font.setPointSizeF(yStep * fontIncrement);
    font.setBold(true);
    painter->setFont(font);

    ensureMotionLabelPositions();

    /* Zero sensitivity is skipped as there should not be painted zeros */
    for (int sensitivity = 1; sensitivity < QnMotionRegion::kSensitivityLevelCount; ++sensitivity)
    {
        m_sensStaticText[sensitivity].prepare(painter->transform(), font);

        for (const auto& pos : m_motionLabelPositions[channel][sensitivity])
        {
            painter->drawStaticText(
                (pos.x() + xOffset) * xStep,
                (pos.y() + yOffset) * yStep,
                m_sensStaticText[sensitivity]);
        }
    }
}

void QnMediaResourceWidget::paintMotionSensitivity(QPainter* painter, int channel, const QRectF& rect)
{
    ensureMotionSensitivity();

    if (options() & DisplayMotionSensitivity)
    {
        NX_ASSERT(m_motionSensitivityColors.size() == QnMotionRegion::kSensitivityLevelCount, Q_FUNC_INFO);
        for (int i = 1; i < QnMotionRegion::kSensitivityLevelCount; ++i)
        {
            QColor color = i < m_motionSensitivityColors.size() ? m_motionSensitivityColors[i] : QColor(Qt::darkRed);
            color.setAlphaF(kMotionRegionAlpha);
            QPainterPath path = m_motionSensitivity[channel].getRegionBySensPath(i);
            paintFilledRegionPath(painter, rect, path, color, Qt::black);
        }

        paintMotionSensitivityIndicators(painter, channel, rect);
    }
    else
    {
        paintFilledRegionPath(painter, rect, m_motionSensitivity[channel].getMotionMaskPath(), qnGlobals->motionMaskColor(), qnGlobals->motionMaskColor());
    }
}

QnPtzControllerPtr QnMediaResourceWidget::ptzController() const
{
    return m_ptzController;
}

QnMediaDewarpingParams QnMediaResourceWidget::dewarpingParams() const
{
    return m_dewarpingParams;
}

void QnMediaResourceWidget::setDewarpingParams(const QnMediaDewarpingParams &params)
{
    if (m_dewarpingParams == params)
        return;
    m_dewarpingParams = params;
    handleDewarpingParamsChanged();
}

// -------------------------------------------------------------------------- //
// Handlers
// -------------------------------------------------------------------------- //
int QnMediaResourceWidget::helpTopicAt(const QPointF &) const
{

    auto isIoModule = [this]()
        {
            return (d->isIoModule
                && m_ioModuleOverlayWidget
                && overlayWidgetVisibility(m_ioModuleOverlayWidget) == OverlayVisibility::Visible);
        };

    if (action(action::ToggleLayoutTourModeAction)->isChecked())
        return Qn::MainWindow_Scene_TourInProgress_Help;

    const Qn::ResourceStatusOverlay statusOverlay = statusOverlayController()->statusOverlay();

    if (statusOverlay == Qn::AnalogWithoutLicenseOverlay)
        return Qn::MainWindow_MediaItem_AnalogLicense_Help;

    if (statusOverlay == Qn::OfflineOverlay)
        return Qn::MainWindow_MediaItem_Diagnostics_Help;

    if (statusOverlay == Qn::UnauthorizedOverlay)
        return Qn::MainWindow_MediaItem_Unauthorized_Help;

    if (statusOverlay == Qn::IoModuleDisabledOverlay)
        return Qn::IOModules_Help;

    if (options().testFlag(ControlPtz))
    {
        if (m_dewarpingParams.enabled)
            return Qn::MainWindow_MediaItem_Dewarping_Help;

        return Qn::MainWindow_MediaItem_Ptz_Help;
    }

    if (isZoomWindow())
        return Qn::MainWindow_MediaItem_ZoomWindows_Help;

    if (options().testFlag(DisplayMotionSensitivity))
        return Qn::CameraSettings_Motion_Help;

    if (options().testFlag(DisplayMotion))
        return Qn::MainWindow_MediaItem_SmartSearch_Help;

    if (isIoModule())
        return Qn::IOModules_Help;

    if (d->resource->hasFlags(Qn::local))
        return Qn::MainWindow_MediaItem_Local_Help;

    if (d->camera && d->camera->isDtsBased())
        return Qn::MainWindow_MediaItem_AnalogCamera_Help;

    return Qn::MainWindow_MediaItem_Help;
}

void QnMediaResourceWidget::channelLayoutChangedNotify()
{
    base_type::channelLayoutChangedNotify();

    qnResizeList(m_motionSelection, channelCount());
    qnResizeList(m_motionSelectionPathCache, channelCount());
    qnResizeList(m_motionSensitivity, channelCount());
    qnResizeList(m_paintedChannels, channelCount());

    while (m_binaryMotionMask.size() > channelCount())
    {
        qFreeAligned(m_binaryMotionMask.back());
        m_binaryMotionMask.pop_back();
    }
    while (m_binaryMotionMask.size() < channelCount())
    {
        m_binaryMotionMask.push_back(static_cast<simd128i *>(qMallocAligned(Qn::kMotionGridWidth * Qn::kMotionGridHeight / 8, 32)));
        memset(m_binaryMotionMask.back(), 0, Qn::kMotionGridWidth * Qn::kMotionGridHeight / 8);
    }

    updateAspectRatio();
}

void QnMediaResourceWidget::channelScreenSizeChangedNotify()
{
    base_type::channelScreenSizeChangedNotify();

    m_renderer->setChannelScreenSize(channelScreenSize());
}

void QnMediaResourceWidget::optionsChangedNotify(Options changedFlags)
{
    if (changedFlags.testFlag(DisplayMotion))
    {
        if (QnAbstractArchiveStreamReader *reader = d->display()->archiveReader())
            reader->setSendMotion(options() & DisplayMotion);

        titleBar()->rightButtonsBar()->setButtonsChecked(Qn::MotionSearchButton, options() & DisplayMotion);

        if (options().testFlag(DisplayMotion))
        {
            setProperty(Qn::MotionSelectionModifiers, 0);
        }
        else
        {
            setProperty(Qn::MotionSelectionModifiers, QVariant()); /* Use defaults. */
        }
    }

    base_type::optionsChangedNotify(changedFlags);
}

QString QnMediaResourceWidget::calculateDetailsText() const
{
    qreal fps = 0.0;
    qreal mbps = 0.0;

    for (int i = 0; i < channelCount(); i++)
    {
        const QnMediaStreamStatistics *statistics = d->display()->mediaProvider()->getStatistics(i);
        if (statistics->isConnectionLost()) // TODO: #GDM check does not work, case #3993
            continue;
        fps = qMax(fps, static_cast<qreal>(statistics->getFrameRate()));
        mbps += statistics->getBitrateMbps();
    }

    QSize size = d->display()->camDisplay()->getRawDataSize();
    size.setWidth(size.width() * d->display()->camDisplay()->channelsCount());

    QString codecString;
    if (QnConstMediaContextPtr codecContext = d->display()->mediaProvider()->getCodecContext())
        codecString = codecContext->getCodecName();


    QString hqLqString;
    if (hasVideo() && !d->resource->hasFlags(Qn::local))
        hqLqString = (m_renderer->isLowQualityImage(0)) ? tr("Lo-Res") : tr("Hi-Res");

    static const int kDetailsTextPixelSize = 11;

    QString result;
    if (hasVideo())
    {
        result.append(htmlFormattedParagraph(lit("%1x%2").arg(size.width()).arg(size.height()), kDetailsTextPixelSize, true));
        result.append(htmlFormattedParagraph(lit("%1fps").arg(fps, 0, 'f', 2), kDetailsTextPixelSize, true));
    }
    result.append(htmlFormattedParagraph(lit("%1Mbps").arg(mbps, 0, 'f', 2), kDetailsTextPixelSize, true));
    result.append(htmlFormattedParagraph(codecString, kDetailsTextPixelSize, true));
    result.append(htmlFormattedParagraph(hqLqString, kDetailsTextPixelSize, true));

    return result;
}

void QnMediaResourceWidget::updateCurrentUtcPosMs()
{
    const qint64 usec = getUtcCurrentTimeUsec();
    qint64 newPos = DATETIME_INVALID;
    if (!isSpecialDateTimeValueUsec(usec))
        newPos = usec / kMicroInMilliSeconds;

    if (newPos == m_posUtcMs)
        return;

    m_posUtcMs = newPos;
    emit positionChanged(m_posUtcMs);
}

QString QnMediaResourceWidget::calculatePositionText() const
{
    /* Do not show time for regular media files. */
    if (!d->resource->flags().testFlag(Qn::utc))
        return QString();

    static const auto extractTime = [](qint64 dateTimeUsec)
        {
            if (isSpecialDateTimeValueUsec(dateTimeUsec))
                return QString();

            static const auto kOutputFormat = lit("yyyy-MM-dd hh:mm:ss");

            const auto dateTimeMs = dateTimeUsec / kMicroInMilliSeconds;
            return QDateTime::fromMSecsSinceEpoch(dateTimeMs).toString(kOutputFormat);
        };

    const QString timeString = (d->display()->camDisplay()->isRealTimeSource()
        ? tr("LIVE") : extractTime(getDisplayTimeUsec()));

    static const int kPositionTextPixelSize = 14;
    return htmlFormattedParagraph(timeString, kPositionTextPixelSize, true);
}


QString QnMediaResourceWidget::calculateTitleText() const
{
    QString resourceName = base_type::calculateTitleText();

    QnPtzObject activeObject;
    QString activeObjectName;
    if (m_ptzController->getActiveObject(&activeObject)
        && activeObject.type == Qn::TourPtzObject
        && getPtzObjectName(m_ptzController, activeObject, &activeObjectName))
    {
        return tr("%1 (Tour \"%2\" is active)").arg(resourceName).arg(activeObjectName);
    }
    return resourceName;
}

int QnMediaResourceWidget::calculateButtonsVisibility() const
{
    int result = base_type::calculateButtonsVisibility();

    if (qnRuntime->isDevMode())
        result |= Qn::DbgScreenshotButton;

    if (d->hasVideo && !base_type::resource()->hasFlags(Qn::still_image))
    {
        const auto requiredPermission = d->isPlayingLive()
            ? Qn::ViewLivePermission
            : Qn::ViewFootagePermission;

        if (accessController()->hasPermissions(d->resource, requiredPermission))
            result |= Qn::ScreenshotButton;
    }

    bool rgbImage = false;
    QString url = base_type::resource()->getUrl().toLower();

    // TODO: #rvasilenko totally evil. Button availability should be based on actual
    // colorspace value, better via some function in enhancement implementation,
    // and not on file extension checks!
    if (base_type::resource()->hasFlags(Qn::still_image)
        && !url.endsWith(lit(".jpg"))
        && !url.endsWith(lit(".jpeg"))
        )
        rgbImage = true;

    if (!rgbImage && d->hasVideo)
        result |= Qn::EnhancementButton;

    if (isZoomWindow())
    {
        if (d->display() && d->display()->isPaused()
            && d->camera && d->camera->hasCombinedSensors())
        {
            result |= Qn::EntropixEnhancementButton;
        }

        return result;
    }

    if (d->hasVideo && base_type::resource()->hasFlags(Qn::motion))
    {
        result |= Qn::MotionSearchButton;
    }

    bool isExportedLayout = item()
        && item()->layout()
        && item()->layout()->resource()
        && item()->layout()->resource()->isFile();

    bool isPreviewSearchLayout = item()
        && item()->layout()
        && item()->layout()->isSearchLayout();

    if (d->camera
        && d->camera->hasAnyOfPtzCapabilities(Ptz::ContinuousPtzCapabilities)
        && !d->camera->hasAnyOfPtzCapabilities(Ptz::VirtualPtzCapability)
        && accessController()->hasPermissions(d->resource, Qn::WritePtzPermission)
        && !isExportedLayout
        && !isPreviewSearchLayout
        )
    {
        result |= Qn::PtzButton;
    }

    if (m_dewarpingParams.enabled)
    {
        result |= Qn::FishEyeButton;
        result &= ~Qn::PtzButton;
    }

    if (d->hasVideo && d->isIoModule)
        result |= Qn::IoModuleButton;

    if (d->hasVideo && !qnSettings->lightMode().testFlag(Qn::LightModeNoZoomWindows))
    {
        if (item()
            && item()->layout()
            && accessController()->hasPermissions(item()->layout()->resource(),
                Qn::WritePermission | Qn::AddRemoveItemsPermission)
            && !tourIsRunning(context())
            )
            result |= Qn::ZoomWindowButton;
    }

    return result;
}

Qn::ResourceStatusOverlay QnMediaResourceWidget::calculateStatusOverlay() const
{
    if (qnRuntime->isVideoWallMode() && !QnVideoWallLicenseUsageHelper(commonModule()).isValid())
        return Qn::VideowallWithoutLicenseOverlay;

    // TODO: #GDM #3.1 This really requires hell a lot of refactoring
    // for live video make a quick check: status has higher priority than EOF
<<<<<<< HEAD
    if (d->isOffline())
        return Qn::OfflineOverlay;

    if (d->isUnauthorized())
        return Qn::UnauthorizedOverlay;

    if (d->camera)
    {
        if (d->isPlayingLive() && d->camera->needsToChangeDefaultPassword())
            return Qn::PasswordRequiredOverlay;
			
        if (d->camera->hasFlags(Qn::wearable_camera))
            return Qn::NoLiveStreamOverlay;
			
=======
    if (states.isRealTimeSource)
    {
        if (m_camera && m_camera->hasFlags(Qn::wearable_camera))
            return Qn::NoLiveStreamOverlay;

        if (states.isOffline)
            return Qn::OfflineOverlay;

        if (states.isUnauthorized)
            return Qn::UnauthorizedOverlay;
    }
>>>>>>> 44b4a922

        const Qn::Permission requiredPermission = d->isPlayingLive()
            ? Qn::ViewLivePermission
            : Qn::ViewFootagePermission;

        if (!accessController()->hasPermissions(d->camera, requiredPermission))
            return Qn::AnalogWithoutLicenseOverlay;
    }

    if (d->isIoModule)
    {
        if (!d->isPlayingLive())
        {
            if (d->display()->camDisplay()->isLongWaiting())
                return Qn::NoDataOverlay;
            return Qn::NoVideoDataOverlay;
        }

        if (m_ioCouldBeShown) /// If widget could be shown then licenses Ok
            return Qn::EmptyOverlay;

        if (d->licenseStatus() != QnLicenseUsageStatus::used)
            return Qn::IoModuleDisabledOverlay;
    }

    if (d->display()->camDisplay()->lastMediaEvent() == Qn::MediaStreamEvent::TooManyOpenedConnections)
    {
        // Too many opened connections
        return Qn::TooManyOpenedConnectionsOverlay;
    }

    if (d->display()->camDisplay()->isEOFReached())
    {
        // No need to check status: offline and unauthorized are checked first.
        return d->isPlayingLive()
            ? Qn::LoadingOverlay
            : Qn::NoDataOverlay;
    }

    if (d->resource->hasFlags(Qn::local_image))
    {
        if (d->resource->getStatus() == Qn::Offline)
            return Qn::NoDataOverlay;
        return Qn::EmptyOverlay;
    }

    if (d->resource->hasFlags(Qn::local_video) && d->resource->getStatus() == Qn::Offline)
        return Qn::NoDataOverlay;

    if (options().testFlag(DisplayActivity) && d->display()->isPaused())
    {
        if (!qnRuntime->isVideoWallMode())
            return Qn::PausedOverlay;

        return Qn::EmptyOverlay;
    }

    if (d->display()->camDisplay()->isLongWaiting())
    {
        auto loader = qnClientModule->cameraDataManager()->loader(d->mediaResource, false);
        if (loader && loader->periods(Qn::RecordingContent).containTime(d->display()->camDisplay()->getExternalTime() / 1000))
            return base_type::calculateStatusOverlay(Qn::Online, d->hasVideo);

        return Qn::NoDataOverlay;
    }

    if (d->display()->isPaused())
    {
        if (!d->hasVideo)
            return Qn::NoVideoDataOverlay;

        return Qn::EmptyOverlay;
    }

    return base_type::calculateStatusOverlay(Qn::Online, d->hasVideo);
}

Qn::ResourceOverlayButton QnMediaResourceWidget::calculateOverlayButton(
    Qn::ResourceStatusOverlay statusOverlay) const
{
    if (!d->camera || !d->camera->resourcePool())
        return Qn::ResourceOverlayButton::Empty;

    if (statusOverlay == Qn::PasswordRequiredOverlay
        && context()->accessController()->hasGlobalPermission(Qn::GlobalAdminPermission))
    {
        return Qn::ResourceOverlayButton::SetPassword;
    }

    const bool canChangeSettings = accessController()->hasPermissions(d->camera,
        Qn::SavePermission | Qn::WritePermission);

    switch (statusOverlay)
    {
        case Qn::IoModuleDisabledOverlay:
        case Qn::AnalogWithoutLicenseOverlay:
        {
            if (canChangeSettings)
            {
                switch (d->licenseStatus())
                {
                    case QnLicenseUsageStatus::notUsed:
                        return Qn::ResourceOverlayButton::EnableLicense;

                    case QnLicenseUsageStatus::overflow:
                        return Qn::ResourceOverlayButton::MoreLicenses;
                    default:
                        break;
                }
            }

            return Qn::ResourceOverlayButton::Empty;
        }

        case Qn::OfflineOverlay:
        {
            return menu()->canTrigger(action::CameraDiagnosticsAction, d->camera)
                ? Qn::ResourceOverlayButton::Diagnostics
                : Qn::ResourceOverlayButton::Empty;
        }

        case Qn::UnauthorizedOverlay:
        {
            return canChangeSettings
                ? Qn::ResourceOverlayButton::Settings
                : Qn::ResourceOverlayButton::Empty;
        }

        default:
            break;
    }

    return base_type::calculateOverlayButton(statusOverlay);
}

void QnMediaResourceWidget::at_resource_propertyChanged(const QnResourcePtr &resource, const QString &key)
{
    Q_UNUSED(resource);
    if (key == QnMediaResource::customAspectRatioKey())
        updateCustomAspectRatio();
    else if (key == Qn::CAMERA_CAPABILITIES_PARAM_NAME)
        ensureTwoWayAudioWidget();
    else if (key == Qn::kCombinedSensorsDescriptionParamName)
        updateAspectRatio();
    else if (key == Qn::PTZ_CAPABILITIES_PARAM_NAME)
        updateButtonsVisibility();
}

void QnMediaResourceWidget::updateAspectRatio()
{
    if (item() && item()->dewarpingParams().enabled && m_dewarpingParams.enabled)
    {
        const auto panoFactor = item()->dewarpingParams().panoFactor;
        if (panoFactor > 1)
        {
            setAspectRatio(panoFactor);
            return;
        }
    }

    qreal baseAspectRatio = calculateVideoAspectRatio();
    NX_ASSERT(!qFuzzyIsNull(baseAspectRatio));
    if (baseAspectRatio <= 0.0)
    {
        setAspectRatio(baseAspectRatio); /* No aspect ratio. */
        return;
    }

    qreal aspectRatio = baseAspectRatio *
        QnGeometry::aspectRatio(channelLayout()->size()) *
        (zoomRect().isNull() ? 1.0 : QnGeometry::aspectRatio(zoomRect()));

    setAspectRatio(aspectRatio);
}

void QnMediaResourceWidget::at_camDisplay_liveChanged()
{
    const bool isPlayingLive = d->display()->camDisplay()->isRealTimeSource();

    if (isPlayingLive)
    {
        resumeHomePtzController();
    }
    else
    {
        titleBar()->rightButtonsBar()->setButtonsChecked(Qn::PtzButton, false);
        suspendHomePtzController();
    }
    updateCompositeOverlayMode();
    updateIconButton();
}

void QnMediaResourceWidget::at_screenshotButton_clicked()
{
    menu()->trigger(action::TakeScreenshotAction, this);
}

void QnMediaResourceWidget::at_ptzButton_toggled(bool checked)
{
    bool ptzEnabled =
        checked && (d->camera && (d->camera->getPtzCapabilities() & Ptz::ContinuousPtzCapabilities));

    setOption(ControlPtz, ptzEnabled);
    setOption(DisplayCrosshair, ptzEnabled);
    if (checked)
    {
        titleBar()->rightButtonsBar()->setButtonsChecked(Qn::MotionSearchButton | Qn::ZoomWindowButton, false);
        action(action::JumpToLiveAction)->trigger(); // TODO: #Elric evil hack! Won't work if SYNC is off and this item is not selected?
    }
}

void QnMediaResourceWidget::at_fishEyeButton_toggled(bool checked)
{
    QnItemDewarpingParams params = item()->dewarpingParams();
    params.enabled = checked;
    item()->setDewarpingParams(params); // TODO: #Elric #PTZ move to instrument

    setOption(DisplayDewarped, checked);
    if (checked)
    {
        setOption(DisplayMotion, false);
        resumeHomePtzController();
    }
    else
    {
        /* Stop all ptz activity. */
        ptzController()->continuousMove(QVector3D(0, 0, 0));
        suspendHomePtzController();
    }

    updateButtonsVisibility();
}

void QnMediaResourceWidget::at_histogramButton_toggled(bool checked)
{
    ImageCorrectionParams params = item()->imageEnhancement();
    if (params.enabled == checked)
        return;

    params.enabled = checked;
    setImageEnhancement(params);
}

void QnMediaResourceWidget::at_ioModuleButton_toggled(bool /*checked*/)
{
    if (m_ioModuleOverlayWidget)
        updateIoModuleVisibility(animationAllowed());
}

void QnMediaResourceWidget::at_renderWatcher_widgetChanged(QnResourceWidget *widget)
{
    if (widget == this)
        updateRendererEnabled();
}

void QnMediaResourceWidget::at_zoomRectChanged()
{
    updateButtonsVisibility();
    updateAspectRatio();
    updateIconButton();

    // TODO: #PTZ probably belongs to instrument.
    if (options() & DisplayDewarped)
        m_ptzController->absoluteMove(Qn::LogicalPtzCoordinateSpace,
            QnFisheyePtzController::positionFromRect(m_dewarpingParams, zoomRect()), 2.0);
}

void QnMediaResourceWidget::at_ptzController_changed(Qn::PtzDataFields fields)
{
    if (fields & Qn::CapabilitiesPtzField)
        updateButtonsVisibility();

    if (fields & (Qn::ActiveObjectPtzField | Qn::ToursPtzField))
        updateTitleText();
}

void QnMediaResourceWidget::at_entropixEnhancementButton_clicked()
{
    using nx::client::desktop::EntropixImageEnhancer;

    m_entropixEnhancer.reset(new EntropixImageEnhancer(d->camera));
    connect(m_entropixEnhancer, &EntropixImageEnhancer::cameraScreenshotReady,
        this, &QnMediaResourceWidget::at_entropixImageLoaded);
    connect(m_entropixEnhancer, &EntropixImageEnhancer::progressChanged, this,
        [this](int progress)
        {
            m_entropixProgress = progress < 100 ? progress : -1;
        });

    m_entropixEnhancer->requestScreenshot(d->display()->currentTimeUSec() / 1000, zoomRect());
}

void QnMediaResourceWidget::at_entropixImageLoaded(const QImage& image)
{
    m_entropixEnhancedImage = image;
}

void QnMediaResourceWidget::updateDewarpingParams()
{
    if (m_dewarpingParams == d->mediaResource->getDewarpingParams())
        return;

    m_dewarpingParams = d->mediaResource->getDewarpingParams();
    emit dewarpingParamsChanged();
}

void QnMediaResourceWidget::updateFisheye()
{
    QnItemDewarpingParams itemParams = item()->dewarpingParams();

    // Zoom windows have no own "dewarping" button, so counting it always pressed.
    bool enabled = isZoomWindow() || itemParams.enabled;

    bool fisheyeEnabled = enabled && m_dewarpingParams.enabled;

    setOption(ControlPtz, fisheyeEnabled && zoomRect().isEmpty());
    setOption(DisplayCrosshair, fisheyeEnabled && zoomRect().isEmpty());
    setOption(DisplayDewarped, fisheyeEnabled);
    if (fisheyeEnabled && titleBar()->rightButtonsBar()->button(Qn::FishEyeButton))
        titleBar()->rightButtonsBar()->button(Qn::FishEyeButton)->setChecked(fisheyeEnabled);
    if (enabled)
        titleBar()->rightButtonsBar()->setButtonsChecked(Qn::MotionSearchButton | Qn::ZoomWindowButton, false);

    bool flip = fisheyeEnabled
        && m_dewarpingParams.viewMode == QnMediaDewarpingParams::VerticalDown;

    const QList<int> allowedPanoFactorValues = m_dewarpingParams.allowedPanoFactorValues();
    if (!allowedPanoFactorValues.contains(itemParams.panoFactor))
    {
        itemParams.panoFactor = allowedPanoFactorValues.last();
        item()->setDewarpingParams(itemParams);
    }
    item()->setData(Qn::ItemFlipRole, flip);

    updateAspectRatio();
    if (display() && display()->camDisplay())
        display()->camDisplay()->setFisheyeEnabled(fisheyeEnabled);

    emit fisheyeChanged();

    if (titleBar()->rightButtonsBar()->visibleButtons() & Qn::PtzButton)
        at_ptzButton_toggled(titleBar()->rightButtonsBar()->checkedButtons() & Qn::PtzButton); // TODO: #Elric doesn't belong here, hack
}

void QnMediaResourceWidget::updateCustomAspectRatio()
{
    if (!d->display())
        return;

<<<<<<< HEAD
    d->display()->camDisplay()->setOverridenAspectRatio(d->mediaResource->customAspectRatio());
=======
    m_display->camDisplay()->setOverridenAspectRatio(m_resource->customAspectRatio());
}

QnMediaResourceWidget::ResourceStates QnMediaResourceWidget::getResourceStates() const
{
    const auto camDisplay = (m_display ? m_display->camDisplay() : nullptr);
    const auto resource = (m_display ? m_display->resource() : QnResourcePtr());

    ResourceStates result;
    result.isRealTimeSource = (camDisplay ? camDisplay->isRealTimeSource() : false);
    result.isOffline = (result.isRealTimeSource && (!resource || resource->getStatus() == Qn::Offline));
    result.isUnauthorized = (result.isRealTimeSource && (resource && (resource->getStatus() == Qn::Unauthorized)));
    result.hasVideo = hasVideo();

    return result;
>>>>>>> 44b4a922
}

void QnMediaResourceWidget::updateIoModuleVisibility(bool animate)
{
    if (!d->isIoModule)
        return;

    const QnImageButtonWidget* const button = titleBar()->rightButtonsBar()->button(Qn::IoModuleButton);
    const bool ioBtnChecked = (button && button->isChecked());
    const bool onlyIoData = !d->hasVideo;
    const bool correctLicenseStatus = isLicenseUsed();

    /// TODO: #ynikitenkov It needs to refactor error\status overlays totally!

    m_ioCouldBeShown = ((ioBtnChecked || onlyIoData) && correctLicenseStatus);
    const bool correctState = (!d->isOffline()
        && !d->isUnauthorized()
        && d->isPlayingLive());
    const OverlayVisibility visibility = (m_ioCouldBeShown && correctState ? Visible : Invisible);
    setOverlayWidgetVisibility(m_ioModuleOverlayWidget, visibility, animate);
    updateOverlayWidgetsVisibility(animate);

    updateStatusOverlay(animate);
    updateOverlayButton();
}

void QnMediaResourceWidget::processDiagnosticsRequest()
{
    context()->statisticsModule()->registerClick(lit("resource_status_overlay_diagnostics"));

    if (d->camera)
        menu()->trigger(action::CameraDiagnosticsAction, d->camera);
}

void QnMediaResourceWidget::processEnableLicenseRequest()
{
    context()->statisticsModule()->registerClick(lit("resource_status_overlay_enable_license"));

    const auto licenseStatus = d->licenseStatus();
    if (licenseStatus != QnLicenseUsageStatus::notUsed)
        return;

    qnResourcesChangesManager->saveCamera(d->camera,
        [](const QnVirtualCameraResourcePtr &camera)
        {
            camera->setLicenseUsed(true);
        });

    const bool animate = QnWorkbenchContextAware::display()->animationAllowed();
    updateIoModuleVisibility(animate);
}

void QnMediaResourceWidget::processSettingsRequest()
{
    context()->statisticsModule()->registerClick(lit("resource_status_overlay_settings"));
    if (!d->camera)
        return;

    int selectedTab = Qn::GeneralSettingsTab;
    menu()->trigger(action::CameraSettingsAction, action::Parameters(d->camera)
        .withArgument(Qn::FocusTabRole, selectedTab));
}

void QnMediaResourceWidget::processMoreLicensesRequest()
{
    context()->statisticsModule()->registerClick(lit("resource_status_overlay_more_licenses"));

    menu()->trigger(action::PreferencesLicensesTabAction);
}

void QnMediaResourceWidget::at_item_imageEnhancementChanged()
{
    setImageEnhancement(item()->imageEnhancement());
}

void QnMediaResourceWidget::updateCompositeOverlayMode()
{
    if (!m_compositeOverlay || d->camera.isNull())
        return;

    const bool isLive = (d->display() && d->display()->camDisplay()
        ? d->display()->camDisplay()->isRealTimeSource() : false);

    const bool bookmarksEnabled = !isLive
        && navigator()->bookmarksModeEnabled();

    m_compositeOverlay->setCurrentWidget(bookmarksEnabled
        ? m_bookmarksContainer
        : m_textOverlayWidget);

    const bool visible = !options().testFlag(QnResourceWidget::InfoOverlaysForbidden)
        && (bookmarksEnabled || isLive);

    const bool animate = m_compositeOverlay->scene() != nullptr;
    setOverlayWidgetVisible(m_compositeOverlay, visible, animate);

    for (int i = 0; i < m_triggersContainer->count(); ++i)
    {
        if (auto button = qobject_cast<QnSoftwareTriggerButton*>(m_triggersContainer->item(i)))
            button->setLive(isLive);
    }
}

qint64 QnMediaResourceWidget::getUtcCurrentTimeUsec() const
{
    // get timestamp from the first channel that was painted
    int channel = std::distance(m_paintedChannels.cbegin(),
        std::find_if(m_paintedChannels.cbegin(), m_paintedChannels.cend(), [](bool value) { return value; }));
    if (channel >= channelCount())
        channel = 0;

    qint64 timestampUsec = hasVideo()
        ? m_renderer->getTimestampOfNextFrameToRender(channel)
        : display()->camDisplay()->getCurrentTime();

    return timestampUsec;
}

qint64 QnMediaResourceWidget::getUtcCurrentTimeMs() const
{
    qint64 datetimeUsec = getUtcCurrentTimeUsec();
    if (datetimeUsec == DATETIME_NOW)
        return qnSyncTime->currentMSecsSinceEpoch();

    if (datetimeUsec == AV_NOPTS_VALUE)
        return 0;

    return datetimeUsec / 1000;
}

qint64 QnMediaResourceWidget::getDisplayTimeUsec() const
{
    qint64 result = getUtcCurrentTimeUsec();
    if (!isSpecialDateTimeValueUsec(result))
    {
        result += context()->instance<QnWorkbenchServerTimeWatcher>()->displayOffset(
            d->mediaResource) * 1000ll;
    }
    return result;
}

QnScrollableTextItemsWidget* QnMediaResourceWidget::bookmarksContainer()
{
    return m_bookmarksContainer;
}

QVector<QColor> QnMediaResourceWidget::motionSensitivityColors() const
{
    return m_motionSensitivityColors;
}

void QnMediaResourceWidget::setMotionSensitivityColors(const QVector<QColor>& value)
{
    m_motionSensitivityColors = value;
}

void QnMediaResourceWidget::setZoomWindowCreationModeEnabled(bool enabled)
{
    setOption(ControlZoomWindow, enabled);
    titleBar()->rightButtonsBar()->setButtonsChecked(Qn::ZoomWindowButton, enabled);
    if (enabled)
    {
        titleBar()->rightButtonsBar()->setButtonsChecked(
            Qn::PtzButton | Qn::FishEyeButton | Qn::MotionSearchButton, false);
    }

    setOption(WindowResizingForbidden, enabled);

    emit zoomWindowCreationModeEnabled(enabled);
}

void QnMediaResourceWidget::setMotionSearchModeEnabled(bool enabled)
{
    setOption(DisplayMotion, enabled);
    titleBar()->rightButtonsBar()->setButtonsChecked(Qn::MotionSearchButton, enabled);

    if (enabled)
    {
        titleBar()->rightButtonsBar()->setButtonsChecked(
            Qn::PtzButton | Qn::FishEyeButton | Qn::ZoomWindowButton, false);
        action(action::ToggleTimelineAction)->setChecked(true);
    }

    setOption(WindowResizingForbidden, enabled);

    emit motionSearchModeEnabled(enabled);
}

QnSpeedRange QnMediaResourceWidget::speedRange() const
{
    static constexpr qreal kUnitSpeed = 1.0;
    static constexpr qreal kZeroSpeed = 0.0;

    if (!d->display() || !d->display()->archiveReader())
        return QnSpeedRange(kZeroSpeed, kZeroSpeed);

    if (!hasVideo())
        return QnSpeedRange(kUnitSpeed, kZeroSpeed);

    const qreal backward = d->display()->archiveReader()->isNegativeSpeedSupported()
        ? availableSpeedRange().backward
        : kZeroSpeed;

    return QnSpeedRange(availableSpeedRange().forward, backward);
}

const QnSpeedRange& QnMediaResourceWidget::availableSpeedRange()
{
    static const QnSpeedRange kAvailableSpeedRange(kMaxForwardSpeed, kMaxBackwardSpeed);
    return kAvailableSpeedRange;
}

bool QnMediaResourceWidget::isLicenseUsed() const
{
    return d->licenseStatus() == QnLicenseUsageStatus::used;
}

/*
* Soft Triggers
*/

QnMediaResourceWidget::SoftwareTrigger* QnMediaResourceWidget::createTriggerIfRelevant(
    const vms::event::RulePtr& rule)
{
    NX_ASSERT(!m_softwareTriggers.contains(rule->id()));

    if (!isRelevantTriggerRule(rule))
        return nullptr;

    const SoftwareTriggerInfo info({
        rule->eventParams().inputPortId,
        rule->eventParams().caption,
        rule->eventParams().description,
        rule->isActionProlonged() });

    std::function<void()> clientSideHandler;

    if (rule->actionType() == nx::vms::event::bookmarkAction)
    {
        clientSideHandler =
            [this] { action(action::BookmarksModeAction)->setChecked(true); };
    }

    const auto button = new QnSoftwareTriggerButton(this);
    configureTriggerButton(button, info, clientSideHandler);

    connect(button, &QnSoftwareTriggerButton::isLiveChanged, this,
        [this, button, rule]()
        {
            updateTriggerAvailability(rule);
        });

    // TODO: #vkutin #3.1 For now rule buttons are NOT sorted. Implement sorting by UUID later.
    const auto overlayItemId = m_triggersContainer->insertItem(0, button);

    auto& trigger = m_softwareTriggers[rule->id()];
    trigger = SoftwareTrigger({ info, overlayItemId });
    return &trigger;
}

bool QnMediaResourceWidget::isRelevantTriggerRule(const vms::event::RulePtr& rule) const
{
    if (rule->isDisabled() || rule->eventType() != vms::event::softwareTriggerEvent)
        return false;

    const auto resourceId = d->resource->getId();
    if (!rule->eventResources().empty() && !rule->eventResources().contains(resourceId))
        return false;

    if (rule->eventParams().metadata.allUsers)
        return true;

    const auto currentUser = accessController()->user();
    if (!currentUser)
        return false; //< All triggers will be added when user is set up.

    const auto subjects = rule->eventParams().metadata.instigators;
    if (::contains(subjects, currentUser->getId()))
        return true;

    return ::contains(subjects, QnUserRolesManager::unifiedUserRoleId(currentUser));
}

void QnMediaResourceWidget::updateTriggerButtonTooltip(
    QnSoftwareTriggerButton* button,
    const SoftwareTriggerInfo& info,
    bool enabledBySchedule)
{
    if (!button)
    {
        NX_EXPECT(false, "Trigger button is null");
        return;
    }

    if (enabledBySchedule)
    {
        const auto name = vms::event::StringsHelper::getSoftwareTriggerName(info.name);
        button->setToolTip(info.prolonged
            ? lit("%1 (%2)").arg(name).arg(tr("press and hold", "Soft Trigger"))
            : name);
        return;
    }
    else
    {
        button->setToolTip(tr("Disabled by schedule"));
    }

}

void QnMediaResourceWidget::configureTriggerButton(QnSoftwareTriggerButton* button,
    const SoftwareTriggerInfo& info, std::function<void()> clientSideHandler)
{
    NX_EXPECT(button);

    button->setIcon(info.icon);
    button->setProlonged(info.prolonged);
    updateTriggerButtonTooltip(button, info, true);

    const auto resultHandler =
        [button = QPointer<QnSoftwareTriggerButton>(button)](bool success, qint64 requestId)
        {
            if (!button || button->property(
                kTriggerRequestIdProperty).value<rest::Handle>() != requestId)
            {
                return;
            }

            button->setEnabled(true);

            button->setState(success
                ? QnSoftwareTriggerButton::State::Success
                : QnSoftwareTriggerButton::State::Failure);
        };

    if (info.prolonged)
    {
        connect(button, &QnSoftwareTriggerButton::pressed, this,
            [this, button, resultHandler, clientSideHandler, id = info.triggerId]()
            {
                if (!button->isLive())
                    return;

                const auto requestId = invokeTrigger(id, resultHandler, vms::event::EventState::active);
                const bool success = requestId != rest::Handle();
                button->setProperty(kTriggerRequestIdProperty, requestId);
                button->setState(success
                    ? QnSoftwareTriggerButton::State::Waiting
                    : QnSoftwareTriggerButton::State::Failure);

                if (success && clientSideHandler)
                    clientSideHandler();
            });

        connect(button, &QnSoftwareTriggerButton::released, this,
            [this, button, resultHandler, id = info.triggerId]()
            {
                if (!button->isLive())
                    return;

                /* In case of activation error don't try to deactivate: */
                if (button->state() == QnSoftwareTriggerButton::State::Failure)
                    return;

                const auto requestId = invokeTrigger(id, resultHandler, vms::event::EventState::inactive);
                const bool success = requestId != rest::Handle();
                button->setProperty(kTriggerRequestIdProperty, requestId);
                button->setState(success
                    ? QnSoftwareTriggerButton::State::Default
                    : QnSoftwareTriggerButton::State::Failure);
            });
    }
    else
    {
        connect(button, &QnSoftwareTriggerButton::clicked, this,
            [this, button, resultHandler, clientSideHandler, id = info.triggerId]()
            {
                if (!button->isLive())
                    return;

                const auto requestId = invokeTrigger(id, resultHandler);
                const bool success = requestId != rest::Handle();
                button->setProperty(kTriggerRequestIdProperty, requestId);
                button->setEnabled(!success);
                button->setState(success
                    ? QnSoftwareTriggerButton::State::Waiting
                    : QnSoftwareTriggerButton::State::Failure);

                if (success && clientSideHandler)
                    clientSideHandler();
            });
    }

    // Go-to-live handler.
    connect(button, &QnSoftwareTriggerButton::clicked, this,
        [this, button, workbenchDisplay = QnWorkbenchContextAware::display()]()
        {
            if (button->isLive())
                return;

            const auto syncAction = action(action::ToggleSyncAction);
            const bool sync = syncAction->isEnabled() && syncAction->isChecked();

            if (sync || workbenchDisplay->widget(Qn::CentralRole) == this)
            {
                action(action::JumpToLiveAction)->trigger();
            }
            else if (auto reader = display()->archiveReader())
            {
                // TODO: Refactor workbench navigator to avoid switching to live in different places.
                reader->jumpTo(DATETIME_NOW, 0);
                reader->setSpeed(1.0);
                reader->resumeMedia();
            }
        });
}

void QnMediaResourceWidget::resetTriggers()
{
    /* Delete all buttons: */
    for (const auto& trigger: m_softwareTriggers)
        m_triggersContainer->deleteItem(trigger.overlayItemId);

    /* Clear triggers information: */
    m_softwareTriggers.clear();

    if (!accessController()->hasGlobalPermission(Qn::GlobalUserInputPermission))
        return;

    /* Create new relevant triggers: */
    for (const auto& rule: commonModule()->eventRuleManager()->rules())
        createTriggerIfRelevant(rule); //< creates a trigger only if the rule is relevant

    updateTriggersAvailability();
}

void QnMediaResourceWidget::at_eventRuleRemoved(const QnUuid& id)
{
    const auto iter = m_softwareTriggers.find(id);
    if (iter == m_softwareTriggers.end())
        return;

    m_triggersContainer->deleteItem(iter->overlayItemId);
    m_softwareTriggers.erase(iter);
}

void QnMediaResourceWidget::clearEntropixEnhancedImage()
{
    if (m_entropixEnhancer)
        m_entropixEnhancer->cancelRequest();
    if (!m_entropixEnhancedImage.isNull())
        m_entropixEnhancedImage = QImage();
};

void QnMediaResourceWidget::at_eventRuleAddedOrUpdated(const vms::event::RulePtr& rule)
{
    const auto iter = m_softwareTriggers.find(rule->id());
    if (iter == m_softwareTriggers.end())
    {
        /* Create trigger if the rule is relevant: */
        createTriggerIfRelevant(rule);
    }
    else
    {
        /* Delete trigger: */
        at_eventRuleRemoved(rule->id());

        /* Recreate trigger if the rule is still relevant: */
        createTriggerIfRelevant(rule);
    }

    updateTriggerAvailability(rule);
};

rest::Handle QnMediaResourceWidget::invokeTrigger(
    const QString& id,
    std::function<void(bool, rest::Handle)> resultHandler,
    vms::event::EventState toggleState)
{
    if (!accessController()->hasGlobalPermission(Qn::GlobalUserInputPermission))
        return rest::Handle();

    const auto responseHandler =
        [this, resultHandler, id](bool success, rest::Handle handle, const QnJsonRestResult& result)
        {
            Q_UNUSED(handle);
            success = success && result.error == QnRestResult::NoError;

            if (!success)
            {
                NX_LOG(tr("Failed to invoke trigger %1 (%2)")
                    .arg(id).arg(result.errorString), cl_logERROR);
            }

            if (resultHandler)
                resultHandler(success, handle);
        };

    return commonModule()->currentServer()->restConnection()->softwareTriggerCommand(
        d->resource->getId(), id, toggleState,
        responseHandler, QThread::currentThread());
}<|MERGE_RESOLUTION|>--- conflicted
+++ resolved
@@ -1446,11 +1446,7 @@
         return;
     }
 
-<<<<<<< HEAD
-    if (!d->camera)
-=======
-    if (!m_camera || m_camera->hasFlags(Qn::wearable_camera))
->>>>>>> 44b4a922
+    if (!d->camera || d->camera->hasFlags(Qn::wearable_camera))
     {
         buttonsBar->setButtonsVisible(Qn::RecordingStatusIconButton, false);
         return;
@@ -2089,7 +2085,8 @@
 
     // TODO: #GDM #3.1 This really requires hell a lot of refactoring
     // for live video make a quick check: status has higher priority than EOF
-<<<<<<< HEAD
+    if (d->isPlayingLive() && d->camera && d->camera->hasFlags(Qn::wearable_camera))
+        return Qn::NoLiveStreamOverlay;
     if (d->isOffline())
         return Qn::OfflineOverlay;
 
@@ -2101,22 +2098,6 @@
         if (d->isPlayingLive() && d->camera->needsToChangeDefaultPassword())
             return Qn::PasswordRequiredOverlay;
 			
-        if (d->camera->hasFlags(Qn::wearable_camera))
-            return Qn::NoLiveStreamOverlay;
-			
-=======
-    if (states.isRealTimeSource)
-    {
-        if (m_camera && m_camera->hasFlags(Qn::wearable_camera))
-            return Qn::NoLiveStreamOverlay;
-
-        if (states.isOffline)
-            return Qn::OfflineOverlay;
-
-        if (states.isUnauthorized)
-            return Qn::UnauthorizedOverlay;
-    }
->>>>>>> 44b4a922
 
         const Qn::Permission requiredPermission = d->isPlayingLive()
             ? Qn::ViewLivePermission
@@ -2466,25 +2447,7 @@
     if (!d->display())
         return;
 
-<<<<<<< HEAD
     d->display()->camDisplay()->setOverridenAspectRatio(d->mediaResource->customAspectRatio());
-=======
-    m_display->camDisplay()->setOverridenAspectRatio(m_resource->customAspectRatio());
-}
-
-QnMediaResourceWidget::ResourceStates QnMediaResourceWidget::getResourceStates() const
-{
-    const auto camDisplay = (m_display ? m_display->camDisplay() : nullptr);
-    const auto resource = (m_display ? m_display->resource() : QnResourcePtr());
-
-    ResourceStates result;
-    result.isRealTimeSource = (camDisplay ? camDisplay->isRealTimeSource() : false);
-    result.isOffline = (result.isRealTimeSource && (!resource || resource->getStatus() == Qn::Offline));
-    result.isUnauthorized = (result.isRealTimeSource && (resource && (resource->getStatus() == Qn::Unauthorized)));
-    result.hasVideo = hasVideo();
-
-    return result;
->>>>>>> 44b4a922
 }
 
 void QnMediaResourceWidget::updateIoModuleVisibility(bool animate)
