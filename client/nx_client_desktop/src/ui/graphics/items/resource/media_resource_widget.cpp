--- conflicted
+++ resolved
@@ -94,11 +94,8 @@
 #include <ui/workbench/workbench_layout.h>
 #include <ui/workbench/watchers/workbench_server_time_watcher.h>
 #include <ui/workbench/watchers/workbench_render_watcher.h>
-<<<<<<< HEAD
 #include <ui/workbench/workbench_item.h>
 #include <ui/workbench/watchers/default_password_cameras_watcher.h>
-=======
->>>>>>> b2ec13ef
 
 #include <utils/common/warnings.h>
 #include <utils/common/scoped_painter_rollback.h>
@@ -367,7 +364,8 @@
 
     /* Set up buttons. */
     createButtons();
-<<<<<<< HEAD
+    initIconButton();
+    initStatusOverlayController();
 
     if (m_camera)
     {
@@ -393,10 +391,6 @@
             &QnMediaResourceWidget::updateIconButton);
         timer->start(1000 * 60); /* Update icon button every minute. */
     }
-=======
-    initIconButton();
-    initStatusOverlayController();
->>>>>>> b2ec13ef
 
     connect(base_type::resource(), &QnResource::resourceChanged, this,
         &QnMediaResourceWidget::updateButtonsVisibility); // TODO: #GDM #Common get rid of resourceChanged
@@ -435,20 +429,11 @@
     connect(this, &QnMediaResourceWidget::zoomRectChanged, this,
         &QnMediaResourceWidget::clearEntropixEnhancedImage);
 
-<<<<<<< HEAD
     const auto passwordWatcher = context->instance<DefaultPasswordCamerasWatcher>();
     connect(passwordWatcher, &DefaultPasswordCamerasWatcher::camerasWithDefaultPasswordChanged,
         this, &QnMediaResourceWidget::updateCustomOverlayButton);
 
     setupStatusOverlayHandlers();
-=======
-    connect(qnResourceRuntimeDataManager, &QnResourceRuntimeDataManager::layoutItemDataChanged,
-        this, &QnMediaResourceWidget::handleItemDataChanged);
-
-    const bool canRotate = accessController()->hasPermissions(item->layout()->resource(),
-        Qn::WritePermission);
-    setOption(WindowRotationForbidden, !hasVideo() || !canRotate);
->>>>>>> b2ec13ef
 }
 
 QnMediaResourceWidget::~QnMediaResourceWidget()
@@ -465,7 +450,6 @@
     m_binaryMotionMask.clear();
 }
 
-<<<<<<< HEAD
 void QnMediaResourceWidget::setupStatusOverlayHandlers()
 {
     if (!m_camera)
@@ -510,76 +494,6 @@
             const auto passwordWatcher = context()->instance<DefaultPasswordCamerasWatcher>();
             changeCameraPassword(passwordWatcher->camerasWithDefaultPassword(), true);
         });
-=======
-void QnMediaResourceWidget::handleItemDataChanged(
-    const QnUuid& id,
-    Qn::ItemDataRole role,
-    const QVariant& data)
-{
-    if (id != m_itemId)
-        return;
-
-    switch(role)
-    {
-        case Qn::ItemPausedRole:
-        {
-            const bool shouldPause = data.toBool();
-            if (shouldPause == display()->isPaused())
-                return;
-
-            if (shouldPause)
-                display()->pause();
-            else
-                display()->play();
-            break;
-        }
-        case Qn::ItemTimeRole:
-        {
-            if (const auto reader = display()->archiveReader())
-            {
-                const auto timestampUSec = data.toLongLong();
-                const auto timestampMs = timestampUSec == DATETIME_NOW
-                    ? DATETIME_NOW
-                    : timestampUSec * 1000;
-
-                reader->jumpTo(timestampMs, 0);
-            }
-            break;
-        }
-        case Qn::ItemSpeedRole:
-                display()->archiveReader()->setSpeed(data.toDouble());
-            break;
-        default:
-            break;
-    }
-}
-
-void QnMediaResourceWidget::handleDewarpingParamsChanged()
-{
-    updateFisheye();
-    updateButtonsVisibility();
-    emit dewarpingParamsChanged();
-}
-
-void QnMediaResourceWidget::initRenderer()
-{
-    // TODO: #Elric
-    // Strictly speaking, this is a hack.
-    // We shouldn't be using OpenGL context in class constructor.
-    QGraphicsView *view = QnWorkbenchContextAware::display()->view();
-    const auto viewport = qobject_cast<const QGLWidget*>(view ? view->viewport() : nullptr);
-    m_renderer = new QnResourceWidgetRenderer(nullptr, viewport ? viewport->context() : nullptr);
-    connect(m_renderer, &QnResourceWidgetRenderer::sourceSizeChanged, this,
-        &QnMediaResourceWidget::updateAspectRatio);
-}
-
-void QnMediaResourceWidget::initDisplay()
-{
-    const auto zoomTargetWidget = dynamic_cast<QnMediaResourceWidget *>(this->zoomTargetWidget());
-    setDisplay(zoomTargetWidget
-        ? zoomTargetWidget->display()
-        : QnResourceDisplayPtr(new QnResourceDisplay(d->resource, this)));
->>>>>>> b2ec13ef
 }
 
 void QnMediaResourceWidget::initSoftwareTriggers()
@@ -2103,17 +2017,8 @@
     if (d->isOffline())
         return Qn::OfflineOverlay;
 
-<<<<<<< HEAD
-        if (states.isDefaultPassword)
-            return Qn::PasswordRequiredOverlay;
-
-        if (states.isUnauthorized)
-            return Qn::UnauthorizedOverlay;
-    }
-=======
     if (d->isUnauthorized())
         return Qn::UnauthorizedOverlay;
->>>>>>> b2ec13ef
 
     if (d->camera)
     {
@@ -2121,8 +2026,11 @@
             ? Qn::ViewLivePermission
             : Qn::ViewFootagePermission;
 
-        if (!accessController()->hasPermissions(d->camera, requiredPermission))
-            return Qn::AnalogWithoutLicenseOverlay;
+        if (states.isDefaultPassword)
+            return Qn::PasswordRequiredOverlay;
+
+        if (states.isUnauthorized)
+            return Qn::UnauthorizedOverlay;
     }
 
     if (d->isIoModule)
@@ -2199,14 +2107,10 @@
     if (!d->camera || !d->camera->resourcePool())
         return Qn::ResourceOverlayButton::Empty;
 
-<<<<<<< HEAD
     if (statusOverlay == Qn::PasswordRequiredOverlay)
         return Qn::ResourceOverlayButton::SetPassword;
 
     const bool canChangeSettings = accessController()->hasPermissions(m_camera,
-=======
-    const bool canChangeSettings = accessController()->hasPermissions(d->camera,
->>>>>>> b2ec13ef
         Qn::SavePermission | Qn::WritePermission);
 
     switch (statusOverlay)
@@ -2478,8 +2382,7 @@
     if (!d->display())
         return;
 
-<<<<<<< HEAD
-    m_display->camDisplay()->setOverridenAspectRatio(m_resource->customAspectRatio());
+    d->display()->camDisplay()->setOverridenAspectRatio(d->mediaResource->customAspectRatio());
 }
 
 QnMediaResourceWidget::ResourceStates QnMediaResourceWidget::getResourceStates() const
@@ -2500,9 +2403,6 @@
         }();
 
     return result;
-=======
-    d->display()->camDisplay()->setOverridenAspectRatio(d->mediaResource->customAspectRatio());
->>>>>>> b2ec13ef
 }
 
 void QnMediaResourceWidget::updateIoModuleVisibility(bool animate)
