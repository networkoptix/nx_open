--- conflicted
+++ resolved
@@ -1918,14 +1918,8 @@
         mbps += statistics->getBitrateMbps();
     }
 
-<<<<<<< HEAD
-    QSize size = d->display()->camDisplay()->getRawDataSize();
-    size.setWidth(size.width() * d->display()->camDisplay()->channelsCount());
-
-=======
->>>>>>> f6516d3e
     QString codecString;
-    if (QnConstMediaContextPtr codecContext = d->display()->mediaProvider()->getCodecContext())
+    if (QnConstMediaContextPtr codecContext = m_display->mediaProvider()->getCodecContext())
         codecString = codecContext->getCodecName();
 
 
