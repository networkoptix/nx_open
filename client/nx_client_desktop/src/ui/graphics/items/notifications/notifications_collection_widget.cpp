#include "notifications_collection_widget.h"

#include <QtGui/QDesktopServices>

#include <QtWidgets/QAction>
#include <QtWidgets/QApplication>
#include <QtWidgets/QGraphicsLinearLayout>
#include <QtWidgets/QStyle>

#include <nx/utils/log/log.h>

#include <nx/vms/event/strings_helper.h>

#include <camera/single_thumbnail_loader.h>

#include <core/resource/resource.h>
#include <core/resource/device_dependent_strings.h>
#include <core/resource/user_resource.h>
#include <core/resource/camera_resource.h>
#include <core/resource/media_server_resource.h>
#include <core/resource_management/resource_pool.h>
#include <core/resource/resource_display_info.h>

#include <client/client_settings.h>
#include <client/client_runtime_settings.h>

#include <ui/animation/opacity_animator.h>
#include <nx/client/desktop/ui/actions/actions.h>
#include <nx/client/desktop/ui/actions/action_manager.h>
#include <ui/common/geometry.h>
#include <ui/common/notification_levels.h>
#include <ui/graphics/items/generic/graphics_message_box.h>

//TODO: #gdm think about moving out pages enums
#include <ui/dialogs/resource_properties/user_settings_dialog.h>
#include <ui/dialogs/resource_properties/server_settings_dialog.h>

#include <ui/graphics/items/generic/blinking_image_widget.h>
#include <ui/graphics/items/notifications/notification_widget.h>
#include <ui/graphics/items/notifications/notification_list_widget.h>
#include <ui/help/help_topic_accessor.h>
#include <ui/help/help_topics.h>
#include <ui/help/business_help.h>
#include <ui/style/skin.h>
#include <ui/style/globals.h>
#include <ui/style/resource_icon_cache.h>
#include <ui/style/software_trigger_pixmaps.h>
#include <ui/statistics/modules/controls_statistics_module.h>
#include <ui/workbench/workbench_access_controller.h>
#include <ui/workbench/workbench_context.h>
#include <ui/workbench/handlers/workbench_notifications_handler.h>
#include <health/system_health_helper.h>

#include <utils/common/delete_later.h>
#include <utils/common/scoped_painter_rollback.h>
#include <utils/common/util.h> /* For random. */
#include <utils/math/color_transformations.h>
#include <utils/camera/bookmark_helpers.h>
#include <nx/client/desktop/utils/server_notification_cache.h>
#include <utils/multi_image_provider.h>

#include <nx/fusion/model_functions.h>
#include <camera/camera_bookmarks_manager.h>
#include <core/resource/security_cam_resource.h>

using namespace nx;
using namespace nx::client::desktop;
using namespace nx::client::desktop::ui;

namespace {

static const QSize kDefaultThumbnailSize(0, QnThumbnailRequestData::kMinimumSize);

/** We limit the maximal number of notification items to prevent crashes due
 * to reaching GDI resource limit. */
static const int kMaxNotificationItems = 128;
static const int kMultiThumbnailSpacing = 1;
static const int kMaxThumbnailCount = 5;

const char* kItemResourcePropertyName = "_qn_itemResource";
const char* kItemActionTypePropertyName = "_qn_itemActionType";
const char* kItemTimeStampPropertyName = "_qn_itemTimeStamp";

} //anonymous namespace

QnNotificationsCollectionWidget::QnNotificationsCollectionWidget(QGraphicsItem* parent, Qt::WindowFlags flags, QnWorkbenchContext* context) :
    base_type(parent, flags),
    QnWorkbenchContextAware(context),
    m_headerWidget(new GraphicsWidget(this)),
    m_helper(new vms::event::StringsHelper(commonModule()))
{
    int maxIconSize = QApplication::style()->pixelMetric(QStyle::PM_ToolBarIconSize, nullptr, nullptr);
    auto newButton = [this, maxIconSize](action::IDType actionId, int helpTopicId)
    {
        QnImageButtonWidget* button = new QnImageButtonWidget(m_headerWidget);
        button->setDefaultAction(action(actionId));
        button->setFixedSize(button->defaultAction()->icon().actualSize(QSize(maxIconSize, maxIconSize)));

        if (helpTopicId != Qn::Empty_Help)
            setHelpTopic(button, helpTopicId);

        connect(this->context(), &QnWorkbenchContext::userChanged, this, [this, button, actionId]
        {
            button->setVisible(this->menu()->canTrigger(actionId));
        });
        button->setVisible(this->menu()->canTrigger(actionId));

        const auto statAlias = lit("%1_%2").arg(lit("notifications_collection_widget"), QnLexical::serialized(actionId));
        this->context()->statisticsModule()->registerButton(statAlias, button);

        return button;
    };

    QGraphicsLinearLayout* controlsLayout = new QGraphicsLinearLayout(Qt::Horizontal);
    controlsLayout->setSpacing(2.0);
    controlsLayout->setContentsMargins(2.0, 1.0, 2.0, 0.0);
    controlsLayout->addStretch();

    controlsLayout->addItem(newButton(action::OpenBusinessLogAction, Qn::MainWindow_Notifications_EventLog_Help));
    controlsLayout->addItem(newButton(action::BusinessEventsAction, -1));
    controlsLayout->addItem(newButton(action::PreferencesNotificationTabAction, -1));
    m_headerWidget->setLayout(controlsLayout);

    QGraphicsLinearLayout* layout = new QGraphicsLinearLayout(Qt::Vertical);
    layout->setContentsMargins(0.0, 0.0, 0.0, 0.0);
    layout->setSpacing(0.0);
    layout->addItem(m_headerWidget);

    m_list = new QnNotificationListWidget(this);
    layout->addItem(m_list);

    connect(m_list, &QnNotificationListWidget::itemRemoved,         this, &QnNotificationsCollectionWidget::at_list_itemRemoved);
    connect(m_list, &QnNotificationListWidget::visibleSizeChanged,  this, &QnNotificationsCollectionWidget::visibleSizeChanged);
    connect(m_list, &QnNotificationListWidget::sizeHintChanged,     this, &QnNotificationsCollectionWidget::sizeHintChanged);

    setLayout(layout);

    QnWorkbenchNotificationsHandler* handler = this->context()->instance<QnWorkbenchNotificationsHandler>();
    connect(handler,    &QnWorkbenchNotificationsHandler::notificationAdded,        this,   &QnNotificationsCollectionWidget::showEventAction);
    connect(handler,    &QnWorkbenchNotificationsHandler::notificationRemoved,      this,   &QnNotificationsCollectionWidget::hideEventAction);
    connect(handler,    &QnWorkbenchNotificationsHandler::systemHealthEventAdded,   this,   &QnNotificationsCollectionWidget::showSystemHealthMessage);
    connect(handler,    &QnWorkbenchNotificationsHandler::systemHealthEventRemoved, this,   &QnNotificationsCollectionWidget::hideSystemHealthMessage);
    connect(handler,    &QnWorkbenchNotificationsHandler::cleared,                  this,   &QnNotificationsCollectionWidget::hideAll);

    connect(this->context()->instance<ServerNotificationCache>(),
        &ServerNotificationCache::fileDownloaded,
        this,
        [this](const QString& filename, ServerFileCache::OperationResult status)
        {
            if (status != ServerFileCache::OperationResult::ok)
                return;
            at_notificationCache_fileDownloaded(filename);
        });
}

QnNotificationsCollectionWidget::~QnNotificationsCollectionWidget()
{
}

QRectF QnNotificationsCollectionWidget::headerGeometry() const
{
    return m_headerWidget->geometry();
}

QRectF QnNotificationsCollectionWidget::visibleGeometry() const
{
    return m_headerWidget->geometry().adjusted(0, 0, 0, m_list->visibleSize().height());
}

void QnNotificationsCollectionWidget::setToolTipsEnclosingRect(const QRectF& rect)
{
    m_list->setToolTipsEnclosingRect(mapRectToItem(m_list, rect));
}

QnBlinkingImageButtonWidget* QnNotificationsCollectionWidget::blinker() const
{
    return m_blinker.data();
}

void QnNotificationsCollectionWidget::setBlinker(QnBlinkingImageButtonWidget* blinker)
{
    if (m_blinker)
        m_list->disconnect(m_blinker);

    m_blinker = blinker;

    if (m_blinker)
    {
        connect(m_list, &QnNotificationListWidget::itemCountChanged,         this, &QnNotificationsCollectionWidget::updateBlinker);
        connect(m_list, &QnNotificationListWidget::notificationLevelChanged, this, &QnNotificationsCollectionWidget::updateBlinker);
        updateBlinker();
    }
}

void QnNotificationsCollectionWidget::loadThumbnailForItem(
    QnNotificationWidget* item,
    const QnVirtualCameraResourcePtr& camera,
    qint64 msecSinceEpoch)
{
    if (!camera || !camera->hasVideo(nullptr))
        return;

    NX_ASSERT(accessController()->hasPermissions(camera, Qn::ViewContentPermission));
    QnSingleThumbnailLoader* loader = new QnSingleThumbnailLoader(
        camera,
        msecSinceEpoch,
        QnThumbnailRequestData::kDefaultRotation,
        kDefaultThumbnailSize,
        QnThumbnailRequestData::JpgFormat,
        item);

    item->setImageProvider(loader);
}

void QnNotificationsCollectionWidget::loadThumbnailForItem(
    QnNotificationWidget* item,
    const QnVirtualCameraResourceList& cameraList,
    qint64 msecSinceEpoch)
{
    if (cameraList.isEmpty())
        return;

    QnMultiImageProvider::Providers providers;
    for (const auto& camera: cameraList)
    {
        NX_ASSERT(accessController()->hasPermissions(camera, Qn::ViewContentPermission));
        std::unique_ptr<QnImageProvider> provider(new QnSingleThumbnailLoader(
            camera,
            msecSinceEpoch,
            QnThumbnailRequestData::kDefaultRotation,
            kDefaultThumbnailSize,
            QnThumbnailRequestData::JpgFormat));

        providers.push_back(std::move(provider));
    }

    item->setImageProvider(new QnMultiImageProvider(std::move(providers), Qt::Vertical, kMultiThumbnailSpacing, item));
}

<<<<<<< HEAD
void QnNotificationsCollectionWidget::showEventAction(const vms::event::AbstractActionPtr& action)
=======
void QnNotificationsCollectionWidget::handleShowPopupAction(
    const QnAbstractBusinessActionPtr& businessAction,
    QnNotificationWidget* widget)
{
    const auto params = businessAction->getParams();
    if (params.targetActionType == QnBusiness::UndefinedAction)
        return;

    if (params.targetActionType != QnBusiness::BookmarkAction)
        return;

    QnCameraBookmarkList bookmarks;
    for (const auto& resourceId: businessAction->getResources())
    {
        const auto camera = resourcePool()->getResourceById<QnSecurityCamResource>(resourceId);
        if (!camera)
        {
            NX_EXPECT(false, "Invalid camera resource");
            continue;
        }

        const auto bookmark = helpers::bookmarkFromAction(businessAction, camera, commonModule());
        if (!bookmark.isValid())
        {
            NX_EXPECT(false, "Invalid bookmark");
            continue;
        }

        bookmarks.append(bookmark);
    }

    if (bookmarks.isEmpty())
        return;

    widget->addTextButton(qnSkin->icon("buttons/bookmark.png"), tr("Bookmark it"),
        [this, bookmarks]()
        {
            for (const auto bookmark: bookmarks)
                qnCameraBookmarksManager->addCameraBookmark(bookmark);

            static constexpr int kHintTimeoutMs = 5000;
            const auto message = bookmarks.count() == 1
                ? tr("Bookmark created")
                : tr("%n bookmarks created", "", bookmarks.count());
            QnGraphicsMessageBox::information(message, kHintTimeoutMs);

            action(action::BookmarksModeAction)->setChecked(true);
        });
}

void QnNotificationsCollectionWidget::showBusinessAction(const QnAbstractBusinessActionPtr& businessAction)
>>>>>>> 22216f6f
{
    if (m_list->itemCount() >= kMaxNotificationItems)
        return; /* Just drop the notification if we already have too many of them in queue. */

    vms::event::EventParameters params = action->getRuntimeParams();
    vms::event::EventType eventType = params.eventType;
    QnUuid ruleId = action->getRuleId();
    QString title = m_helper->eventAtResource(params, qnSettings->extraInfoInTree());
    qint64 timestampMs = params.eventTimestampUsec / 1000;

    auto alarmCameras = resourcePool()->getResources<QnVirtualCameraResource>(action->getResources());
    if (action->getParams().useSource)
        alarmCameras << resourcePool()->getResources<QnVirtualCameraResource>(action->getSourceResources());
    alarmCameras = accessController()->filtered(alarmCameras, Qn::ViewContentPermission);
    alarmCameras = alarmCameras.toSet().toList();

    QnResourcePtr resource = resourcePool()->getResourceById(params.eventResourceId);
    QnVirtualCameraResourcePtr camera = resource.dynamicCast<QnVirtualCameraResource>();
    QnMediaServerResourcePtr server = resource.dynamicCast<QnMediaServerResource>();

    if (action->actionType() == vms::event::ShowOnAlarmLayoutAction)
    {
        if (alarmCameras.isEmpty())
            return;

        auto findItemPredicate =
            [timestampMs](QnNotificationWidget* item)
            {
                return item->property(kItemActionTypePropertyName) == vms::event::ShowOnAlarmLayoutAction
                    && item->property(kItemTimeStampPropertyName) == timestampMs;
            };

        if (findItem(ruleId, findItemPredicate))
            return; /* Show 'Alarm Layout' notifications only once for each event of one rule. */

        title = tr("Alarm: %1").arg(title);
    }
    else
    {
        if (vms::event::isSourceCameraRequired(eventType))
        {
            NX_ASSERT(camera, Q_FUNC_INFO, "Event has occurred without its camera");
            if (!camera || !accessController()->hasPermissions(camera, Qn::ViewContentPermission))
                return;
        }

        if (vms::event::isSourceServerRequired(eventType))
        {
            NX_ASSERT(server, Q_FUNC_INFO, "Event has occurred without its server");
            /* Only admins should see notifications with servers. */
            if (!server || !accessController()->hasPermissions(server, Qn::ViewContentPermission))
                return;
        }
    }

    QStringList tooltip = m_helper->eventDescription(action,
        vms::event::AggregationInfo(), qnSettings->extraInfoInTree());

    //TODO: #GDM #3.1 move this code to ::eventDetails()
    if (eventType == vms::event::LicenseIssueEvent
        && params.reasonCode == vms::event::LicenseRemoved)
    {
        QStringList disabledCameras;
        for (const QString& stringId : params.description.split(L';'))
        {
            QnUuid id = QnUuid::fromStringSafe(stringId);
            NX_ASSERT(!id.isNull());
            if (auto camera = resourcePool()->getResourceById<QnVirtualCameraResource>(id))
                tooltip << QnResourceDisplayInfo(camera).toString(qnSettings->extraInfoInTree());
        }
    }


    QnNotificationWidget* item = new QnNotificationWidget(m_list);
    item->setText(title);
    item->setTooltipText(tooltip.join(L'\n'));
    item->setNotificationLevel(QnNotificationLevel::valueOf(action));
    item->setProperty(kItemResourcePropertyName,   QVariant::fromValue<QnResourcePtr>(resource));
    item->setProperty(kItemActionTypePropertyName, action->actionType());
    item->setProperty(kItemTimeStampPropertyName,  timestampMs);
    setHelpTopic(item, QnBusiness::eventHelpId(eventType));

<<<<<<< HEAD
    if (action->actionType() == vms::event::PlaySoundAction)
    {
        QString soundUrl = action->getParams().url;
        m_itemsByLoadingSound.insert(soundUrl, item);
        context()->instance<ServerNotificationCache>()->downloadFile(soundUrl);
    }

    QIcon icon = iconForAction(action);
=======
    switch (businessAction->actionType())
    {
        case QnBusiness::PlaySoundAction:
        {
            QString soundUrl = businessAction->getParams().url;
            m_itemsByLoadingSound.insert(soundUrl, item);
            context()->instance<ServerNotificationCache>()->downloadFile(soundUrl);
            break;
        }
        case QnBusiness::ShowPopupAction:
            handleShowPopupAction(businessAction, item);
            break;
        default:
            break;
    };
    QIcon icon = iconForAction(businessAction);
>>>>>>> 22216f6f

    if (action->actionType() == vms::event::ShowOnAlarmLayoutAction)
    {
        item->addActionButton(
            icon,
            action::OpenInAlarmLayoutAction,
            alarmCameras);

        loadThumbnailForItem(item, alarmCameras.mid(0, kMaxThumbnailCount));
    }
    else
    {
        switch (eventType)
        {
            case vms::event::CameraMotionEvent:
            case vms::event::SoftwareTriggerEvent:
            {
                item->addActionButton(
                    icon,
                    action::OpenInNewTabAction,
                    action::Parameters(camera).withArgument(Qn::ItemTimeRole, timestampMs));

                loadThumbnailForItem(item, camera, timestampMs);
                break;
            }

            case vms::event::CameraInputEvent:
            {
                item->addActionButton(
                    icon,
                    action::OpenInNewTabAction,
                    camera);

                loadThumbnailForItem(item, camera);
                break;
            }

            case vms::event::CameraDisconnectEvent:
            case vms::event::NetworkIssueEvent:
            {
                item->addActionButton(
                    icon,
                    action::CameraSettingsAction,
                    camera);

                loadThumbnailForItem(item, camera);
                break;
            }

            case vms::event::StorageFailureEvent:
            case vms::event::BackupFinishedEvent:
            case vms::event::ServerStartEvent:
            case vms::event::ServerFailureEvent:
            {
                item->addActionButton(
                    icon,
                    action::ServerSettingsAction,
                    server);
                break;
            }

            case vms::event::CameraIpConflictEvent:
            {
                QString webPageAddress = params.caption;
                item->addActionButton(
                    icon,
                    action::BrowseUrlAction,
                    {Qn::UrlRole, webPageAddress});
                break;
            }

            case vms::event::ServerConflictEvent:
            {
                item->addActionButton(icon);
                break;
            }

            case vms::event::LicenseIssueEvent:
            {
                item->addActionButton(
                    icon,
                    action::PreferencesLicensesTabAction);
                break;
            }

            case vms::event::UserDefinedEvent:
            {
                auto sourceCameras = resourcePool()->getResources<QnVirtualCameraResource>(params.metadata.cameraRefs);
                sourceCameras = accessController()->filtered(sourceCameras, Qn::ViewContentPermission);
                if (!sourceCameras.isEmpty())
                {
                    item->addActionButton(
                        icon,
                        action::OpenInNewTabAction,
                        action::Parameters(sourceCameras).withArgument(Qn::ItemTimeRole, timestampMs));

                    loadThumbnailForItem(item, sourceCameras.mid(0, kMaxThumbnailCount), timestampMs);
                }
                break;
            }

            default:
                break;
        }
    }

<<<<<<< HEAD
    m_itemsByEventRuleId.insert(ruleId, item);
=======

    m_itemsByBusinessRuleId.insert(ruleId, item);
>>>>>>> 22216f6f

    connect(item, &QnNotificationWidget::buttonClicked, this, [this](const QString& alias)
    {
        context()->statisticsModule()->registerClick(alias);
    });

    /* We use Qt::QueuedConnection as our handler may start the event loop. */
    connect(item, &QnNotificationWidget::actionTriggered, this, &QnNotificationsCollectionWidget::at_item_actionTriggered, Qt::QueuedConnection);
    m_list->addItem(item, action->actionType() == vms::event::PlaySoundAction);
}

void QnNotificationsCollectionWidget::hideEventAction(const vms::event::AbstractActionPtr& action)
{
    QnUuid ruleId = action->getRuleId();

    if (action->actionType() == vms::event::PlaySoundAction)
    {
        for (QnNotificationWidget* item: m_itemsByEventRuleId.values(ruleId))
        {
            m_list->removeItem(item);
            cleanUpItem(item);
        }
    }

    QnResourcePtr resource = resourcePool()->getResourceById(action->getRuntimeParams().eventResourceId);
    if (!resource)
        return;

    QnNotificationWidget* item = findItem(ruleId, resource);
    if (!item)
        return;

    m_list->removeItem(item);
    cleanUpItem(item);
}

QnNotificationWidget* QnNotificationsCollectionWidget::findItem(QnSystemHealth::MessageType message, const QnResourcePtr& resource)
{
    for (QnNotificationWidget* item: m_itemsByMessageType.values(message))
        if (resource == item->property(kItemResourcePropertyName).value<QnResourcePtr>())
            return item;

    return nullptr;
}

QnNotificationWidget* QnNotificationsCollectionWidget::findItem(const QnUuid& RuleId, const QnResourcePtr& resource)
{
    for (QnNotificationWidget* item: m_itemsByEventRuleId.values(RuleId))
        if (resource == item->property(kItemResourcePropertyName).value<QnResourcePtr>())
            return item;

    return nullptr;
}

QnNotificationWidget* QnNotificationsCollectionWidget::findItem(const QnUuid& RuleId, std::function<bool(QnNotificationWidget* item)> filter)
{
    for (QnNotificationWidget* item : m_itemsByEventRuleId.values(RuleId))
        if (filter(item))
            return item;

    return nullptr;
}

QIcon QnNotificationsCollectionWidget::iconForAction(const vms::event::AbstractActionPtr& action) const
{
    if (action->actionType() == vms::event::PlaySoundAction)
        return qnSkin->icon("events/sound.png");

    if (action->actionType() == vms::event::ShowOnAlarmLayoutAction)
        return qnSkin->icon("events/alarm.png");

    auto params = action->getRuntimeParams();
    vms::event::EventType eventType = params.eventType;

    if (eventType >= vms::event::UserDefinedEvent)
    {
        QnVirtualCameraResourceList camList = resourcePool()->getResources<QnVirtualCameraResource>(params.metadata.cameraRefs);
        if (!camList.isEmpty())
            return qnResIconCache->icon(QnResourceIconCache::Camera);

        return QIcon();
    }

    switch (eventType)
    {
        case vms::event::CameraMotionEvent:
        case vms::event::CameraInputEvent:
        case vms::event::CameraDisconnectEvent:
        case vms::event::CameraIpConflictEvent:
        case vms::event::NetworkIssueEvent:
        {
            auto resource = resourcePool()->getResourceById(params.eventResourceId);
            return resource
                ? qnResIconCache->icon(resource)
                : qnResIconCache->icon(QnResourceIconCache::Camera);
        }

        case vms::event::SoftwareTriggerEvent:
        {
            return QnSoftwareTriggerPixmaps::colorizedPixmap(
                action->getRuntimeParams().description,
                palette().color(QPalette::WindowText));
        }

        case vms::event::StorageFailureEvent:
            return qnSkin->icon("events/storage.png");

        case vms::event::ServerStartEvent:
        case vms::event::ServerFailureEvent:
        case vms::event::ServerConflictEvent:
        case vms::event::BackupFinishedEvent:
            return qnResIconCache->icon(QnResourceIconCache::Server);

        case vms::event::LicenseIssueEvent:
            return qnSkin->icon("events/license.png");

        default:
            return QIcon();
    }
}


void QnNotificationsCollectionWidget::showSystemHealthMessage(QnSystemHealth::MessageType message, const QVariant& params)
{
    QnResourcePtr resource;
    if (params.canConvert<QnResourcePtr>())
        resource = params.value<QnResourcePtr>();

    vms::event::AbstractActionPtr action;
    if (params.canConvert<vms::event::AbstractActionPtr>())
    {
        action = params.value<vms::event::AbstractActionPtr>();
        if (action)
        {
            auto resourceId = action->getRuntimeParams().eventResourceId;
            resource = resourcePool()->getResourceById(resourceId);
        }
    }

    QnNotificationWidget* item = findItem(message, resource);
    if (item)
        return;

    const QString resourceName = QnResourceDisplayInfo(resource).toString(qnSettings->extraInfoInTree());
    const QString messageText = QnSystemHealthStringsHelper::messageText(message, resourceName);
    NX_ASSERT(!messageText.isEmpty(), Q_FUNC_INFO, "Undefined system health message ");
    if (messageText.isEmpty())
        return;

    item = new QnNotificationWidget(m_list);

    action::Parameters actionParams;
    if (params.canConvert<action::Parameters>())
        actionParams = params.value<action::Parameters>();

    switch (message)
    {
        case QnSystemHealth::EmailIsEmpty:
            item->addActionButton(
                qnSkin->icon("events/email.png"),
                action::UserSettingsAction,
                action::Parameters(context()->user())
                    .withArgument(Qn::FocusElementRole, lit("email"))
                    .withArgument(Qn::FocusTabRole, QnUserSettingsDialog::SettingsPage)
            );
            break;

        case QnSystemHealth::NoLicenses:
            item->addActionButton(
                qnSkin->icon("events/license.png"),
                action::PreferencesLicensesTabAction);
            break;

        case QnSystemHealth::SmtpIsNotSet:
            item->addActionButton(
                qnSkin->icon("events/email.png"),
                action::PreferencesSmtpTabAction);
            break;

        case QnSystemHealth::UsersEmailIsEmpty:
            item->addActionButton(
                qnSkin->icon("events/email.png"),
                action::UserSettingsAction,
                action::Parameters(resource)
                    .withArgument(Qn::FocusElementRole, lit("email"))
                    .withArgument(Qn::FocusTabRole, QnUserSettingsDialog::SettingsPage)
                );
            break;

        case QnSystemHealth::NoPrimaryTimeServer:
            item->addActionButton(
                qnSkin->icon("events/settings.png"),
                action::SelectTimeServerAction,
                actionParams);
            break;

        case QnSystemHealth::SystemIsReadOnly:
            break;

        case QnSystemHealth::EmailSendError:
            item->addActionButton(
                qnSkin->icon("events/email.png"),
                action::PreferencesSmtpTabAction);
            break;

        case QnSystemHealth::StoragesNotConfigured:
        case QnSystemHealth::StoragesAreFull:
        case QnSystemHealth::ArchiveRebuildFinished:
        case QnSystemHealth::ArchiveRebuildCanceled:
            item->addActionButton(
                qnSkin->icon("events/storage.png"),
                action::ServerSettingsAction,
                action::Parameters(resource)
                    .withArgument(Qn::FocusTabRole, QnServerSettingsDialog::StorageManagmentPage)
            );
            break;

        case QnSystemHealth::CloudPromo:
        {
            item->addActionButton(
                qnSkin->icon("cloud/cloud_20.png"),
                action::PreferencesCloudTabAction);

            const auto hideCloudPromoNextRun =
                [this]
                {
                    menu()->trigger(action::HideCloudPromoAction);
                };

            connect(item, &QnNotificationWidget::actionTriggered, this, hideCloudPromoNextRun);
            connect(item, &QnNotificationWidget::closeTriggered, this, hideCloudPromoNextRun);

            connect(item, &QnNotificationWidget::linkActivated, this,
                [item](const QString& link)
                {
                    if (link.contains(lit("://"))) //< currently unused
                        QDesktopServices::openUrl(link);
                    else
                        item->triggerDefaultAction();
                });

            break;
        }

        default:
            NX_ASSERT(false, Q_FUNC_INFO, "Undefined system health message ");
            break;
    }

    item->setText(messageText);
    item->setTooltipText(QnSystemHealthStringsHelper::messageTooltip(message, resourceName));
    item->setNotificationLevel(QnNotificationLevel::valueOf(message));
    item->setProperty(kItemResourcePropertyName, QVariant::fromValue<QnResourcePtr>(resource));
    setHelpTopic(item, QnBusiness::healthHelpId(message));

    /* We use Qt::QueuedConnection as our handler may start the event loop. */
    connect(item, &QnNotificationWidget::actionTriggered, this,
        &QnNotificationsCollectionWidget::at_item_actionTriggered, Qt::QueuedConnection);

    m_list->addItem(item, QnSystemHealth::isMessageLocked(message));
    m_itemsByMessageType.insert(message, item);
}

void QnNotificationsCollectionWidget::hideSystemHealthMessage(QnSystemHealth::MessageType message, const QVariant& params)
{
    QnResourcePtr resource;
    if (params.canConvert<QnResourcePtr>())
        resource = params.value<QnResourcePtr>();

    if (!resource)
    {
        for (QnNotificationWidget* item : m_itemsByMessageType.values(message))
            m_list->removeItem(item);

        m_itemsByMessageType.remove(message);
        return;
    }

    QnNotificationWidget* target = findItem(message, resource);
    if (!target)
        return;

    m_list->removeItem(target);
    m_itemsByMessageType.remove(message, target);
}

void QnNotificationsCollectionWidget::hideAll()
{
    m_list->clear();
    m_itemsByMessageType.clear();
    m_itemsByLoadingSound.clear();
    m_itemsByEventRuleId.clear();
}

void QnNotificationsCollectionWidget::updateBlinker()
{
    if (!blinker())
        return;

    blinker()->setNotificationCount(m_list->itemCount());
    blinker()->setColor(QnNotificationLevel::notificationColor(m_list->notificationLevel()));
}

void QnNotificationsCollectionWidget::at_list_itemRemoved(QnNotificationWidget* item)
{
    cleanUpItem(item);
    qnDeleteLater(item);
}

void QnNotificationsCollectionWidget::at_item_actionTriggered(action::IDType actionId,
    const action::Parameters& parameters)
{
    menu()->trigger(actionId, parameters);
}

void QnNotificationsCollectionWidget::at_notificationCache_fileDownloaded(const QString& filename)
{
    QString filePath = context()->instance<ServerNotificationCache>()->getFullPath(filename);
    for (QnNotificationWidget* item : m_itemsByLoadingSound.values(filename))
        item->setSound(filePath, true);

    m_itemsByLoadingSound.remove(filename);
}

void QnNotificationsCollectionWidget::cleanUpItem(QnNotificationWidget* item)
{
    for (QnSystemHealth::MessageType messageType : m_itemsByMessageType.keys(item))
        m_itemsByMessageType.remove(messageType, item);

    for (const QnUuid& ruleId : m_itemsByEventRuleId.keys(item))
        m_itemsByEventRuleId.remove(ruleId, item);

    for (QString soundPath : m_itemsByLoadingSound.keys(item))
        m_itemsByLoadingSound.remove(soundPath, item);
}

void QnNotificationsCollectionWidget::paint(QPainter* painter,
    const QStyleOptionGraphicsItem* option, QWidget* widget)
{
    base_type::paint(painter, option, widget);

    QnScopedPainterPenRollback penRollback(painter, QPen(palette().color(QPalette::Mid), 0.0));
    QnScopedPainterAntialiasingRollback aaRollback(painter, false);

    qreal y = m_headerWidget->rect().height() + 0.5;
    painter->drawLine(QPointF(1.0, y), QPointF(rect().width() - 1.0, y));
}<|MERGE_RESOLUTION|>--- conflicted
+++ resolved
@@ -237,18 +237,15 @@
     item->setImageProvider(new QnMultiImageProvider(std::move(providers), Qt::Vertical, kMultiThumbnailSpacing, item));
 }
 
-<<<<<<< HEAD
-void QnNotificationsCollectionWidget::showEventAction(const vms::event::AbstractActionPtr& action)
-=======
 void QnNotificationsCollectionWidget::handleShowPopupAction(
-    const QnAbstractBusinessActionPtr& businessAction,
+    const vms::event::AbstractActionPtr& businessAction,
     QnNotificationWidget* widget)
 {
     const auto params = businessAction->getParams();
-    if (params.targetActionType == QnBusiness::UndefinedAction)
-        return;
-
-    if (params.targetActionType != QnBusiness::BookmarkAction)
+    if (params.targetActionType == vms::event::UndefinedAction)
+        return;
+
+    if (params.targetActionType != vms::event::BookmarkAction)
         return;
 
     QnCameraBookmarkList bookmarks;
@@ -290,8 +287,7 @@
         });
 }
 
-void QnNotificationsCollectionWidget::showBusinessAction(const QnAbstractBusinessActionPtr& businessAction)
->>>>>>> 22216f6f
+void QnNotificationsCollectionWidget::showEventAction(const vms::event::AbstractActionPtr& action)
 {
     if (m_list->itemCount() >= kMaxNotificationItems)
         return; /* Just drop the notification if we already have too many of them in queue. */
@@ -374,33 +370,23 @@
     item->setProperty(kItemTimeStampPropertyName,  timestampMs);
     setHelpTopic(item, QnBusiness::eventHelpId(eventType));
 
-<<<<<<< HEAD
-    if (action->actionType() == vms::event::PlaySoundAction)
-    {
-        QString soundUrl = action->getParams().url;
-        m_itemsByLoadingSound.insert(soundUrl, item);
-        context()->instance<ServerNotificationCache>()->downloadFile(soundUrl);
-    }
-
-    QIcon icon = iconForAction(action);
-=======
-    switch (businessAction->actionType())
-    {
-        case QnBusiness::PlaySoundAction:
-        {
-            QString soundUrl = businessAction->getParams().url;
+    switch (action->actionType())
+    {
+        case vms::event::PlaySoundAction:
+        {
+            QString soundUrl = action->getParams().url;
             m_itemsByLoadingSound.insert(soundUrl, item);
             context()->instance<ServerNotificationCache>()->downloadFile(soundUrl);
             break;
         }
-        case QnBusiness::ShowPopupAction:
-            handleShowPopupAction(businessAction, item);
+        case vms::event::ShowPopupAction:
+            handleShowPopupAction(action, item);
             break;
         default:
             break;
     };
-    QIcon icon = iconForAction(businessAction);
->>>>>>> 22216f6f
+
+    QIcon icon = iconForAction(action);
 
     if (action->actionType() == vms::event::ShowOnAlarmLayoutAction)
     {
@@ -507,20 +493,18 @@
         }
     }
 
-<<<<<<< HEAD
     m_itemsByEventRuleId.insert(ruleId, item);
-=======
-
-    m_itemsByBusinessRuleId.insert(ruleId, item);
->>>>>>> 22216f6f
-
-    connect(item, &QnNotificationWidget::buttonClicked, this, [this](const QString& alias)
-    {
-        context()->statisticsModule()->registerClick(alias);
-    });
+
+    connect(item, &QnNotificationWidget::buttonClicked, this,
+        [this](const QString& alias)
+        {
+            context()->statisticsModule()->registerClick(alias);
+        });
 
     /* We use Qt::QueuedConnection as our handler may start the event loop. */
-    connect(item, &QnNotificationWidget::actionTriggered, this, &QnNotificationsCollectionWidget::at_item_actionTriggered, Qt::QueuedConnection);
+    connect(item, &QnNotificationWidget::actionTriggered, this,
+        &QnNotificationsCollectionWidget::at_item_actionTriggered, Qt::QueuedConnection);
+
     m_list->addItem(item, action->actionType() == vms::event::PlaySoundAction);
 }
 
