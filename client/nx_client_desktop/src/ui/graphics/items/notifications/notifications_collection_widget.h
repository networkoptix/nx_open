#ifndef NOTIFICATIONS_COLLECTION_WIDGET_H
#define NOTIFICATIONS_COLLECTION_WIDGET_H

#include <QtWidgets/QGraphicsItem>

#include <utils/common/connective.h>

#include <nx/vms/event/actions/abstract_action.h>
#include <nx/vms/event/events/abstract_event.h>

#include <core/resource/resource_fwd.h>

#include <health/system_health.h>

#include <nx/client/desktop/ui/actions/action_parameters.h>
#include <ui/common/notification_levels.h>
#include <ui/graphics/items/standard/graphics_widget.h>
#include <ui/workbench/workbench_context_aware.h>

class QGraphicsLinearLayout;
class QnNotificationListWidget;
class QnNotificationWidget;
class QnParticleItem;
class QnToolTipWidget;
class QnBlinkingImageButtonWidget;

namespace nx { namespace vms { namespace event { class StringsHelper; }}}

class QnNotificationsCollectionWidget: public Connective<GraphicsWidget>, public QnWorkbenchContextAware {
    Q_OBJECT
    typedef Connective<GraphicsWidget> base_type;

public:
    explicit QnNotificationsCollectionWidget(QGraphicsItem *parent = 0, Qt::WindowFlags flags = 0, QnWorkbenchContext* context = NULL);
    virtual ~QnNotificationsCollectionWidget();

    /** Geometry of the header widget. */
    QRectF headerGeometry() const;

    /** Combined geometry of all visible sub-wigdets. */
    QRectF visibleGeometry() const;

    /** Rectangle where all tooltips should fit - in local coordinates. */
    void setToolTipsEnclosingRect(const QRectF &rect);

    QnBlinkingImageButtonWidget* blinker() const;
    void setBlinker(QnBlinkingImageButtonWidget* blinker);

    QnNotificationLevel::Value notificationLevel() const;

    virtual void paint(QPainter* painter, const QStyleOptionGraphicsItem* option,
        QWidget* widget = nullptr) override;

signals:
    void visibleSizeChanged();
    void sizeHintChanged();
    void notificationLevelChanged();

private:
    void showSystemHealthMessage(QnSystemHealth::MessageType message, const QVariant& params);
    void hideSystemHealthMessage(QnSystemHealth::MessageType message, const QVariant& params);
<<<<<<< HEAD
    void showEventAction(const nx::vms::event::AbstractActionPtr& action);
    void hideEventAction(const nx::vms::event::AbstractActionPtr& action);
=======
    void showBusinessAction(const QnAbstractBusinessActionPtr& businessAction);
    void handleShowPopupAction(
        const QnAbstractBusinessActionPtr& businessAction,
        QnNotificationWidget* widget);

    void hideBusinessAction(const QnAbstractBusinessActionPtr& businessAction);
>>>>>>> 22216f6f
    void hideAll();
    void updateBlinker();

    void at_list_itemRemoved(QnNotificationWidget *item);
    void at_item_actionTriggered(nx::client::desktop::ui::action::IDType actionId,
        const nx::client::desktop::ui::action::Parameters& parameters);
    void at_notificationCache_fileDownloaded(const QString& filename);

private:
    /**
     * @brief loadThumbnailForItem          Start async thumbnail loading
     * @param item                          Item that will receive loaded thumbnail
     * @param resource                      Camera resource - thumbnail provider
     * @param msecSinceEpoch                Timestamp for the thumbnail, -1 means latest available
     */
    void loadThumbnailForItem(QnNotificationWidget *item, const QnVirtualCameraResourcePtr &camera, qint64 msecSinceEpoch = -1);
    void loadThumbnailForItem(QnNotificationWidget *item, const QnVirtualCameraResourceList &cameraList, qint64 msecSinceEpoch = -1);

    QnNotificationWidget* findItem(QnSystemHealth::MessageType message, const QnResourcePtr &resource);
    QnNotificationWidget* findItem(const QnUuid& eventRuleId, const QnResourcePtr &resource);
    QnNotificationWidget* findItem(const QnUuid& eventRuleId, std::function<bool(QnNotificationWidget* item)> filter);

    QIcon iconForAction(const nx::vms::event::AbstractActionPtr& action) const;

    void cleanUpItem(QnNotificationWidget* item);
private:
    QnNotificationListWidget *m_list;
    GraphicsWidget* m_headerWidget;

    QMultiHash<QnSystemHealth::MessageType, QnNotificationWidget*> m_itemsByMessageType;
    QMultiHash<QString, QnNotificationWidget*> m_itemsByLoadingSound;
    QMultiHash<QnUuid, QnNotificationWidget*> m_itemsByEventRuleId;
    QPointer<QnBlinkingImageButtonWidget> m_blinker;
    std::unique_ptr<nx::vms::event::StringsHelper> m_helper;
};

#endif // NOTIFICATIONS_COLLECTION_WIDGET_H<|MERGE_RESOLUTION|>--- conflicted
+++ resolved
@@ -59,17 +59,14 @@
 private:
     void showSystemHealthMessage(QnSystemHealth::MessageType message, const QVariant& params);
     void hideSystemHealthMessage(QnSystemHealth::MessageType message, const QVariant& params);
-<<<<<<< HEAD
-    void showEventAction(const nx::vms::event::AbstractActionPtr& action);
-    void hideEventAction(const nx::vms::event::AbstractActionPtr& action);
-=======
-    void showBusinessAction(const QnAbstractBusinessActionPtr& businessAction);
+
     void handleShowPopupAction(
-        const QnAbstractBusinessActionPtr& businessAction,
+        const nx::vms::event::AbstractActionPtr& businessAction,
         QnNotificationWidget* widget);
 
-    void hideBusinessAction(const QnAbstractBusinessActionPtr& businessAction);
->>>>>>> 22216f6f
+    void showEventAction(const nx::vms::event::AbstractActionPtr& businessAction);
+    void hideEventAction(const nx::vms::event::AbstractActionPtr& businessAction);
+
     void hideAll();
     void updateBlinker();
 
