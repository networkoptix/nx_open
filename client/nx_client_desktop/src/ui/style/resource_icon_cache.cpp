--- conflicted
+++ resolved
@@ -307,17 +307,15 @@
             ? Locked
             : Unknown;
     }
-<<<<<<< HEAD
+    else if (resource->hasFlags(Qn::wearable_camera))
+    {
+        status = Online;
+    }
     else if (const auto camera = resource.dynamicCast<QnSecurityCamResource>())
     {
         updateStatus();
         if (status == Online && camera->needsToChangeDefaultPassword())
             status = Incompatible;
-=======
-    else if (resource->hasFlags(Qn::wearable_camera))
-    {
-        status = Online;
->>>>>>> 108b1da2
     }
     else
     {
