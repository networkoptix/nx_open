#include "resource_icon_cache.h"

#include <QtGui/QPixmap>
#include <QtGui/QPainter>

#include <client/client_globals.h>

#include <common/common_module.h>

#include <core/resource_management/resource_runtime_data.h>

#include <core/resource/camera_resource.h>
#include <core/resource/layout_resource.h>
#include <core/resource/media_server_resource.h>
#include <core/resource/videowall_resource.h>
#include <core/resource/webpage_resource.h>
#include <nx/vms/common/resource/analytics_engine_resource.h>

#include <ui/style/skin.h>
#include <api/global_settings.h>
#include <network/system_helpers.h>

#include <nx/fusion/model_functions.h>

Q_GLOBAL_STATIC(QnResourceIconCache, qn_resourceIconCache);

namespace {

QIcon loadIcon(const QString& name)
{
    static const QnIcon::SuffixesList kResourceIconSuffixes({
        {QnIcon::Active,   "accented"},
        {QnIcon::Disabled, "disabled"},
        {QnIcon::Selected, "selected"},
    });

    return qnSkin->icon(name, QString(), &kResourceIconSuffixes);
}

<<<<<<< HEAD
#define QN_STRINGIFY(VALUE) case QnResourceIconCache::VALUE: return QLatin1String(BOOST_PP_STRINGIZE(VALUE))

QString baseToString(QnResourceIconCache::Key base)
{
    switch (base)
    {
        QN_STRINGIFY(Unknown);
        QN_STRINGIFY(LocalResources);
        QN_STRINGIFY(CurrentSystem);

        QN_STRINGIFY(Server);
        QN_STRINGIFY(Servers);
        QN_STRINGIFY(HealthMonitor);

        QN_STRINGIFY(Layout);
        QN_STRINGIFY(EncryptedLayout);
        QN_STRINGIFY(SharedLayout);
        QN_STRINGIFY(Layouts);
        QN_STRINGIFY(SharedLayouts);

        QN_STRINGIFY(Camera);
        QN_STRINGIFY(WearableCamera);
        QN_STRINGIFY(Cameras);

        QN_STRINGIFY(Recorder);
        QN_STRINGIFY(MultisensorCamera);
        QN_STRINGIFY(Image);
        QN_STRINGIFY(Media);
        QN_STRINGIFY(User);
        QN_STRINGIFY(Users);
        QN_STRINGIFY(VideoWall);
        QN_STRINGIFY(VideoWallItem);
        QN_STRINGIFY(VideoWallMatrix);

        QN_STRINGIFY(OtherSystem);
        QN_STRINGIFY(OtherSystems);

        QN_STRINGIFY(IOModule);
        QN_STRINGIFY(WebPage);
        QN_STRINGIFY(WebPages);
        default:
            return QString::number(base);
    };
}

QString statusToString(QnResourceIconCache::Key status)
{
    switch (status)
    {
        QN_STRINGIFY(Offline);
        QN_STRINGIFY(Unauthorized);
        QN_STRINGIFY(Online);
        QN_STRINGIFY(Locked);
        QN_STRINGIFY(Incompatible);
        QN_STRINGIFY(Control);
        default:
            return QString::number(status >> 8);
    };
}

QString keyToString(QnResourceIconCache::Key key)
{
    QString basePart = baseToString(key & QnResourceIconCache::TypeMask);
    QString statusPart = statusToString(key & QnResourceIconCache::StatusMask);
    return basePart + L':' + statusPart;
}

#undef QN_STRINGIFY

=======
>>>>>>> d096f25e
} //namespace

QnResourceIconCache::QnResourceIconCache(QObject* parent):
    QObject(parent)
{
<<<<<<< HEAD
    m_cache.insert(Unknown,                 QIcon());
    m_cache.insert(LocalResources,          loadIcon(lit("tree/local.png")));
    m_cache.insert(CurrentSystem,           loadIcon(lit("tree/system.png")));
    m_cache.insert(Server,                  loadIcon(lit("tree/server.png")));
    m_cache.insert(Servers,                 loadIcon(lit("tree/servers.png")));
    m_cache.insert(HealthMonitor,           loadIcon(lit("tree/health_monitor.png")));
    m_cache.insert(Layout,                  loadIcon(lit("tree/layout.png")));
    m_cache.insert(EncryptedLayout,         loadIcon(lit("tree/layout_encrypted.png")));
    m_cache.insert(SharedLayout,            loadIcon(lit("tree/layout_shared.png")));
    m_cache.insert(Layouts,                 loadIcon(lit("tree/layouts.png")));
    m_cache.insert(SharedLayouts,           loadIcon(lit("tree/layouts_shared.png")));
    m_cache.insert(LayoutTour,              loadIcon(lit("tree/layout_tour.png")));
    m_cache.insert(LayoutTours,             loadIcon(lit("tree/layout_tours.png")));
    m_cache.insert(Camera,                  loadIcon(lit("tree/camera.png")));
    m_cache.insert(WearableCamera,          loadIcon(lit("tree/wearable_camera.png")));
    m_cache.insert(Cameras,                 loadIcon(lit("tree/cameras.png")));
    m_cache.insert(IOModule,                loadIcon(lit("tree/io.png")));
    m_cache.insert(Recorder,                loadIcon(lit("tree/encoder.png")));
    m_cache.insert(MultisensorCamera,       loadIcon(lit("tree/multisensor.png")));
    m_cache.insert(Image,                   loadIcon(lit("tree/snapshot.png")));
    m_cache.insert(Media,                   loadIcon(lit("tree/media.png")));
    m_cache.insert(User,                    loadIcon(lit("tree/user.png")));
    m_cache.insert(Users,                   loadIcon(lit("tree/users.png")));
    m_cache.insert(VideoWall,               loadIcon(lit("tree/videowall.png")));
    m_cache.insert(VideoWallItem,           loadIcon(lit("tree/screen.png")));
    m_cache.insert(VideoWallMatrix,         loadIcon(lit("tree/matrix.png")));
    m_cache.insert(OtherSystem,             loadIcon(lit("tree/other_systems.png")));
    m_cache.insert(OtherSystems,            loadIcon(lit("tree/other_systems.png")));
    m_cache.insert(WebPage,                 loadIcon(lit("tree/webpage.png")));
    m_cache.insert(WebPages,                loadIcon(lit("tree/webpages.png")));
    m_cache.insert(C2P,                     loadIcon(lit("tree/c2p.png")));

    m_cache.insert(Media | Offline,         loadIcon(lit("tree/media_offline.png")));
    m_cache.insert(Image | Offline,         loadIcon(lit("tree/snapshot_offline.png")));
    m_cache.insert(Server | Offline,        loadIcon(lit("tree/server_offline.png")));
    m_cache.insert(Server | Incompatible,   loadIcon(lit("tree/server_incompatible.png")));
    m_cache.insert(Server | Control,        loadIcon(lit("tree/server_current.png")));
    m_cache.insert(Server | Unauthorized,   loadIcon(lit("tree/server_unauthorized.png")));
    m_cache.insert(HealthMonitor| Offline,  loadIcon(lit("tree/health_monitor_offline.png")));
    m_cache.insert(Camera | Offline,        loadIcon(lit("tree/camera_offline.png")));
    m_cache.insert(Camera | Unauthorized,   loadIcon(lit("tree/camera_unauthorized.png")));
    m_cache.insert(Camera | Incompatible,   loadIcon(lit("tree/camera_alert.png")));
    m_cache.insert(IOModule | Incompatible, loadIcon(lit("tree/camera_alert.png")));
    m_cache.insert(Layout | Locked,         loadIcon(lit("tree/layout_locked.png")));
    m_cache.insert(SharedLayout | Locked,   loadIcon(lit("tree/layout_shared_locked.png")));
    m_cache.insert(VideoWallItem | Locked,  loadIcon(lit("tree/screen_locked.png")));
    m_cache.insert(VideoWallItem | Control, loadIcon(lit("tree/screen_controlled.png")));
    m_cache.insert(VideoWallItem | Offline, loadIcon(lit("tree/screen_offline.png")));
    m_cache.insert(IOModule | Offline,      loadIcon(lit("tree/io_offline.png")));
    m_cache.insert(IOModule | Unauthorized, loadIcon(lit("tree/io_unauthorized.png")));
    m_cache.insert(WebPage | Offline,       loadIcon(lit("tree/webpage_offline.png")));

    /* Read-only server that is auto-discovered. */
    m_cache.insert(Server | Incompatible | ReadOnly,    loadIcon(lit("tree/server_incompatible_disabled.png")));
    /* Read-only server we are connected to. */
    m_cache.insert(Server | Control | ReadOnly,         loadIcon(lit("tree/server_incompatible.png")));
=======
    m_cache.insert(Unknown, QIcon());

    // Systems.
    m_cache.insert(CurrentSystem, loadIcon("tree/system.png"));
    m_cache.insert(OtherSystem, loadIcon("tree/other_systems.png"));
    m_cache.insert(OtherSystems, loadIcon("tree/other_systems.png"));

    // Servers.
    m_cache.insert(Servers, loadIcon("tree/servers.png"));
    m_cache.insert(Server, loadIcon("tree/server.png"));
    m_cache.insert(Server | Offline, loadIcon("tree/server_offline.png"));
    m_cache.insert(Server | Incompatible, loadIcon("tree/server_incompatible.png"));
    m_cache.insert(Server | Control, loadIcon("tree/server_current.png"));
    m_cache.insert(Server | Unauthorized, loadIcon("tree/server_unauthorized.png"));
    // Read-only server that is auto-discovered.
    m_cache.insert(Server | Incompatible | ReadOnly,
        loadIcon("tree/server_incompatible_disabled.png"));
    // Read-only server we are connected to.
    m_cache.insert(Server | Control | ReadOnly, loadIcon("tree/server_incompatible.png"));
    m_cache.insert(HealthMonitor, loadIcon("tree/health_monitor.png"));
    m_cache.insert(HealthMonitor | Offline, loadIcon("tree/health_monitor_offline.png"));

    // Layouts.
    m_cache.insert(Layouts, loadIcon("tree/layouts.png"));
    m_cache.insert(Layout, loadIcon("tree/layout.png"));
    m_cache.insert(Layout | Locked, loadIcon("tree/layout_locked.png"));
    m_cache.insert(SharedLayout, loadIcon("tree/layout_shared.png"));
    m_cache.insert(SharedLayout | Locked, loadIcon("tree/layout_shared_locked.png"));
    m_cache.insert(SharedLayouts, loadIcon("tree/layouts_shared.png"));
    m_cache.insert(LayoutTour, loadIcon("tree/layout_tour.png"));
    m_cache.insert(LayoutTours, loadIcon("tree/layout_tours.png"));

    // Cameras.
    m_cache.insert(Cameras, loadIcon("tree/cameras.png"));
    m_cache.insert(Camera, loadIcon("tree/camera.svg"));
    m_cache.insert(Camera | Offline, loadIcon("tree/camera_offline.svg"));
    m_cache.insert(Camera | Unauthorized, loadIcon("tree/camera_unauthorized.svg"));
    m_cache.insert(Camera | Incompatible, loadIcon("tree/camera_alert.svg"));
    m_cache.insert(WearableCamera, loadIcon("tree/wearable_camera.png"));
    m_cache.insert(IOModule, loadIcon("tree/io.png"));
    m_cache.insert(IOModule | Offline, loadIcon("tree/io_offline.png"));
    m_cache.insert(IOModule | Unauthorized, loadIcon("tree/io_unauthorized.png"));
    m_cache.insert(IOModule | Incompatible, loadIcon("tree/camera_alert.svg"));
    m_cache.insert(Recorder, loadIcon("tree/encoder.png"));
    m_cache.insert(MultisensorCamera, loadIcon("tree/multisensor.svg"));

    // Local files.
    m_cache.insert(LocalResources, loadIcon("tree/local.png"));
    m_cache.insert(Image, loadIcon("tree/snapshot.png"));
    m_cache.insert(Image | Offline, loadIcon("tree/snapshot_offline.png"));
    m_cache.insert(Media, loadIcon("tree/media.png"));
    m_cache.insert(Media | Offline, loadIcon("tree/media_offline.png"));

    // Users.
    m_cache.insert(Users, loadIcon("tree/users.png"));
    m_cache.insert(User, loadIcon("tree/user.png"));

    // Videowalls.
    m_cache.insert(VideoWall, loadIcon("tree/videowall.png"));
    m_cache.insert(VideoWallItem, loadIcon("tree/screen.png"));
    m_cache.insert(VideoWallItem | Locked, loadIcon("tree/screen_locked.png"));
    m_cache.insert(VideoWallItem | Control, loadIcon("tree/screen_controlled.png"));
    m_cache.insert(VideoWallItem | Offline, loadIcon("tree/screen_offline.png"));
    m_cache.insert(VideoWallMatrix, loadIcon("tree/matrix.png"));

    // Web Pages.
    m_cache.insert(WebPages, loadIcon("tree/webpages.png"));
    m_cache.insert(WebPage, loadIcon("tree/webpage.png"));
    m_cache.insert(WebPage | Offline, loadIcon("tree/webpage_offline.png"));
    m_cache.insert(C2P, loadIcon("tree/c2p.png"));

    // Analytics.
    m_cache.insert(AnalyticsEngine, loadIcon("tree/server.png"));
    m_cache.insert(AnalyticsEngines, loadIcon("tree/servers.png"));
    m_cache.insert(AnalyticsEngine | Offline, loadIcon("tree/server_offline.png"));
>>>>>>> d096f25e
}

QnResourceIconCache::~QnResourceIconCache()
{
}

QnResourceIconCache* QnResourceIconCache::instance()
{
    return qn_resourceIconCache();
}

QIcon QnResourceIconCache::icon(Key key)
{
    /* This function will be called from GUI thread only,
     * so no synchronization is needed. */

    if ((key & TypeMask) == Unknown)
        key = Unknown;

    if (m_cache.contains(key))
        return m_cache.value(key);

    QIcon result;

    if (key & AlwaysSelected)
    {
        QIcon source = icon(key & ~AlwaysSelected);
        for (const QSize& size : source.availableSizes(QIcon::Selected))
        {
            QPixmap selectedPixmap = source.pixmap(size, QIcon::Selected);
            result.addPixmap(selectedPixmap, QIcon::Normal);
            result.addPixmap(selectedPixmap, QIcon::Selected);
        }
    }
    else
    {
        const auto base = key & TypeMask;
        const auto status = key & StatusMask;
        if (status != QnResourceIconCache::Online)
        {
            NX_ASSERT(false, Q_FUNC_INFO, "All icons should be pre-generated.");
        }

        result = m_cache.value(base);
    }

    m_cache.insert(key, result);
    return result;
}

QIcon QnResourceIconCache::icon(const QnResourcePtr& resource)
{
    if (!resource)
        return QIcon();
    return icon(key(resource));
}

void QnResourceIconCache::setKey(const QnResourcePtr& resource, Key key)
{
    qnResourceRuntimeDataManager->setResourceData(resource, Qn::ResourceIconKeyRole, (int)key);
}

void QnResourceIconCache::clearKey(const QnResourcePtr& resource)
{
    qnResourceRuntimeDataManager->cleanupResourceData(resource, Qn::ResourceIconKeyRole);
}

QnResourceIconCache::Key QnResourceIconCache::key(const QnResourcePtr& resource)
{
    Key key = Unknown;

    auto customIconKey = qnResourceRuntimeDataManager->resourceData(resource, Qn::ResourceIconKeyRole);
    if (customIconKey.isValid())
        return static_cast<Key>(customIconKey.toInt());

    Qn::ResourceFlags flags = resource->flags();
    if (flags.testFlag(Qn::local_server))
    {
        key = LocalResources;
    }
    else if (flags.testFlag(Qn::server))
    {
        key = Server;
    }
    else if (flags.testFlag(Qn::layout))
    {
<<<<<<< HEAD
        key = resource.dynamicCast<QnLayoutResource>()->data(Qn::LayoutEncryptionRole).toBool()
            ? EncryptedLayout
            : Layout;
=======
        key = Layout;
>>>>>>> d096f25e
    }
    else if (flags.testFlag(Qn::io_module))
    {
        key = IOModule;
    }
    else if (flags.testFlag(Qn::wearable_camera))
    {
        key = WearableCamera;
    }
    else if (flags.testFlag(Qn::live_cam))
    {
        key = Camera;
    }
    else if (flags.testFlag(Qn::local_image))
    {
        key = Image;
    }
    else if (flags.testFlag(Qn::local_video))
    {
        key = Media;
    }
    else if (flags.testFlag(Qn::server_archive))
    {
        // What's that actually?
        key = Media;
    }
    else if (flags.testFlag(Qn::user))
    {
        key = User;
    }
    else if (flags.testFlag(Qn::videowall))
    {
        key = VideoWall;
    }
    else if (const auto engine = resource.dynamicCast<nx::vms::common::AnalyticsEngineResource>())
    {
        key = AnalyticsEngine;
    }
    else if (flags.testFlag(Qn::web_page))
    {
        key = WebPage;
        const auto webPage = resource.dynamicCast<QnWebPageResource>();
        NX_ASSERT(webPage);
        if (webPage && webPage->subtype() == nx::vms::api::WebPageSubtype::c2p)
            return Key(C2P);
    }

    Key status = Unknown;

    const auto updateStatus =
        [&status, key, resource]()
        {
            switch (resource->getStatus())
            {
                case Qn::Online:
                    if (key == Server && resource->getId() == resource->commonModule()->remoteGUID())
                        status = Control;
                    else
                        status = Online;
                    break;

                case Qn::Offline:
                    status = Offline;
                    break;

                case Qn::Unauthorized:
                    status = Unauthorized;
                    break;

                case Qn::Incompatible:
                    status = Incompatible;
                    break;

                default:
                    break;
            };
        };

    // Fake servers
    if (flags.testFlag(Qn::fake))
    {
        auto server = resource.dynamicCast<QnMediaServerResource>();
        NX_ASSERT(server);
        status = helpers::serverBelongsToCurrentSystem(server)
            ? Incompatible
            : Online;
    }
    else if (const auto layout = resource.dynamicCast<QnLayoutResource>())
    {
        const bool videowall = !layout->data().value(Qn::VideoWallResourceRole)
            .value<QnVideoWallResourcePtr>().isNull();

        if (videowall)
            key = VideoWall;
        else if (layout->isShared())
            key = SharedLayout;

        status = (layout->locked() && !videowall)
            ? Locked
            : Unknown;
    }
    else if (resource->hasFlags(Qn::wearable_camera))
    {
        status = Online;
    }
    else if (const auto camera = resource.dynamicCast<QnSecurityCamResource>())
    {
        updateStatus();
        if (status == Online && camera->needsToChangeDefaultPassword())
            status = Incompatible;
    }
    else
    {
        updateStatus();
    }

    if (flags.testFlag(Qn::read_only))
        status |= ReadOnly;

    return Key(key | status);
}<|MERGE_RESOLUTION|>--- conflicted
+++ resolved
@@ -37,141 +37,11 @@
     return qnSkin->icon(name, QString(), &kResourceIconSuffixes);
 }
 
-<<<<<<< HEAD
-#define QN_STRINGIFY(VALUE) case QnResourceIconCache::VALUE: return QLatin1String(BOOST_PP_STRINGIZE(VALUE))
-
-QString baseToString(QnResourceIconCache::Key base)
-{
-    switch (base)
-    {
-        QN_STRINGIFY(Unknown);
-        QN_STRINGIFY(LocalResources);
-        QN_STRINGIFY(CurrentSystem);
-
-        QN_STRINGIFY(Server);
-        QN_STRINGIFY(Servers);
-        QN_STRINGIFY(HealthMonitor);
-
-        QN_STRINGIFY(Layout);
-        QN_STRINGIFY(EncryptedLayout);
-        QN_STRINGIFY(SharedLayout);
-        QN_STRINGIFY(Layouts);
-        QN_STRINGIFY(SharedLayouts);
-
-        QN_STRINGIFY(Camera);
-        QN_STRINGIFY(WearableCamera);
-        QN_STRINGIFY(Cameras);
-
-        QN_STRINGIFY(Recorder);
-        QN_STRINGIFY(MultisensorCamera);
-        QN_STRINGIFY(Image);
-        QN_STRINGIFY(Media);
-        QN_STRINGIFY(User);
-        QN_STRINGIFY(Users);
-        QN_STRINGIFY(VideoWall);
-        QN_STRINGIFY(VideoWallItem);
-        QN_STRINGIFY(VideoWallMatrix);
-
-        QN_STRINGIFY(OtherSystem);
-        QN_STRINGIFY(OtherSystems);
-
-        QN_STRINGIFY(IOModule);
-        QN_STRINGIFY(WebPage);
-        QN_STRINGIFY(WebPages);
-        default:
-            return QString::number(base);
-    };
-}
-
-QString statusToString(QnResourceIconCache::Key status)
-{
-    switch (status)
-    {
-        QN_STRINGIFY(Offline);
-        QN_STRINGIFY(Unauthorized);
-        QN_STRINGIFY(Online);
-        QN_STRINGIFY(Locked);
-        QN_STRINGIFY(Incompatible);
-        QN_STRINGIFY(Control);
-        default:
-            return QString::number(status >> 8);
-    };
-}
-
-QString keyToString(QnResourceIconCache::Key key)
-{
-    QString basePart = baseToString(key & QnResourceIconCache::TypeMask);
-    QString statusPart = statusToString(key & QnResourceIconCache::StatusMask);
-    return basePart + L':' + statusPart;
-}
-
-#undef QN_STRINGIFY
-
-=======
->>>>>>> d096f25e
 } //namespace
 
 QnResourceIconCache::QnResourceIconCache(QObject* parent):
     QObject(parent)
 {
-<<<<<<< HEAD
-    m_cache.insert(Unknown,                 QIcon());
-    m_cache.insert(LocalResources,          loadIcon(lit("tree/local.png")));
-    m_cache.insert(CurrentSystem,           loadIcon(lit("tree/system.png")));
-    m_cache.insert(Server,                  loadIcon(lit("tree/server.png")));
-    m_cache.insert(Servers,                 loadIcon(lit("tree/servers.png")));
-    m_cache.insert(HealthMonitor,           loadIcon(lit("tree/health_monitor.png")));
-    m_cache.insert(Layout,                  loadIcon(lit("tree/layout.png")));
-    m_cache.insert(EncryptedLayout,         loadIcon(lit("tree/layout_encrypted.png")));
-    m_cache.insert(SharedLayout,            loadIcon(lit("tree/layout_shared.png")));
-    m_cache.insert(Layouts,                 loadIcon(lit("tree/layouts.png")));
-    m_cache.insert(SharedLayouts,           loadIcon(lit("tree/layouts_shared.png")));
-    m_cache.insert(LayoutTour,              loadIcon(lit("tree/layout_tour.png")));
-    m_cache.insert(LayoutTours,             loadIcon(lit("tree/layout_tours.png")));
-    m_cache.insert(Camera,                  loadIcon(lit("tree/camera.png")));
-    m_cache.insert(WearableCamera,          loadIcon(lit("tree/wearable_camera.png")));
-    m_cache.insert(Cameras,                 loadIcon(lit("tree/cameras.png")));
-    m_cache.insert(IOModule,                loadIcon(lit("tree/io.png")));
-    m_cache.insert(Recorder,                loadIcon(lit("tree/encoder.png")));
-    m_cache.insert(MultisensorCamera,       loadIcon(lit("tree/multisensor.png")));
-    m_cache.insert(Image,                   loadIcon(lit("tree/snapshot.png")));
-    m_cache.insert(Media,                   loadIcon(lit("tree/media.png")));
-    m_cache.insert(User,                    loadIcon(lit("tree/user.png")));
-    m_cache.insert(Users,                   loadIcon(lit("tree/users.png")));
-    m_cache.insert(VideoWall,               loadIcon(lit("tree/videowall.png")));
-    m_cache.insert(VideoWallItem,           loadIcon(lit("tree/screen.png")));
-    m_cache.insert(VideoWallMatrix,         loadIcon(lit("tree/matrix.png")));
-    m_cache.insert(OtherSystem,             loadIcon(lit("tree/other_systems.png")));
-    m_cache.insert(OtherSystems,            loadIcon(lit("tree/other_systems.png")));
-    m_cache.insert(WebPage,                 loadIcon(lit("tree/webpage.png")));
-    m_cache.insert(WebPages,                loadIcon(lit("tree/webpages.png")));
-    m_cache.insert(C2P,                     loadIcon(lit("tree/c2p.png")));
-
-    m_cache.insert(Media | Offline,         loadIcon(lit("tree/media_offline.png")));
-    m_cache.insert(Image | Offline,         loadIcon(lit("tree/snapshot_offline.png")));
-    m_cache.insert(Server | Offline,        loadIcon(lit("tree/server_offline.png")));
-    m_cache.insert(Server | Incompatible,   loadIcon(lit("tree/server_incompatible.png")));
-    m_cache.insert(Server | Control,        loadIcon(lit("tree/server_current.png")));
-    m_cache.insert(Server | Unauthorized,   loadIcon(lit("tree/server_unauthorized.png")));
-    m_cache.insert(HealthMonitor| Offline,  loadIcon(lit("tree/health_monitor_offline.png")));
-    m_cache.insert(Camera | Offline,        loadIcon(lit("tree/camera_offline.png")));
-    m_cache.insert(Camera | Unauthorized,   loadIcon(lit("tree/camera_unauthorized.png")));
-    m_cache.insert(Camera | Incompatible,   loadIcon(lit("tree/camera_alert.png")));
-    m_cache.insert(IOModule | Incompatible, loadIcon(lit("tree/camera_alert.png")));
-    m_cache.insert(Layout | Locked,         loadIcon(lit("tree/layout_locked.png")));
-    m_cache.insert(SharedLayout | Locked,   loadIcon(lit("tree/layout_shared_locked.png")));
-    m_cache.insert(VideoWallItem | Locked,  loadIcon(lit("tree/screen_locked.png")));
-    m_cache.insert(VideoWallItem | Control, loadIcon(lit("tree/screen_controlled.png")));
-    m_cache.insert(VideoWallItem | Offline, loadIcon(lit("tree/screen_offline.png")));
-    m_cache.insert(IOModule | Offline,      loadIcon(lit("tree/io_offline.png")));
-    m_cache.insert(IOModule | Unauthorized, loadIcon(lit("tree/io_unauthorized.png")));
-    m_cache.insert(WebPage | Offline,       loadIcon(lit("tree/webpage_offline.png")));
-
-    /* Read-only server that is auto-discovered. */
-    m_cache.insert(Server | Incompatible | ReadOnly,    loadIcon(lit("tree/server_incompatible_disabled.png")));
-    /* Read-only server we are connected to. */
-    m_cache.insert(Server | Control | ReadOnly,         loadIcon(lit("tree/server_incompatible.png")));
-=======
     m_cache.insert(Unknown, QIcon());
 
     // Systems.
@@ -198,6 +68,7 @@
     m_cache.insert(Layouts, loadIcon("tree/layouts.png"));
     m_cache.insert(Layout, loadIcon("tree/layout.png"));
     m_cache.insert(Layout | Locked, loadIcon("tree/layout_locked.png"));
+    m_cache.insert(EncryptedLayout, loadIcon("tree/layout_encrypted.png"));	
     m_cache.insert(SharedLayout, loadIcon("tree/layout_shared.png"));
     m_cache.insert(SharedLayout | Locked, loadIcon("tree/layout_shared_locked.png"));
     m_cache.insert(SharedLayouts, loadIcon("tree/layouts_shared.png"));
@@ -247,7 +118,6 @@
     m_cache.insert(AnalyticsEngine, loadIcon("tree/server.png"));
     m_cache.insert(AnalyticsEngines, loadIcon("tree/servers.png"));
     m_cache.insert(AnalyticsEngine | Offline, loadIcon("tree/server_offline.png"));
->>>>>>> d096f25e
 }
 
 QnResourceIconCache::~QnResourceIconCache()
@@ -334,13 +204,9 @@
     }
     else if (flags.testFlag(Qn::layout))
     {
-<<<<<<< HEAD
         key = resource.dynamicCast<QnLayoutResource>()->data(Qn::LayoutEncryptionRole).toBool()
             ? EncryptedLayout
             : Layout;
-=======
-        key = Layout;
->>>>>>> d096f25e
     }
     else if (flags.testFlag(Qn::io_module))
     {
