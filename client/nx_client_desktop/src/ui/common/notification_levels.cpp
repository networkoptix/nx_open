#include "notification_levels.h"

#include <nx/vms/event/actions/abstract_action.h>

#include <utils/common/warnings.h>

#include <ui/style/globals.h>

using namespace nx;

QnNotificationLevel::Value QnNotificationLevel::valueOf(const vms::event::AbstractActionPtr &businessAction)
{
    if (businessAction->actionType() == vms::event::playSoundAction)
        return Value::CommonNotification;

    if (businessAction->actionType() == vms::event::showOnAlarmLayoutAction)
        return Value::CriticalNotification;

    auto params = businessAction->getRuntimeParams();
    vms::event::EventType eventType = params.eventType;

    if (eventType >= vms::event::userDefinedEvent)
        return Value::CommonNotification;

    switch (eventType)
    {
        /* Green notifications */
        case vms::event::cameraMotionEvent:
        case vms::event::cameraInputEvent:
        case vms::event::serverStartEvent:
        case vms::event::softwareTriggerEvent:
        case vms::event::analyticsSdkEvent:
            return Value::CommonNotification;

        /* Yellow notifications */
        case vms::event::networkIssueEvent:
        case vms::event::cameraIpConflictEvent:
        case vms::event::serverConflictEvent:
            return Value::ImportantNotification;

        /* Red notifications */
        case vms::event::cameraDisconnectEvent:
        case vms::event::storageFailureEvent:
        case vms::event::serverFailureEvent:
        case vms::event::licenseIssueEvent:
            return Value::CriticalNotification;

        case vms::event::backupFinishedEvent:
        {
            vms::event::EventReason reason = static_cast<vms::event::EventReason>(params.reasonCode);
            bool isCriticalNotification =
                reason == vms::event::EventReason::backupFailedChunkError ||
                reason == vms::event::EventReason::backupFailedNoBackupStorageError ||
                reason == vms::event::EventReason::backupFailedSourceFileError ||
                reason == vms::event::EventReason::backupFailedSourceStorageError ||
                reason == vms::event::EventReason::backupFailedTargetFileError;

            if (isCriticalNotification)
                return Value::CriticalNotification;

            return Value::CommonNotification;
        }

        default:
            NX_ASSERT(false, Q_FUNC_INFO, "All enum values must be handled");
            return Value::NoNotification;
    }
}

QnNotificationLevel::Value QnNotificationLevel::valueOf(QnSystemHealth::MessageType messageType)
{
    switch (messageType)
    {
        case QnSystemHealth::CloudPromo:
            return QnNotificationLevel::Value::OtherNotification;

        /* Green notifications */
        case QnSystemHealth::ArchiveRebuildFinished:
        case QnSystemHealth::ArchiveFastScanFinished: //this one is never displayed though
        case QnSystemHealth::RemoteArchiveSyncStarted:
        case QnSystemHealth::RemoteArchiveSyncFinished:
        case QnSystemHealth::RemoteArchiveSyncProgress:
            return QnNotificationLevel::Value::CommonNotification;

        /* Yellow notifications */
        case QnSystemHealth::EmailIsEmpty:
        case QnSystemHealth::NoLicenses:
        case QnSystemHealth::SmtpIsNotSet:
        case QnSystemHealth::UsersEmailIsEmpty:
        case QnSystemHealth::SystemIsReadOnly:
        case QnSystemHealth::StoragesNotConfigured:
        case QnSystemHealth::ArchiveRebuildCanceled:
        case QnSystemHealth::RemoteArchiveSyncError:
            return QnNotificationLevel::Value::ImportantNotification;

        /* Red notifications */
        case QnSystemHealth::EmailSendError:
<<<<<<< HEAD
        case QnSystemHealth::ArchiveIntegrityFailed:
        case QnSystemHealth::StoragesAreFull:
=======
>>>>>>> 5a92b4d7
            return QnNotificationLevel::Value::CriticalNotification;

        default:
            NX_ASSERT(false, "All cases must be handled here");
            break;
    }
    return QnNotificationLevel::Value::CriticalNotification;
}

QColor QnNotificationLevel::notificationColor(Value level)
{
    switch (level)
    {
        case Value::NoNotification:        return Qt::transparent;
        case Value::OtherNotification:     return Qt::white;
        case Value::CommonNotification:    return qnGlobals->notificationColorCommon();
        case Value::ImportantNotification: return qnGlobals->notificationColorImportant();
        case Value::CriticalNotification:  return qnGlobals->notificationColorCritical();
        default:
            NX_ASSERT(false, Q_FUNC_INFO, "All enum values must be handled");
            break;
    }
    return QColor();
}<|MERGE_RESOLUTION|>--- conflicted
+++ resolved
@@ -95,11 +95,7 @@
 
         /* Red notifications */
         case QnSystemHealth::EmailSendError:
-<<<<<<< HEAD
         case QnSystemHealth::ArchiveIntegrityFailed:
-        case QnSystemHealth::StoragesAreFull:
-=======
->>>>>>> 5a92b4d7
             return QnNotificationLevel::Value::CriticalNotification;
 
         default:
