#include "syncplay_wrapper.h"

#include <QtCore/QElapsedTimer>
#include <nx/utils/thread/wait_condition.h>
#include <QtCore/QCoreApplication>

#include "utils/common/util.h"
#include "utils/common/synctime.h"

#include <recording/playbackmask_helper.h>

#include "syncplay_archive_delegate.h"
#include "core/resource/resource.h"
#include <core/resource/security_cam_resource.h>

static const qint64 SYNC_EPS = 1000 * 500;
static const qint64 SYNC_FOR_FRAME_EPS = 1000 * 50;

struct ReaderInfo
{
    ReaderInfo(QnAbstractArchiveStreamReader* _reader, QnAbstractArchiveDelegate* _oldDelegate, QnlTimeSource* _cam):
        reader(_reader),
        oldDelegate(_oldDelegate),
        cam(_cam),
        buffering(false),
        isEOF(false),
        timeOffsetUsec(0),
        minTimeUsec(0),
        maxTimeUsec(0)
    {
    }
    QnAbstractArchiveStreamReader* reader;
    QnAbstractArchiveDelegate* oldDelegate;
    QnlTimeSource* cam;
    bool buffering;
    bool isEOF;
    qint64 timeOffsetUsec;
    qint64 minTimeUsec;
    qint64 maxTimeUsec;
};


class QnArchiveSyncPlayWrapperPrivate
{
public:
    void initValues()
    {
        blockSetSpeedSignal = false;
        lastJumpTime = DATETIME_NOW;
        bufferingCnt = 0;
        speed = 1.0;
        enabled = true;
        bufferingTime = AV_NOPTS_VALUE;
        paused = false;
        cachedTime = 0;
        gotCacheTime = 0;
    }


    QnArchiveSyncPlayWrapperPrivate():
      timeMutex(QnMutex::Recursive)
    {
        initValues();
        liveModeEnabled = true;
    }

    QList<ReaderInfo> readers;
    mutable QnMutex timeMutex;

    bool blockSetSpeedSignal;
    qint64 lastJumpTime;
    int bufferingCnt;
    QElapsedTimer timer;
    double speed;

    bool enabled;
    qint64 bufferingTime;
    bool paused;
    bool liveModeEnabled;
    mutable qint64 cachedTime;
    mutable qint64 gotCacheTime;
    //QnPlaybackMaskHelper playbackMaskHelper;
};

// ------------------- QnArchiveSyncPlayWrapper ----------------------------

QnArchiveSyncPlayWrapper::QnArchiveSyncPlayWrapper(QObject *parent):
    QObject(parent),
    d_ptr(new QnArchiveSyncPlayWrapperPrivate())
{
}

QnArchiveSyncPlayWrapper::~QnArchiveSyncPlayWrapper()
{
    delete d_ptr;
}

// ----------------- Navigation ----------------------------

void QnArchiveSyncPlayWrapper::resumeMedia()
{
    Q_D(QnArchiveSyncPlayWrapper);
    QnMutexLocker lock( &d->timeMutex );
    d->paused = false;
    qint64 time = getDisplayedTime();
    bool resumed = false;
    foreach(const ReaderInfo& info, d->readers)
    {
        info.reader->setNavDelegate(0);

        if (info.reader->isMediaPaused())
        {
            info.reader->resumeMedia();
            resumed = true;
        }

        info.reader->setNavDelegate(this);
    }
    bool isBuffering = d->enabled && d->bufferingCnt > 0;
    if (resumed && !isBuffering)
        reinitTime(time);
}

bool QnArchiveSyncPlayWrapper::isMediaPaused() const
{
    Q_D(const QnArchiveSyncPlayWrapper);
    QnMutexLocker lock( &d->timeMutex );
    bool rez = true;
    foreach(const ReaderInfo& info, d->readers)
    {
        if (!info.reader->isEnabled())
            continue;

        info.reader->setNavDelegate(0);
        rez &= info.reader->isMediaPaused();
        info.reader->setNavDelegate(const_cast<QnArchiveSyncPlayWrapper *>(this));
    }
    return rez;
}

void QnArchiveSyncPlayWrapper::pauseMedia()
{
    Q_D(QnArchiveSyncPlayWrapper);
    QnMutexLocker lock( &d->timeMutex );
    d->paused = true;
    foreach(const ReaderInfo& info, d->readers)
    {
        info.reader->setNavDelegate(0);
        info.reader->pauseMedia();
        info.reader->setNavDelegate(this);
    }
}

void QnArchiveSyncPlayWrapper::directJumpToNonKeyFrame(qint64 mksec)
{
    Q_D(QnArchiveSyncPlayWrapper);
    QnMutexLocker lock( &d->timeMutex );
    d->lastJumpTime = mksec;
    d->timer.restart();
    foreach(const ReaderInfo& info, d->readers)
    {
        if (!info.reader->isEnabled())
            continue;
            info.reader->setNavDelegate(0);
            info.reader->directJumpToNonKeyFrame(mksec);
            info.reader->setNavDelegate(this);
        }
}

void QnArchiveSyncPlayWrapper::setJumpTime(qint64 mksec)
{
    Q_D(QnArchiveSyncPlayWrapper);
    d->lastJumpTime = mksec;
    if (d->speed < 0 && d->lastJumpTime == DATETIME_NOW)
        d->lastJumpTime = qnSyncTime->currentMSecsSinceEpoch()*1000ll; // keep camera sync after jump to live position (really in reverse mode cameras stay in archive)
    d->timer.restart();
}

void QnArchiveSyncPlayWrapper::setSkipFramesToTime(qint64 skipTime)
{
    Q_D(QnArchiveSyncPlayWrapper);
    QnMutexLocker lock( &d->timeMutex );
    setJumpTime(skipTime);
    foreach(const ReaderInfo& info, d->readers)
    {
        if (!info.reader->isEnabled())
            continue;
        info.reader->setNavDelegate(0);
        info.reader->setSkipFramesToTime(skipTime);
        info.reader->setNavDelegate(this);
    }
}

bool QnArchiveSyncPlayWrapper::jumpTo(qint64 mksec,  qint64 skipTime)
{
    Q_D(QnArchiveSyncPlayWrapper);
    QnMutexLocker lock( &d->timeMutex );
    setJumpTime(skipTime ? skipTime : mksec);
    bool rez = false;
    foreach(const ReaderInfo& info, d->readers)
    {
        if (!info.reader->isEnabled())
            continue;
        info.reader->setNavDelegate(0);
        rez |= info.reader->jumpTo(mksec, skipTime);
        info.reader->setNavDelegate(this);
    }
    return rez;
}

void QnArchiveSyncPlayWrapper::nextFrame()
{
    Q_D(QnArchiveSyncPlayWrapper);
    QnMutexLocker lock( &d->timeMutex );
    qint64 mintTime = AV_NOPTS_VALUE;
    foreach(const ReaderInfo& info, d->readers)
    {
        if (!info.reader->isEnabled())
            continue;
        qint64 curTime = info.cam->getCurrentTime();
        if (mintTime == qint64(AV_NOPTS_VALUE))
            mintTime = curTime;
        else if (curTime != qint64(AV_NOPTS_VALUE))
            mintTime = qMin(mintTime, curTime);
    }
    foreach(const ReaderInfo& info, d->readers)
    {
        if (!info.reader->isEnabled())
            continue;
        if (mintTime == qint64(AV_NOPTS_VALUE) || info.cam->getCurrentTime() <= mintTime+SYNC_FOR_FRAME_EPS)
        {
            info.reader->setNavDelegate(0);
            info.reader->nextFrame();
            info.reader->setNavDelegate(this);
        }
    }
}

void QnArchiveSyncPlayWrapper::previousFrame(qint64 mksec)
{
    Q_D(QnArchiveSyncPlayWrapper);
    QnMutexLocker lock( &d->timeMutex );
    foreach(const ReaderInfo& info, d->readers)
    {
        if (!info.reader->isEnabled())
            continue;
        info.reader->setNavDelegate(0);
        info.reader->previousFrame(mksec);
        info.reader->setNavDelegate(this);
    }
}


// -------------------------- end of navigation ----------------------------

void QnArchiveSyncPlayWrapper::addArchiveReader(QnAbstractArchiveStreamReader* reader, QnlTimeSource* cam)
{
    Q_D(QnArchiveSyncPlayWrapper);
    if (reader == 0)
        return;

    connect(
        reader, &QnLongRunnable::paused,
        this,
            [reader, this]()
            {
                auto camera = reader->getResource().dynamicCast<QnSecurityCamResource>();
                if (camera && camera->getCameraCapabilities().testFlag(Qn::isSyncPlay))
                    reader->getArchiveDelegate()->pleaseStop(); //< To avoid block other channels.
            },
            Qt::DirectConnection);

    qint64 currentTime = getDisplayedTime();

    QnMutexLocker lock( &d->timeMutex );

    d->readers << ReaderInfo(reader, reader->getArchiveDelegate(), cam);
    //reader->setEnabled(d->enabled);

    reader->setArchiveDelegate(new QnSyncPlayArchiveDelegate(reader, this, reader->getArchiveDelegate()));
    reader->setCycleMode(false);

    connect(reader, &QnAbstractArchiveStreamReader::beforeJump, this,
        &QnArchiveSyncPlayWrapper::onBeforeJump, Qt::DirectConnection);
    connect(reader, &QnAbstractArchiveStreamReader::jumpOccured, this,
        &QnArchiveSyncPlayWrapper::onJumpOccured, Qt::DirectConnection);
    connect(reader, &QnAbstractArchiveStreamReader::jumpCanceled, this,
        &QnArchiveSyncPlayWrapper::onJumpCanceled, Qt::DirectConnection);

    if (d->enabled)
    {

        if (currentTime != DATETIME_NOW && currentTime != qint64(AV_NOPTS_VALUE))
            reader->jumpToPreviousFrame(currentTime);
        reader->setSpeed(d->speed, currentTime);
        if (d->speed == 0)
            reader->pauseMedia();

        reader->setNavDelegate(this);
    }
}

void QnArchiveSyncPlayWrapper::setSpeed(double value, qint64 /*currentTimeHint*/)
{
    Q_D(QnArchiveSyncPlayWrapper);

    QnMutexLocker lock( &d->timeMutex );

    if (value == d->speed)
        return;

    qint64 displayedTime = getDisplayedTimeInternal();

    foreach(const ReaderInfo& info, d->readers)
    {
        if (info.reader->isEnabled()) {
            info.reader->setNavDelegate(0);
            info.reader->setSpeed(value, d->lastJumpTime == DATETIME_NOW ? DATETIME_NOW : displayedTime);
            info.reader->setNavDelegate(this);
        }
    }

    d->speed = value;

    if ((d->lastJumpTime == DATETIME_NOW || displayedTime == DATETIME_NOW) && value < 0)
    {
        // REW from live
        reinitTime(qnSyncTime->currentUSecsSinceEpoch());
    }
    else {
        qint64 et = expectedTime();
        int sign = d->speed >= 0 ? 1 : -1;
        if (d->speed != 0 && value != 0 && sign*(et - displayedTime) > SYNC_EPS)
            reinitTime(displayedTime);
    }
}

qint64 QnArchiveSyncPlayWrapper::getNextTime() const
{
    Q_D(const QnArchiveSyncPlayWrapper);

    QnMutexLocker lock( &d->timeMutex );
    qint64 displayTime = AV_NOPTS_VALUE;
    foreach(const ReaderInfo& info, d->readers)
    {
        if (info.reader->isEnabled() && !info.isEOF) {
            qint64 time = info.cam->getNextTime();
            if (displayTime == qint64(AV_NOPTS_VALUE))
                displayTime = time;
            else if (time != qint64(AV_NOPTS_VALUE))
                displayTime = d->speed >= 0 ? qMin(time, displayTime) : qMax(time, displayTime);
        }
    }
    return displayTime;
}

qint64 QnArchiveSyncPlayWrapper::getExternalTime() const
{
    return getDisplayedTime();
}

qint64 QnArchiveSyncPlayWrapper::getDisplayedTime() const
{
    Q_D(const QnArchiveSyncPlayWrapper);
    QnMutexLocker lock( &d->timeMutex );

    if (d->lastJumpTime == DATETIME_NOW && !d->paused)
        return DATETIME_NOW;
    else if (d->enabled && d->bufferingCnt > 0)
        return d->bufferingTime;

    return getDisplayedTimeInternal();
}

qint64 QnArchiveSyncPlayWrapper::getDisplayedTimeInternal(bool useEofItems) const
{
    Q_D(const QnArchiveSyncPlayWrapper);
    QnMutexLocker lock( &d->timeMutex );

    qint64 displayTime = AV_NOPTS_VALUE;
    foreach(const ReaderInfo& info, d->readers)
    {
        if (info.reader->isEnabled() && (!info.isEOF || useEofItems))
        {
            qint64 time = info.cam->getCurrentTime();
            //if (time == DATETIME_NOW)
            //    time = qnSyncTime->currentMSecsSinceEpoch()*1000;
            if (displayTime == qint64(AV_NOPTS_VALUE))
                displayTime = time;
            else if (time != qint64(AV_NOPTS_VALUE))
                displayTime = d->speed >= 0 ? qMin(time, displayTime) : qMax(time, displayTime);
        }
    }
    return displayTime;
}

qint64 QnArchiveSyncPlayWrapper::maxArchiveTime() const
{
    Q_D(const QnArchiveSyncPlayWrapper);
    QnMutexLocker lock( &d->timeMutex );

    qint64 result = AV_NOPTS_VALUE;
    foreach(const ReaderInfo& info, d->readers)
    {
        if (info.reader->isEnabled())
           result = qMax(result, info.reader->endTime());
    }
    return result;
}

void QnArchiveSyncPlayWrapper::reinitTime(qint64 newTime)
{
    Q_D(QnArchiveSyncPlayWrapper);

    if (newTime != qint64(AV_NOPTS_VALUE)) {
        if (newTime == DATETIME_NOW && d->speed < 0)
            d->lastJumpTime = maxArchiveTime();
        else
            d->lastJumpTime = newTime;
    }
    else {
        //d->lastJumpTime = getCurrentTime();
        if (d->lastJumpTime != DATETIME_NOW)
            d->lastJumpTime = getDisplayedTimeInternal();
    }

    //qDebug() << "reinitTime=" << QDateTime::fromMSecsSinceEpoch(d->lastJumpTime/1000).toString("hh:mm:ss.zzz");

    d->timer.restart();
}

void QnArchiveSyncPlayWrapper::onBeforeJump(qint64 /*mksec*/)
{
    Q_D(QnArchiveSyncPlayWrapper);
    QnMutexLocker lock( &d->timeMutex );
}

void QnArchiveSyncPlayWrapper::onJumpCanceled(qint64 /*time*/)
{
    Q_D(QnArchiveSyncPlayWrapper);
    QnMutexLocker lock( &d->timeMutex );
}

void QnArchiveSyncPlayWrapper::onJumpOccured(qint64 mksec)
{
    Q_UNUSED(mksec)

    Q_D(QnArchiveSyncPlayWrapper);

    QnMutexLocker lock( &d->timeMutex );
}

qint64 QnArchiveSyncPlayWrapper::minTime() const
{
    Q_D(const QnArchiveSyncPlayWrapper);
    QnMutexLocker lock( &d->timeMutex );

    qint64 result = INT64_MAX;
    bool found = false;
    foreach(const ReaderInfo& info, d->readers)
    {
        qint64 startTime = info.oldDelegate->startTime();
        if(startTime != qint64(AV_NOPTS_VALUE)) {
            result = qMin(result, startTime);
            found = true;
        }
    }
    return found ? result : AV_NOPTS_VALUE;
}

qint64 QnArchiveSyncPlayWrapper::endTime() const
{
    Q_D(const QnArchiveSyncPlayWrapper);
    QnMutexLocker lock( &d->timeMutex );

    qint64 result = 0;
    bool found = false;
    foreach(const ReaderInfo& info, d->readers)
    {
        qint64 endTime = info.oldDelegate->endTime();
        if(endTime != qint64(AV_NOPTS_VALUE)) {
            result = qMax(result, endTime);
            found = true;
        }
    }
    return found ? result : AV_NOPTS_VALUE;
}

void QnArchiveSyncPlayWrapper::removeArchiveReader(QnAbstractArchiveStreamReader* reader)
{
    erase(reader->getArchiveDelegate());
    onEofReached(0, true);
}

void QnArchiveSyncPlayWrapper::erase(QnAbstractArchiveDelegate* value)
{
    Q_D(QnArchiveSyncPlayWrapper);
    QnMutexLocker lock( &d->timeMutex );
    for (QList<ReaderInfo>::iterator i = d->readers.begin(); i < d->readers.end(); ++i)
    {
        if (i->reader->getArchiveDelegate() == value)
        {
            if (i->buffering)
                d->bufferingCnt--;
            i->reader->disconnect(this);
            d->readers.erase(i);
            if (d->readers.isEmpty())
                d->initValues();
            d->bufferingTime = AV_NOPTS_VALUE; // possible current item in buffering or jumping state
            break;
        }
    }
}

void QnArchiveSyncPlayWrapper::onBufferingStarted(QnlTimeSource* source, qint64 bufferingTime)
{
    Q_D(QnArchiveSyncPlayWrapper);

    QnMutexLocker lock( &d->timeMutex );
    for (QList<ReaderInfo>::iterator i = d->readers.begin(); i < d->readers.end(); ++i)
    {
        if (i->cam == source)
        {
            if (!i->buffering)
                d->bufferingCnt++;
            i->buffering = true;
            if (bufferingTime != (qint64)AV_NOPTS_VALUE)
                d->bufferingTime = bufferingTime;
            break;
            break;
        }
    }
}

bool QnArchiveSyncPlayWrapper::isBuffering() const
{
    Q_D(const QnArchiveSyncPlayWrapper);

    QnMutexLocker lock( &d->timeMutex );
    for (QList<ReaderInfo>::const_iterator i = d->readers.begin(); i != d->readers.end(); ++i) {
        if (i->reader->isEnabled() && i->buffering)
            return true;
    }
    return false;
}

void QnArchiveSyncPlayWrapper::onBufferingFinished(QnlTimeSource* source)
{
    Q_D(QnArchiveSyncPlayWrapper);

    QnMutexLocker lock( &d->timeMutex );
    for (QList<ReaderInfo>::iterator i = d->readers.begin(); i < d->readers.end(); ++i)
    {
        if (i->cam == source)
        {
            if (i->buffering)
                d->bufferingCnt--;
            i->buffering = false;
            break;
        }
    }


    for (QList<ReaderInfo>::iterator i = d->readers.begin(); i < d->readers.end(); ++i)
    {
        if (i->buffering && i->reader->isEnabled())
            return;
    }

    /*
    // no more buffering
    qint64 bt = d->bufferingTime;
    d->bufferingTime = AV_NOPTS_VALUE;
    qint64 displayTime = getDisplayedTime();
    if (bt != AV_NOPTS_VALUE) {
        if (d->speed >= 0)
            reinitTime(qMax(bt, displayTime));
        else
            reinitTime(qMin(bt, displayTime));
        qDebug() << "correctTime after end of buffering=" << (displayTime - bt)/1000.0;
    }
    else {
        reinitTime(displayTime);
    }
    */
    // reinit time to real position. If reinit time to requested position (it differs if rought jump), redAss can switch item to LQ
    d->bufferingTime = AV_NOPTS_VALUE;
    reinitTime(getDisplayedTime());
}

void QnArchiveSyncPlayWrapper::onEofReached(QnlTimeSource* source, bool value)
{
    Q_D(QnArchiveSyncPlayWrapper);
    QnMutexLocker lock( &d->timeMutex );
    QnAbstractArchiveStreamReader* reader = 0;
    for (QList<ReaderInfo>::iterator i = d->readers.begin(); i < d->readers.end(); ++i)
    {
        if (i->cam == source)
        {
            i->isEOF = value;
            reader = i->reader;
            break;
        }
    }
    if (value && d->liveModeEnabled)
    {
        bool allReady = d->speed > 0;
        for (QList<ReaderInfo>::iterator i = d->readers.begin(); i < d->readers.end(); ++i)
        {
            if (i->reader->isEnabled())
                allReady &= i->isEOF; //(i->isEOF || i->reader->isRealTimeSource());
        }

        if (d->enabled) {
            if (allReady) {
                bool callSync = QThread::currentThread() == qApp->thread();
                if (callSync)
                    jumpTo(DATETIME_NOW, 0);
                else
                    QMetaObject::invokeMethod(this, "jumpToLive", Qt::QueuedConnection); // all items at EOF position. This call may occured from non GUI thread!
            }
        }
        else {
            if (reader)
                reader->jumpTo(DATETIME_NOW, 0); // if sync disabled and items go to archive EOF, jump to live immediatly (without waiting other items)
        }
    }
}

qint64 QnArchiveSyncPlayWrapper::expectedTime() const
{
    Q_D(const QnArchiveSyncPlayWrapper);
    QnMutexLocker lock( &d->timeMutex );
    return d->lastJumpTime + d->timer.elapsed()*1000 * d->speed;
}

qint64 QnArchiveSyncPlayWrapper::getCurrentTime() const
{
    Q_D(const QnArchiveSyncPlayWrapper);
    QnMutexLocker lock( &d->timeMutex );
    if (d->lastJumpTime == DATETIME_NOW) {
        d->gotCacheTime = 0;
        return DATETIME_NOW;
    }

    if (d->bufferingCnt > 0) {
        d->gotCacheTime = 0;
        return d->bufferingTime != (qint64) AV_NOPTS_VALUE ? d->bufferingTime : d->lastJumpTime;
    }

    if (d->bufferingTime != qint64(AV_NOPTS_VALUE)) {
        d->gotCacheTime = 0;
        return d->bufferingTime; // same as last jump time
    }

    foreach(const ReaderInfo& info, d->readers) {
        if (info.reader->isEnabled() && info.buffering) {
            d->gotCacheTime = 0;
            return d->lastJumpTime;
        }
    }


    qint64 usecTimer = getUsecTimer();
    if (usecTimer - d->gotCacheTime < 1000ll)
        return d->cachedTime;
    d->gotCacheTime = usecTimer;

    d->cachedTime = getCurrentTimeInternal();
    return d->cachedTime;
}


double sign(double value) { return value >= 0 ? 1 : -1; }

qint64 QnArchiveSyncPlayWrapper::getCurrentTimeInternal() const
{
    Q_D(const QnArchiveSyncPlayWrapper);
    /*
    QString s;
    QTextStream str(&s);
    str << "expectTime=" << QDateTime::fromMSecsSinceEpoch(expectTime/1000).toString("hh:mm:ss.zzz");
    str.flush();
    NX_LOG(s, cl_logALWAYS);
    */


    qint64 expectTime = expectedTime();
    qint64 nextTime = getNextTime();
    if (nextTime != qint64(AV_NOPTS_VALUE) && qAbs(nextTime - expectTime) > MAX_FRAME_DURATION*1000)
    {
        QnArchiveSyncPlayWrapper* nonConstThis = const_cast<QnArchiveSyncPlayWrapper*>(this);
        if ((nextTime > expectTime && d->speed >= 0) || (nextTime < expectTime && d->speed < 0))
            nonConstThis->reinitTime(nextTime); // data hole
        else
            nonConstThis->reinitTime(nextTime + MAX_FRAME_DURATION/2*1000ll * sign(d->speed)); // stream is playing slower than need. do not release expected time too far away
        expectTime = expectedTime();
    }

    qint64 displayedTime =  getDisplayedTimeInternal();
    if (displayedTime == qint64(AV_NOPTS_VALUE))
        return getDisplayedTimeInternal(/*useEofItems*/ true);
    else if (displayedTime == DATETIME_NOW || qFuzzyIsNull(d->speed))
        return displayedTime;
    if (d->speed >= 0)
        return qMin(expectTime, displayedTime + SYNC_EPS);
    else
        return qMax(expectTime, displayedTime - SYNC_EPS);
}

void QnArchiveSyncPlayWrapper::onConsumerBlocksReaderInternal(QnAbstractArchiveStreamReader* reader, bool value)
{
    Q_D(QnArchiveSyncPlayWrapper);
    for (int i = 0; i < d->readers.size(); ++i)
    {
        if (d->readers[i].reader == reader)
        {
            if (reader->isEnabled() && value)
            {
                if (!reader->isSingleShotMode())
                {
                    if (d->readers[i].buffering)
                        onBufferingFinished(d->readers[i].cam);
                }
            }
        }
    }
}

void QnArchiveSyncPlayWrapper::onConsumerBlocksReader(QnAbstractStreamDataProvider* _reader, bool value)
{
    Q_D(QnArchiveSyncPlayWrapper);
    QnMutexLocker lock( &d->timeMutex );
    QnAbstractArchiveStreamReader* reader = dynamic_cast<QnAbstractArchiveStreamReader*> (_reader);
    if (!reader)
        return;
    bool isSyncReader = reader->getResource()->hasFlags(Qn::sync);

    // Use seek for live too. to clear curent buffer
    if (!reader->isEnabled() && !value)
    {
        reader->setNavDelegate(0);
        if (d->enabled && isSyncReader) {
            qint64 currentTime = getCurrentTime();
            if (currentTime != qint64(AV_NOPTS_VALUE)) {
                setJumpTime(currentTime);
                reader->jumpToPreviousFrame(currentTime);
                reader->setSpeed(d->speed, currentTime);
            }
            else {
                reader->setSpeed(d->speed);
            }
        }
        if (reader->isPaused())
            reader->resume();
        if (d->enabled && isSyncReader)
            reader->setNavDelegate(this);
    }
    else if (reader->isEnabled() && value)
    {
        reader->setNavDelegate(0);
        // use pause instead of pauseMedia. Prevent isMediaPaused=true value. So, pause thread physically but not change any playback logic
        if (!reader->isPaused())
            reader->pause();

<<<<<<< HEAD
        auto camera = reader->getResource().dynamicCast<QnSecurityCamResource>();
        if (camera && camera->getCameraCapabilities().testFlag(Qn::IsSyncPlay))
            reader->getArchiveDelegate()->pleaseStop(); //< To avoid block other channels.

=======
>>>>>>> 51af066b
        if (d->enabled && isSyncReader)
            reader->setNavDelegate(this);
    }
    onConsumerBlocksReaderInternal(reader, value);
    reader->setEnabled(!value);

}

void QnArchiveSyncPlayWrapper::disableSync()
{
    Q_D(QnArchiveSyncPlayWrapper);
    QnMutexLocker lock( &d->timeMutex );
    if (!d->enabled)
        return;
    d->enabled = false;
    foreach(const ReaderInfo& info, d->readers) {
        info.reader->setNavDelegate(0);
        // check if reader stay in EOF position, but position is not LIVE because waiting other items. At this case seek to live
        if (info.isEOF) {
            info.reader->setSpeed(1.0);
            info.reader->jumpTo(DATETIME_NOW, 0);
            info.reader->resumeMedia();
        }
    }
}

void QnArchiveSyncPlayWrapper::enableSync(qint64 currentTime, float currentSpeed)
{
    Q_D(QnArchiveSyncPlayWrapper);
    QnMutexLocker lock( &d->timeMutex );
    if (d->enabled)
        return;
    d->enabled = true;
    d->speed = currentSpeed;
    bool isPaused = (currentSpeed == 0);
    foreach(const ReaderInfo& info, d->readers)
    {
        if (info.reader->isEnabled())
        {
            bool isItemPaused = info.reader->isMediaPaused();
            if (!isItemPaused && isPaused)
                info.reader->pauseMedia();

            if (currentTime != qint64(AV_NOPTS_VALUE)) {
                setJumpTime(currentTime);
                info.reader->jumpToPreviousFrame(currentTime);
                info.reader->setSpeed(currentSpeed, currentTime);
            }
            else {
                info.reader->setSpeed(currentSpeed);
            }
            if (isItemPaused && !isPaused)
                info.reader->resumeMedia();

            info.reader->setNavDelegate(this);
        }
    }
}

bool QnArchiveSyncPlayWrapper::isEnabled() const
{
    Q_D(const QnArchiveSyncPlayWrapper);
    return d->enabled;
}

qreal QnArchiveSyncPlayWrapper::getSpeed() const {
    Q_D(const QnArchiveSyncPlayWrapper);
    return d->speed;
}

void QnArchiveSyncPlayWrapper::setLiveModeEnabled(bool value)
{
    Q_D(QnArchiveSyncPlayWrapper);
    d->liveModeEnabled = value;
}

void QnArchiveSyncPlayWrapper::jumpToLive()
{
    jumpTo(DATETIME_NOW, 0);
}<|MERGE_RESOLUTION|>--- conflicted
+++ resolved
@@ -265,7 +265,7 @@
             [reader, this]()
             {
                 auto camera = reader->getResource().dynamicCast<QnSecurityCamResource>();
-                if (camera && camera->getCameraCapabilities().testFlag(Qn::isSyncPlay))
+                if (camera && camera->getCameraCapabilities().testFlag(Qn::IsSyncPlay))
                     reader->getArchiveDelegate()->pleaseStop(); //< To avoid block other channels.
             },
             Qt::DirectConnection);
@@ -763,13 +763,6 @@
         if (!reader->isPaused())
             reader->pause();
 
-<<<<<<< HEAD
-        auto camera = reader->getResource().dynamicCast<QnSecurityCamResource>();
-        if (camera && camera->getCameraCapabilities().testFlag(Qn::IsSyncPlay))
-            reader->getArchiveDelegate()->pleaseStop(); //< To avoid block other channels.
-
-=======
->>>>>>> 51af066b
         if (d->enabled && isSyncReader)
             reader->setNavDelegate(this);
     }
