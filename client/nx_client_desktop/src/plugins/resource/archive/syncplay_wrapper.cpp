--- conflicted
+++ resolved
@@ -265,11 +265,7 @@
             [reader, this]()
             {
                 auto camera = reader->getResource().dynamicCast<QnSecurityCamResource>();
-<<<<<<< HEAD
-                if (camera && camera->getCameraCapabilities().testFlag(Qn::IsSyncPlay))
-=======
                 if (camera && camera->getCameraCapabilities().testFlag(Qn::DeviceBasedSync))
->>>>>>> 93aded25
                     reader->getArchiveDelegate()->pleaseStop(); //< To avoid block other channels.
             },
             Qt::DirectConnection);
