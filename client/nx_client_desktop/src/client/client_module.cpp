#include "client_module.h"

#include <memory>

#include <QtWidgets/QApplication>
#include <QtWebKit/QWebSettings>
#include <QtQml/QQmlEngine>

#include <api/app_server_connection.h>
#include <api/global_settings.h>
#include <api/network_proxy_factory.h>
#include <api/runtime_info_manager.h>
#include <api/session_manager.h>

#include <common/common_module.h>
#include <common/static_common_module.h>

#include <nx/utils/crash_dump/systemexcept.h>

#include <camera/camera_bookmarks_manager.h>

#include <client_core/client_core_settings.h>
#include <client_core/client_core_module.h>

#include <client/client_app_info.h>
#include <client/client_settings.h>
#include <client/client_runtime_settings.h>
#include <client/client_meta_types.h>
#include <client/client_instance_manager.h>
#include <client/client_resource_processor.h>
#include <client/desktop_client_message_processor.h>
#include <client/system_weights_manager.h>
#include <client/forgotten_systems_manager.h>
#include <client/startup_tile_manager.h>
#include <client/client_settings_watcher.h>
#include <client/client_show_once_settings.h>
#include <client/client_autorun_watcher.h>

#include <camera/video_decoder_factory.h>

#include <cloud/cloud_connection.h>

#include <core/resource/client_camera_factory.h>
#include <core/resource/storage_plugin_factory.h>
#include <core/resource/resource_directory_browser.h>
#include <core/resource_management/resource_discovery_manager.h>
#include <core/resource_management/resource_pool.h>
#include <core/resource_management/resources_changes_manager.h>
#include <core/resource_management/resource_runtime_data.h>
#include <core/resource_management/layout_tour_manager.h>

#include <decoders/video/abstract_video_decoder.h>

#include <finders/systems_finder.h>
#include <nx/vms/discovery/manager.h>
#include <network/router.h>

#include <nx/network/socket_global.h>
#include <nx/network/http/http_mod_manager.h>
#include <vms_gateway_embeddable.h>
#include <nx/utils/log/log_initializer.h>
#include <nx_ec/dummy_handler.h>

#include <platform/platform_abstraction.h>

#include <plugins/plugin_manager.h>
#include <plugins/resource/desktop_camera/desktop_resource_searcher.h>
#include <plugins/storage/file_storage/qtfile_storage_resource.h>
#include <plugins/storage/file_storage/layout_storage_resource.h>

#include <nx/client/desktop/radass/radass_controller.h>
#include <analytics/metadata_analytics_controller.h>

#include <server/server_storage_manager.h>

#include <translation/translation_manager.h>

#include <utils/common/app_info.h>
#include <utils/common/command_line_parser.h>
#include <utils/common/synctime.h>

#include <utils/media/voice_spectrum_analyzer.h>
#include <utils/performance_test.h>
#include <watchers/server_interface_watcher.h>
#include <nx/client/core/watchers/known_server_connections.h>
#include <nx/client/desktop/utils/applauncher_guard.h>

#include <statistics/statistics_manager.h>
#include <statistics/storage/statistics_file_storage.h>
#include <statistics/settings/statistics_settings_watcher.h>

#include <ui/helpers/font_loader.h>
#include <ui/customization/customization.h>
#include <ui/customization/customizer.h>
#include <ui/style/globals.h>
#include <ui/style/skin.h>

#ifdef Q_OS_WIN
#include <ui/workaround/iexplore_url_handler.h>
#endif
#include <ui/workaround/qtbug_workaround.h>

#ifdef Q_OS_MAC
#include <ui/workaround/mac_utils.h>
#endif

#include <watchers/cloud_status_watcher.h>

#include <ini.h>

using namespace nx::client::desktop;

static QtMessageHandler defaultMsgHandler = 0;
static const QString kQmlRoot = QStringLiteral("qrc:///qml");

static void myMsgHandler(QtMsgType type, const QMessageLogContext& ctx, const QString& msg)
{
    if (defaultMsgHandler)
    {
        defaultMsgHandler(type, ctx, msg);
    }
    else
    { /* Default message handler. */
#ifndef QN_NO_STDERR_MESSAGE_OUTPUT
        QTextStream err(stderr);
        err << msg << endl << flush;
#endif
    }

    NX_EXPECT(!msg.contains(lit("QString:")), msg);
    NX_EXPECT(!msg.contains(lit("QObject:")), msg);
    qnLogMsgHandler(type, ctx, msg);
}


namespace
{
    typedef std::unique_ptr<QnTranslationManager> QnTranslationManagerPtr;

    QnTranslationManagerPtr initializeTranslations(QnClientSettings* settings)
    {
        QnTranslationManagerPtr translationManager(new QnTranslationManager());
        translationManager->addPrefix(lit("client_base"));
        translationManager->addPrefix(lit("client_ui"));
        translationManager->addPrefix(lit("client_core"));
        translationManager->addPrefix(lit("client_qml"));

        QnTranslation translation;
        if (translation.isEmpty()) /* By path. */
            translation = translationManager->loadTranslation(settings->locale());

        /* Check if qnSettings value is invalid. */
        if (translation.isEmpty())
            translation = translationManager->defaultTranslation();

        translationManager->installTranslation(translation);
        return translationManager;
    }

    void initializeStatisticsManager(QnCommonModule *commonModule)
    {
        const auto statManager = commonModule->instance<QnStatisticsManager>();

        statManager->setClientId(qnSettings->pcUuid());
        statManager->setStorage(QnStatisticsStoragePtr(new QnStatisticsFileStorage()));
        statManager->setSettings(QnStatisticsLoaderPtr(new QnStatisticsSettingsWatcher()));
    }
}

QnClientModule::QnClientModule(const QnStartupParameters& startupParams, QObject* parent):
    QObject(parent),
    m_startupParameters(startupParams)
{
    ini().reload();

    initThread();
    initMetaInfo();
    initApplication();
    initSingletons(startupParams);
    initRuntimeParams(startupParams);
    initLog(startupParams);

    /* Do not initialize anything else because we must exit immediately if run in self-update mode. */
    if (startupParams.selfUpdateMode)
        return;

    initNetwork(startupParams);
    initSkin(startupParams);
    initLocalResources(startupParams);

    // WebKit initialization must occur only once per application run. Actual for ActiveX module.
    static bool isWebKitInitialized = false;
    if (!isWebKitInitialized)
    {
        QWebSettings::globalSettings()->setAttribute(QWebSettings::PluginsEnabled, true);
        QWebSettings::globalSettings()->enablePersistentStorage();
        isWebKitInitialized = true;
    }
}

QnClientModule::~QnClientModule()
{
    // Stop all long runnables before deinitializing singletons. Pool may not exist in update mode.
    if (auto longRunnablePool = QnLongRunnablePool::instance())
        longRunnablePool->stopAll();

    QnResource::stopAsyncTasks();

    m_networkProxyFactory = nullptr; // Object will be deleted by QNetworkProxyFactory
    QNetworkProxyFactory::setApplicationProxyFactory(nullptr);

    QApplication::setOrganizationName(QString());
    QApplication::setApplicationName(QString());
    QApplication::setApplicationDisplayName(QString());
    QApplication::setApplicationVersion(QString());

    //restoring default message handler
    qInstallMessageHandler(defaultMsgHandler);

    // First delete clientCore module and commonModule()
    m_clientCoreModule.reset();

    // Then delete static common.
    m_staticCommon.reset();
}

void QnClientModule::initThread()
{
    QThread::currentThread()->setPriority(QThread::HighestPriority);
}

void QnClientModule::initApplication()
{
    /* Set up application parameters so that QSettings know where to look for settings. */
    QApplication::setOrganizationName(QnAppInfo::organizationName());
    QApplication::setApplicationName(QnClientAppInfo::applicationName());
    QApplication::setApplicationDisplayName(QnClientAppInfo::applicationDisplayName());
    if (QApplication::applicationVersion().isEmpty())
        QApplication::setApplicationVersion(QnAppInfo::applicationVersion());
    QApplication::setStartDragDistance(20);

    /* We don't want changes in desktop color settings to mess up our custom style. */
    QApplication::setDesktopSettingsAware(false);
    QApplication::setQuitOnLastWindowClosed(true);

#ifdef Q_OS_MACX
    QApplication::setAttribute(Qt::AA_DontCreateNativeWidgetSiblings);
#endif
}

void QnClientModule::initDesktopCamera(QGLWidget* window)
{
    /* Initialize desktop camera searcher. */
    auto commonModule = m_clientCoreModule->commonModule();
    auto desktopSearcher = commonModule->store(new QnDesktopResourceSearcher(window));
    desktopSearcher->setLocal(true);
    commonModule->resourceDiscoveryManager()->addDeviceServer(desktopSearcher);
}

void QnClientModule::startLocalSearchers()
{
    auto commonModule = m_clientCoreModule->commonModule();
    commonModule->resourceDiscoveryManager()->start();
}

QnNetworkProxyFactory* QnClientModule::networkProxyFactory() const
{
    return m_networkProxyFactory;
}

void QnClientModule::initMetaInfo()
{
    Q_INIT_RESOURCE(nx_client_desktop);
    QnClientMetaTypes::initialize();
}

void QnClientModule::initSingletons(const QnStartupParameters& startupParams)
{
    Qn::PeerType clientPeerType = startupParams.videoWallGuid.isNull()
        ? Qn::PT_DesktopClient
        : Qn::PT_VideowallClient;
    const auto brand = startupParams.isDevMode() ? QString() : QnAppInfo::productNameShort();
    const auto customization = startupParams.isDevMode() ? QString() : QnAppInfo::customizationName();

    m_staticCommon.reset(new QnStaticCommonModule(clientPeerType, brand, customization));

    m_clientCoreModule.reset(new QnClientCoreModule());

    /* Just to feel safe */
    QScopedPointer<QnClientSettings> clientSettingsPtr(new QnClientSettings(startupParams.forceLocalSettings));
    QnClientSettings* clientSettings = clientSettingsPtr.data();

    /* Init crash dumps as early as possible. */
#ifdef Q_OS_WIN
    win32_exception::setCreateFullCrashDump(clientSettings->createFullCrashDump());
#endif

    /// We should load translations before major client's services are started to prevent races
    QnTranslationManagerPtr translationManager(initializeTranslations(clientSettings));

    /* Init singletons. */

    auto commonModule = m_clientCoreModule->commonModule();

    commonModule->store(new QnResourceRuntimeDataManager());
    commonModule->store(translationManager.release());
    commonModule->store(new QnClientRuntimeSettings());
    commonModule->store(clientSettingsPtr.take()); /* Now common owns the link. */

    /* Shorted initialization if run in self-update mode. */
    if (startupParams.selfUpdateMode)
        return;

    commonModule->store(new ApplauncherGuard());

    /* Depends on QnClientSettings. */
    auto clientInstanceManager = commonModule->store(new QnClientInstanceManager());

    /* Depends on nothing. */
    commonModule->store(new QnClientShowOnceSettings());

    /* Depends on QnClientSettings, QnClientInstanceManager and QnClientShowOnceSettings, never used directly. */
    commonModule->store(new QnClientSettingsWatcher());

    /* Depends on QnClientSettings, never used directly. */
    commonModule->store(new QnClientAutoRunWatcher());

    commonModule->setModuleGUID(clientInstanceManager->instanceGuid());
    nx::network::SocketGlobals::outgoingTunnelPool()
        .assignOwnPeerId("dc", commonModule->moduleGUID());

    commonModule->store(new QnGlobals());

    m_radassController = commonModule->store(new RadassController());
    commonModule->store(new QnMetadataAnalyticsController());

    commonModule->store(new QnPlatformAbstraction());

    commonModule->createMessageProcessor<QnDesktopClientMessageProcessor>();
    commonModule->store(new QnClientResourceFactory());

    commonModule->store(new QnCameraBookmarksManager());
    commonModule->store(new QnServerStorageManager());
    commonModule->instance<QnLayoutTourManager>();

    commonModule->store(new QnVoiceSpectrumAnalyzer());

    // Must be called before QnCloudStatusWatcher but after setModuleGUID() call.
    initLocalInfo(startupParams);

    initializeStatisticsManager(commonModule);

    /* Long runnables depend on QnCameraHistoryPool and other singletons. */
    commonModule->store(new QnLongRunnablePool());

    /* Just to feel safe */
    commonModule->store(new QnCloudConnectionProvider());
    m_cloudStatusWatcher = commonModule->store(new QnCloudStatusWatcher(commonModule, /*isMobile*/ false));

    //NOTE:: QNetworkProxyFactory::setApplicationProxyFactory takes ownership of object
    m_networkProxyFactory = new QnNetworkProxyFactory(commonModule);
    QNetworkProxyFactory::setApplicationProxyFactory(m_networkProxyFactory);

#ifdef Q_OS_WIN
    commonModule->store(new QnIexploreUrlHandler());
#endif

    commonModule->store(new QnQtbugWorkaround());
    commonModule->store(new nx::cloud::gateway::VmsGatewayEmbeddable(true));

    commonModule->findInstance<nx::client::core::watchers::KnownServerConnections>()->start();
}

void QnClientModule::initRuntimeParams(const QnStartupParameters& startupParams)
{
    qnRuntime->setDevMode(startupParams.isDevMode());
    qnRuntime->setGLDoubleBuffer(qnSettings->isGlDoubleBuffer());
    qnRuntime->setLocale(qnSettings->locale());
    qnRuntime->setSoftwareYuv(startupParams.softwareYuv);
    qnRuntime->setShowFullInfo(startupParams.showFullInfo);
    qnRuntime->setIgnoreVersionMismatch(startupParams.ignoreVersionMismatch);

    if (!startupParams.engineVersion.isEmpty())
    {
        QnSoftwareVersion version(startupParams.engineVersion);
        if (!version.isNull())
        {
            qWarning() << "Starting with overridden version: " << version.toString();
            qnStaticCommon->setEngineVersion(version);
        }
    }

    // TODO: #GDM Should we always overwrite persistent setting with command-line values? o_O
    qnSettings->setVSyncEnabled(!startupParams.vsyncDisabled);
    qnSettings->setClientUpdateDisabled(startupParams.clientUpdateDisabled);

    // TODO: #Elric why QString???
    if (!startupParams.lightMode.isEmpty())
    {
        bool ok = false;
        Qn::LightModeFlags lightModeOverride(startupParams.lightMode.toInt(&ok));
        qnRuntime->setLightModeOverride(ok ? lightModeOverride : Qn::LightModeFull);
    }

    if (!startupParams.videoWallGuid.isNull())
    {
        qnRuntime->setVideoWallMode(true);
        qnRuntime->setIgnoreVersionMismatch(true);
        qnRuntime->setLightModeOverride(Qn::LightModeVideoWall);
    }

    // TODO: #GDM fix it
    /* Here the value from LightModeOverride will be copied to LightMode */
#if !defined(__arm__) && !defined(__aarch64__)
    QnPerformanceTest::detectLightMode();
#else
    // TODO: On NVidia TX1 this call leads to segfault in next QGLWidget
    //       constructor call. Need to find the way to work it around.
#endif


#ifdef Q_OS_MACX
    if (mac_isSandboxed())
        qnSettings->setLightMode(qnSettings->lightMode() | Qn::LightModeNoNewWindow);
#endif

    auto qmlRoot = startupParams.qmlRoot.isEmpty() ? kQmlRoot : startupParams.qmlRoot;
    if (!qmlRoot.endsWith(L'/'))
        qmlRoot.append(L'/');
    NX_INFO(this, lm("Setting QML root to %1").arg(qmlRoot));

    m_clientCoreModule->mainQmlEngine()->setBaseUrl(
        qmlRoot.startsWith(lit("qrc:"))
            ? QUrl(qmlRoot)
            : QUrl::fromLocalFile(qmlRoot));
    m_clientCoreModule->mainQmlEngine()->addImportPath(qmlRoot);
}

void QnClientModule::initLog(const QnStartupParameters& startupParams)
{
    auto logLevel = startupParams.logLevel;
    auto ec2TranLogLevel = startupParams.ec2TranLogLevel;

    QString logFileNameSuffix;
    if (!startupParams.videoWallGuid.isNull())
    {
        logFileNameSuffix = startupParams.videoWallItemGuid.isNull()
            ? startupParams.videoWallGuid.toString()
            : startupParams.videoWallItemGuid.toString();
        logFileNameSuffix.replace(QRegExp(QLatin1String("[{}]")), QLatin1String("_"));
    }
    else if (startupParams.selfUpdateMode)
    {
        // we hope self-updater will run only once per time and will not overflow log-file
        // qnClientInstanceManager is not initialized in self-update mode
        logFileNameSuffix = lit("self_update");
    }
    else if (qnRuntime->isActiveXMode())
    {
        logFileNameSuffix = lit("ax");
    }
    else if (qnClientInstanceManager && qnClientInstanceManager->isValid())
    {
        int idx = qnClientInstanceManager->instanceIndex();
        if (idx > 0)
            logFileNameSuffix = L'_' + QString::number(idx);
    }

    if (logLevel.isEmpty())
        logLevel = qnSettings->logLevel();

    nx::utils::log::Settings logSettings;
    logSettings.maxFileSize = 10 * 1024 * 1024;
    logSettings.maxBackupCount = 5;
    logSettings.updateDirectoryIfEmpty(QStandardPaths::writableLocation(QStandardPaths::DataLocation));

    logSettings.level.parse(logLevel);
    nx::utils::log::initialize(
        logSettings,
        qApp->applicationName(),
        qApp->applicationFilePath(),
        lit("log_file") + logFileNameSuffix);

    const auto ec2logger = nx::utils::log::addLogger({QnLog::EC2_TRAN_LOG});
    if (ec2TranLogLevel != lit("none"))
    {
        logSettings.level.parse(ec2TranLogLevel);
        nx::utils::log::initialize(
            logSettings,
            qApp->applicationName(),
            qApp->applicationFilePath(),
            lit("ec2_tran") + logFileNameSuffix,
            ec2logger);
    }

    {
        // TODO: #dklychkov #3.1 or #3.2 Remove this block when log filters are implemented.
        const auto logger = nx::utils::log::addLogger({
            nx::utils::log::Tag(lit("DecodedPictureToOpenGLUploader"))});
        logger->setDefaultLevel(nx::utils::log::Level::info);
    }

    defaultMsgHandler = qInstallMessageHandler(myMsgHandler);
}

void QnClientModule::initNetwork(const QnStartupParameters& startupParams)
{
    auto commonModule = m_clientCoreModule->commonModule();

    //TODO #ak get rid of this class!
    commonModule->store(new ec2::DummyHandler());
    commonModule->store(new nx_http::HttpModManager());
    if (!startupParams.enforceSocketType.isEmpty())
        SocketFactory::enforceStreamSocketType(startupParams.enforceSocketType);

    if (!startupParams.enforceMediatorEndpoint.isEmpty())
        nx::network::SocketGlobals::mediatorConnector().mockupMediatorUrl(
            startupParams.enforceMediatorEndpoint);

    // TODO: #mu ON/OFF switch in settings?
    nx::network::SocketGlobals::mediatorConnector().enable(true);

    if (!startupParams.videoWallGuid.isNull())
    {
        commonModule->setVideowallGuid(startupParams.videoWallGuid);
        //commonModule->setInstanceGuid(startupParams.videoWallItemGuid);
    }

    commonModule->moduleDiscoveryManager()->start();

    commonModule->instance<QnSystemsFinder>();
    commonModule->store(new QnForgottenSystemsManager());

    // Depends on qnSystemsFinder
    commonModule->store(new QnStartupTileManager());
    commonModule->instance<QnServerInterfaceWatcher>();
}

//#define ENABLE_DYNAMIC_CUSTOMIZATION
void QnClientModule::initSkin(const QnStartupParameters& startupParams)
{
    QStringList paths;
    paths << lit(":/skin");
    paths << lit(":/skin_dark");

#ifdef ENABLE_DYNAMIC_CUSTOMIZATION
    if (!startupParams.dynamicCustomizationPath.isEmpty())
    {
        QDir base(startupParams.dynamicCustomizationPath);
        paths << base.absoluteFilePath(lit("skin"));
        paths << base.absoluteFilePath(lit("skin_dark"));
    }
#else
    Q_UNUSED(startupParams);
#endif // ENABLE_DYNAMIC_CUSTOMIZATION

    QScopedPointer<QnSkin> skin(new QnSkin(paths));

    QnCustomization customization;
    customization.add(QnCustomization(skin->path("customization_common.json")));
    customization.add(QnCustomization(skin->path("skin.json")));

    QScopedPointer<QnCustomizer> customizer(new QnCustomizer(customization));
    customizer->customize(qnGlobals);

    /* Initialize application UI. Skip if run in console (e.g. unit-tests). */
    if (qApp)
    {
        QnFontLoader::loadFonts(QDir(QApplication::applicationDirPath()).absoluteFilePath(lit("fonts")));

        // Window icon is taken from 'icons' customization project. Suppress check.
        QApplication::setWindowIcon(qnSkin->icon(":/logo.png")); // _IGNORE_VALIDATION_
        QApplication::setStyle(skin->newStyle(customizer->genericPalette()));
    }

    auto commonModule = m_clientCoreModule->commonModule();
    commonModule->store(skin.take());
    commonModule->store(customizer.take());
}

void QnClientModule::initLocalResources(const QnStartupParameters& startupParams)
{
    auto commonModule = m_clientCoreModule->commonModule();
    // client uses ordinary QT file to access file system
    QnStoragePluginFactory::instance()->registerStoragePlugin(QLatin1String("file"), QnQtFileStorageResource::instance, true);
    QnStoragePluginFactory::instance()->registerStoragePlugin(QLatin1String("qtfile"), QnQtFileStorageResource::instance);
    QnStoragePluginFactory::instance()->registerStoragePlugin(QLatin1String("layout"), QnLayoutFileStorageResource::instance);

    auto pluginManager = commonModule->store(new PluginManager(nullptr));

    QnVideoDecoderFactory::setCodecManufacture(QnVideoDecoderFactory::AUTO);
    QnVideoDecoderFactory::setPluginManager(pluginManager);

    auto resourceProcessor = commonModule->store(new QnClientResourceProcessor());

    auto resourceDiscoveryManager = new QnResourceDiscoveryManager(commonModule);
    commonModule->setResourceDiscoveryManager(resourceDiscoveryManager);
    resourceProcessor->moveToThread(resourceDiscoveryManager);
    resourceDiscoveryManager->setResourceProcessor(resourceProcessor);

    if (!startupParams.skipMediaFolderScan)
    {
        auto localFilesSearcher = commonModule->store(new QnResourceDirectoryBrowser());

        localFilesSearcher->setLocal(true);
        QStringList dirs;
        dirs << qnSettings->mediaFolder();
        dirs << qnSettings->extraMediaFolders();
        localFilesSearcher->setPathCheckList(dirs);
        resourceDiscoveryManager->addDeviceServer(localFilesSearcher);
    }
    resourceDiscoveryManager->setReady(true);
    commonModule->store(new QnSystemsWeightsManager());
}

QnCloudStatusWatcher* QnClientModule::cloudStatusWatcher() const
{
    return m_cloudStatusWatcher;
}

<<<<<<< HEAD
QnStartupParameters QnClientModule::startupParameters() const
{
    return m_startupParameters;
=======
nx::client::desktop::RadassController* QnClientModule::radassController() const
{
    return m_radassController;
>>>>>>> c90fd6e3
}

void QnClientModule::initLocalInfo(const QnStartupParameters& startupParams)
{
    auto commonModule = m_clientCoreModule->commonModule();

    Qn::PeerType clientPeerType = startupParams.videoWallGuid.isNull()
        ? Qn::PT_DesktopClient
        : Qn::PT_VideowallClient;

    ec2::ApiRuntimeData runtimeData;
    runtimeData.peer.id = commonModule->moduleGUID();
    runtimeData.peer.instanceId = commonModule->runningInstanceGUID();
    runtimeData.peer.peerType = clientPeerType;
    runtimeData.brand = qnRuntime->isDevMode() ? QString() : QnAppInfo::productNameShort();
    runtimeData.customization = qnRuntime->isDevMode() ? QString() : QnAppInfo::customizationName();
    runtimeData.videoWallInstanceGuid = startupParams.videoWallItemGuid;
    commonModule->runtimeInfoManager()->updateLocalItem(runtimeData); // initializing localInfo
}<|MERGE_RESOLUTION|>--- conflicted
+++ resolved
@@ -618,15 +618,14 @@
     return m_cloudStatusWatcher;
 }
 
-<<<<<<< HEAD
+nx::client::desktop::RadassController* QnClientModule::radassController() const
+{
+    return m_radassController;
+}
+
 QnStartupParameters QnClientModule::startupParameters() const
 {
     return m_startupParameters;
-=======
-nx::client::desktop::RadassController* QnClientModule::radassController() const
-{
-    return m_radassController;
->>>>>>> c90fd6e3
 }
 
 void QnClientModule::initLocalInfo(const QnStartupParameters& startupParams)
