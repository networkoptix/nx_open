--- conflicted
+++ resolved
@@ -487,17 +487,9 @@
         logLevel = qnSettings->logLevel();
 
     nx::utils::log::Settings logSettings;
-<<<<<<< HEAD
-    logSettings.maxFileSize = 10 * 1024 * 1024;
-    logSettings.maxBackupCount = 5;
-=======
-    logSettings.level = nx::utils::log::levelFromString(logLevel);
     logSettings.maxBackupCount = qnSettings->rawSettings()->value(lit("logArchiveSize"), 10).toUInt();
     logSettings.maxFileSize = qnSettings->rawSettings()->value(lit("maxLogFileSize"), 10 * 1024 * 1024).toUInt();
->>>>>>> b93b407b
     logSettings.updateDirectoryIfEmpty(QStandardPaths::writableLocation(QStandardPaths::DataLocation));
-    for (const auto& filter: startupParams.exceptionFilters.split(L';', QString::SkipEmptyParts))
-        logSettings.exceptionFilers.insert(filter); //< Remove in 4.0.
 
     logSettings.level.parse(logLevel);
     nx::utils::log::initialize(
