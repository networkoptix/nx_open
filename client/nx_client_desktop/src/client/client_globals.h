--- conflicted
+++ resolved
@@ -270,7 +270,8 @@
         ValidationStateRole,                        /**< A role for validation state. Value of type QValidator::State. */
         ResolutionModeRole,                         /**< Role for resolution mode. */
 
-<<<<<<< HEAD
+		ShowSingleCameraRole,                       /**< Used for default password dialog. */
+
         TimestampRole,                              /**< Role for timestamp in milliseconds since epoch (qint64). */
         TimestampTextRole,                          /**< Role for timestamp text (QString). */
         DescriptionTextRole,                        /**< Role for generic description text (QString). */
@@ -279,9 +280,6 @@
         ResourceListRole,                           /**< Resource list (QnResourceList). */
         PreviewTimeRole,                            /**< Role for camera preview time in milliseconds since epoch (qint64). */
 
-=======
-        ShowSingleCameraRole,                       /**< Used for default password dialog. */
->>>>>>> 5861a925
         RoleCount
     };
 
