#pragma once

#include <QtCore/QObject>
#include <QtCore/QUrl>
#include <QtCore/QStringList>
#include <QtGui/QColor>

#include <common/common_meta_types.h>

#include <health/system_health.h>

#include <utils/common/app_info.h>

#include <core/resource/resource_display_info.h>

#include <client/client_globals.h>
#include <client/client_model_types.h>
#include <client/client_connection_data.h>
#include <client_core/local_connection_data.h>

#include <ui/workbench/workbench_pane_settings.h>

#include <update/update_info.h>

#include <utils/common/property_storage.h>
#include <utils/common/software_version.h>

#include <nx/utils/singleton.h>
#include <nx/utils/uuid.h>

#include <nx/client/desktop/export/settings/export_media_persistent_settings.h>
#include <nx/client/desktop/export/settings/export_layout_persistent_settings.h>

class QSettings;

class QnClientSettings: public QnPropertyStorage, public Singleton<QnClientSettings> {
    Q_OBJECT
    typedef QnPropertyStorage base_type;

public:
    enum Variable {
        /** Maximum number of items that is allowed on the scene. */
        MAX_SCENE_VIDEO_ITEMS,

        /** Maximum number of items that is allowed during the preview search. */
        MAX_PREVIEW_SEARCH_ITEMS,

        DOWNMIX_AUDIO,
        AUDIO_VOLUME,
        MEDIA_FOLDER,
        EXTRA_MEDIA_FOLDERS,
        WORKBENCH_STATES,
        LICENSE_WARNING_STATES,

        LAST_DATABASE_BACKUP_DIR,
        LAST_SCREENSHOT_DIR,
        LAST_RECORDING_DIR,
        LAST_EXPORT_DIR,

        LAST_USED_CONNECTION,
        CUSTOM_CONNECTIONS,

        LOCALE,

        EXTRA_PTZ_MAPPINGS_PATH,

        /** Url for get to updates.json. */
        UPDATE_FEED_URL,

        /** ??? // TODO: #dklychkov */
        ALTERNATIVE_UPDATE_SERVERS,


        /** Latest known update info. */
        LATEST_UPDATE_INFO,

        /** Estimated update delivery date (in msecs since epoch). */
        UPDATE_DELIVERY_DATE,

        /** Disable client updates. */
        NO_CLIENT_UPDATE,

        /** Do not show update notification for the selected version. */
        IGNORED_UPDATE_VERSION,

        TOUR_CYCLE_TIME,

        /** Show extra information in tree - ip addresses, user name, videowall screen layouts. */
        EXTRA_INFO_IN_TREE,

        TIME_MODE,

        CREATE_FULL_CRASH_DUMP,

        WORKBENCH_PANES,

        CLOCK_24HOUR,
        CLOCK_WEEKDAY,
        CLOCK_DATE,
        CLOCK_SECONDS,

        POPUP_SYSTEM_HEALTH,

        AUTO_START,

        /** Auto-login to the last connected server. */
        AUTO_LOGIN,

        /** Filter value for network connections in the statistics widget. */
        STATISTICS_NETWORK_FILTER,

        /** Last used value for the 'Keep aspect ratio' flag in the layout settings. */
        LAYOUT_KEEP_ASPECT_RATIO,

        /** Last used path for the layout backgrounds */
        BACKGROUNDS_FOLDER,

        /** Allow double buffering for openGL context */
        GL_DOUBLE_BUFFER,

        /** Allow blur on video items. */
        GL_BLUR,

        /** Enable V-sync for OpenGL widgets */
        GL_VSYNC,

        TIMESTAMP_CORNER,

        USER_IDLE_TIMEOUT_MSECS,

        /** Light client mode - no animations, no background, no opacity, no notifications, 1 camera only allowed. */
        LIGHT_MODE,

        /** If does not equal -1 then its value will be copied to LIGHT_MODE.
         *  It should be set from command-line and it disables light mode auto detection. */
        LIGHT_MODE_OVERRIDE,

        /** Unique id for this PC for videowall construction. */
        PC_UUID,

        /** Full set of background options. */
        BACKGROUND_IMAGE,

        LOG_LEVEL,
        EC2_TRAN_LOG_LEVEL,

        /** Initial and maximal live buffer lengths, in milliseconds. */
        INITIAL_LIVE_BUFFER_MSECS,
        MAXIMUM_LIVE_BUFFER_MSECS,

        LAST_LOCAL_CONNECTION_URL,
        KNOWN_SERVER_URLS,

        EXPORT_MEDIA_SETTINGS,
        EXPORT_LAYOUT_SETTINGS,
        EXPORT_BOOKMARK_SETTINGS,
        LAST_EXPORT_MODE,

        VARIABLE_COUNT
    };

    QnClientSettings(bool forceLocalSettings, QObject *parent = NULL);
    virtual ~QnClientSettings();

    void load();
    void save();

    /**
     * @brief isWritable    Check if settings storage is available for writing.
     * @returns             True if settings can be saved.
     */
    bool isWritable() const;
    QSettings* rawSettings();

signals:
    void saved();

protected:
    virtual void updateValuesFromSettings(QSettings *settings, const QList<int> &ids) override;

    virtual QVariant readValueFromSettings(QSettings *settings, int id,
        const QVariant& defaultValue) const override;
    virtual void writeValueToSettings(QSettings *settings, int id,
        const QVariant& value) const override;

    virtual UpdateStatus updateValue(int id, const QVariant &value) override;

private:
    using ExportMediaSettings = nx::client::desktop::ExportMediaPersistentSettings;
    using ExportLayoutSettings = nx::client::desktop::ExportLayoutPersistentSettings;

    QN_BEGIN_PROPERTY_STORAGE(VARIABLE_COUNT)
        QN_DECLARE_RW_PROPERTY(int,                         maxSceneVideoItems,     setMaxSceneVideoItems,      MAX_SCENE_VIDEO_ITEMS,      24)
        QN_DECLARE_RW_PROPERTY(int,                         maxPreviewSearchItems,  setMaxPreviewSearchItems,   MAX_PREVIEW_SEARCH_ITEMS,   16)
        QN_DECLARE_RW_PROPERTY(bool,                        isAudioDownmixed,       setAudioDownmixed,          DOWNMIX_AUDIO,              false)
        QN_DECLARE_RW_PROPERTY(qreal,                       audioVolume,            setAudioVolume,             AUDIO_VOLUME,               1.0)
        QN_DECLARE_RW_PROPERTY(QString,                     mediaFolder,            setMediaFolder,             MEDIA_FOLDER,               QString())
        QN_DECLARE_RW_PROPERTY(QStringList,                 extraMediaFolders,      setExtraMediaFolders,       EXTRA_MEDIA_FOLDERS,        QStringList())
        QN_DECLARE_RW_PROPERTY(QString,                     lastDatabaseBackupDir,  setLastDatabaseBackupDir,   LAST_DATABASE_BACKUP_DIR,   QString())
        QN_DECLARE_RW_PROPERTY(QString,                     lastScreenshotDir,      setLastScreenshotDir,       LAST_SCREENSHOT_DIR,        QString())
        QN_DECLARE_RW_PROPERTY(QString,                     lastRecordingDir,       setLastRecordingDir,        LAST_RECORDING_DIR,         QString())
        QN_DECLARE_RW_PROPERTY(QString,                     lastExportDir,          setLastExportDir,           LAST_EXPORT_DIR,            QString())
        QN_DECLARE_RW_PROPERTY(QnWorkbenchStateList,        workbenchStates,        setWorkbenchStates,         WORKBENCH_STATES,           QnWorkbenchStateList())
        QN_DECLARE_RW_PROPERTY(QnLicenseWarningStateHash,   licenseWarningStates,   setLicenseWarningStates,    LICENSE_WARNING_STATES,     QnLicenseWarningStateHash())
        QN_DECLARE_RW_PROPERTY(QnConnectionData,            lastUsedConnection,     setLastUsedConnection,      LAST_USED_CONNECTION,       QnConnectionData())
        QN_DECLARE_RW_PROPERTY(QString,                     lastLocalConnectionUrl, setLastLocalConnectionUrl,  LAST_LOCAL_CONNECTION_URL,  QString())
        QN_DECLARE_RW_PROPERTY(QnConnectionDataList,        customConnections,      setCustomConnections,       CUSTOM_CONNECTIONS,         QnConnectionDataList())
        QN_DECLARE_RW_PROPERTY(QString,                     extraPtzMappingsPath,   setExtraPtzMappingsPath,    EXTRA_PTZ_MAPPINGS_PATH,    QLatin1String(""))
        QN_DECLARE_RW_PROPERTY(QString,                     locale,                 setLocale,                  LOCALE,                     QnAppInfo::defaultLanguage())

        /* Updates-related settings */
        QN_DECLARE_RW_PROPERTY(QString,                     updateFeedUrl,          setUpdateFeedUrl,           UPDATE_FEED_URL,            QString())
        QN_DECLARE_RW_PROPERTY(QVariantList,                alternativeUpdateServers,   setAlternativeUpdateServers,    ALTERNATIVE_UPDATE_SERVERS, QVariantList())
        QN_DECLARE_RW_PROPERTY(QnSoftwareVersion,           ignoredUpdateVersion,   setIgnoredUpdateVersion,    IGNORED_UPDATE_VERSION,     QnSoftwareVersion())
        QN_DECLARE_RW_PROPERTY(QnUpdateInfo,                latestUpdateInfo,       setLatestUpdateInfo,        LATEST_UPDATE_INFO,         QnUpdateInfo())
        QN_DECLARE_RW_PROPERTY(qint64,                      updateDeliveryDate,     setUpdateDeliveryDate,      UPDATE_DELIVERY_DATE,       0)

        QN_DECLARE_RW_PROPERTY(bool,                        isClientUpdateDisabled, setClientUpdateDisabled,    NO_CLIENT_UPDATE,           false)
        QN_DECLARE_RW_PROPERTY(int,                         tourCycleTime,          setTourCycleTime,           TOUR_CYCLE_TIME,            4000)
        QN_DECLARE_RW_PROPERTY(Qn::ResourceInfoLevel,       extraInfoInTree,        setExtraInfoInTree,         EXTRA_INFO_IN_TREE,         Qn::RI_NameOnly)
        QN_DECLARE_RW_PROPERTY(Qn::TimeMode,                timeMode,               setTimeMode,                TIME_MODE,                  Qn::ServerTimeMode)
        QN_DECLARE_R_PROPERTY (bool,                        createFullCrashDump,                                CREATE_FULL_CRASH_DUMP,     false)
        QN_DECLARE_RW_PROPERTY(QnPaneSettingsMap,           paneSettings,           setPaneSettings,            WORKBENCH_PANES,            Qn::defaultPaneSettings())
        QN_DECLARE_RW_PROPERTY(bool,                        isClock24Hour,          setClock24Hour,             CLOCK_24HOUR,               true)
        QN_DECLARE_RW_PROPERTY(bool,                        isClockWeekdayOn,       setClockWeekdayOn,          CLOCK_WEEKDAY,              false)
        QN_DECLARE_RW_PROPERTY(bool,                        isClockDateOn,          setClockDateOn,             CLOCK_DATE,                 false)
        QN_DECLARE_RW_PROPERTY(bool,                        isClockSecondsOn,       setClockSecondsOn,          CLOCK_SECONDS,              true)
        QN_DECLARE_RW_PROPERTY(QSet<QnSystemHealth::MessageType>, popupSystemHealth, setPopupSystemHealth,      POPUP_SYSTEM_HEALTH,        QnSystemHealth::allVisibleMessageTypes().toSet())
        QN_DECLARE_RW_PROPERTY(bool,                        autoStart,              setAutoStart,               AUTO_START,                 false)
        QN_DECLARE_RW_PROPERTY(bool,                        autoLogin,              setAutoLogin,               AUTO_LOGIN,                 false)
        QN_DECLARE_R_PROPERTY (int,                         statisticsNetworkFilter,                            STATISTICS_NETWORK_FILTER,  1)
        QN_DECLARE_RW_PROPERTY(bool,                        layoutKeepAspectRatio,  setLayoutKeepAspectRatio,   LAYOUT_KEEP_ASPECT_RATIO,   true)
        QN_DECLARE_RW_PROPERTY(QString,                     backgroundsFolder,      setBackgroundsFolder,       BACKGROUNDS_FOLDER,         QString())
        QN_DECLARE_RW_PROPERTY(bool,                        isGlDoubleBuffer,       setGLDoubleBuffer,          GL_DOUBLE_BUFFER,           true)
        QN_DECLARE_RW_PROPERTY(bool,                        isGlBlurEnabled,        setGlBlurEnabled,           GL_BLUR,                    true)
        QN_DECLARE_RW_PROPERTY(bool,                        isVSyncEnabled,         setVSyncEnabled,            GL_VSYNC,                   true)
        QN_DECLARE_RW_PROPERTY(quint64,                     userIdleTimeoutMSecs,   setUserIdleTimeoutMSecs,    USER_IDLE_TIMEOUT_MSECS,    0)
        QN_DECLARE_RW_PROPERTY(ExportMediaSettings,         exportMediaSettings,    setExportMediaSettings,     EXPORT_MEDIA_SETTINGS,      ExportMediaSettings())
        QN_DECLARE_RW_PROPERTY(ExportLayoutSettings,        exportLayoutSettings,   setExportLayoutSettings,    EXPORT_LAYOUT_SETTINGS,     ExportLayoutSettings())
        QN_DECLARE_RW_PROPERTY(ExportMediaSettings,         exportBookmarkSettings, setExportBookmarkSettings,  EXPORT_BOOKMARK_SETTINGS,   ExportMediaSettings({nx::client::desktop::ExportOverlayType::bookmark}))
        QN_DECLARE_RW_PROPERTY(QString,                     lastExportMode,         setLastExportMode,          LAST_EXPORT_MODE,           lit("media"))
        QN_DECLARE_RW_PROPERTY(Qn::LightModeFlags,          lightMode,              setLightMode,               LIGHT_MODE,                 0)
        QN_DECLARE_RW_PROPERTY(QnBackgroundImage,           backgroundImage,        setBackgroundImage,         BACKGROUND_IMAGE,           QnBackgroundImage())
        QN_DECLARE_RW_PROPERTY(QnUuid,                      pcUuid,                 setPcUuid,                  PC_UUID,                    QnUuid())
        QN_DECLARE_RW_PROPERTY(QString,                     logLevel,               setLogLevel,                LOG_LEVEL,                  QLatin1String("none"))
        QN_DECLARE_RW_PROPERTY(QString,                     ec2TranLogLevel,        setEc2TranLogLevel,         EC2_TRAN_LOG_LEVEL,         QLatin1String("none"))
        QN_DECLARE_RW_PROPERTY(int,                         initialLiveBufferMSecs, setInitialLiveBufferMSecs,  INITIAL_LIVE_BUFFER_MSECS,  300)
        QN_DECLARE_RW_PROPERTY(int,                         maximumLiveBufferMSecs, setMaximumLiveBufferMSecs,  MAXIMUM_LIVE_BUFFER_MSECS,  600)
<<<<<<< HEAD
        QN_DECLARE_RW_PROPERTY(int,                         timelapseSpeed,         setTimelapseSpeed,          TIMELAPSE_SPEED,            10)

        // Was used earlier. Kept to migrate old settings.
        QN_DECLARE_RW_PROPERTY(QList<QUrl>,                 knownServerUrls,        setKnownServerUrls,         KNOWN_SERVER_URLS,          QList<QUrl>())
=======
>>>>>>> 82bea6d5
    QN_END_PROPERTY_STORAGE()

    void migrateKnownServerConnections();

private:
    QSettings *m_settings;
    bool m_loading;
};


#define qnSettings (QnClientSettings::instance())<|MERGE_RESOLUTION|>--- conflicted
+++ resolved
@@ -246,13 +246,9 @@
         QN_DECLARE_RW_PROPERTY(QString,                     ec2TranLogLevel,        setEc2TranLogLevel,         EC2_TRAN_LOG_LEVEL,         QLatin1String("none"))
         QN_DECLARE_RW_PROPERTY(int,                         initialLiveBufferMSecs, setInitialLiveBufferMSecs,  INITIAL_LIVE_BUFFER_MSECS,  300)
         QN_DECLARE_RW_PROPERTY(int,                         maximumLiveBufferMSecs, setMaximumLiveBufferMSecs,  MAXIMUM_LIVE_BUFFER_MSECS,  600)
-<<<<<<< HEAD
-        QN_DECLARE_RW_PROPERTY(int,                         timelapseSpeed,         setTimelapseSpeed,          TIMELAPSE_SPEED,            10)
 
         // Was used earlier. Kept to migrate old settings.
         QN_DECLARE_RW_PROPERTY(QList<QUrl>,                 knownServerUrls,        setKnownServerUrls,         KNOWN_SERVER_URLS,          QList<QUrl>())
-=======
->>>>>>> 82bea6d5
     QN_END_PROPERTY_STORAGE()
 
     void migrateKnownServerConnections();
