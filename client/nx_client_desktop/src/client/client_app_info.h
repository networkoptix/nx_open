#pragma once

struct QnClientAppInfo
{
    /** History name, used as a key in windows registry, appdata folder, etc. */
    static QString applicationName();

    /** Real application name, visible to the user. */
    static QString applicationDisplayName();

    /** Name of the default (up to 2.5) installed applauncher binary in the filesystem (applauncher, HD Witness Launcher.exe). */
    static QString minilauncherBinaryName();

    /** Name of the new applauncher binary in the filesystem (applaucher-bin, applauncher.exe). */
    static QString applauncherBinaryName();

    /** Name of the client binary in the filesystem (client-bin, HD Witness.exe). */
    static QString clientBinaryName();

    /** Directory where all software is installed by default. */
    static QString installationRoot();

    /** Resource file id for videowall shortcut. */
    static int videoWallIconId();

    static QString launcherVersionFile();

    /** bin directory location relative to client package root. */
    static QString binDirSuffix();
    /** lib directory location relative to client package root. */
    static QString libDirSuffix();

    /** Version of the EULA. */
    static int eulaVersion();

<<<<<<< HEAD
    /** Additional MetaVMS version. */
    static QString metaVersion();
=======
    /** Should C2P functionality be available in the current customization. */
    static bool c2pSupported();
>>>>>>> 67c79929
};<|MERGE_RESOLUTION|>--- conflicted
+++ resolved
@@ -33,11 +33,9 @@
     /** Version of the EULA. */
     static int eulaVersion();
 
-<<<<<<< HEAD
     /** Additional MetaVMS version. */
     static QString metaVersion();
-=======
+
     /** Should C2P functionality be available in the current customization. */
     static bool c2pSupported();
->>>>>>> 67c79929
 };