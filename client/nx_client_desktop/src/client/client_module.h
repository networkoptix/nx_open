#pragma once

#include <QtCore/QObject>
#include <QtCore/QScopedPointer>

#include <client/client_startup_parameters.h>

#include <nx/client/desktop/radass/radass_fwd.h>

#include <nx/utils/singleton.h>

class QGLWidget;
class QnClientCoreModule;
class QnNetworkProxyFactory;
class QnStaticCommonModule;
class QnCloudStatusWatcher;
class QnCameraDataManager;

namespace nx {
namespace client {
namespace desktop {

<<<<<<< HEAD
class AnalyticsMetadataProviderFactory;
=======
class UploadManager;
class WearableManager;
>>>>>>> fa6dd77b

} // namespace desktop
} // namespace client
} // namespace nx

class QnClientModule: public QObject, public Singleton<QnClientModule>
{
    Q_OBJECT

public:
    QnClientModule(const QnStartupParameters &startupParams = QnStartupParameters(), QObject *parent = NULL);
    virtual ~QnClientModule();

    void initDesktopCamera(QGLWidget* window);
    void startLocalSearchers();

    QnNetworkProxyFactory* networkProxyFactory() const;
    QnCloudStatusWatcher* cloudStatusWatcher() const;
    QnCameraDataManager* cameraDataManager() const;

    nx::client::desktop::RadassController* radassController() const;
<<<<<<< HEAD

    QnStartupParameters startupParameters() const;
=======
    nx::client::desktop::UploadManager* uploadManager() const;
    nx::client::desktop::WearableManager* wearableManager() const;
>>>>>>> fa6dd77b

private:
    void initApplication();
    void initThread();
    void initMetaInfo();
    void initSingletons     (const QnStartupParameters& startupParams);
    void initRuntimeParams  (const QnStartupParameters& startupParams);
    void initLog            (const QnStartupParameters& startupParams);
    void initNetwork        (const QnStartupParameters& startupParams);
    void initSkin           (const QnStartupParameters& startupParams);
    void initLocalResources (const QnStartupParameters& startupParams);
    void initLocalInfo(const QnStartupParameters& startupParams);

private:
    QnStartupParameters m_startupParameters;
    QScopedPointer<QnStaticCommonModule> m_staticCommon;
    QScopedPointer<QnClientCoreModule> m_clientCoreModule;
    QScopedPointer<nx::client::desktop::AnalyticsMetadataProviderFactory>
        m_analyticsMetadataProviderFactory;
    QnNetworkProxyFactory* m_networkProxyFactory;
    QnCloudStatusWatcher* m_cloudStatusWatcher;
    QnCameraDataManager* m_cameraDataManager;
    nx::client::desktop::RadassController* m_radassController;
    nx::client::desktop::UploadManager* m_uploadManager;
    nx::client::desktop::WearableManager* m_wearableManager;
};

#define qnClientModule QnClientModule::instance()<|MERGE_RESOLUTION|>--- conflicted
+++ resolved
@@ -20,12 +20,9 @@
 namespace client {
 namespace desktop {
 
-<<<<<<< HEAD
 class AnalyticsMetadataProviderFactory;
-=======
 class UploadManager;
 class WearableManager;
->>>>>>> fa6dd77b
 
 } // namespace desktop
 } // namespace client
@@ -47,13 +44,10 @@
     QnCameraDataManager* cameraDataManager() const;
 
     nx::client::desktop::RadassController* radassController() const;
-<<<<<<< HEAD
 
     QnStartupParameters startupParameters() const;
-=======
     nx::client::desktop::UploadManager* uploadManager() const;
     nx::client::desktop::WearableManager* wearableManager() const;
->>>>>>> fa6dd77b
 
 private:
     void initApplication();
