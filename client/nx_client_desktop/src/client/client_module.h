--- conflicted
+++ resolved
@@ -40,15 +40,12 @@
 
     QnNetworkProxyFactory* networkProxyFactory() const;
     QnCloudStatusWatcher* cloudStatusWatcher() const;
-<<<<<<< HEAD
     QnCameraDataManager* cameraDataManager() const;
 
     nx::client::desktop::RadassController* radassController() const;
-=======
     nx::client::desktop::UploadManager* uploadManager() const;
     nx::client::desktop::WearableManager* wearableManager() const;
 
->>>>>>> 108b1da2
 private:
     void initApplication();
     void initThread();
@@ -66,13 +63,10 @@
     QScopedPointer<QnClientCoreModule> m_clientCoreModule;
     QnNetworkProxyFactory* m_networkProxyFactory;
     QnCloudStatusWatcher* m_cloudStatusWatcher;
-<<<<<<< HEAD
     QnCameraDataManager* m_cameraDataManager;
     nx::client::desktop::RadassController* m_radassController;
-=======
     nx::client::desktop::UploadManager* m_uploadManager;
     nx::client::desktop::WearableManager* m_wearableManager;
->>>>>>> 108b1da2
 };
 
 #define qnClientModule QnClientModule::instance()