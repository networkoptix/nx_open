--- conflicted
+++ resolved
@@ -29,10 +29,7 @@
 
     QnNetworkProxyFactory* networkProxyFactory() const;
     QnCloudStatusWatcher* cloudStatusWatcher() const;
-<<<<<<< HEAD
-=======
     QnCameraDataManager* cameraDataManager() const;
->>>>>>> 430e1959
 
     nx::client::desktop::RadassController* radassController() const;
 private:
@@ -52,10 +49,7 @@
     QScopedPointer<QnClientCoreModule> m_clientCoreModule;
     QnNetworkProxyFactory* m_networkProxyFactory;
     QnCloudStatusWatcher* m_cloudStatusWatcher;
-<<<<<<< HEAD
-=======
     QnCameraDataManager* m_cameraDataManager;
->>>>>>> 430e1959
     nx::client::desktop::RadassController* m_radassController;
 };
 
