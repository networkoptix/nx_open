#pragma once

#include <QtCore/QObject>
#include <QtCore/QScopedPointer>

#include <client/client_startup_parameters.h>

#include <nx/client/desktop/radass/radass_fwd.h>

#include <nx/utils/singleton.h>

class QGLWidget;
class QnClientCoreModule;
class QnNetworkProxyFactory;
class QnStaticCommonModule;
class QnCloudStatusWatcher;

class QnClientModule: public QObject, public Singleton<QnClientModule>
{
    Q_OBJECT

public:
    QnClientModule(const QnStartupParameters &startupParams = QnStartupParameters(), QObject *parent = NULL);
    virtual ~QnClientModule();

    void initDesktopCamera(QGLWidget* window);
    void startLocalSearchers();

    QnNetworkProxyFactory* networkProxyFactory() const;
    QnCloudStatusWatcher* cloudStatusWatcher() const;

<<<<<<< HEAD
    QnStartupParameters startupParameters() const;

=======
    nx::client::desktop::RadassController* radassController() const;
>>>>>>> c90fd6e3
private:
    void initApplication();
    void initThread();
    void initMetaInfo();
    void initSingletons     (const QnStartupParameters& startupParams);
    void initRuntimeParams  (const QnStartupParameters& startupParams);
    void initLog            (const QnStartupParameters& startupParams);
    void initNetwork        (const QnStartupParameters& startupParams);
    void initSkin           (const QnStartupParameters& startupParams);
    void initLocalResources (const QnStartupParameters& startupParams);
    void initLocalInfo(const QnStartupParameters& startupParams);

private:
    QnStartupParameters m_startupParameters;
    QScopedPointer<QnStaticCommonModule> m_staticCommon;
    QScopedPointer<QnClientCoreModule> m_clientCoreModule;
    QnNetworkProxyFactory* m_networkProxyFactory;
    QnCloudStatusWatcher* m_cloudStatusWatcher;
    nx::client::desktop::RadassController* m_radassController;
};

#define qnClientModule QnClientModule::instance()<|MERGE_RESOLUTION|>--- conflicted
+++ resolved
@@ -29,12 +29,10 @@
     QnNetworkProxyFactory* networkProxyFactory() const;
     QnCloudStatusWatcher* cloudStatusWatcher() const;
 
-<<<<<<< HEAD
+    nx::client::desktop::RadassController* radassController() const;
+
     QnStartupParameters startupParameters() const;
 
-=======
-    nx::client::desktop::RadassController* radassController() const;
->>>>>>> c90fd6e3
 private:
     void initApplication();
     void initThread();
