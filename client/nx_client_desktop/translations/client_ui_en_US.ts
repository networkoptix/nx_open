<?xml version="1.0" encoding="utf-8"?>
<!DOCTYPE TS>
<TS version="2.1" language="en_US" sourcelanguage="en">
<context>
    <name>AboutDialog</name>
    <message>
        <location filename="../src/ui/dialogs/about_dialog.ui"/>
        <source>About</source>
        <translation></translation>
    </message>
    <message>
        <location/>
        <source>Information</source>
        <translation></translation>
    </message>
    <message>
        <location/>
        <source>Credits</source>
        <translation></translation>
    </message>
    <message>
        <location/>
        <source>GPU Information</source>
        <translation></translation>
    </message>
    <message>
        <location/>
        <source>Support</source>
        <translation></translation>
    </message>
    <message>
        <location/>
        <source>System Servers</source>
        <translation></translation>
    </message>
</context>
<context>
    <name>AccessibleResourcesWidget</name>
    <message>
        <location filename="../src/ui/widgets/properties/accessible_resources_widget.ui"/>
        <source>Filter</source>
        <translation></translation>
    </message>
</context>
<context>
    <name>AdjustVideoDialog</name>
    <message>
        <location filename="../src/ui/dialogs/adjust_video_dialog.ui"/>
        <source>Image Enhancement</source>
        <translation></translation>
    </message>
    <message>
        <location/>
        <source>Enable image enhancement</source>
        <translation></translation>
    </message>
    <message>
        <location/>
        <source>Gamma</source>
        <translation></translation>
    </message>
    <message>
        <location/>
        <source>Auto</source>
        <translation></translation>
    </message>
    <message>
        <location/>
        <source>Black level</source>
        <translation></translation>
    </message>
    <message>
        <location/>
        <source>White level</source>
        <translation></translation>
    </message>
</context>
<context>
    <name>AdvancedSettingsWidget</name>
    <message>
        <location filename="../src/ui/widgets/local_settings/advanced_settings_widget.ui"/>
        <source>Downmix Audio from 5.1 to 2.1</source>
        <translation></translation>
    </message>
    <message>
        <location/>
        <source>Double Buffering</source>
        <translation></translation>
    </message>
    <message>
        <location/>
        <source>Disable only if the client takes too much CPU</source>
        <translation></translation>
    </message>
    <message>
        <location/>
        <source>Maximum Live Buffer Length</source>
        <translation></translation>
    </message>
    <message>
        <location/>
        <source>Browse Logs</source>
        <translation></translation>
    </message>
    <message>
        <location/>
        <source>Clear Local Cache</source>
        <translation></translation>
    </message>
    <message>
        <location/>
        <source>Reset All Warnings</source>
        <translation></translation>
    </message>
    <message>
        <location/>
        <source>Intel HD Graphics display might face issues if blur is enabled. We strongly recommend to leave option as is.</source>
        <translation></translation>
    </message>
    <message>
        <location/>
        <source>Disable blur</source>
        <translation></translation>
    </message>
</context>
<context>
    <name>AggregationWidget</name>
    <message>
        <location filename="../src/ui/widgets/business/aggregation_widget.ui"/>
        <source>Check to set aggregation period</source>
        <translation></translation>
    </message>
    <message>
        <location/>
        <source>Interval of action :</source>
        <translation></translation>
    </message>
    <message>
        <location/>
        <source>No more than once per</source>
        <translation></translation>
    </message>
    <message>
        <location/>
        <source>Instant</source>
        <translation></translation>
    </message>
</context>
<context>
    <name>AnalyticsSdkEventWidget</name>
    <message>
        <location filename="../src/nx/client/desktop/ui/event_rules/widgets/analytics_sdk_event_widget.ui"/>
        <source>Keywords separated by space</source>
        <translation type="unfinished"></translation>
    </message>
    <message>
        <location/>
        <source>Caption contains:</source>
        <translation type="unfinished"></translation>
    </message>
    <message>
        <location/>
        <source>Description contains:</source>
        <translation type="unfinished"></translation>
    </message>
    <message>
        <location/>
        <source>Event Type:</source>
        <translation type="unfinished"></translation>
    </message>
</context>
<context>
    <name>ArchiveLengthWidget</name>
    <message>
        <location filename="../src/ui/widgets/properties/archive_length_widget.ui"/>
        <source>Form</source>
        <translation></translation>
    </message>
    <message>
        <location/>
        <source>Fixed Archive Length</source>
        <translation></translation>
    </message>
    <message>
        <location/>
        <source>Min. Days</source>
        <translation></translation>
    </message>
    <message>
        <location/>
        <source>Auto</source>
        <translation></translation>
    </message>
    <message>
        <location/>
        <source>Max. Days</source>
        <translation></translation>
    </message>
</context>
<context>
    <name>AuditLogDialog</name>
    <message>
        <location filename="../src/ui/dialogs/audit_log_dialog.ui"/>
        <source>Refresh</source>
        <translation></translation>
    </message>
    <message>
        <location/>
        <source>User actions</source>
        <translation></translation>
    </message>
    <message>
        <location/>
        <source>Watching archive</source>
        <translation></translation>
    </message>
    <message>
        <location/>
        <source>Exporting video</source>
        <translation></translation>
    </message>
    <message>
        <location/>
        <source>Watching live</source>
        <translation></translation>
    </message>
    <message>
        <location/>
        <source>Login/logout</source>
        <translation></translation>
    </message>
    <message>
        <location/>
        <source>Event rules</source>
        <translation></translation>
    </message>
    <message>
        <location/>
        <source>Server actions</source>
        <translation></translation>
    </message>
    <message>
        <location/>
        <source>System actions</source>
        <translation></translation>
    </message>
    <message>
        <location/>
        <source>Select all</source>
        <translation></translation>
    </message>
    <message>
        <location/>
        <source>Sessions</source>
        <translation></translation>
    </message>
    <message>
        <location/>
        <source>Details</source>
        <translation></translation>
    </message>
    <message>
        <location/>
        <source>Audit Trail</source>
        <translation></translation>
    </message>
    <message>
        <location/>
        <source>Clear Filter</source>
        <translation></translation>
    </message>
    <message>
        <location/>
        <source>Email settings</source>
        <translation></translation>
    </message>
    <message>
        <location/>
        <source>All servers are offline. Audit data is not available.</source>
        <translation></translation>
    </message>
</context>
<context>
    <name>BackupScheduleDialog</name>
    <message>
        <location filename="../src/ui/dialogs/backup_schedule_dialog.ui"/>
        <source>Backup Schedule...</source>
        <translation></translation>
    </message>
    <message>
        <location/>
        <source>Execute backup on the following days:</source>
        <translation></translation>
    </message>
    <message>
        <location/>
        <source>Limit Bandwidth to:</source>
        <translation></translation>
    </message>
    <message>
        <location/>
        <source>Mbit/s</source>
        <translation></translation>
    </message>
    <message>
        <location/>
        <source>Bitrate limitation could lead to backup failure.</source>
        <translation></translation>
    </message>
    <message>
        <location/>
        <source>Finish</source>
        <translation></translation>
    </message>
    <message>
        <location/>
        <source>Start</source>
        <translation></translation>
    </message>
</context>
<context>
    <name>BackupSettingsDialog</name>
    <message>
        <location filename="../src/ui/dialogs/backup_settings_dialog.ui"/>
        <source>Backup Settings</source>
        <translation></translation>
    </message>
    <message>
        <location/>
        <source>Server Settings</source>
        <translation></translation>
    </message>
    <message>
        <location/>
        <source>Set Schedule...</source>
        <translation></translation>
    </message>
    <message>
        <location/>
        <source>Only further recording will be backed up. Backup process will ignore existing footage.</source>
        <translation></translation>
    </message>
    <message>
        <location/>
        <source>Execute Backup</source>
        <translation></translation>
    </message>
    <message>
        <location/>
        <source>Backup Archive From</source>
        <translation></translation>
    </message>
    <message>
        <location/>
        <source>Backup Quality</source>
        <translation></translation>
    </message>
</context>
<context>
    <name>BookmarkBusinessActionWidget</name>
    <message>
        <location filename="../src/ui/widgets/business/bookmark_business_action_widget.ui"/>
        <source>Fixed duration:</source>
        <translation></translation>
    </message>
    <message>
        <location/>
        <source>seconds</source>
        <translation></translation>
    </message>
    <message>
        <location/>
        <source>Tags:</source>
        <translation></translation>
    </message>
    <message>
        <location/>
        <source>Pre-recording:</source>
        <translation></translation>
    </message>
    <message>
        <location/>
        <source>Post-recording:</source>
        <translation></translation>
    </message>
</context>
<context>
    <name>BookmarkOverlaySettingsWidget</name>
    <message>
        <location filename="../src/nx/client/desktop/export/widgets/bookmark_overlay_settings_widget.ui"/>
        <source>Bookmark Info</source>
        <translation type="unfinished"></translation>
    </message>
    <message>
        <location/>
        <source>Delete</source>
        <translation type="unfinished"></translation>
    </message>
    <message>
        <location/>
        <source>Area Width</source>
        <translation type="unfinished"></translation>
    </message>
    <message>
        <location/>
        <source>Font Size</source>
        <translation type="unfinished"></translation>
    </message>
    <message>
        <location/>
        <source>Include description</source>
        <translation type="unfinished"></translation>
    </message>
</context>
<context>
    <name>BookmarkWidget</name>
    <message>
        <location filename="../src/ui/widgets/bookmark_widget.ui"/>
        <source>Popular tags</source>
        <translation></translation>
    </message>
    <message>
        <location/>
        <source>Name</source>
        <translation></translation>
    </message>
    <message>
        <location/>
        <source>Description</source>
        <translation></translation>
    </message>
    <message>
        <location/>
        <source>Timeout</source>
        <translation></translation>
    </message>
    <message>
        <location/>
        <source>Tags</source>
        <translation></translation>
    </message>
    <message>
        <location/>
        <source>List of tags divided by commas</source>
        <translation></translation>
    </message>
</context>
<context>
    <name>BookmarksLog</name>
    <message>
        <location filename="../src/ui/dialogs/private/search_bookmarks_dialog.ui"/>
        <source>Refresh</source>
        <translation></translation>
    </message>
    <message>
        <location/>
        <source>Bookmark Log</source>
        <translation></translation>
    </message>
    <message>
        <location/>
        <source>Clear Filter</source>
        <translation></translation>
    </message>
</context>
<context>
    <name>BusinessRuleWidget</name>
    <message>
        <location filename="../src/ui/widgets/business/business_rule_widget.ui"/>
        <source>Event</source>
        <translation></translation>
    </message>
    <message>
        <location/>
        <source>Schedule...</source>
        <translation></translation>
    </message>
    <message>
        <location/>
        <source>Action</source>
        <translation></translation>
    </message>
    <message>
        <location/>
        <source>Comments:</source>
        <translation></translation>
    </message>
    <message>
        <location/>
        <source>When</source>
        <translation></translation>
    </message>
    <message>
        <location/>
        <source>Do</source>
        <translation></translation>
    </message>
    <message>
        <location/>
        <source>At</source>
        <translation></translation>
    </message>
</context>
<context>
    <name>BusinessRulesDialog</name>
    <message>
        <location filename="../src/ui/dialogs/business_rules_dialog.ui"/>
        <source>Add</source>
        <translation></translation>
    </message>
    <message>
        <location/>
        <source>Delete</source>
        <translation></translation>
    </message>
    <message>
        <location/>
        <source>Event Rules</source>
        <translation></translation>
    </message>
    <message>
        <location/>
        <source>Event Log...</source>
        <translation></translation>
    </message>
    <message>
        <location/>
        <source>Test</source>
        <translation></translation>
    </message>
</context>
<context>
    <name>CameraAdditionDialog</name>
    <message>
        <location filename="../src/ui/dialogs/camera_addition_dialog.ui"/>
        <source>Server is offline</source>
        <translation></translation>
    </message>
    <message>
        <location/>
        <source>IP, hostname, RTSP link...</source>
        <translation></translation>
    </message>
    <message>
        <location/>
        <source>Auto</source>
        <translation></translation>
    </message>
    <message>
        <location/>
        <source>Address</source>
        <translation></translation>
    </message>
    <message>
        <location/>
        <source>Scanning...</source>
        <translation></translation>
    </message>
    <message>
        <location/>
        <source>Stop</source>
        <translation></translation>
    </message>
    <message>
        <location/>
        <source>Brand</source>
        <translation></translation>
    </message>
    <message>
        <location/>
        <source>Model</source>
        <translation></translation>
    </message>
    <message>
        <location/>
        <source>New Scan...</source>
        <translation></translation>
    </message>
    <message>
        <location/>
        <source>Add device(s)...</source>
        <translation></translation>
    </message>
    <message>
        <location/>
        <source>Discovered Devices:</source>
        <translation></translation>
    </message>
    <message>
        <location/>
        <source>Device Address</source>
        <translation></translation>
    </message>
    <message>
        <location/>
        <source>Start IP</source>
        <translation></translation>
    </message>
    <message>
        <location/>
        <source>End IP</source>
        <translation></translation>
    </message>
    <message>
        <location/>
        <source>Subnet Scan</source>
        <translation></translation>
    </message>
    <message>
        <location/>
        <source>Discovery Port</source>
        <translation></translation>
    </message>
    <message>
        <location/>
        <source>Password</source>
        <translation></translation>
    </message>
    <message>
        <location/>
        <source>Login</source>
        <translation></translation>
    </message>
    <message>
        <location/>
        <source>Scan</source>
        <translation></translation>
    </message>
    <message>
        <location/>
        <source>Add selected</source>
        <translation></translation>
    </message>
</context>
<context>
    <name>CameraAdvancedParamsWidget</name>
    <message>
        <location filename="../src/ui/widgets/properties/camera_advanced_params_widget.ui"/>
        <source>Category</source>
        <translation></translation>
    </message>
    <message>
        <location/>
        <source>Refresh</source>
        <translation></translation>
    </message>
</context>
<context>
<<<<<<< HEAD
=======
    <name>CameraAdvancedSettingsWidget</name>
    <message>
        <location filename="../src/ui/widgets/properties/camera_advanced_settings_widget.ui"/>
        <source>Advanced settings are unavailable</source>
        <translation></translation>
    </message>
</context>
<context>
>>>>>>> 7295de4b
    <name>CameraExpertSettingsWidget</name>
    <message>
        <location filename="../src/ui/widgets/properties/expert_settings_widget.ui"/>
        <source>Do not archive primary stream</source>
        <translation></translation>
    </message>
    <message>
        <location/>
        <source>Do not archive secondary stream</source>
        <translation></translation>
    </message>
    <message>
        <location/>
        <source>RTP transport:</source>
        <translation></translation>
    </message>
    <message>
        <location/>
        <source>Auto</source>
        <translation></translation>
    </message>
    <message>
        <location/>
        <source>TCP</source>
        <translation></translation>
    </message>
    <message>
        <location/>
        <source>UDP</source>
        <translation></translation>
    </message>
    <message>
        <location/>
        <source>Restore Defaults</source>
        <translation></translation>
    </message>
    <message>
        <location/>
<<<<<<< HEAD
=======
        <source>Warning! Low quality may result in low resolution image.</source>
        <translation></translation>
    </message>
    <message>
        <location/>
>>>>>>> 7295de4b
        <source>Force motion detection for stream:</source>
        <translation></translation>
    </message>
    <message>
        <location/>
        <source>Disable native presets, use system presets instead</source>
        <translation></translation>
    </message>
    <message>
        <location/>
        <source>Warning! Native camera presets will not be avaliable.</source>
        <translation></translation>
    </message>
    <message>
        <location/>
        <source>Do not change these settings unless you are absolutely sure of their potential impact on your system performance.</source>
        <translation type="unfinished"></translation>
    </message>
    <message>
        <location/>
        <source>Camera Settings</source>
        <translation type="unfinished"></translation>
    </message>
    <message>
        <location/>
        <source>Keep camera stream and profile settings</source>
        <translation type="unfinished"></translation>
    </message>
    <message>
        <location/>
        <source>Quality and frame rate (FPS) settings in the Recording Schedule will become irrelevant.</source>
        <translation type="unfinished"></translation>
    </message>
    <message>
        <location/>
        <source>Calculate bitrate per GOP instead of bitrate per second</source>
        <translation type="unfinished"></translation>
    </message>
    <message>
        <location/>
        <source>It will increase bitrate for camera.</source>
        <translation type="unfinished"></translation>
    </message>
    <message>
        <location/>
        <source>Secondary Stream</source>
        <translation type="unfinished"></translation>
    </message>
    <message>
        <location/>
        <source>Disable secondary stream</source>
        <translation type="unfinished"></translation>
    </message>
    <message>
        <location/>
        <source>Motion Detection</source>
        <translation type="unfinished"></translation>
    </message>
    <message>
        <location/>
        <source>Archive</source>
        <translation type="unfinished"></translation>
    </message>
    <message>
        <location/>
        <source>Media Streaming</source>
        <translation type="unfinished"></translation>
    </message>
    <message>
        <location/>
        <source>PTZ</source>
        <translation type="unfinished"></translation>
    </message>
</context>
<context>
    <name>CameraInputBusinessEventWidget</name>
    <message>
        <location filename="../src/ui/widgets/business/camera_input_business_event_widget.ui"/>
        <source>Input Id</source>
        <translation></translation>
    </message>
</context>
<context>
    <name>CameraListDialog</name>
    <message>
        <location filename="../src/ui/dialogs/camera_list_dialog.ui"/>
        <source>Add Device...</source>
        <translation></translation>
    </message>
</context>
<context>
    <name>CameraOutputBusinessActionWidget</name>
    <message>
        <location filename="../src/ui/widgets/business/camera_output_business_action_widget.ui"/>
        <source>Fixed duration:</source>
        <translation></translation>
    </message>
    <message>
        <location/>
        <source>seconds</source>
        <translation></translation>
    </message>
    <message>
        <location/>
        <source>Output Id:</source>
        <translation></translation>
    </message>
</context>
<context>
    <name>CameraScheduleWidget</name>
    <message>
        <location filename="../src/ui/widgets/properties/camera_schedule_widget.ui"/>
        <source>Schedule Settings</source>
        <translation></translation>
    </message>
    <message>
        <location/>
        <source>FPS</source>
        <translation></translation>
    </message>
    <message>
        <location/>
        <source>Quality</source>
        <translation></translation>
    </message>
    <message>
        <location/>
        <source>Record Always</source>
        <translation></translation>
    </message>
    <message>
        <location/>
        <source>Motion Only</source>
        <translation></translation>
    </message>
    <message>
        <location/>
        <source>Do Not Record</source>
        <translation></translation>
    </message>
    <message>
        <location/>
        <source>Motion Recording</source>
        <translation></translation>
    </message>
    <message>
        <location/>
        <source>Pre-Recording</source>
        <translation></translation>
    </message>
    <message>
        <location/>
        <source>Post-Recording</source>
        <translation></translation>
    </message>
    <message>
        <location/>
        <source>Copy Schedule...</source>
        <translation></translation>
    </message>
    <message>
        <location/>
        <source>Recording</source>
        <translation></translation>
    </message>
    <message>
        <location/>
        <source>Activate License...</source>
        <translation></translation>
    </message>
    <message>
        <location/>
        <source>Show Quality</source>
        <translation></translation>
    </message>
    <message>
        <location/>
        <source>Show FPS</source>
        <translation></translation>
    </message>
    <message>
        <location/>
        <source>Copying Schedule</source>
        <translation></translation>
    </message>
    <message>
        <location/>
        <source>Apply changes before copying schedule.</source>
        <translation></translation>
    </message>
    <message>
        <location/>
        <source>Panic Mode:</source>
        <translation></translation>
    </message>
    <message>
        <location/>
        <source>Motion + Lo-Res</source>
        <translation></translation>
    </message>
    <message>
        <location/>
        <source>Bitrate</source>
        <translation type="unfinished"></translation>
    </message>
</context>
<context>
    <name>ChangeUserPasswordDialog</name>
    <message>
        <location filename="../src/ui/dialogs/resource_properties/change_user_password_dialog.ui"/>
        <source>Change password</source>
        <translation></translation>
    </message>
</context>
<context>
    <name>ConnectToCloudDialog</name>
    <message>
        <location filename="../src/ui/dialogs/cloud/connect_to_cloud_dialog.ui"/>
        <source>Stay logged in</source>
        <translation></translation>
    </message>
</context>
<context>
    <name>ConnectionNameDialog</name>
    <message>
        <location filename="../src/ui/dialogs/connection_name_dialog.ui"/>
        <source>Save connection as...</source>
        <translation></translation>
    </message>
    <message>
        <location/>
        <source>Enter name:</source>
        <translation></translation>
    </message>
    <message>
        <location/>
        <source>Save password</source>
        <translation></translation>
    </message>
</context>
<context>
    <name>ConnectionTestingDialog</name>
    <message>
        <location filename="../src/ui/dialogs/connection_testing_dialog.ui"/>
        <source>Connection Test</source>
        <translation></translation>
    </message>
    <message>
        <location/>
        <source>Testing connection...</source>
        <translation></translation>
    </message>
</context>
<context>
    <name>CustomBusinessEventWidget</name>
    <message>
        <location filename="../src/ui/widgets/business/custom_business_event_widget.ui"/>
        <source>Source contains:</source>
        <translation></translation>
    </message>
    <message>
        <location/>
        <source>Keywords separated by space</source>
        <translation></translation>
    </message>
    <message>
        <location/>
        <source>Caption contains:</source>
        <translation></translation>
    </message>
    <message>
        <location/>
        <source>Description contains:</source>
        <translation></translation>
    </message>
</context>
<context>
    <name>DatabaseManagementWidget</name>
    <message>
        <location filename="../src/ui/widgets/system_settings/database_management_widget.ui"/>
        <source>Create Backup...</source>
        <translation></translation>
    </message>
    <message>
        <location/>
        <source>Restore from Backup...</source>
        <translation></translation>
    </message>
</context>
<context>
    <name>EventLogDialog</name>
    <message>
        <location filename="../src/ui/dialogs/event_log_dialog.ui"/>
        <source>Event Log</source>
        <translation></translation>
    </message>
    <message>
        <location/>
        <source>Clear Filter</source>
        <translation></translation>
    </message>
    <message>
        <location/>
        <source>Refresh</source>
        <translation></translation>
    </message>
    <message>
        <location/>
        <source>All Servers are offline. Logs are not available.</source>
        <translation></translation>
    </message>
    <message>
        <location/>
        <source>Event Rules...</source>
        <translation></translation>
    </message>
</context>
<context>
    <name>ExecHttpRequestActionWidget</name>
    <message>
        <location filename="../src/ui/widgets/business/exec_http_request_action_widget.ui"/>
        <source>HTTP content</source>
        <translation></translation>
    </message>
    <message>
        <location/>
        <source>Login to authenticate (optional)</source>
        <translation></translation>
    </message>
    <message>
        <location/>
        <source>Login</source>
        <translation></translation>
    </message>
    <message>
        <location/>
        <source>Password to authenticate (optional)</source>
        <translation></translation>
    </message>
    <message>
        <location/>
        <source>Password</source>
        <translation></translation>
    </message>
    <message>
        <location/>
        <source>Content type</source>
        <translation></translation>
    </message>
    <message>
        <location/>
        <source>HTTP URL</source>
        <translation></translation>
    </message>
    <message>
        <location/>
        <source>Authentication type</source>
        <translation></translation>
    </message>
    <message>
        <location/>
        <source>Request type</source>
        <translation></translation>
    </message>
</context>
<context>
    <name>ExecPtzPresetBusinessActionWidget</name>
    <message>
        <location filename="../src/ui/widgets/business/ptz_preset_business_action_widget.ui"/>
        <source>PTZ preset:</source>
        <translation></translation>
    </message>
</context>
<context>
    <name>ExportLayoutSettingsWidget</name>
    <message>
        <location filename="../src/nx/client/desktop/export/widgets/export_layout_settings_widget.ui"/>
        <source>Export Settings</source>
        <translation type="unfinished"></translation>
    </message>
    <message>
        <location/>
        <source>Make read-only</source>
        <translation type="unfinished"></translation>
    </message>
</context>
<context>
    <name>ExportMediaSettingsWidget</name>
    <message>
        <location filename="../src/nx/client/desktop/export/widgets/export_media_settings_widget.ui"/>
        <source>Export Settings</source>
        <translation type="unfinished"></translation>
    </message>
    <message>
        <location/>
        <source>Apply Filters</source>
        <translation type="unfinished"></translation>
    </message>
    <message>
        <location/>
        <source>Rotation, Dewarping, Image Enhancement etc.</source>
        <translation type="unfinished"></translation>
    </message>
    <message>
        <location/>
        <source>Applying filters and adding overlays require transcoding which will increase CPU usage and may take significant time.</source>
        <translation type="unfinished"></translation>
    </message>
</context>
<context>
<<<<<<< HEAD
=======
    <name>ExportRapidReviewDialog</name>
    <message>
        <location filename="../src/nx/client/desktop/ui/dialogs/rapid_review_dialog.ui"/>
        <source>Export Rapid Review</source>
        <translation></translation>
    </message>
    <message>
        <location/>
        <source>Initial Video Length</source>
        <translation></translation>
    </message>
    <message>
        <location/>
        <source>Exported Video Length</source>
        <translation></translation>
    </message>
    <message>
        <location/>
        <source>Frames Interval</source>
        <translation></translation>
    </message>
    <message>
        <location/>
        <source>Rapid Review speed</source>
        <translation></translation>
    </message>
</context>
<context>
>>>>>>> 7295de4b
    <name>ExportSettingsDialog</name>
    <message>
        <location filename="../src/nx/client/desktop/export/dialogs/export_settings_dialog.ui"/>
        <source>Export Video</source>
        <translation type="unfinished"></translation>
    </message>
    <message>
        <location/>
        <source>Single Camera</source>
        <translation type="unfinished"></translation>
    </message>
    <message>
        <location/>
        <source>Export Settings</source>
        <translation type="unfinished"></translation>
    </message>
    <message>
        <location/>
        <source>Multi Video</source>
        <translation type="unfinished"></translation>
    </message>
</context>
<context>
    <name>FilenamePanel</name>
    <message>
        <location filename="../src/nx/client/desktop/common/widgets/filename_panel.ui"/>
        <source>Browse...</source>
        <translation type="unfinished"></translation>
    </message>
</context>
<context>
    <name>FisheyeSettingsWidget</name>
    <message>
        <location filename="../src/ui/widgets/properties/fisheye_settings_widget.ui"/>
        <source>Ceiling Mount</source>
        <translation></translation>
    </message>
    <message>
        <location/>
        <source>Wall Mount</source>
        <translation></translation>
    </message>
    <message>
        <location/>
        <source>Floor/Table Mount</source>
        <translation></translation>
    </message>
    <message>
        <location/>
        <source>Fisheye Dewarping</source>
        <translation></translation>
    </message>
    <message>
        <location/>
        <source>Auto Calibration</source>
        <translation></translation>
    </message>
    <message>
        <location/>
        <source>Mount Angle Correction:</source>
        <translation></translation>
    </message>
    <message>
        <location/>
        <source>Y Offset</source>
        <translation></translation>
    </message>
    <message>
        <location/>
        <source>X Offset</source>
        <translation></translation>
    </message>
    <message>
        <location/>
        <source>Size</source>
        <translation></translation>
    </message>
    <message>
        <location/>
        <source>Ellipticity</source>
        <translation></translation>
    </message>
</context>
<context>
    <name>GeneralPreferencesWidget</name>
    <message>
        <location filename="../src/ui/widgets/local_settings/general_preferences_widget.ui"/>
        <source>Misc</source>
        <translation></translation>
    </message>
    <message>
        <location/>
        <source>Auto Pause Video</source>
        <translation></translation>
    </message>
    <message>
        <location/>
        <source>after</source>
        <translation></translation>
    </message>
    <message>
        <location/>
        <source>Minutes of Inactivity</source>
        <translation></translation>
    </message>
    <message>
        <location/>
        <source>Add...</source>
        <translation></translation>
    </message>
    <message>
        <location/>
        <source>Remove</source>
        <translation></translation>
    </message>
    <message>
        <location/>
        <source>Local Media Folders</source>
        <translation></translation>
    </message>
    <message>
        <location/>
        <source>Audio Input</source>
        <translation></translation>
    </message>
    <message>
        <location/>
        <source>First Source</source>
        <translation></translation>
    </message>
    <message>
        <location/>
        <source>None</source>
        <translation></translation>
    </message>
    <message>
        <location/>
        <source>Second Source</source>
        <translation></translation>
    </message>
    <message>
        <location/>
        <source>Run Application when PC Boots up</source>
        <translation></translation>
    </message>
</context>
<context>
    <name>GeneralSystemAdministrationWidget</name>
    <message>
        <location filename="../src/ui/widgets/system_settings/general_system_administration_widget.ui"/>
        <source>System Settings</source>
        <translation></translation>
    </message>
    <message>
        <location/>
        <source>Backup and Restore</source>
        <translation></translation>
    </message>
</context>
<context>
    <name>ImageControlWidget</name>
    <message>
        <location filename="../src/ui/widgets/properties/image_control_widget.ui"/>
        <source>Image Control</source>
        <translation></translation>
    </message>
    <message>
        <location/>
        <source>Aspect Ratio</source>
        <translation></translation>
    </message>
    <message>
        <location/>
        <source>Rotation</source>
        <translation></translation>
    </message>
</context>
<context>
    <name>ImageOverlaySettingsWidget</name>
    <message>
        <location filename="../src/nx/client/desktop/export/widgets/image_overlay_settings_widget.ui"/>
        <source>Image</source>
        <translation type="unfinished"></translation>
    </message>
    <message>
        <location/>
        <source>Delete</source>
        <translation type="unfinished"></translation>
    </message>
    <message>
        <location/>
        <source>Size</source>
        <translation type="unfinished"></translation>
    </message>
    <message>
        <location/>
        <source>Opacity</source>
        <translation type="unfinished"></translation>
    </message>
    <message>
        <location/>
        <source>Default</source>
        <translation type="unfinished"></translation>
    </message>
    <message>
        <location/>
        <source>Browse...</source>
        <translation type="unfinished"></translation>
    </message>
</context>
<context>
    <name>ImagePreviewDialog</name>
    <message>
        <location filename="../src/ui/dialogs/image_preview_dialog.ui"/>
        <source>Image View</source>
        <translation></translation>
    </message>
    <message>
        <location/>
        <source>Loading Image...Please Wait.</source>
        <translation></translation>
    </message>
    <message>
        <location/>
        <source>No image</source>
        <translation></translation>
    </message>
</context>
<context>
    <name>LayoutSettingsDialog</name>
    <message>
        <location filename="../src/ui/dialogs/resource_properties/layout_settings_dialog.ui"/>
        <source>Layout Settings</source>
        <translation></translation>
    </message>
    <message>
        <location/>
        <source>General Settings</source>
        <translation></translation>
    </message>
    <message>
        <location/>
        <source>Layout is Locked</source>
        <translation></translation>
    </message>
    <message>
        <location/>
        <source>Background</source>
        <translation></translation>
    </message>
    <message>
        <location/>
        <source>Browse...</source>
        <translation></translation>
    </message>
    <message>
        <location/>
        <source>View...</source>
        <translation></translation>
    </message>
    <message>
        <location/>
        <source>Clear</source>
        <translation></translation>
    </message>
    <message>
        <location/>
        <source>Processing Image...Please Wait.</source>
        <translation></translation>
    </message>
    <message>
        <location/>
        <source>Keep Aspect Ratio</source>
        <translation></translation>
    </message>
    <message>
        <location/>
        <source>Crop to monitor aspect ratio</source>
        <translation></translation>
    </message>
    <message>
        <location/>
        <source>Width:</source>
        <translation></translation>
    </message>
    <message>
        <location/>
        <source>Height:</source>
        <translation></translation>
    </message>
    <message>
        <location/>
        <source>Opacity:</source>
        <translation></translation>
    </message>
</context>
<context>
    <name>LdapSettingsDialog</name>
    <message>
        <location filename="../src/ui/dialogs/ldap_settings_dialog.ui"/>
        <source>ldap(s)://host:port</source>
        <translation></translation>
    </message>
    <message>
        <location/>
        <source>Optional</source>
        <translation></translation>
    </message>
    <message>
        <location/>
        <source>Testing...</source>
        <translation></translation>
    </message>
    <message>
        <location/>
        <source>LDAP Settings</source>
        <translation></translation>
    </message>
    <message>
        <location/>
        <source>Server URL</source>
        <translation></translation>
    </message>
    <message>
        <location/>
        <source>Admin DN</source>
        <translation></translation>
    </message>
    <message>
        <location/>
        <source>Password</source>
        <translation></translation>
    </message>
    <message>
        <location/>
        <source>Search Base</source>
        <translation></translation>
    </message>
    <message>
        <location/>
        <source>Search Filter</source>
        <translation></translation>
    </message>
</context>
<context>
    <name>LdapUsersDialog</name>
    <message>
        <location filename="../src/ui/dialogs/ldap_users_dialog.ui"/>
        <source>Fetch Users from LDAP...</source>
        <translation></translation>
    </message>
    <message>
        <location/>
        <source>Loading...</source>
        <translation></translation>
    </message>
    <message>
        <location/>
        <source>Connection error</source>
        <translation></translation>
    </message>
    <message>
        <location/>
        <source>Role to assign to imported users</source>
        <translation></translation>
    </message>
    <message>
        <location/>
        <source>Disable imported users</source>
        <translation></translation>
    </message>
</context>
<context>
    <name>LicenseDetailsDialog</name>
    <message>
        <location filename="../src/ui/dialogs/license_details_dialog.ui"/>
        <source>License Details</source>
        <translation></translation>
    </message>
    <message>
        <location/>
        <source>Generic</source>
        <translation></translation>
    </message>
    <message>
        <location/>
        <source>License Type:</source>
        <translation></translation>
    </message>
    <message>
        <location/>
        <source>License Key:</source>
        <translation></translation>
    </message>
    <message>
        <location/>
        <source>Features</source>
        <translation></translation>
    </message>
    <message>
        <location/>
        <source>Locked to Hardware Id:</source>
        <translation></translation>
    </message>
</context>
<context>
    <name>LicenseManagerWidget</name>
    <message>
        <location filename="../src/ui/widgets/system_settings/license_manager_widget.ui"/>
        <source>Active Licenses</source>
        <translation></translation>
    </message>
    <message>
        <location/>
        <source>Remove</source>
        <translation></translation>
    </message>
    <message>
        <location/>
        <source>New License</source>
        <translation></translation>
    </message>
    <message>
        <location/>
        <source>Details...</source>
        <translation></translation>
    </message>
    <message>
        <location/>
        <source>The software is licensed to</source>
        <translation></translation>
    </message>
</context>
<context>
    <name>LicenseNotificationDialog</name>
    <message>
        <location filename="../src/ui/dialogs/license_notification_dialog.ui"/>
        <source>Warning</source>
        <translation></translation>
    </message>
    <message>
        <location/>
        <source>License issues:</source>
        <translation></translation>
    </message>
</context>
<context>
    <name>LicenseWidget</name>
    <message>
        <location filename="../src/ui/widgets/system_settings/license_widget.ui"/>
        <source>Manual Activation</source>
        <translation></translation>
    </message>
    <message>
        <location/>
        <source>Select License File...</source>
        <translation></translation>
    </message>
    <message>
        <location/>
        <source>Browse...</source>
        <translation></translation>
    </message>
    <message>
        <location/>
        <source>License will be bound to the current server</source>
        <translation></translation>
    </message>
    <message>
        <location/>
        <source>Activate Free License</source>
        <translation></translation>
    </message>
    <message>
        <location/>
        <source>Activate License</source>
        <translation></translation>
    </message>
    <message>
        <location/>
        <source>Internet Activation</source>
        <translation></translation>
    </message>
    <message>
        <location/>
        <source>License Key</source>
        <translation></translation>
    </message>
    <message>
        <location/>
        <source>Invalid License Key</source>
        <translation></translation>
    </message>
    <message>
        <location/>
        <source>Activation Key File</source>
        <translation></translation>
    </message>
    <message>
        <location/>
        <source>Hardware Id</source>
        <translation></translation>
    </message>
</context>
<context>
    <name>LicensesProposeWidget</name>
    <message>
        <location filename="../src/ui/widgets/licensing/licenses_propose_widget.ui"/>
        <source>Licensing</source>
        <translation></translation>
    </message>
    <message>
        <location/>
        <source>Activate License...</source>
        <translation></translation>
    </message>
</context>
<context>
    <name>LocalSettingsDialog</name>
    <message>
        <location filename="../src/ui/dialogs/local_settings_dialog.ui"/>
        <source>Local Settings</source>
        <translation></translation>
    </message>
</context>
<context>
    <name>LoginDialog</name>
    <message>
        <location filename="../src/ui/dialogs/login_dialog.ui"/>
        <source>Save...</source>
        <translation></translation>
    </message>
    <message>
        <location/>
        <source>Delete</source>
        <translation></translation>
    </message>
    <message>
        <location/>
        <source>Connection Options:</source>
        <translation></translation>
    </message>
    <message>
        <location/>
        <source>Host</source>
        <translation></translation>
    </message>
    <message>
        <location/>
        <source>Port</source>
        <translation></translation>
    </message>
    <message>
        <location/>
        <source>Login</source>
        <translation></translation>
    </message>
    <message>
        <location/>
        <source>Password</source>
        <translation></translation>
    </message>
    <message>
        <location/>
        <source>Test</source>
        <translation></translation>
    </message>
    <message>
        <location/>
        <source>Auto-Login</source>
        <translation></translation>
    </message>
</context>
<context>
    <name>LookAndFeelPreferencesWidget</name>
    <message>
        <location filename="../src/ui/widgets/local_settings/look_and_feel_preferences_widget.ui"/>
        <source>Look and Feel</source>
        <translation></translation>
    </message>
    <message>
        <location/>
        <source>Background Image</source>
        <translation></translation>
    </message>
    <message>
        <location/>
        <source>Browse...</source>
        <translation></translation>
    </message>
    <message>
        <location/>
        <source>Language</source>
        <translation></translation>
    </message>
    <message>
        <location/>
        <source>Time Mode</source>
        <translation></translation>
    </message>
    <message>
        <location/>
        <source>Image</source>
        <translation></translation>
    </message>
    <message>
        <location/>
        <source>Mode</source>
        <translation></translation>
    </message>
    <message>
        <location/>
        <source>Intensity</source>
        <translation></translation>
    </message>
    <message>
        <location/>
        <source>Show additional info in tree</source>
        <translation></translation>
    </message>
    <message>
        <location/>
        <source>seconds</source>
        <translation></translation>
    </message>
    <message>
        <location/>
        <source>Tour cycle</source>
        <translation></translation>
    </message>
</context>
<context>
    <name>MessageBox</name>
    <message>
        <location filename="../src/ui/dialogs/common/message_box.ui"/>
        <source>Do not show this message again</source>
        <translation></translation>
    </message>
</context>
<context>
    <name>MultipleCameraSettingsWidget</name>
    <message>
        <location filename="../src/ui/widgets/properties/multiple_camera_settings_widget.ui"/>
        <source>General</source>
        <translation></translation>
    </message>
    <message>
        <location/>
        <source>Authentication</source>
        <translation></translation>
    </message>
    <message>
        <location/>
        <source>Password:</source>
        <translation></translation>
    </message>
    <message>
        <location/>
        <source>Login:</source>
        <translation></translation>
    </message>
    <message>
        <location/>
        <source>Enable Audio</source>
        <translation></translation>
    </message>
    <message>
        <location/>
        <source>Recording</source>
        <translation></translation>
    </message>
    <message>
        <location/>
        <source>Expert</source>
        <translation></translation>
    </message>
</context>
<context>
    <name>NewWearableCameraDialog</name>
    <message>
        <location filename="../src/ui/dialogs/new_wearable_camera_dialog.ui"/>
        <source>New Wearable Camera...</source>
        <translation></translation>
    </message>
    <message>
        <location/>
        <source>To server</source>
        <translation></translation>
    </message>
    <message>
        <location/>
        <source>&quot;Wearable Camera&quot; is a virtual storage for video files, which could be uploaded to any server on your system and be accessed by any user.</source>
        <translation></translation>
    </message>
</context>
<context>
    <name>PlaySoundBusinessActionWidget</name>
    <message>
        <location filename="../src/ui/widgets/business/play_sound_business_action_widget.ui"/>
        <source>Manage...</source>
        <translation></translation>
    </message>
    <message>
        <location/>
        <source>Volume:</source>
        <translation></translation>
    </message>
    <message>
        <location/>
        <source>Test...</source>
        <translation></translation>
    </message>
    <message>
        <location/>
        <source>Play to users</source>
        <translation></translation>
    </message>
</context>
<context>
    <name>PopupBusinessActionWidget</name>
    <message>
        <location filename="../src/ui/widgets/business/popup_business_action_widget.ui"/>
        <source>Global Notification Settings...</source>
        <translation></translation>
    </message>
    <message>
        <location/>
        <source>for</source>
        <translation></translation>
    </message>
    <message>
        <location/>
        <source>Force Acknowledgment</source>
        <translation></translation>
    </message>
</context>
<context>
    <name>PopupSettingsWidget</name>
    <message>
        <location filename="../src/ui/widgets/local_settings/popup_settings_widget.ui"/>
        <source>Show all notifications</source>
        <translation></translation>
    </message>
    <message>
        <location/>
        <source>System Notifications</source>
        <translation></translation>
    </message>
    <message>
        <location/>
        <source>Events</source>
        <translation></translation>
    </message>
</context>
<context>
    <name>PtzManageDialog</name>
    <message>
        <location filename="../src/ui/dialogs/ptz_manage_dialog.ui"/>
        <source>Save Current Position</source>
        <translation></translation>
    </message>
    <message>
        <location/>
        <source>Go To Position</source>
        <translation></translation>
    </message>
    <message>
        <location/>
        <source>Create Tour</source>
        <translation></translation>
    </message>
    <message>
        <location/>
        <source>Start Tour</source>
        <translation></translation>
    </message>
    <message>
        <location/>
        <source>Delete</source>
        <translation></translation>
    </message>
    <message>
        <location/>
        <source>Details</source>
        <translation></translation>
    </message>
    <message>
        <location/>
        <source>No Tour Selected</source>
        <translation></translation>
    </message>
    <message>
        <location/>
        <source>Preview</source>
        <translation></translation>
    </message>
    <message>
        <location/>
        <source>No preview available</source>
        <translation></translation>
    </message>
    <message>
        <location/>
        <source>Get Preview</source>
        <translation></translation>
    </message>
</context>
<context>
    <name>PtzPresetDialog</name>
    <message>
        <location filename="../src/ui/dialogs/ptz_preset_dialog.ui"/>
        <source>Save Position</source>
        <translation></translation>
    </message>
    <message>
        <location/>
        <source>Name:</source>
        <translation></translation>
    </message>
    <message>
        <location/>
        <source>Hotkey:</source>
        <translation></translation>
    </message>
</context>
<context>
    <name>QnAttachToVideowallDialog</name>
    <message>
        <location filename="../src/ui/dialogs/attach_to_videowall_dialog.ui"/>
        <source>Attach to Video Wall...</source>
        <translation></translation>
    </message>
    <message>
        <location/>
        <source>Preview</source>
        <translation></translation>
    </message>
</context>
<context>
    <name>QnBuildNumberDialog</name>
    <message>
        <location filename="../src/ui/dialogs/build_number_dialog.ui"/>
        <source>Choose a specific build</source>
        <translation></translation>
    </message>
</context>
<context>
    <name>QnCameraBookmarkDialog</name>
    <message>
        <location filename="../src/ui/dialogs/camera_bookmark_dialog.ui"/>
        <source>Bookmark</source>
        <translation></translation>
    </message>
</context>
<context>
    <name>QnCompatibilityVersionInstallationDialog</name>
    <message>
        <location filename="../src/ui/dialogs/compatibility_version_installation_dialog.ui"/>
        <source>Installing Compatibility Version...</source>
        <translation></translation>
    </message>
</context>
<context>
    <name>QnCredentialsDialog</name>
    <message>
        <location filename="../src/ui/dialogs/credentials_dialog.ui"/>
        <source>User:</source>
        <translation></translation>
    </message>
    <message>
        <location/>
        <source>Password:</source>
        <translation></translation>
    </message>
    <message>
        <location/>
        <source>Enter a valid username and password...</source>
        <translation></translation>
    </message>
</context>
<context>
    <name>QnIOPortSettingsWidget</name>
    <message>
        <location filename="../src/ui/widgets/properties/ioport_settings_widget.ui"/>
        <source>Form</source>
        <translation></translation>
    </message>
    <message>
        <location/>
        <source>Enable tile interface</source>
        <translation></translation>
    </message>
</context>
<context>
    <name>QnLoginToCloudDialog</name>
    <message>
        <location filename="../src/ui/dialogs/cloud/login_to_cloud_dialog.ui"/>
        <source>Log in</source>
        <translation></translation>
    </message>
    <message>
        <location/>
        <source>Stay logged in</source>
        <translation></translation>
    </message>
</context>
<context>
    <name>QnMediaFileSettingsDialog</name>
    <message>
        <location filename="../src/ui/dialogs/media_file_settings_dialog.ui"/>
        <source>File Settings</source>
        <translation></translation>
    </message>
</context>
<context>
    <name>QnMergeSystemsDialog</name>
    <message>
        <location filename="../src/ui/dialogs/merge_systems_dialog.ui"/>
        <source>Merge Systems...</source>
        <translation></translation>
    </message>
    <message>
        <location/>
        <source>Server URL:</source>
        <translation></translation>
    </message>
    <message>
        <location/>
        <source>Password:</source>
        <translation></translation>
    </message>
    <message>
        <location/>
        <source>Check</source>
        <translation></translation>
    </message>
    <message>
        <location/>
        <source>Login:</source>
        <translation></translation>
    </message>
    <message>
        <location/>
        <source>The new System will have password and name from System:</source>
        <translation></translation>
    </message>
</context>
<context>
    <name>QnNotificationSoundManagerDialog</name>
    <message>
        <location filename="../src/ui/dialogs/notification_sound_manager_dialog.ui"/>
        <source>Notification Sounds</source>
        <translation></translation>
    </message>
    <message>
        <location/>
        <source>Play</source>
        <translation></translation>
    </message>
    <message>
        <location/>
        <source>Add...</source>
        <translation></translation>
    </message>
    <message>
        <location/>
        <source>Rename...</source>
        <translation></translation>
    </message>
    <message>
        <location/>
        <source>Delete...</source>
        <translation></translation>
    </message>
</context>
<context>
    <name>QnResourceTreeWidget</name>
    <message>
        <location filename="../src/ui/widgets/resource_tree_widget.ui"/>
        <source>Filter</source>
        <translation></translation>
    </message>
</context>
<context>
    <name>QnRoutingManagementWidget</name>
    <message>
        <location filename="../src/ui/widgets/system_settings/routing_management_widget.ui"/>
        <source>Add URL</source>
        <translation></translation>
    </message>
    <message>
        <location/>
        <source>Remove</source>
        <translation></translation>
    </message>
    <message>
        <location/>
        <source>Add</source>
        <translation></translation>
    </message>
    <message>
        <location/>
        <source>Removing this connection option could lead to System malfunction.</source>
        <translation></translation>
    </message>
</context>
<context>
    <name>QnServerUpdatesWidget</name>
    <message>
        <location filename="../src/ui/widgets/system_settings/server_updates_widget.ui"/>
        <source>Cancel</source>
        <translation></translation>
    </message>
    <message>
        <location/>
        <source>It looks like the update process is taking more time than usual. Please keep waiting.</source>
        <translation></translation>
    </message>
    <message>
        <location/>
        <source>Check for updates automatically</source>
        <translation></translation>
    </message>
    <message>
        <location/>
        <source>Updating to...</source>
        <translation></translation>
    </message>
    <message>
        <location/>
        <source>Link copied</source>
        <translation></translation>
    </message>
    <message>
        <location/>
        <source>You have the latest version installed</source>
        <translation></translation>
    </message>
    <message>
        <location/>
        <source>Applying System updates at the end of the week is not recommended.</source>
        <translation></translation>
    </message>
</context>
<context>
    <name>QnSystemAdministrationDialog</name>
    <message>
        <location filename="../src/ui/dialogs/system_administration_dialog.ui"/>
        <source>System Administration</source>
        <translation></translation>
    </message>
</context>
<context>
    <name>QnTwoStepFileDialog</name>
    <message>
        <location filename="../src/ui/dialogs/two_step_file_dialog.ui"/>
        <source>Folder:</source>
        <translation></translation>
    </message>
    <message>
        <location/>
        <source>Browse...</source>
        <translation></translation>
    </message>
    <message>
        <location/>
        <source>Filename:</source>
        <translation></translation>
    </message>
    <message>
        <location/>
        <source>Format:</source>
        <translation></translation>
    </message>
    <message>
        <location/>
        <source>Options</source>
        <translation></translation>
    </message>
    <message>
        <location/>
        <source>Warning: file with the same name already exists!</source>
        <translation></translation>
    </message>
</context>
<context>
    <name>QnUserManagementWidget</name>
    <message>
        <location filename="../src/ui/widgets/system_settings/user_management_widget.ui"/>
        <source>LDAP Settings...</source>
        <translation></translation>
    </message>
    <message>
        <location/>
        <source>New User...</source>
        <translation></translation>
    </message>
    <message>
        <location/>
        <source>Fetch Users from LDAP...</source>
        <translation></translation>
    </message>
    <message>
        <location/>
        <source>Clear Selection</source>
        <translation></translation>
    </message>
    <message>
        <location/>
        <source>Search users</source>
        <translation></translation>
    </message>
    <message>
        <location/>
        <source>Enable</source>
        <translation></translation>
    </message>
    <message>
        <location/>
        <source>Disable</source>
        <translation></translation>
    </message>
    <message>
        <location/>
        <source>Delete...</source>
        <translation></translation>
    </message>
    <message>
        <location/>
        <source>Edit Roles...</source>
        <translation></translation>
    </message>
</context>
<context>
    <name>QnVideowallSettingsDialog</name>
    <message>
        <location filename="../src/ui/dialogs/resource_properties/videowall_settings_dialog.ui"/>
        <source>Video Wall Settings</source>
        <translation></translation>
    </message>
    <message>
        <location/>
        <source>Launch video wall when Windows starts.</source>
        <translation></translation>
    </message>
    <message>
        <location/>
        <source>Place shortcut on desktop.</source>
        <translation></translation>
    </message>
</context>
<context>
    <name>RapidReviewSettingsWidget</name>
    <message>
        <location filename="../src/nx/client/desktop/export/widgets/rapid_review_settings_widget.ui"/>
        <source>Rapid Review</source>
        <translation type="unfinished"></translation>
    </message>
    <message>
        <location/>
        <source>Initial video length</source>
        <translation type="unfinished"></translation>
    </message>
    <message>
        <location/>
        <source>Exported video length</source>
        <translation type="unfinished"></translation>
    </message>
    <message>
        <location/>
        <source>Speed</source>
        <translation type="unfinished"></translation>
    </message>
    <message>
        <location/>
        <source>Frames interval</source>
        <translation type="unfinished"></translation>
    </message>
    <message>
        <location/>
        <source>Reset Speed</source>
        <translation type="unfinished"></translation>
    </message>
</context>
<context>
    <name>ReconnectInfoDialog</name>
    <message>
        <location filename="../src/ui/dialogs/reconnect_info_dialog.ui"/>
        <source>Reconnecting...</source>
        <translation></translation>
    </message>
    <message>
        <location/>
        <source>Please wait while the connection is being restored...</source>
        <translation></translation>
    </message>
</context>
<context>
    <name>RecordingBusinessActionWidget</name>
    <message>
        <location filename="../src/ui/widgets/business/recording_business_action_widget.ui"/>
        <source>Quality:</source>
        <translation></translation>
    </message>
    <message>
        <location/>
        <source>FPS</source>
        <translation></translation>
    </message>
    <message>
        <location/>
        <source>s</source>
        <translation></translation>
    </message>
    <message>
        <location/>
        <source>max</source>
        <translation></translation>
    </message>
    <message>
        <location/>
        <source>Pre-Recording:</source>
        <translation></translation>
    </message>
    <message>
        <location/>
        <source>Post-Recording:</source>
        <translation></translation>
    </message>
    <message>
        <location/>
        <source>Fixed duration:</source>
        <translation></translation>
    </message>
    <message>
        <location/>
        <source>seconds</source>
        <translation></translation>
    </message>
</context>
<context>
    <name>RecordingSettings</name>
    <message>
        <location filename="../src/ui/widgets/local_settings/recording_settings_widget.ui"/>
        <source>Temporary Folder</source>
        <translation></translation>
    </message>
    <message>
        <location/>
        <source>Additional Options</source>
        <translation></translation>
    </message>
    <message>
        <location/>
        <source>Disable Aero</source>
        <translation></translation>
    </message>
    <message>
        <location/>
        <source>Capture Cursor</source>
        <translation></translation>
    </message>
    <message>
        <location/>
        <source>A powerful computer is recommended for &quot;Best&quot; quality and resolution.</source>
        <translation></translation>
    </message>
    <message>
        <location/>
        <source>Browse...</source>
        <translation></translation>
    </message>
    <message>
        <location/>
        <source>Resolution</source>
        <translation></translation>
    </message>
    <message>
        <location/>
        <source>Recording Quality</source>
        <translation></translation>
    </message>
    <message>
        <location/>
        <source>Source</source>
        <translation></translation>
    </message>
    <message>
        <location/>
        <source>Screen</source>
        <translation></translation>
    </message>
</context>
<context>
    <name>ResourceBrowserWidget</name>
    <message>
        <location filename="../src/ui/widgets/resource_browser_widget.ui"/>
        <source>Resources</source>
        <translation></translation>
    </message>
    <message>
        <location/>
        <source>Search</source>
        <translation></translation>
    </message>
</context>
<context>
    <name>SayTextBusinessActionWidget</name>
    <message>
        <location filename="../src/ui/widgets/business/say_text_business_action_widget.ui"/>
        <source>Speak the following:</source>
        <translation></translation>
    </message>
    <message>
        <location/>
        <source>Type any text here</source>
        <translation></translation>
    </message>
    <message>
        <location/>
        <source>Volume:</source>
        <translation></translation>
    </message>
    <message>
        <location/>
        <source>Test...</source>
        <translation></translation>
    </message>
    <message>
        <location/>
        <source>Speak to users</source>
        <translation></translation>
    </message>
</context>
<context>
    <name>SendmailBusinessActionWidget</name>
    <message>
        <location filename="../src/ui/widgets/business/sendmail_business_action_widget.ui"/>
        <source>Additional Recipients:</source>
        <translation></translation>
    </message>
    <message>
        <location/>
        <source>Global Email Settings...</source>
        <translation></translation>
    </message>
</context>
<context>
    <name>ServerSettingsWidget</name>
    <message>
        <location filename="../src/ui/widgets/properties/server_settings_widget.ui"/>
        <source>Ping</source>
        <translation></translation>
    </message>
    <message>
        <location/>
        <source>Failover</source>
        <translation></translation>
    </message>
    <message>
        <location/>
        <source>Failover Priority...</source>
        <translation></translation>
    </message>
    <message>
        <location/>
        <source>Name</source>
        <translation></translation>
    </message>
    <message>
        <location/>
        <source>IP Address</source>
        <translation></translation>
    </message>
    <message>
        <location/>
        <source>Port</source>
        <translation></translation>
    </message>
</context>
<context>
    <name>ShowOnAlarmLayoutActionWidget</name>
    <message>
        <location filename="../src/ui/widgets/business/show_on_alarm_layout_action_widget.ui"/>
        <source>for</source>
        <translation></translation>
    </message>
    <message>
        <location/>
        <source>Force Alarm Layout opening</source>
        <translation></translation>
    </message>
    <message>
        <location/>
        <source>Also show source camera</source>
        <translation></translation>
    </message>
</context>
<context>
    <name>ShowTextOverlayActionWidget</name>
    <message>
        <location filename="../src/ui/widgets/business/show_text_overlay_action_widget.ui"/>
        <source>seconds</source>
        <translation></translation>
    </message>
    <message>
        <location/>
        <source>Display text for:</source>
        <translation></translation>
    </message>
    <message>
        <location/>
        <source>Use custom text:</source>
        <translation></translation>
    </message>
    <message>
        <location/>
        <source>Rule will work only for prolonged events</source>
        <translation></translation>
    </message>
    <message>
        <location/>
        <source>Also show on source camera</source>
        <translation></translation>
    </message>
</context>
<context>
    <name>SignDialog</name>
    <message>
        <location filename="../src/ui/dialogs/sign_dialog.ui"/>
        <source>Watermark Check</source>
        <translation></translation>
    </message>
    <message>
        <location/>
        <source>Checked File:</source>
        <translation></translation>
    </message>
    <message>
        <location/>
        <source>Check Result:</source>
        <translation></translation>
    </message>
</context>
<context>
    <name>SingleCameraSettingsWidget</name>
    <message>
        <location filename="../src/ui/widgets/properties/single_camera_settings_widget.ui"/>
        <source>General</source>
        <translation></translation>
    </message>
    <message>
        <location/>
        <source>Address</source>
        <translation></translation>
    </message>
    <message>
        <location/>
        <source>Ping</source>
        <translation></translation>
    </message>
    <message>
        <location/>
        <source>Authentication</source>
        <translation></translation>
    </message>
    <message>
        <location/>
        <source>Recording</source>
        <translation></translation>
    </message>
    <message>
        <location/>
        <source>Motion</source>
        <translation></translation>
    </message>
    <message>
        <location/>
        <source>Advanced</source>
        <translation></translation>
    </message>
    <message>
        <location/>
        <source>Expert</source>
        <translation></translation>
    </message>
    <message>
        <location/>
        <source>Enable Audio</source>
        <translation></translation>
    </message>
    <message>
        <location/>
        <source>Motion is not available for this camera.</source>
        <translation></translation>
    </message>
    <message>
        <location/>
        <source>Motion Detection</source>
        <translation></translation>
    </message>
    <message>
        <location/>
        <source>Fisheye</source>
        <translation></translation>
    </message>
    <message>
        <location/>
        <source>I/O ports</source>
        <translation></translation>
    </message>
    <message>
        <location/>
        <source>Name</source>
        <translation></translation>
    </message>
    <message>
        <location/>
        <source>Model</source>
        <translation></translation>
    </message>
    <message>
        <location/>
        <source>Firmware</source>
        <translation></translation>
    </message>
    <message>
        <location/>
        <source>Vendor</source>
        <translation></translation>
    </message>
    <message>
        <location/>
        <source>Audio</source>
        <translation></translation>
    </message>
    <message>
        <location/>
        <source>Login</source>
        <translation></translation>
    </message>
    <message>
        <location/>
        <source>Password</source>
        <translation></translation>
    </message>
    <message>
        <location/>
        <source>IP Address</source>
        <translation></translation>
    </message>
    <message>
        <location/>
        <source>Web Page</source>
        <translation></translation>
    </message>
    <message>
        <location/>
        <source>MAC Address</source>
        <translation></translation>
    </message>
    <message>
        <location/>
        <source>Sensitivity</source>
        <translation></translation>
    </message>
    <message>
        <location/>
        <source>Reset</source>
        <translation></translation>
    </message>
    <message>
        <location/>
        <source>TextLabel</source>
        <translation></translation>
    </message>
    <message>
        <location/>
        <source>Uploaded archive can be deleted automatically, if there is no free space on a server storage.
The oldest footage among all cameras on the server will be deleted first.</source>
        <translation></translation>
    </message>
</context>
<context>
    <name>SmtpAdvancedSettingsWidget</name>
    <message>
        <location filename="../src/ui/widgets/system_settings/smtp/smtp_advanced_settings_widget.ui"/>
        <source>Unsecure Connection</source>
        <translation></translation>
    </message>
    <message>
        <location/>
        <source>(recommended)</source>
        <translation></translation>
    </message>
    <message>
        <location/>
        <source>Secure connection using TLS.</source>
        <translation></translation>
    </message>
    <message>
        <location/>
        <source>Secure connection using SSL.</source>
        <translation></translation>
    </message>
    <message>
        <location/>
        <source>Port:</source>
        <translation></translation>
    </message>
</context>
<context>
    <name>SmtpSettingsWidget</name>
    <message>
        <location filename="../src/ui/widgets/system_settings/smtp/smtp_settings_widget.ui"/>
        <source>Outgoing Email Settings</source>
        <translation></translation>
    </message>
    <message>
        <location/>
        <source>Advanced settings...</source>
        <translation></translation>
    </message>
    <message>
        <location/>
        <source>Test</source>
        <translation></translation>
    </message>
</context>
<context>
    <name>SmtpTestConnectionWidget</name>
    <message>
        <location filename="../src/ui/widgets/system_settings/smtp/smtp_test_connection_widget.ui"/>
        <source>Server:</source>
        <translation></translation>
    </message>
    <message>
        <location/>
        <source>Port:</source>
        <translation></translation>
    </message>
    <message>
        <location/>
        <source>User:</source>
        <translation></translation>
    </message>
    <message>
        <location/>
        <source>Security:</source>
        <translation></translation>
    </message>
    <message>
        <location/>
        <source>Progress:</source>
        <translation></translation>
    </message>
    <message>
        <location/>
        <source>Result:</source>
        <translation></translation>
    </message>
    <message>
        <location/>
        <source>OK</source>
        <translation></translation>
    </message>
    <message>
        <location/>
        <source>Cancel</source>
        <translation></translation>
    </message>
</context>
<context>
    <name>SoftwareTriggerBusinessEventWidget</name>
    <message>
        <location filename="../src/ui/widgets/business/software_trigger_business_event_widget.ui"/>
        <source>Available to</source>
        <translation></translation>
    </message>
    <message>
        <location/>
        <source>Name</source>
        <translation></translation>
    </message>
    <message>
        <location/>
        <source>Icon</source>
        <translation></translation>
    </message>
</context>
<context>
    <name>StorageAnalyticsWidget</name>
    <message>
        <location filename="../src/ui/widgets/properties/storage_analytics_widget.ui"/>
        <source>Current Statistics</source>
        <translation></translation>
    </message>
    <message>
        <location/>
        <source>Forecast for Full Storage Usage</source>
        <translation></translation>
    </message>
    <message>
        <location/>
        <source>Additional storage:</source>
        <translation></translation>
    </message>
    <message>
        <location/>
        <source>Server is offline. Statistics are not available.</source>
        <translation></translation>
    </message>
</context>
<context>
    <name>StorageConfigWidget</name>
    <message>
        <location filename="../src/ui/widgets/properties/storage_config_widget.ui"/>
        <source>Cancel</source>
        <translation></translation>
    </message>
    <message>
        <location/>
        <source>Start Backup Now</source>
        <translation></translation>
    </message>
    <message>
        <location/>
        <source>Add External Storage...</source>
        <translation></translation>
    </message>
    <message>
        <location/>
        <source>Storage Locations</source>
        <translation></translation>
    </message>
    <message>
        <location/>
        <source>Reindex Archive</source>
        <translation></translation>
    </message>
    <message>
        <location/>
        <source>Reindex Backup</source>
        <translation></translation>
    </message>
    <message>
        <location/>
        <source>Backup Archive</source>
        <translation></translation>
    </message>
    <message>
        <location/>
        <source>Backup Settings...</source>
        <translation></translation>
    </message>
</context>
<context>
    <name>StorageRebuildWidget</name>
    <message>
        <location filename="../src/ui/widgets/properties/storage_rebuild_widget.ui"/>
        <source>Cancel</source>
        <translation></translation>
    </message>
</context>
<context>
    <name>StorageUrlDialog</name>
    <message>
        <location filename="../src/ui/dialogs/storage_url_dialog.ui"/>
        <source>Add External Storage...</source>
        <translation></translation>
    </message>
    <message>
        <location/>
        <source>Protocol:</source>
        <translation></translation>
    </message>
    <message>
        <location/>
        <source>URL:</source>
        <translation></translation>
    </message>
    <message>
        <location/>
        <source>Login:</source>
        <translation></translation>
    </message>
    <message>
        <location/>
        <source>Password:</source>
        <translation></translation>
    </message>
</context>
<context>
    <name>SubjectSelectionDialog</name>
    <message>
        <location filename="../src/nx/client/desktop/ui/event_rules/subject_selection_dialog.ui"/>
        <source>Roles</source>
        <translation></translation>
    </message>
    <message>
        <location/>
        <source>Show all users</source>
        <translation></translation>
    </message>
    <message>
        <location/>
        <source>Select Users</source>
        <translation></translation>
    </message>
    <message>
        <location/>
        <source>Nothing matches your search.</source>
        <translation></translation>
    </message>
</context>
<context>
    <name>SystemSettingsWidget</name>
    <message>
        <location filename="../src/ui/widgets/system_settings/system_settings_widget.ui"/>
        <source>(recommended)</source>
        <translation></translation>
    </message>
    <message>
        <location/>
        <source>Enable audit trail</source>
        <translation></translation>
    </message>
    <message>
        <location/>
        <source>Send anonymous usage and crash statistics to software developers</source>
        <translation></translation>
    </message>
    <message>
        <location/>
        <source>Warning! This will make the Quality and Frame Rate (FPS) settings in the Recording Schedule irrelevant.</source>
        <translation></translation>
    </message>
</context>
<context>
    <name>TextOverlaySettingsWidget</name>
    <message>
        <location filename="../src/nx/client/desktop/export/widgets/text_overlay_settings_widget.ui"/>
        <source>Text</source>
        <translation type="unfinished"></translation>
    </message>
    <message>
        <location/>
        <source>Delete</source>
        <translation type="unfinished"></translation>
    </message>
    <message>
        <location/>
        <source>Font Size</source>
        <translation type="unfinished"></translation>
    </message>
    <message>
        <location/>
        <source>Enter plain text or HTML</source>
        <translation type="unfinished"></translation>
    </message>
    <message>
        <location/>
        <source>Area Width</source>
        <translation type="unfinished"></translation>
    </message>
</context>
<context>
    <name>TimeServerSelectionWidget</name>
    <message>
        <location filename="../src/ui/widgets/system_settings/time_server_selection_widget.ui"/>
        <source>System Time</source>
        <translation></translation>
    </message>
    <message>
        <location/>
        <source>Sync time with the Internet</source>
        <translation></translation>
    </message>
</context>
<context>
    <name>TimestampOverlaySettingsWidget</name>
    <message>
        <location filename="../src/nx/client/desktop/export/widgets/timestamp_overlay_settings_widget.ui"/>
        <source>Timestamp</source>
        <translation type="unfinished"></translation>
    </message>
    <message>
        <location/>
        <source>Font Size</source>
        <translation type="unfinished"></translation>
    </message>
    <message>
        <location/>
        <source>Format</source>
        <translation type="unfinished"></translation>
    </message>
    <message>
        <location/>
        <source>Delete</source>
        <translation type="unfinished"></translation>
    </message>
</context>
<context>
    <name>UserProfileWidget</name>
    <message>
        <location filename="../src/ui/widgets/properties/user_profile_widget.ui"/>
        <source>Change Password...</source>
        <translation></translation>
    </message>
</context>
<context>
    <name>UserRoleSettingsWidget</name>
    <message>
        <location filename="../src/ui/widgets/properties/user_role_settings_widget.ui"/>
        <source>Name</source>
        <translation></translation>
    </message>
    <message>
        <location/>
        <source>Users</source>
        <translation></translation>
    </message>
    <message>
        <location/>
        <source>Delete Role</source>
        <translation></translation>
    </message>
</context>
<context>
    <name>UserRolesDialog</name>
    <message>
        <location filename="../src/ui/dialogs/resource_properties/user_roles_dialog.ui"/>
        <source>User Roles</source>
        <translation></translation>
    </message>
    <message>
        <location/>
        <source>There are no custom user roles yet.
Click &quot;New role&quot; button to create one.</source>
        <translation></translation>
    </message>
    <message>
        <location/>
        <source>New role</source>
        <translation></translation>
    </message>
</context>
<context>
    <name>UserSettingsWidget</name>
    <message>
        <location filename="../src/ui/widgets/properties/user_settings_widget.ui"/>
        <source>User Type</source>
        <translation></translation>
    </message>
    <message>
        <location/>
        <source>Role</source>
        <translation></translation>
    </message>
    <message>
        <location/>
        <source>Edit Roles...</source>
        <translation></translation>
    </message>
</context>
<context>
    <name>WearableMotionWidget</name>
    <message>
        <location filename="../src/ui/widgets/properties/wearable_motion_widget.ui"/>
        <source>Form</source>
        <translation></translation>
    </message>
    <message>
        <location/>
        <source>Motion Detection</source>
        <translation></translation>
    </message>
    <message>
        <location/>
        <source>Detect motion in uploaded video</source>
        <translation></translation>
    </message>
    <message>
        <location/>
        <source>Sensitivity</source>
        <translation></translation>
    </message>
</context>
<context>
    <name>WearableProgressWidget</name>
    <message>
        <location filename="../src/ui/widgets/properties/wearable_progress_widget.ui"/>
        <source>Form</source>
        <translation></translation>
    </message>
    <message>
        <location/>
        <source>Cancel</source>
        <translation></translation>
    </message>
</context>
<context>
    <name>WearableUploadWidget</name>
    <message>
        <location filename="../src/ui/widgets/properties/wearable_upload_widget.ui"/>
        <source>Form</source>
        <translation></translation>
    </message>
    <message>
        <location/>
        <source>Upload Video</source>
        <translation></translation>
    </message>
    <message>
        <location/>
        <source>Upload File...</source>
        <translation></translation>
    </message>
    <message>
        <location/>
        <source>Upload Folder...</source>
        <translation></translation>
    </message>
<<<<<<< HEAD
=======
    <message>
        <location/>
        <source>&lt;warning&gt;</source>
        <translation></translation>
    </message>
>>>>>>> 7295de4b
</context>
<context>
    <name>WebpageDialog</name>
    <message>
        <location filename="../src/ui/dialogs/webpage_dialog.ui"/>
        <source>Web Page</source>
        <translation></translation>
    </message>
</context>
<context>
    <name>WeekTimeScheduleDialog</name>
    <message>
        <location filename="../src/ui/dialogs/week_time_schedule_dialog.ui"/>
        <source>Schedule Settings</source>
        <translation></translation>
    </message>
    <message>
        <location/>
        <source>On</source>
        <translation></translation>
    </message>
    <message>
        <location/>
        <source>Off</source>
        <translation></translation>
    </message>
    <message>
        <location/>
        <source>Schedule</source>
        <translation></translation>
    </message>
    <message>
        <location/>
        <source>Note: Schedule is based on server time.</source>
        <translation></translation>
    </message>
</context>
</TS><|MERGE_RESOLUTION|>--- conflicted
+++ resolved
@@ -646,17 +646,6 @@
     </message>
 </context>
 <context>
-<<<<<<< HEAD
-=======
-    <name>CameraAdvancedSettingsWidget</name>
-    <message>
-        <location filename="../src/ui/widgets/properties/camera_advanced_settings_widget.ui"/>
-        <source>Advanced settings are unavailable</source>
-        <translation></translation>
-    </message>
-</context>
-<context>
->>>>>>> 7295de4b
     <name>CameraExpertSettingsWidget</name>
     <message>
         <location filename="../src/ui/widgets/properties/expert_settings_widget.ui"/>
@@ -695,14 +684,6 @@
     </message>
     <message>
         <location/>
-<<<<<<< HEAD
-=======
-        <source>Warning! Low quality may result in low resolution image.</source>
-        <translation></translation>
-    </message>
-    <message>
-        <location/>
->>>>>>> 7295de4b
         <source>Force motion detection for stream:</source>
         <translation></translation>
     </message>
@@ -1113,37 +1094,6 @@
     </message>
 </context>
 <context>
-<<<<<<< HEAD
-=======
-    <name>ExportRapidReviewDialog</name>
-    <message>
-        <location filename="../src/nx/client/desktop/ui/dialogs/rapid_review_dialog.ui"/>
-        <source>Export Rapid Review</source>
-        <translation></translation>
-    </message>
-    <message>
-        <location/>
-        <source>Initial Video Length</source>
-        <translation></translation>
-    </message>
-    <message>
-        <location/>
-        <source>Exported Video Length</source>
-        <translation></translation>
-    </message>
-    <message>
-        <location/>
-        <source>Frames Interval</source>
-        <translation></translation>
-    </message>
-    <message>
-        <location/>
-        <source>Rapid Review speed</source>
-        <translation></translation>
-    </message>
-</context>
-<context>
->>>>>>> 7295de4b
     <name>ExportSettingsDialog</name>
     <message>
         <location filename="../src/nx/client/desktop/export/dialogs/export_settings_dialog.ui"/>
@@ -2717,11 +2667,6 @@
     </message>
     <message>
         <location/>
-        <source>TextLabel</source>
-        <translation></translation>
-    </message>
-    <message>
-        <location/>
         <source>Uploaded archive can be deleted automatically, if there is no free space on a server storage.
 The oldest footage among all cameras on the server will be deleted first.</source>
         <translation></translation>
@@ -3167,14 +3112,6 @@
         <source>Upload Folder...</source>
         <translation></translation>
     </message>
-<<<<<<< HEAD
-=======
-    <message>
-        <location/>
-        <source>&lt;warning&gt;</source>
-        <translation></translation>
-    </message>
->>>>>>> 7295de4b
 </context>
 <context>
     <name>WebpageDialog</name>
