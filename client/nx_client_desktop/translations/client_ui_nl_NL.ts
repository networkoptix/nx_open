<?xml version="1.0" encoding="utf-8"?>
<!DOCTYPE TS>
<TS version="2.1" language="nl" sourcelanguage="en">
  <context>
    <name>AboutDialog</name>
    <message>
      <location filename="../src/ui/dialogs/about_dialog.ui"/>
      <source>About</source>
      <translation>Over</translation>
    </message>
    <message>
      <location/>
      <source>Information</source>
      <translation>Informatie</translation>
    </message>
    <message>
      <location/>
      <source>Credits</source>
      <translation>Bijdragen</translation>
    </message>
    <message>
      <location/>
      <source>GPU Information</source>
      <translation>GPU informatie</translation>
    </message>
    <message>
      <location/>
      <source>Support</source>
      <translation>Support</translation>
    </message>
    <message>
      <location/>
      <source>System Servers</source>
      <translation>Systeem Servers</translation>
    </message>
  </context>
  <context>
    <name>AccessibleResourcesWidget</name>
    <message>
      <location filename="../src/ui/widgets/properties/accessible_resources_widget.ui"/>
      <source>Filter</source>
      <translation>Filteren</translation>
    </message>
  </context>
  <context>
    <name>AdjustVideoDialog</name>
    <message>
      <location filename="../src/ui/dialogs/adjust_video_dialog.ui"/>
      <source>Image Enhancement</source>
      <translation>Beeldverbetering</translation>
    </message>
    <message>
      <location/>
      <source>Enable image enhancement</source>
      <translation>Schakel beeldverbetering in</translation>
    </message>
    <message>
      <location/>
      <source>Gamma</source>
      <translation>Gamma</translation>
    </message>
    <message>
      <location/>
      <source>Auto</source>
      <translation>Automatisch</translation>
    </message>
    <message>
      <location/>
      <source>Black level</source>
      <translation>Zwart niveau</translation>
    </message>
    <message>
      <location/>
      <source>White level</source>
      <translation>Wit niveau</translation>
    </message>
  </context>
  <context>
    <name>AdvancedSettingsWidget</name>
    <message>
      <location filename="../src/ui/widgets/local_settings/advanced_settings_widget.ui"/>
      <source>Downmix Audio from 5.1 to 2.1</source>
      <translation>Audio aanpassen van 5.1 tot 2.1</translation>
    </message>
    <message>
      <location/>
      <source>Double Buffering</source>
      <translation>Dubbele buffering</translation>
    </message>
    <message>
      <location/>
      <source>Disable only if the client takes too much CPU</source>
      <translation>Alleen uitschakelen als de cliëntapplicatie te veel CPU gebruikt</translation>
    </message>
    <message>
      <location/>
      <source>Maximum Live Buffer Length</source>
      <translation>Maximale live bufferlengte</translation>
    </message>
    <message>
      <location/>
      <source>Browse Logs</source>
      <translation>Blader door logboeken</translation>
    </message>
    <message>
      <location/>
      <source>Clear Local Cache</source>
      <translation>Lokale cache wissen</translation>
    </message>
    <message>
      <location/>
      <source>Reset All Warnings</source>
      <translation>Reset alle waarschuwingen</translation>
    </message>
    <message>
      <location/>
      <source>Intel HD Graphics display might face issues if blur is enabled. We strongly recommend to leave option as is.</source>
      <translation>Intel HD grafisch display kan worden geconfronteerd met fouten als vervagen is ingeschakeld. Wij raden aan deze optie ongewijzigd te laten.</translation>
    </message>
    <message>
      <location/>
      <source>Disable blur</source>
      <translation>Vervagen uitschakelen</translation>
    </message>
  </context>
  <context>
    <name>AggregationWidget</name>
    <message>
      <location filename="../src/ui/widgets/business/aggregation_widget.ui"/>
      <source>Check to set aggregation period</source>
      <translation>Check to set aggregation period</translation>
    </message>
    <message>
      <location/>
      <source>Interval of action :</source>
      <translation>Interval voor actie:</translation>
    </message>
    <message>
      <location/>
      <source>No more than once per</source>
      <translation>Niet meer dan een keer per</translation>
    </message>
    <message>
      <location/>
      <source>Instant</source>
      <translation>Instant</translation>
    </message>
  </context>
  <context>
    <name>AnalyticsSdkEventWidget</name>
    <message>
      <location filename="../src/nx/client/desktop/ui/event_rules/widgets/analytics_sdk_event_widget.ui"/>
      <source>Keywords separated by space</source>
      <translation>Trefwoorden scheiden met een spatie</translation>
    </message>
    <message>
      <location/>
      <source>Caption contains:</source>
      <translation>Onderschrift bevat:</translation>
    </message>
    <message>
      <location/>
      <source>Description contains:</source>
      <translation>Beschrijving bevat:</translation>
    </message>
    <message>
      <location/>
      <source>Event Type:</source>
      <translation type="unfinished">Event Type:</translation>
    </message>
  </context>
  <context>
    <name>ArchiveLengthWidget</name>
    <message>
      <location filename="../src/ui/widgets/properties/archive_length_widget.ui"/>
      <source>Fixed Archive Length</source>
      <translation>Gefixeerde archieflengte</translation>
    </message>
    <message>
      <location/>
      <source>Min. Days</source>
      <translation>Min. aantal dagen</translation>
    </message>
    <message>
      <location/>
      <source>Auto</source>
      <translation>Automatisch</translation>
    </message>
    <message>
      <location/>
      <source>Max. Days</source>
      <translation>Max. aantal dagen</translation>
    </message>
  </context>
  <context>
    <name>AuditLogDialog</name>
    <message>
      <location filename="../src/ui/dialogs/audit_log_dialog.ui"/>
      <source>Refresh</source>
      <translation>Verversen</translation>
    </message>
    <message>
      <location/>
      <source>User actions</source>
      <translation>Gebruikersacties</translation>
    </message>
    <message>
      <location/>
      <source>Watching archive</source>
      <translation>Archief bekijken</translation>
    </message>
    <message>
      <location/>
      <source>Exporting video</source>
      <translation>Video exporteren</translation>
    </message>
    <message>
      <location/>
      <source>Watching live</source>
      <translation>Live kijken</translation>
    </message>
    <message>
      <location/>
      <source>Login/logout</source>
      <translation>Inloggen/uitloggen</translation>
    </message>
    <message>
      <location/>
      <source>Event rules</source>
      <translation>Gebeurtnisregels</translation>
    </message>
    <message>
      <location/>
      <source>Server actions</source>
      <translation>Server acties</translation>
    </message>
    <message>
      <location/>
      <source>System actions</source>
      <translation>Systeemacties</translation>
    </message>
    <message>
      <location/>
      <source>Select all</source>
      <translation>Alles selecteren</translation>
    </message>
    <message>
      <location/>
      <source>Sessions</source>
      <translation>Sessies</translation>
    </message>
    <message>
      <location/>
      <source>Details</source>
      <translation>Details</translation>
    </message>
    <message>
      <location/>
      <source>Audit Trail</source>
      <translation>Systeemrapportage</translation>
    </message>
    <message>
      <location/>
      <source>Clear Filter</source>
      <translation>Filter wissen</translation>
    </message>
    <message>
      <location/>
      <source>Email settings</source>
      <translation>Email instellingen</translation>
    </message>
    <message>
      <location/>
      <source>All servers are offline. Audit data is not available.</source>
      <translation>Alle servers zijn offline. Auditgegevens zijn niet beschikbaar.</translation>
    </message>
  </context>
  <context>
    <name>BackupScheduleDialog</name>
    <message>
      <location filename="../src/ui/dialogs/backup_schedule_dialog.ui"/>
      <source>Backup Schedule...</source>
      <translation>Back-upschema...</translation>
    </message>
    <message>
      <location/>
      <source>Execute backup on the following days:</source>
      <translation>Back-up uitvoeren op de volgende dagen:</translation>
    </message>
    <message>
      <location/>
      <source>Limit Bandwidth to:</source>
      <translation>Beperk bandbreedte tot:</translation>
    </message>
    <message>
      <location/>
      <source>Mbit/s</source>
      <translation>Mbit/s</translation>
    </message>
    <message>
      <location/>
      <source>Bitrate limitation could lead to backup failure.</source>
      <translation>Beperking van de bitrate kan leiden tot back-upfouten.</translation>
    </message>
    <message>
      <location/>
      <source>Finish</source>
      <translation>Voltooien</translation>
    </message>
    <message>
      <location/>
      <source>Start</source>
      <translation>Start</translation>
    </message>
  </context>
  <context>
    <name>BackupSettingsDialog</name>
    <message>
      <location filename="../src/ui/dialogs/backup_settings_dialog.ui"/>
      <source>Backup Settings</source>
      <translation>Backup-instellingen</translation>
    </message>
    <message>
      <location/>
      <source>Server Settings</source>
      <translation>Serverinstellingen</translation>
    </message>
    <message>
      <location/>
      <source>Set Schedule...</source>
      <translation>Schema instellen...</translation>
    </message>
    <message>
      <location/>
      <source>Only further recording will be backed up. Backup process will ignore existing footage.</source>
      <translation>Alleen verdere opname wordt gereserveerd. Backup-proces zal de bestaande beelden negeren.</translation>
    </message>
    <message>
      <location/>
      <source>Execute Backup</source>
      <translation>Backup uitvoeren</translation>
    </message>
    <message>
      <location/>
      <source>Backup Archive From</source>
      <translation>Backuparchief van</translation>
    </message>
    <message>
      <location/>
      <source>Backup Quality</source>
      <translation>Backup Kwaliteit</translation>
    </message>
  </context>
  <context>
    <name>BookmarkBusinessActionWidget</name>
    <message>
      <location filename="../src/ui/widgets/business/bookmark_business_action_widget.ui"/>
      <source>Fixed duration:</source>
      <translation>Vaste duur:</translation>
    </message>
    <message>
      <location/>
      <source>seconds</source>
      <translation>seconden</translation>
    </message>
    <message>
      <location/>
      <source>Tags:</source>
      <translation>Tags:</translation>
    </message>
    <message>
      <location/>
      <source>Pre-recording:</source>
      <translation>Voor-opname:</translation>
    </message>
    <message>
      <location/>
      <source>Post-recording:</source>
      <translation>Na-opname:</translation>
    </message>
  </context>
  <context>
    <name>BookmarkOverlaySettingsWidget</name>
    <message>
      <location filename="../src/nx/client/desktop/export/widgets/bookmark_overlay_settings_widget.ui"/>
      <source>Bookmark Info</source>
      <translation>Bladwijzerinfo</translation>
    </message>
    <message>
      <location/>
      <source>Delete</source>
      <translation>Verwijder</translation>
    </message>
    <message>
      <location/>
      <source>Area Width</source>
      <translation>Breedte van het tekstvak</translation>
    </message>
    <message>
      <location/>
      <source>Font Size</source>
      <translation>Tekstgrootte</translation>
    </message>
    <message>
      <location/>
      <source>Include description</source>
      <translation>Voeg beschrijving toe</translation>
    </message>
  </context>
  <context>
    <name>BookmarkWidget</name>
    <message>
      <location filename="../src/ui/widgets/bookmark_widget.ui"/>
      <source>Popular tags</source>
      <translation>Populaire tags</translation>
    </message>
    <message>
      <location/>
      <source>Name</source>
      <translation>Naam</translation>
    </message>
    <message>
      <location/>
      <source>Description</source>
      <translation>Omschrijving</translation>
    </message>
    <message>
      <location/>
      <source>Timeout</source>
      <translation>Time-out</translation>
    </message>
    <message>
      <location/>
      <source>Tags</source>
      <translation>Tags</translation>
    </message>
    <message>
      <location/>
      <source>List of tags divided by commas</source>
      <translation>Lijst met tags gescheiden door komma's</translation>
    </message>
  </context>
  <context>
    <name>BookmarksLog</name>
    <message>
      <location filename="../src/ui/dialogs/search_bookmarks_dialog.ui"/>
      <source>Refresh</source>
      <translation>Verversen</translation>
    </message>
    <message>
      <location/>
      <source>Bookmark Log</source>
      <translation>Bladwijzer log</translation>
    </message>
    <message>
      <location/>
      <source>Clear Filter</source>
      <translation>Filter wissen</translation>
    </message>
  </context>
  <context>
    <name>BusinessRuleWidget</name>
    <message>
      <location filename="../src/ui/widgets/business/business_rule_widget.ui"/>
      <source>Event</source>
      <translation>Event</translation>
    </message>
    <message>
      <location/>
      <source>Schedule...</source>
      <translation>Schema...</translation>
    </message>
    <message>
      <location/>
      <source>Action</source>
      <translation>Actie</translation>
    </message>
    <message>
      <location/>
      <source>Comments:</source>
      <translation>Reacties:</translation>
    </message>
    <message>
      <location/>
      <source>When</source>
      <translation>Wanneer</translation>
    </message>
    <message>
      <location/>
      <source>Do</source>
      <translation>Actie</translation>
    </message>
    <message>
      <location/>
      <source>At</source>
      <translation>Bron</translation>
    </message>
  </context>
  <context>
    <name>BusinessRulesDialog</name>
    <message>
      <location filename="../src/ui/dialogs/business_rules_dialog.ui"/>
      <source>Add</source>
      <translation>Toevoegen</translation>
    </message>
    <message>
      <location/>
      <source>Delete</source>
      <translation>Verwijder</translation>
    </message>
    <message>
      <location/>
      <source>Event Rules</source>
      <translation>Gebeurtnisregels</translation>
    </message>
    <message>
      <location/>
      <source>Event Log...</source>
      <translation>Logboek...</translation>
    </message>
    <message>
      <location/>
      <source>Test</source>
      <translation>Test</translation>
    </message>
  </context>
  <context>
    <name>CameraAdditionDialog</name>
    <message>
      <location filename="../src/ui/dialogs/camera_addition_dialog.ui"/>
      <source>Server is offline</source>
      <translation>Server is offline</translation>
    </message>
    <message>
      <location/>
      <source>IP, hostname, RTSP link...</source>
      <translation>IP, hostname, RTSP link...</translation>
    </message>
    <message>
      <location/>
      <source>Auto</source>
      <translation>Automatisch</translation>
    </message>
    <message>
      <location/>
      <source>Address</source>
      <translation>Adres</translation>
    </message>
    <message>
      <location/>
      <source>Scanning...</source>
      <translation>Scannen...</translation>
    </message>
    <message>
      <location/>
      <source>Stop</source>
      <translation>Stop</translation>
    </message>
    <message>
      <location/>
      <source>Brand</source>
      <translation>Merk</translation>
    </message>
    <message>
      <location/>
      <source>Model</source>
      <translation>Model</translation>
    </message>
    <message>
      <location/>
      <source>New Scan...</source>
      <translation>Nieuwe Scan...</translation>
    </message>
    <message>
      <location/>
      <source>Add device(s)...</source>
      <translation>Apparaten toevoegen...</translation>
    </message>
    <message>
      <location/>
      <source>Discovered Devices:</source>
      <translation>Ontdekte apparaten:</translation>
    </message>
    <message>
      <location/>
      <source>Device Address</source>
      <translation>Adres van het apparaat</translation>
    </message>
    <message>
      <location/>
      <source>Start IP</source>
      <translation>Start IP</translation>
    </message>
    <message>
      <location/>
      <source>End IP</source>
      <translation>Eind IP</translation>
    </message>
    <message>
      <location/>
      <source>Subnet Scan</source>
      <translation>Subnet scan</translation>
    </message>
    <message>
      <location/>
      <source>Discovery Port</source>
      <translation>Zoekpoort</translation>
    </message>
    <message>
      <location/>
      <source>Password</source>
      <translation>Wachtwoord</translation>
    </message>
    <message>
      <location/>
      <source>Login</source>
      <translation>Login</translation>
    </message>
    <message>
      <location/>
      <source>Scan</source>
      <translation>Scan</translation>
    </message>
    <message>
      <location/>
      <source>Add selected</source>
      <translation>Selectie toevoegen</translation>
    </message>
  </context>
  <context>
    <name>CameraAdvancedParamsWidget</name>
    <message>
      <location filename="../src/ui/widgets/properties/camera_advanced_params_widget.ui"/>
      <source>Category</source>
      <translation>Categorie</translation>
    </message>
    <message>
      <location/>
      <source>Refresh</source>
      <translation>Verversen</translation>
    </message>
  </context>
  <context>
    <name>CameraAdvancedSettingsWidget</name>
    <message>
      <location filename="../src/ui/widgets/properties/camera_advanced_settings_widget.ui"/>
      <source>Advanced settings are unavailable</source>
      <translation>Geavanceerde instellingen zijn niet beschikbaar</translation>
    </message>
  </context>
  <context>
    <name>CameraExpertSettingsWidget</name>
    <message>
      <location filename="../src/ui/widgets/properties/expert_settings_widget.ui"/>
      <source>Warning! Selecting High quality may impact your CPU and network performance and could cause additional issues.</source>
      <translation>Waarschuwing! Het selecteren van hoge kwaliteit kan uw CPU en netwerk prestaties beïnvloeden en kunnen problemen veroorzaken.</translation>
    </message>
    <message>
      <location/>
      <source>Do not archive primary stream</source>
      <translation>Primaire stream niet archiveren</translation>
    </message>
    <message>
      <location/>
      <source>Do not archive secondary stream</source>
      <translation>Secundaire stream niet archiveren</translation>
    </message>
    <message>
      <location/>
      <source>RTP transport:</source>
      <translation>RTP transport:</translation>
    </message>
    <message>
      <location/>
      <source>Auto</source>
      <translation>Automatisch</translation>
    </message>
    <message>
      <location/>
      <source>TCP</source>
      <translation>TCP</translation>
    </message>
    <message>
      <location/>
      <source>UDP</source>
      <translation>UDP</translation>
    </message>
    <message>
      <location/>
      <source>Restore Defaults</source>
      <translation>Standaardinstellingen herstellen</translation>
    </message>
    <message>
      <location/>
      <source>Warning! Low quality may result in low resolution image.</source>
      <translation>Waarschuwing! Lage kwaliteit kan resulteren in een lage resolutie afbeelding.</translation>
    </message>
    <message>
      <location/>
      <source>Force motion detection for stream:</source>
      <translation>Forceer bewegingsdetectie voor stream:</translation>
    </message>
    <message>
      <location/>
      <source>Disable native presets, use system presets instead</source>
      <translation>Schakel default presets uit, gebruik hiervoor de systeem presets</translation>
    </message>
    <message>
      <location/>
      <source>Warning! Native camera presets will not be avaliable.</source>
      <translation>Waarschuwing! Oorspronkelijke camerapresets zullen niet meer beschikbaar zijn.</translation>
    </message>
    <message>
      <location/>
      <source>Do not change these settings unless you are absolutely sure of their potential impact on your system performance.</source>
      <translation>Wijzig deze instellingen alleen als u absoluut zeker bent van de mogelijke invloed op de systeemprestaties.</translation>
    </message>
    <message>
      <location/>
      <source>Camera Settings</source>
      <translation>Camera-instellingen</translation>
    </message>
    <message>
      <location/>
<<<<<<< HEAD
      <source>Keep camera stream and profile settings</source>
      <translation>Behoud de camera stream- en profielinstellingen</translation>
=======
      <source>Restore Defaults</source>
      <translation>Herstel standaardwaarden</translation>
>>>>>>> 403f8dd7
    </message>
    <message>
      <location/>
      <source>Quality and frame rate (FPS) settings in the Recording Schedule will become irrelevant.</source>
      <translation>Instellingen voor kwaliteit en beeldsnelheid (FPS) in het opnameschema worden niet meer relevant.</translation>
    </message>
    <message>
      <location/>
      <source>Calculate bitrate per GOP instead of bitrate per second</source>
      <translation>Bereken bitrate per GOP in plaats van bitrate per seconde</translation>
    </message>
    <message>
      <location/>
      <source>It will increase bitrate for camera.</source>
      <translation>Hierdoor wordt de bitrate voor de camera verhoogd.</translation>
    </message>
    <message>
      <location/>
      <source>Secondary Stream</source>
      <translation>Secundair stream</translation>
    </message>
    <message>
      <location/>
      <source>Disable secondary stream</source>
      <translation>Schakel de secundaire stream uit</translation>
    </message>
    <message>
      <location/>
      <source>Quality</source>
      <translation>Kwaliteit</translation>
    </message>
    <message>
      <location/>
      <source>Motion Detection</source>
      <translation>Bewegingsdetectie</translation>
    </message>
    <message>
      <location/>
      <source>Archive</source>
      <translation>Archief</translation>
    </message>
    <message>
      <location/>
      <source>Media Streaming</source>
      <translation>Mediastreaming</translation>
    </message>
    <message>
      <location/>
      <source>PTZ</source>
      <translation type="unfinished">PTZ</translation>
    </message>
  </context>
  <context>
    <name>CameraInputBusinessEventWidget</name>
    <message>
      <location filename="../src/ui/widgets/business/camera_input_business_event_widget.ui"/>
      <source>Input Id</source>
      <translation>Input Id</translation>
    </message>
  </context>
  <context>
    <name>CameraListDialog</name>
    <message>
      <location filename="../src/ui/dialogs/camera_list_dialog.ui"/>
      <source>Add Device...</source>
      <translation>Apparaat toevoegen...</translation>
    </message>
  </context>
  <context>
    <name>CameraOutputBusinessActionWidget</name>
    <message>
      <location filename="../src/ui/widgets/business/camera_output_business_action_widget.ui"/>
      <source>Fixed duration:</source>
      <translation>Vaste duur:</translation>
    </message>
    <message>
      <location/>
      <source>seconds</source>
      <translation>seconden</translation>
    </message>
    <message>
      <location/>
      <source>Output Id:</source>
      <translation>Uitgang Id:</translation>
    </message>
  </context>
  <context>
    <name>CameraScheduleWidget</name>
    <message>
      <location filename="../src/ui/widgets/properties/camera_schedule_widget.ui"/>
      <source>Schedule Settings</source>
      <translation>Schema Instellingen</translation>
    </message>
    <message>
      <location/>
      <source>FPS</source>
      <translation>FPS</translation>
    </message>
    <message>
      <location/>
      <source>Quality</source>
      <translation>Kwaliteit</translation>
    </message>
    <message>
      <location/>
      <source>Record Always</source>
      <translation>Altijd opnemen</translation>
    </message>
    <message>
      <location/>
      <source>Motion Only</source>
      <translation>Alleen beweging</translation>
    </message>
    <message>
      <location/>
      <source>Do Not Record</source>
      <translation>Niet opnemen</translation>
    </message>
    <message>
      <location/>
      <source>Motion Recording</source>
      <translation>Bewegingsopname</translation>
    </message>
    <message>
      <location/>
      <source>Pre-Recording</source>
      <translation>Voor-opname</translation>
    </message>
    <message>
      <location/>
      <source>Post-Recording</source>
      <translation>Na-opname</translation>
    </message>
    <message>
      <location/>
      <source>Copy Schedule...</source>
      <translation>Schema kopiëren...</translation>
    </message>
    <message>
      <location/>
      <source>Recording</source>
      <translation>Opname</translation>
    </message>
    <message>
      <location/>
      <source>Activate License...</source>
      <translation>Licentie activeren...</translation>
    </message>
    <message>
      <location/>
      <source>Show Quality</source>
      <translation>Toon kwaliteit</translation>
    </message>
    <message>
      <location/>
      <source>Show FPS</source>
      <translation>Toon FPS</translation>
    </message>
    <message>
      <location/>
      <source>Copying Schedule</source>
      <translation>Schema kopiëren</translation>
    </message>
    <message>
      <location/>
      <source>Apply changes before copying schedule.</source>
      <translation>Voer de wijzigingen door voordat u het schema gaat kopiëren.</translation>
    </message>
    <message>
      <location/>
      <source>Panic Mode:</source>
      <translation>Paniekmodus:</translation>
    </message>
    <message>
      <location/>
      <source>Motion + Lo-Res</source>
      <translation>Beweging + Lo-Res</translation>
    </message>
    <message>
      <location/>
      <source>Bitrate</source>
      <translation type="unfinished">Bitrate</translation>
    </message>
  </context>
  <context>
    <name>ChangeUserPasswordDialog</name>
    <message>
      <location filename="../src/ui/dialogs/resource_properties/change_user_password_dialog.ui"/>
      <source>Change password</source>
      <translation>Wachtwoord wijzigen</translation>
    </message>
  </context>
  <context>
    <name>ConnectToCloudDialog</name>
    <message>
      <location filename="../src/ui/dialogs/cloud/connect_to_cloud_dialog.ui"/>
      <source>Stay logged in</source>
      <translation>Blijf ingelogd</translation>
    </message>
  </context>
  <context>
    <name>ConnectionNameDialog</name>
    <message>
      <location filename="../src/ui/dialogs/connection_name_dialog.ui"/>
      <source>Save connection as...</source>
      <translation>Verbinding opslaan als...</translation>
    </message>
    <message>
      <location/>
      <source>Enter name:</source>
      <translation>Naam invoeren:</translation>
    </message>
    <message>
      <location/>
      <source>Save password</source>
      <translation>Wachtwoord opslaan</translation>
    </message>
  </context>
  <context>
    <name>ConnectionTestingDialog</name>
    <message>
      <location filename="../src/ui/dialogs/connection_testing_dialog.ui"/>
      <source>Connection Test</source>
      <translation>Verbindingstest</translation>
    </message>
    <message>
      <location/>
      <source>Testing connection...</source>
      <translation>Verbinding testen...</translation>
    </message>
  </context>
  <context>
    <name>CustomBusinessEventWidget</name>
    <message>
      <location filename="../src/ui/widgets/business/custom_business_event_widget.ui"/>
      <source>Source contains:</source>
      <translation>Bron bevat:</translation>
    </message>
    <message>
      <location/>
      <source>Keywords separated by space</source>
      <translation>Trefwoorden scheiden met een spatie</translation>
    </message>
    <message>
      <location/>
      <source>Caption contains:</source>
      <translation>Onderschrift bevat:</translation>
    </message>
    <message>
      <location/>
      <source>Description contains:</source>
      <translation>Beschrijving bevat:</translation>
    </message>
  </context>
  <context>
    <name>DatabaseManagementWidget</name>
    <message>
      <location filename="../src/ui/widgets/system_settings/database_management_widget.ui"/>
      <source>Create Backup...</source>
      <translation>Creëer backup...</translation>
    </message>
    <message>
      <location/>
      <source>Restore from Backup...</source>
      <translation>Herstellen van backup...</translation>
    </message>
  </context>
  <context>
    <name>EventLogDialog</name>
    <message>
      <location filename="../src/ui/dialogs/event_log_dialog.ui"/>
      <source>Event Log</source>
      <translation>Logboek</translation>
    </message>
    <message>
      <location/>
      <source>Clear Filter</source>
      <translation>Filter wissen</translation>
    </message>
    <message>
      <location/>
      <source>Refresh</source>
      <translation>Verversen</translation>
    </message>
    <message>
      <location/>
      <source>All Servers are offline. Logs are not available.</source>
      <translation>Alle servers zijn offline. Logboeken zijn niet beschikbaar.</translation>
    </message>
    <message>
      <location/>
      <source>Event Rules...</source>
      <translation>Gebeurtenisregels...</translation>
    </message>
  </context>
  <context>
    <name>ExecHttpRequestActionWidget</name>
    <message>
      <location filename="../src/ui/widgets/business/exec_http_request_action_widget.ui"/>
      <source>HTTP content</source>
      <translation>HTTP content</translation>
    </message>
    <message>
      <location/>
      <source>Login to authenticate (optional)</source>
      <translation>Log in om te verifiëren (optioneel)</translation>
    </message>
    <message>
      <location/>
      <source>Login</source>
      <translation>Login</translation>
    </message>
    <message>
      <location/>
      <source>Password to authenticate (optional)</source>
      <translation>Wachtwoord voor verificatie (optioneel)</translation>
    </message>
    <message>
      <location/>
      <source>Password</source>
      <translation>Wachtwoord</translation>
    </message>
    <message>
      <location/>
      <source>Content type</source>
      <translation>Content type</translation>
    </message>
    <message>
      <location/>
      <source>HTTP URL</source>
      <translation>HTTP URL</translation>
    </message>
    <message>
      <location/>
      <source>Authentication type</source>
      <translation>Authenticatietype</translation>
    </message>
    <message>
      <location/>
      <source>Request type</source>
      <translation>Type aanvraag</translation>
    </message>
  </context>
  <context>
    <name>ExecPtzPresetBusinessActionWidget</name>
    <message>
      <location filename="../src/ui/widgets/business/ptz_preset_business_action_widget.ui"/>
      <source>PTZ preset:</source>
      <translation>PTZ preset:</translation>
    </message>
  </context>
  <context>
    <name>ExportLayoutSettingsWidget</name>
    <message>
      <location filename="../src/nx/client/desktop/export/widgets/export_layout_settings_widget.ui"/>
      <source>Export Settings</source>
      <translation>Exportinstellingen</translation>
    </message>
    <message>
      <location/>
      <source>Make read-only</source>
      <translation>Maak alleen-lezen</translation>
    </message>
  </context>
  <context>
    <name>ExportMediaSettingsWidget</name>
    <message>
      <location filename="../src/nx/client/desktop/export/widgets/export_media_settings_widget.ui"/>
      <source>Export Settings</source>
      <translation>Exportinstellingen</translation>
    </message>
    <message>
      <location/>
      <source>Apply Filters</source>
      <translation>Filters toepassen</translation>
    </message>
    <message>
      <location/>
      <source>Rotation, Dewarping, Image Enhancement etc.</source>
      <translation>Rotatie, Dewarping, Beeldverbetering etc.</translation>
    </message>
    <message>
      <location/>
      <source>Applying filters and adding overlays require transcoding which will increase CPU usage and may take significant time.</source>
      <translation>Gekozen instellingen vereisen transcodering. Het verhoogt het CPU-gebruik en kan veel tijd in beslag nemen.</translation>
    </message>
  </context>
  <context>
    <name>ExportRapidReviewDialog</name>
    <message>
      <location filename="../src/nx/client/desktop/ui/dialogs/rapid_review_dialog.ui"/>
      <source>Export Rapid Review</source>
      <translation>Rapid review exporteren</translation>
    </message>
    <message>
      <location/>
      <source>Initial Video Length</source>
      <translation>Oorspronkelijke videolengte</translation>
    </message>
    <message>
      <location/>
      <source>Exported Video Length</source>
      <translation>Geëxporteerde videolengte</translation>
    </message>
    <message>
      <location/>
      <source>Frames Interval</source>
      <translation>Frame interval</translation>
    </message>
    <message>
      <location/>
      <source>Rapid Review speed</source>
      <translation>Rapid review snelheid</translation>
    </message>
  </context>
  <context>
    <name>ExportSettingsDialog</name>
    <message>
      <location filename="../src/nx/client/desktop/export/dialogs/export_settings_dialog.ui"/>
      <source>Export Video</source>
      <translation>Video exporteren</translation>
    </message>
    <message>
      <location/>
      <source>Single Camera</source>
      <translation>Enkele camera</translation>
    </message>
    <message>
      <location/>
      <source>Export Settings</source>
      <translation>Exportinstellingen</translation>
    </message>
    <message>
      <location/>
      <source>Multi Video</source>
      <translation type="unfinished">Multi Video</translation>
    </message>
  </context>
  <context>
    <name>FilenamePanel</name>
    <message>
      <location filename="../src/nx/client/desktop/common/widgets/filename_panel.ui"/>
      <source>Browse...</source>
      <translation>Bladeren...</translation>
    </message>
  </context>
  <context>
    <name>FisheyeSettingsWidget</name>
    <message>
      <location filename="../src/ui/widgets/properties/fisheye_settings_widget.ui"/>
      <source>Ceiling Mount</source>
      <translation>Plafondmontage</translation>
    </message>
    <message>
      <location/>
      <source>Wall Mount</source>
      <translation>Muurmontage</translation>
    </message>
    <message>
      <location/>
      <source>Floor/Table Mount</source>
      <translation>Vloer/tafelmontage</translation>
    </message>
    <message>
      <location/>
      <source>Fisheye Dewarping</source>
      <translation>Fisheye Dewarping</translation>
    </message>
    <message>
      <location/>
      <source>Auto Calibration</source>
      <translation>Automatische kalibratie</translation>
    </message>
    <message>
      <location/>
      <source>Mount Angle Correction:</source>
      <translation>Montagehoekcorrectie:</translation>
    </message>
    <message>
      <location/>
      <source>Y Offset</source>
      <translation>Y-as verschuiving</translation>
    </message>
    <message>
      <location/>
      <source>X Offset</source>
      <translation>X-as verschuiving</translation>
    </message>
    <message>
      <location/>
      <source>Size</source>
      <translation>Grootte</translation>
    </message>
    <message>
      <location/>
      <source>Ellipticity</source>
      <translation>Ellipticiteit</translation>
    </message>
  </context>
  <context>
    <name>GeneralPreferencesWidget</name>
    <message>
      <location filename="../src/ui/widgets/local_settings/general_preferences_widget.ui"/>
      <source>Misc</source>
      <translation>Diversen</translation>
    </message>
    <message>
      <location/>
      <source>Auto Pause Video</source>
      <translation>Video automatisch pauzeren</translation>
    </message>
    <message>
      <location/>
      <source>after</source>
      <translation>na</translation>
    </message>
    <message>
      <location/>
      <source>Minutes of Inactivity</source>
      <translation>Minuten van inactiviteit</translation>
    </message>
    <message>
      <location/>
      <source>Add...</source>
      <translation>Toevoegen...</translation>
    </message>
    <message>
      <location/>
      <source>Remove</source>
      <translation>Verwijderen</translation>
    </message>
    <message>
      <location/>
      <source>Local Media Folders</source>
      <translation>Lokale mediamappen</translation>
    </message>
    <message>
      <location/>
      <source>Audio Input</source>
      <translation>Audio-ingang</translation>
    </message>
    <message>
      <location/>
      <source>First Source</source>
      <translation>Eerste bron</translation>
    </message>
    <message>
      <location/>
      <source>None</source>
      <translation>Geen</translation>
    </message>
    <message>
      <location/>
      <source>Second Source</source>
      <translation>Tweede bron</translation>
    </message>
    <message>
      <location/>
      <source>Run Application when PC Boots up</source>
      <translation>Toepassing uitvoeren wanneer de PC is opgestart</translation>
    </message>
  </context>
  <context>
    <name>GeneralSystemAdministrationWidget</name>
    <message>
      <location filename="../src/ui/widgets/system_settings/general_system_administration_widget.ui"/>
      <source>System Settings</source>
      <translation>Systeeminstellingen</translation>
    </message>
    <message>
      <location/>
      <source>Backup and Restore</source>
      <translation>Backup en herstellen</translation>
    </message>
  </context>
  <context>
    <name>ImageControlWidget</name>
    <message>
      <location filename="../src/ui/widgets/properties/image_control_widget.ui"/>
      <source>Image Control</source>
      <translation>Beeldbeheer</translation>
    </message>
    <message>
      <location/>
      <source>Aspect Ratio</source>
      <translation>Beeldverhouding</translation>
    </message>
    <message>
      <location/>
      <source>Rotation</source>
      <translation>Rotatie</translation>
    </message>
  </context>
  <context>
    <name>ImageOverlaySettingsWidget</name>
    <message>
      <location filename="../src/nx/client/desktop/export/widgets/image_overlay_settings_widget.ui"/>
      <source>Image</source>
      <translation>Afbeelding</translation>
    </message>
    <message>
      <location/>
      <source>Delete</source>
      <translation>Verwijder</translation>
    </message>
    <message>
      <location/>
      <source>Size</source>
      <translation>Grootte</translation>
    </message>
    <message>
      <location/>
      <source>Opacity</source>
      <translation>Transparantie</translation>
    </message>
    <message>
      <location/>
      <source>Default</source>
      <translation>Standaard</translation>
    </message>
    <message>
      <location/>
      <source>Browse...</source>
      <translation>Bladeren...</translation>
    </message>
  </context>
  <context>
    <name>ImagePreviewDialog</name>
    <message>
      <location filename="../src/ui/dialogs/image_preview_dialog.ui"/>
      <source>Image View</source>
      <translation>Beeldweergave</translation>
    </message>
    <message>
      <location/>
      <source>Loading Image...Please Wait.</source>
      <translation>Afbeelding laden... Een ogenblik geduld.</translation>
    </message>
    <message>
      <location/>
      <source>No image</source>
      <translation>Geen afbeelding</translation>
    </message>
  </context>
  <context>
    <name>LayoutSettingsDialog</name>
    <message>
      <location filename="../src/ui/dialogs/resource_properties/layout_settings_dialog.ui"/>
      <source>Layout Settings</source>
      <translation>Instellingen schermindeling</translation>
    </message>
    <message>
      <location/>
      <source>General Settings</source>
      <translation>Algemene instellingen</translation>
    </message>
    <message>
      <location/>
      <source>Layout is Locked</source>
      <translation>Schermindeling is vergrendeld</translation>
    </message>
    <message>
      <location/>
      <source>Background</source>
      <translation>Achtergrond</translation>
    </message>
    <message>
      <location/>
      <source>Browse...</source>
      <translation>Bladeren...</translation>
    </message>
    <message>
      <location/>
      <source>View...</source>
      <translation>Weergave...</translation>
    </message>
    <message>
      <location/>
      <source>Clear</source>
      <translation>Wissen</translation>
    </message>
    <message>
      <location/>
      <source>Processing Image...Please Wait.</source>
      <translation>Beeld verwerken... Een ogenblik geduld.</translation>
    </message>
    <message>
      <location/>
      <source>Keep Aspect Ratio</source>
      <translation>Beeldverhouding behouden</translation>
    </message>
    <message>
      <location/>
      <source>Crop to monitor aspect ratio</source>
      <translation>Aanpassen aan de monitor aspect ratio</translation>
    </message>
    <message>
      <location/>
      <source>Width:</source>
      <translation>Breedte:</translation>
    </message>
    <message>
      <location/>
      <source>Height:</source>
      <translation>Hoogte:</translation>
    </message>
    <message>
      <location/>
      <source>Opacity:</source>
      <translation>Transparantie:</translation>
    </message>
  </context>
  <context>
    <name>LdapSettingsDialog</name>
    <message>
      <location filename="../src/ui/dialogs/ldap_settings_dialog.ui"/>
      <source>ldap(s)://host:port</source>
      <translation>ldap(s)://host:port</translation>
    </message>
    <message>
      <location/>
      <source>Optional</source>
      <translation>Optioneel</translation>
    </message>
    <message>
      <location/>
      <source>Testing...</source>
      <translation>Testen...</translation>
    </message>
    <message>
      <location/>
      <source>LDAP Settings</source>
      <translation>LDAP instellingen</translation>
    </message>
    <message>
      <location/>
      <source>Server URL</source>
      <translation>Server URL</translation>
    </message>
    <message>
      <location/>
      <source>Admin DN</source>
      <translation>Admin DN</translation>
    </message>
    <message>
      <location/>
      <source>Password</source>
      <translation>Wachtwoord</translation>
    </message>
    <message>
      <location/>
      <source>Search Base</source>
      <translation>Zoekbasis</translation>
    </message>
    <message>
      <location/>
      <source>Search Filter</source>
      <translation>Zoekfilter</translation>
    </message>
  </context>
  <context>
    <name>LdapUsersDialog</name>
    <message>
      <location filename="../src/ui/dialogs/ldap_users_dialog.ui"/>
      <source>Fetch Users from LDAP...</source>
      <translation>Gebruikers ophalen van LDAP...</translation>
    </message>
    <message>
      <location/>
      <source>Loading...</source>
      <translation>Laden...</translation>
    </message>
    <message>
      <location/>
      <source>Connection error</source>
      <translation>Netwerkfout</translation>
    </message>
    <message>
      <location/>
      <source>Role to assign to imported users</source>
      <translation>Profiel om toe te wijzen aan geïmporteerde gebruikers</translation>
    </message>
    <message>
      <location/>
      <source>Disable imported users</source>
      <translation>Geïmporteerde gebruikers uitschakelen</translation>
    </message>
  </context>
  <context>
    <name>LicenseDetailsDialog</name>
    <message>
      <location filename="../src/ui/dialogs/license_details_dialog.ui"/>
      <source>License Details</source>
      <translation>Licentiedetails</translation>
    </message>
    <message>
      <location/>
      <source>Generic</source>
      <translation>Generiek</translation>
    </message>
    <message>
      <location/>
      <source>License Type:</source>
      <translation>Licentie type:</translation>
    </message>
    <message>
      <location/>
      <source>License Key:</source>
      <translation>Licentiesleutel:</translation>
    </message>
    <message>
      <location/>
      <source>Features</source>
      <translation>Functies</translation>
    </message>
    <message>
      <location/>
      <source>Locked to Hardware Id:</source>
      <translation>Gelieerd aan Hardware Id:</translation>
    </message>
  </context>
  <context>
    <name>LicenseManagerWidget</name>
    <message>
      <location filename="../src/ui/widgets/system_settings/license_manager_widget.ui"/>
      <source>Active Licenses</source>
      <translation>Actieve licenties</translation>
    </message>
    <message>
      <location/>
      <source>Remove</source>
      <translation>Verwijder</translation>
    </message>
    <message>
      <location/>
      <source>New License</source>
      <translation>Nieuwe licentie</translation>
    </message>
    <message>
      <location/>
      <source>Details...</source>
      <translation>Details...</translation>
    </message>
    <message>
      <location/>
      <source>The software is licensed to</source>
      <translation>De software is gelicenseerd aan</translation>
    </message>
  </context>
  <context>
    <name>LicenseNotificationDialog</name>
    <message>
      <location filename="../src/ui/dialogs/license_notification_dialog.ui"/>
      <source>Warning</source>
      <translation>Waarschuwing</translation>
    </message>
    <message>
      <location/>
      <source>License issues:</source>
      <translation>Licentie problemen:</translation>
    </message>
  </context>
  <context>
    <name>LicenseWidget</name>
    <message>
      <location filename="../src/ui/widgets/system_settings/license_widget.ui"/>
      <source>Manual Activation</source>
      <translation>Handmatige activering</translation>
    </message>
    <message>
      <location/>
      <source>Select License File...</source>
      <translation>Selecteer activatiebestand...</translation>
    </message>
    <message>
      <location/>
      <source>Browse...</source>
      <translation>Bladeren...</translation>
    </message>
    <message>
      <location/>
      <source>License will be bound to the current server</source>
      <translation>Licentie wordt gebonden aan de huidige server</translation>
    </message>
    <message>
      <location/>
      <source>Activate Free License</source>
      <translation>Activeer gratis licentie</translation>
    </message>
    <message>
      <location/>
      <source>Activate License</source>
      <translation>Activeer licentie</translation>
    </message>
    <message>
      <location/>
      <source>Internet Activation</source>
      <translation>Internet Activering</translation>
    </message>
    <message>
      <location/>
      <source>License Key</source>
      <translation>Licentiesleutel</translation>
    </message>
    <message>
      <location/>
      <source>Invalid License Key</source>
      <translation>Ongeldige licentiesleutel</translation>
    </message>
    <message>
      <location/>
      <source>Activation Key File</source>
      <translation>Activatiebestand</translation>
    </message>
    <message>
      <location/>
      <source>Hardware Id</source>
      <translation>Hardware Id</translation>
    </message>
  </context>
  <context>
    <name>LicensesProposeWidget</name>
    <message>
      <location filename="../src/ui/widgets/licensing/licenses_propose_widget.ui"/>
      <source>Licensing</source>
      <translation>Licensering</translation>
    </message>
    <message>
      <location/>
      <source>Activate License...</source>
      <translation>Licentie activeren...</translation>
    </message>
  </context>
  <context>
    <name>LocalSettingsDialog</name>
    <message>
      <location filename="../src/ui/dialogs/local_settings_dialog.ui"/>
      <source>Local Settings</source>
      <translation>Lokale instellingen</translation>
    </message>
  </context>
  <context>
    <name>LoginDialog</name>
    <message>
      <location filename="../src/ui/dialogs/login_dialog.ui"/>
      <source>Save...</source>
      <translation>Opslaan...</translation>
    </message>
    <message>
      <location/>
      <source>Delete</source>
      <translation>Verwijder</translation>
    </message>
    <message>
      <location/>
      <source>Connection Options:</source>
      <translation>Opties voor de verbinding:</translation>
    </message>
    <message>
      <location/>
      <source>Host</source>
      <translation>Host</translation>
    </message>
    <message>
      <location/>
      <source>Port</source>
      <translation>Poort</translation>
    </message>
    <message>
      <location/>
      <source>Login</source>
      <translation>Login</translation>
    </message>
    <message>
      <location/>
      <source>Password</source>
      <translation>Wachtwoord</translation>
    </message>
    <message>
      <location/>
      <source>Test</source>
      <translation>Test</translation>
    </message>
    <message>
      <location/>
      <source>Auto-Login</source>
      <translation>Automatisch inloggen</translation>
    </message>
  </context>
  <context>
    <name>LookAndFeelPreferencesWidget</name>
    <message>
      <location filename="../src/ui/widgets/local_settings/look_and_feel_preferences_widget.ui"/>
      <source>Look and Feel</source>
      <translation>Persoonlijke instellingen</translation>
    </message>
    <message>
      <location/>
      <source>Background Image</source>
      <translation>Achtergrondafbeelding</translation>
    </message>
    <message>
      <location/>
      <source>Browse...</source>
      <translation>Bladeren...</translation>
    </message>
    <message>
      <location/>
      <source>Language</source>
      <translation>Taal</translation>
    </message>
    <message>
      <location/>
      <source>Time Mode</source>
      <translation>Tijdmodus</translation>
    </message>
    <message>
      <location/>
      <source>Image</source>
      <translation>Afbeelding</translation>
    </message>
    <message>
      <location/>
      <source>Mode</source>
      <translation>Mode</translation>
    </message>
    <message>
      <location/>
      <source>Intensity</source>
      <translation>Intensiteit</translation>
    </message>
    <message>
      <location/>
      <source>Show additional info in tree</source>
      <translation>Toon extra informatie in de boom</translation>
    </message>
    <message>
      <location/>
      <source>seconds</source>
      <translation>seconden</translation>
    </message>
    <message>
      <location/>
      <source>Tour cycle</source>
      <translation>Tour cyclus</translation>
    </message>
  </context>
  <context>
    <name>MessageBox</name>
    <message>
      <location filename="../src/ui/dialogs/common/message_box.ui"/>
      <source>Do not show this message again</source>
      <translation>Toon dit bericht niet opnieuw</translation>
    </message>
  </context>
  <context>
    <name>MultipleCameraSettingsWidget</name>
    <message>
      <location filename="../src/ui/widgets/properties/multiple_camera_settings_widget.ui"/>
      <source>General</source>
      <translation>Algemeen</translation>
    </message>
    <message>
      <location/>
      <source>Authentication</source>
      <translation>Authenticatie</translation>
    </message>
    <message>
      <location/>
      <source>Password:</source>
      <translation>Wachtwoord:</translation>
    </message>
    <message>
      <location/>
      <source>Login:</source>
      <translation>Login:</translation>
    </message>
    <message>
      <location/>
      <source>Enable Audio</source>
      <translation>Audio inschakelen</translation>
    </message>
    <message>
      <location/>
      <source>Recording</source>
      <translation>Opname</translation>
    </message>
    <message>
      <location/>
      <source>Expert</source>
      <translation>Expert</translation>
    </message>
  </context>
  <context>
    <name>NewWearableCameraDialog</name>
    <message>
      <location filename="../src/ui/dialogs/new_wearable_camera_dialog.ui"/>
      <source>New Wearable Camera...</source>
      <translation>Nieuwe draagbare camera...</translation>
    </message>
    <message>
      <location/>
      <source>To server</source>
      <translation>Naar server</translation>
    </message>
    <message>
      <location/>
      <source>&quot;Wearable Camera&quot; is a virtual storage for video files, which could be uploaded to any server on your system and be accessed by any user.</source>
      <translation type="unfinished">&quot;Wearable Camera&quot; is a virtual storage for video files, which could be uploaded to any server on your system and be accessed by any user.</translation>
    </message>
  </context>
  <context>
    <name>PlaySoundBusinessActionWidget</name>
    <message>
      <location filename="../src/ui/widgets/business/play_sound_business_action_widget.ui"/>
      <source>Manage...</source>
      <translation>Beheren...</translation>
    </message>
    <message>
      <location/>
      <source>Volume:</source>
      <translation>Volume:</translation>
    </message>
    <message>
      <location/>
      <source>Test...</source>
      <translation>Test...</translation>
    </message>
    <message>
      <location/>
      <source>Play to users</source>
      <translation>Speel af naar gebruikers</translation>
    </message>
  </context>
  <context>
    <name>PopupBusinessActionWidget</name>
    <message>
      <location filename="../src/ui/widgets/business/popup_business_action_widget.ui"/>
      <source>Global Notification Settings...</source>
      <translation>Algemene notificatie instellingen...</translation>
    </message>
    <message>
      <location/>
      <source>for</source>
      <translation>voor</translation>
    </message>
    <message>
      <location/>
      <source>Force Acknowledgment</source>
      <translation>Forceer bevestiging</translation>
    </message>
  </context>
  <context>
    <name>PopupSettingsWidget</name>
    <message>
      <location filename="../src/ui/widgets/local_settings/popup_settings_widget.ui"/>
      <source>Show all notifications</source>
      <translation>Toon alle notificaties</translation>
    </message>
    <message>
      <location/>
      <source>System Notifications</source>
      <translation>Systeemnotificaties</translation>
    </message>
    <message>
      <location/>
      <source>Events</source>
      <translation>Events</translation>
    </message>
  </context>
  <context>
    <name>PtzManageDialog</name>
    <message>
      <location filename="../src/ui/dialogs/ptz_manage_dialog.ui"/>
      <source>Save Current Position</source>
      <translation>Huidige positie opslaan</translation>
    </message>
    <message>
      <location/>
      <source>Go To Position</source>
      <translation>Ga naar positie</translation>
    </message>
    <message>
      <location/>
      <source>Create Tour</source>
      <translation>Tour aanmaken</translation>
    </message>
    <message>
      <location/>
      <source>Start Tour</source>
      <translation>Start tour</translation>
    </message>
    <message>
      <location/>
      <source>Delete</source>
      <translation>Verwijder</translation>
    </message>
    <message>
      <location/>
      <source>Details</source>
      <translation>Details</translation>
    </message>
    <message>
      <location/>
      <source>No Tour Selected</source>
      <translation>Geen tour geselecteerd</translation>
    </message>
    <message>
      <location/>
      <source>Preview</source>
      <translation>Voorbeeld</translation>
    </message>
    <message>
      <location/>
      <source>No preview available</source>
      <translation>Geen voorbeeld beschikbaar</translation>
    </message>
    <message>
      <location/>
      <source>Get Preview</source>
      <translation>Krijg voorbeeld</translation>
    </message>
  </context>
  <context>
    <name>PtzPresetDialog</name>
    <message>
      <location filename="../src/ui/dialogs/ptz_preset_dialog.ui"/>
      <source>Save Position</source>
      <translation>Positie opslaan</translation>
    </message>
    <message>
      <location/>
      <source>Name:</source>
      <translation>Naam:</translation>
    </message>
    <message>
      <location/>
      <source>Hotkey:</source>
      <translation>Sneltoets:</translation>
    </message>
  </context>
  <context>
    <name>QnAttachToVideowallDialog</name>
    <message>
      <location filename="../src/ui/dialogs/attach_to_videowall_dialog.ui"/>
      <source>Attach to Video Wall...</source>
      <translation>Toevoegen aan de videowall...</translation>
    </message>
    <message>
      <location/>
      <source>Preview</source>
      <translation>Voorbeeld</translation>
    </message>
  </context>
  <context>
    <name>QnBuildNumberDialog</name>
    <message>
      <location filename="../src/ui/dialogs/build_number_dialog.ui"/>
      <source>Choose a specific build</source>
      <translation>Kies een specifieke versie</translation>
    </message>
  </context>
  <context>
    <name>QnCameraBookmarkDialog</name>
    <message>
      <location filename="../src/ui/dialogs/camera_bookmark_dialog.ui"/>
      <source>Bookmark</source>
      <translation>Bladwijzer</translation>
    </message>
  </context>
  <context>
    <name>QnCompatibilityVersionInstallationDialog</name>
    <message>
      <location filename="../src/ui/dialogs/compatibility_version_installation_dialog.ui"/>
      <source>Installing Compatibility Version...</source>
      <translation>Installeren compatibiliteitsversie...</translation>
    </message>
  </context>
  <context>
    <name>QnCredentialsDialog</name>
    <message>
      <location filename="../src/ui/dialogs/credentials_dialog.ui"/>
      <source>User:</source>
      <translation>Gebruiker:</translation>
    </message>
    <message>
      <location/>
      <source>Password:</source>
      <translation>Wachtwoord:</translation>
    </message>
    <message>
      <location/>
      <source>Enter a valid username and password...</source>
      <translation>Voer een geldige gebruikersnaam en wachtwoord in...</translation>
    </message>
  </context>
  <context>
    <name>QnIOPortSettingsWidget</name>
    <message>
      <location filename="../src/ui/widgets/properties/ioport_settings_widget.ui"/>
      <source>Form</source>
      <translation>Formulier</translation>
    </message>
    <message>
      <location/>
      <source>Enable tile interface</source>
      <translation>Schakel de tegel-interface in</translation>
    </message>
  </context>
  <context>
    <name>QnLoginToCloudDialog</name>
    <message>
      <location filename="../src/ui/dialogs/cloud/login_to_cloud_dialog.ui"/>
      <source>Log in</source>
      <translation>Log in</translation>
    </message>
    <message>
      <location/>
      <source>Stay logged in</source>
      <translation>Blijf ingelogd</translation>
    </message>
  </context>
  <context>
    <name>QnMediaFileSettingsDialog</name>
    <message>
      <location filename="../src/ui/dialogs/media_file_settings_dialog.ui"/>
      <source>File Settings</source>
      <translation>Bestandsinstellingen</translation>
    </message>
  </context>
  <context>
    <name>QnMergeSystemsDialog</name>
    <message>
      <location filename="../src/ui/dialogs/merge_systems_dialog.ui"/>
      <source>Merge Systems...</source>
      <translation>Systemen samenvoegen...</translation>
    </message>
    <message>
      <location/>
      <source>Server URL:</source>
      <translation>Server URL:</translation>
    </message>
    <message>
      <location/>
      <source>Password:</source>
      <translation>Wachtwoord:</translation>
    </message>
    <message>
      <location/>
      <source>Check</source>
      <translation>Controleer</translation>
    </message>
    <message>
      <location/>
      <source>Login:</source>
      <translation>Aanmelden:</translation>
    </message>
    <message>
      <location/>
      <source>The new System will have password and name from System:</source>
      <translation>Het nieuwe systeem heeft wachtwoord en naam van systeem:</translation>
    </message>
  </context>
  <context>
    <name>QnNotificationSoundManagerDialog</name>
    <message>
      <location filename="../src/ui/dialogs/notification_sound_manager_dialog.ui"/>
      <source>Notification Sounds</source>
      <translation>Notificatie geluid</translation>
    </message>
    <message>
      <location/>
      <source>Play</source>
      <translation>Afspelen</translation>
    </message>
    <message>
      <location/>
      <source>Add...</source>
      <translation>Voeg toe...</translation>
    </message>
    <message>
      <location/>
      <source>Rename...</source>
      <translation>Naam wijzigen...</translation>
    </message>
    <message>
      <location/>
      <source>Delete...</source>
      <translation>Verwijder...</translation>
    </message>
  </context>
  <context>
    <name>QnResourceTreeWidget</name>
    <message>
      <location filename="../src/ui/widgets/resource_tree_widget.ui"/>
      <source>Filter</source>
      <translation>Filteren</translation>
    </message>
  </context>
  <context>
    <name>QnRoutingManagementWidget</name>
    <message>
      <location filename="../src/ui/widgets/system_settings/routing_management_widget.ui"/>
      <source>Add URL</source>
      <translation>Voeg URL toe</translation>
    </message>
    <message>
      <location/>
      <source>Remove</source>
      <translation>Verwijder</translation>
    </message>
    <message>
      <location/>
      <source>Add</source>
      <translation>Toevoegen</translation>
    </message>
    <message>
      <location/>
      <source>Removing this connection option could lead to System malfunction.</source>
      <translation>Het verwijderen van deze verbindingsoptie kan leiden tot storingen in het systeem.</translation>
    </message>
  </context>
  <context>
    <name>QnServerUpdatesWidget</name>
    <message>
      <location filename="../src/ui/widgets/system_settings/server_updates_widget.ui"/>
      <source>Cancel</source>
      <translation>Annuleren</translation>
    </message>
    <message>
      <location/>
      <source>It looks like the update process is taking more time than usual. Please keep waiting.</source>
      <translation>Het lijkt er op dat het updateproces meer tijd kost dan normaal. Blijf alsjeblieft wachten.</translation>
    </message>
    <message>
      <location/>
      <source>Check for updates automatically</source>
      <translation>Controleer automatisch voor updates</translation>
    </message>
    <message>
      <location/>
      <source>Updating to...</source>
      <translation>Bijwerken naar...</translation>
    </message>
    <message>
      <location/>
      <source>Link copied</source>
      <translation>Link gekopieerd</translation>
    </message>
    <message>
      <location/>
      <source>You have the latest version installed</source>
      <translation>U hebt de nieuwste versie geïnstalleerd</translation>
    </message>
    <message>
      <location/>
      <source>Applying System updates at the end of the week is not recommended.</source>
      <translation>Het toepassen van systeemupdates aan het einde van de week wordt niet aanbevolen.</translation>
    </message>
  </context>
  <context>
    <name>QnSystemAdministrationDialog</name>
    <message>
      <location filename="../src/ui/dialogs/system_administration_dialog.ui"/>
      <source>System Administration</source>
      <translation>Systeembeheer</translation>
    </message>
  </context>
  <context>
    <name>QnTwoStepFileDialog</name>
    <message>
      <location filename="../src/ui/dialogs/two_step_file_dialog.ui"/>
      <source>Folder:</source>
      <translation>Map:</translation>
    </message>
    <message>
      <location/>
      <source>Browse...</source>
      <translation>Bladeren...</translation>
    </message>
    <message>
      <location/>
      <source>Filename:</source>
      <translation>Bestandsnaam:</translation>
    </message>
    <message>
      <location/>
      <source>Format:</source>
      <translation>Formaat:</translation>
    </message>
    <message>
      <location/>
      <source>Options</source>
      <translation>Opties</translation>
    </message>
    <message>
      <location/>
      <source>Warning: file with the same name already exists!</source>
      <translation>Waarschuwing: bestand met dezelfde naam bestaat al!</translation>
    </message>
  </context>
  <context>
    <name>QnUserManagementWidget</name>
    <message>
      <location filename="../src/ui/widgets/system_settings/user_management_widget.ui"/>
      <source>LDAP Settings...</source>
      <translation>LDAP-instellingen...</translation>
    </message>
    <message>
      <location/>
      <source>New User...</source>
      <translation>Nieuwe gebruiker...</translation>
    </message>
    <message>
      <location/>
      <source>Fetch Users from LDAP...</source>
      <translation>Gebruikers ophalen via LDAP...</translation>
    </message>
    <message>
      <location/>
      <source>Clear Selection</source>
      <translation>Selectie wissen</translation>
    </message>
    <message>
      <location/>
      <source>Search users</source>
      <translation>Zoek gebruikers</translation>
    </message>
    <message>
      <location/>
      <source>Enable</source>
      <translation>Inschakelen</translation>
    </message>
    <message>
      <location/>
      <source>Disable</source>
      <translation>Uitschakelen</translation>
    </message>
    <message>
      <location/>
      <source>Delete...</source>
      <translation>Verwijder...</translation>
    </message>
    <message>
      <location/>
      <source>Edit Roles...</source>
      <translation>Profielen bewerken...</translation>
    </message>
  </context>
  <context>
    <name>QnVideowallSettingsDialog</name>
    <message>
      <location filename="../src/ui/dialogs/resource_properties/videowall_settings_dialog.ui"/>
      <source>Video Wall Settings</source>
      <translation>Videowall instellingen</translation>
    </message>
    <message>
      <location/>
      <source>Launch video wall when Windows starts.</source>
      <translation>Start de videowall wanneer het besturingssysteem start.</translation>
    </message>
    <message>
      <location/>
      <source>Place shortcut on desktop.</source>
      <translation>Plaats de snelkoppeling op het bureaublad.</translation>
    </message>
  </context>
  <context>
    <name>RapidReviewSettingsWidget</name>
    <message>
      <location filename="../src/nx/client/desktop/export/widgets/rapid_review_settings_widget.ui"/>
      <source>Rapid Review</source>
      <translation type="unfinished">Rapid Review</translation>
    </message>
    <message>
      <location/>
      <source>Initial video length</source>
      <translation>Oorspronkelijke videolengte</translation>
    </message>
    <message>
      <location/>
      <source>Exported video length</source>
      <translation>Geëxporteerde videolengte</translation>
    </message>
    <message>
      <location/>
      <source>Speed</source>
      <translation>Snelheid</translation>
    </message>
    <message>
      <location/>
      <source>Frames interval</source>
      <translation>Frame interval</translation>
    </message>
    <message>
      <location/>
      <source>Reset Speed</source>
      <translation>Reset snelheid</translation>
    </message>
  </context>
  <context>
    <name>ReconnectInfoDialog</name>
    <message>
      <location filename="../src/ui/dialogs/reconnect_info_dialog.ui"/>
      <source>Reconnecting...</source>
      <translation>Opnieuw verbinden...</translation>
    </message>
    <message>
      <location/>
      <source>Please wait while the connection is being restored...</source>
      <translation>Een moment geduld a. u. b., de verbinding wordt hersteld...</translation>
    </message>
  </context>
  <context>
    <name>RecordingBusinessActionWidget</name>
    <message>
      <location filename="../src/ui/widgets/business/recording_business_action_widget.ui"/>
      <source>Quality:</source>
      <translation>Kwaliteit:</translation>
    </message>
    <message>
      <location/>
      <source>FPS</source>
      <translation>FPS</translation>
    </message>
    <message>
      <location/>
      <source>s</source>
      <translation>s</translation>
    </message>
    <message>
      <location/>
      <source>max</source>
      <translation>max</translation>
    </message>
    <message>
      <location/>
      <source>Pre-Recording:</source>
      <translation>Voor-opname:</translation>
    </message>
    <message>
      <location/>
      <source>Post-Recording:</source>
      <translation>Na-opname:</translation>
    </message>
    <message>
      <location/>
      <source>Fixed duration:</source>
      <translation>Vaste duur:</translation>
    </message>
    <message>
      <location/>
      <source>seconds</source>
      <translation>seconden</translation>
    </message>
  </context>
  <context>
    <name>RecordingSettings</name>
    <message>
      <location filename="../src/ui/widgets/local_settings/recording_settings_widget.ui"/>
      <source>Temporary Folder</source>
      <translation>Tijdelijke map</translation>
    </message>
    <message>
      <location/>
      <source>Additional Options</source>
      <translation>Extra opties</translation>
    </message>
    <message>
      <location/>
      <source>Disable Aero</source>
      <translation>Schakel Aero uit</translation>
    </message>
    <message>
      <location/>
      <source>Capture Cursor</source>
      <translation>Cursor opnemen</translation>
    </message>
    <message>
      <location/>
      <source>A powerful computer is recommended for &quot;Best&quot; quality and resolution.</source>
      <translation>Wij adviseren een krachtige computer te gebruiken voor de &quot;Beste&quot; kwaliteit en resolutie.</translation>
    </message>
    <message>
      <location/>
      <source>Browse...</source>
      <translation>Bladeren...</translation>
    </message>
    <message>
      <location/>
      <source>Resolution</source>
      <translation>Resolutie</translation>
    </message>
    <message>
      <location/>
      <source>Recording Quality</source>
      <translation>Opnamekwaliteit</translation>
    </message>
    <message>
      <location/>
      <source>Source</source>
      <translation>Bron</translation>
    </message>
    <message>
      <location/>
      <source>Screen</source>
      <translation>Scherm</translation>
    </message>
  </context>
  <context>
    <name>ResourceBrowserWidget</name>
    <message>
      <location filename="../src/ui/widgets/resource_browser_widget.ui"/>
      <source>Resources</source>
      <translation>Systeemoverzicht</translation>
    </message>
    <message>
      <location/>
      <source>Search</source>
      <translation>Zoeken</translation>
    </message>
  </context>
  <context>
    <name>SayTextBusinessActionWidget</name>
    <message>
      <location filename="../src/ui/widgets/business/say_text_business_action_widget.ui"/>
      <source>Speak the following:</source>
      <translation>Spreek het volgende uit:</translation>
    </message>
    <message>
      <location/>
      <source>Type any text here</source>
      <translation>Typ de gewenste tekst hier</translation>
    </message>
    <message>
      <location/>
      <source>Volume:</source>
      <translation>Volume:</translation>
    </message>
    <message>
      <location/>
      <source>Test...</source>
      <translation>Test...</translation>
    </message>
    <message>
      <location/>
      <source>Speak to users</source>
      <translation>Spreek met gebruikers</translation>
    </message>
  </context>
  <context>
    <name>SendmailBusinessActionWidget</name>
    <message>
      <location filename="../src/ui/widgets/business/sendmail_business_action_widget.ui"/>
      <source>Additional Recipients:</source>
      <translation>Aanvullende Ontvangers:</translation>
    </message>
    <message>
      <location/>
      <source>Global Email Settings...</source>
      <translation>Algemene e-mailinstellingen...</translation>
    </message>
  </context>
  <context>
    <name>ServerSettingsWidget</name>
    <message>
      <location filename="../src/ui/widgets/properties/server_settings_widget.ui"/>
      <source>Ping</source>
      <translation>Ping</translation>
    </message>
    <message>
      <location/>
      <source>Failover</source>
      <translation>Failover</translation>
    </message>
    <message>
      <location/>
      <source>Failover Priority...</source>
      <translation>Failover-prioriteit...</translation>
    </message>
    <message>
      <location/>
      <source>Name</source>
      <translation>Naam</translation>
    </message>
    <message>
      <location/>
      <source>IP Address</source>
      <translation>IP Adres</translation>
    </message>
    <message>
      <location/>
      <source>Port</source>
      <translation>Poort</translation>
    </message>
  </context>
  <context>
    <name>ShowOnAlarmLayoutActionWidget</name>
    <message>
      <location filename="../src/ui/widgets/business/show_on_alarm_layout_action_widget.ui"/>
      <source>for</source>
      <translation>voor</translation>
    </message>
    <message>
      <location/>
      <source>Force Alarm Layout opening</source>
      <translation>Forceer het openen van een alarm scherm</translation>
    </message>
    <message>
      <location/>
      <source>Also show source camera</source>
      <translation>Toon ook de broncamera</translation>
    </message>
  </context>
  <context>
    <name>ShowTextOverlayActionWidget</name>
    <message>
      <location filename="../src/ui/widgets/business/show_text_overlay_action_widget.ui"/>
      <source>seconds</source>
      <translation>seconden</translation>
    </message>
    <message>
      <location/>
      <source>Display text for:</source>
      <translation>Toon tekst voor:</translation>
    </message>
    <message>
      <location/>
      <source>Use custom text:</source>
      <translation>Gebruik aangepaste tekst:</translation>
    </message>
    <message>
      <location/>
      <source>Rule will work only for prolonged events</source>
      <translation>Regel werkt alleen voor langdurige evenementen</translation>
    </message>
    <message>
      <location/>
      <source>Also show on source camera</source>
      <translation>Toon ook op broncamera</translation>
    </message>
  </context>
  <context>
    <name>SignDialog</name>
    <message>
      <location filename="../src/ui/dialogs/sign_dialog.ui"/>
      <source>Watermark Check</source>
      <translation>Watermerkcontrole</translation>
    </message>
    <message>
      <location/>
      <source>Checked File:</source>
      <translation>Gecontroleerd bestand:</translation>
    </message>
    <message>
      <location/>
      <source>Check Result:</source>
      <translation>Controle resultaat:</translation>
    </message>
  </context>
  <context>
    <name>SingleCameraSettingsWidget</name>
    <message>
      <location filename="../src/ui/widgets/properties/single_camera_settings_widget.ui"/>
      <source>General</source>
      <translation>Algemeen</translation>
    </message>
    <message>
      <location/>
      <source>Address</source>
      <translation>Adres</translation>
    </message>
    <message>
      <location/>
      <source>Ping</source>
      <translation>Ping</translation>
    </message>
    <message>
      <location/>
      <source>Authentication</source>
      <translation>Authenticatie</translation>
    </message>
    <message>
      <location/>
      <source>Recording</source>
      <translation>Opname</translation>
    </message>
    <message>
      <location/>
      <source>Motion</source>
      <translation>Beweging</translation>
    </message>
    <message>
      <location/>
      <source>Advanced</source>
      <translation>Geavanceerd</translation>
    </message>
    <message>
      <location/>
      <source>Expert</source>
      <translation>Expert</translation>
    </message>
    <message>
      <location/>
      <source>Enable Audio</source>
      <translation>Audio inschakelen</translation>
    </message>
    <message>
      <location/>
      <source>Motion is not available for this camera.</source>
      <translation>Bewegingsdetectie is niet beschikbaar voor deze camera.</translation>
    </message>
    <message>
      <location/>
      <source>Motion Detection</source>
      <translation>Bewegingsdetectie</translation>
    </message>
    <message>
      <location/>
      <source>Fisheye</source>
      <translation>Fisheye</translation>
    </message>
    <message>
      <location/>
      <source>I/O ports</source>
      <translation>I/O poorten</translation>
    </message>
    <message>
      <location/>
      <source>Name</source>
      <translation>Naam</translation>
    </message>
    <message>
      <location/>
      <source>Model</source>
      <translation>Model</translation>
    </message>
    <message>
      <location/>
      <source>Firmware</source>
      <translation>Firmware</translation>
    </message>
    <message>
      <location/>
      <source>Vendor</source>
      <translation>Fabrikant</translation>
    </message>
    <message>
      <location/>
      <source>Audio</source>
      <translation>Audio</translation>
    </message>
    <message>
      <location/>
      <source>Login</source>
      <translation>Login</translation>
    </message>
    <message>
      <location/>
      <source>Password</source>
      <translation>Wachtwoord</translation>
    </message>
    <message>
      <location/>
      <source>IP Address</source>
      <translation>IP Adres</translation>
    </message>
    <message>
      <location/>
      <source>Web Page</source>
      <translation>Webpagina</translation>
    </message>
    <message>
      <location/>
      <source>MAC Address</source>
      <translation>Mac adres</translation>
    </message>
    <message>
      <location/>
      <source>Sensitivity</source>
      <translation>Gevoeligheid</translation>
    </message>
    <message>
      <location/>
      <source>Reset</source>
      <translation>Reset</translation>
    </message>
    <message>
      <location/>
      <source>TextLabel</source>
      <translation type="unfinished">TextLabel</translation>
    </message>
    <message>
      <location/>
      <source>Uploaded archive can be deleted automatically, if there is no free space on a server storage.
The oldest footage among all cameras on the server will be deleted first.</source>
      <translation>Het geüploade archief kan automatisch worden verwijderd als er geen vrije ruimte meer is op de serveropslag. De oudste beelden van alle camera's op de server worden eerst verwijderd.</translation>
    </message>
  </context>
  <context>
    <name>SmtpAdvancedSettingsWidget</name>
    <message>
      <location filename="../src/ui/widgets/system_settings/smtp/smtp_advanced_settings_widget.ui"/>
      <source>Unsecure Connection</source>
      <translation>Niet-beveiligde verbinding</translation>
    </message>
    <message>
      <location/>
      <source>(recommended)</source>
      <translation>(aanbevolen)</translation>
    </message>
    <message>
      <location/>
      <source>Secure connection using TLS.</source>
      <translation>Beveiligde verbinding via TLS.</translation>
    </message>
    <message>
      <location/>
      <source>Secure connection using SSL.</source>
      <translation>Beveiligde verbinding via SSL.</translation>
    </message>
    <message>
      <location/>
      <source>Port:</source>
      <translation>Poort:</translation>
    </message>
  </context>
  <context>
    <name>SmtpSettingsWidget</name>
    <message>
      <location filename="../src/ui/widgets/system_settings/smtp/smtp_settings_widget.ui"/>
      <source>Outgoing Email Settings</source>
      <translation>Uitgaande e-mailinstellingen</translation>
    </message>
    <message>
      <location/>
      <source>Advanced settings...</source>
      <translation>Geavanceerde instellingen...</translation>
    </message>
    <message>
      <location/>
      <source>Test</source>
      <translation>Test</translation>
    </message>
  </context>
  <context>
    <name>SmtpTestConnectionWidget</name>
    <message>
      <location filename="../src/ui/widgets/system_settings/smtp/smtp_test_connection_widget.ui"/>
      <source>Server:</source>
      <translation>Server:</translation>
    </message>
    <message>
      <location/>
      <source>Port:</source>
      <translation>Poort:</translation>
    </message>
    <message>
      <location/>
      <source>User:</source>
      <translation>Gebruiker:</translation>
    </message>
    <message>
      <location/>
      <source>Security:</source>
      <translation>Beveiliging:</translation>
    </message>
    <message>
      <location/>
      <source>Progress:</source>
      <translation>Voortgang:</translation>
    </message>
    <message>
      <location/>
      <source>Result:</source>
      <translation>Resultaat:</translation>
    </message>
    <message>
      <location/>
      <source>OK</source>
      <translation>Oké</translation>
    </message>
    <message>
      <location/>
      <source>Cancel</source>
      <translation>Annuleren</translation>
    </message>
  </context>
  <context>
    <name>SoftwareTriggerBusinessEventWidget</name>
    <message>
      <location filename="../src/ui/widgets/business/software_trigger_business_event_widget.ui"/>
      <source>Available to</source>
      <translation>Beschikbaar voor</translation>
    </message>
    <message>
      <location/>
      <source>Name</source>
      <translation>Naam</translation>
    </message>
    <message>
      <location/>
      <source>Icon</source>
      <translation>Icoon</translation>
    </message>
  </context>
  <context>
    <name>StorageAnalyticsWidget</name>
    <message>
      <location filename="../src/ui/widgets/properties/storage_analytics_widget.ui"/>
      <source>Current Statistics</source>
      <translation>Huidige statistieken</translation>
    </message>
    <message>
      <location/>
      <source>Forecast for Full Storage Usage</source>
      <translation>Voorspelling voor volledige opslaggebruik</translation>
    </message>
    <message>
      <location/>
      <source>Additional storage:</source>
      <translation>Extra opslagruimte:</translation>
    </message>
    <message>
      <location/>
      <source>Server is offline. Statistics are not available.</source>
      <translation>Server is offline. Statistieken zijn niet beschikbaar.</translation>
    </message>
  </context>
  <context>
    <name>StorageConfigWidget</name>
    <message>
      <location filename="../src/ui/widgets/properties/storage_config_widget.ui"/>
      <source>Cancel</source>
      <translation>Annuleren</translation>
    </message>
    <message>
      <location/>
      <source>Start Backup Now</source>
      <translation>Backup starten nu</translation>
    </message>
    <message>
      <location/>
      <source>Add External Storage...</source>
      <translation>Externe opslag toevoegen...</translation>
    </message>
    <message>
      <location/>
      <source>Storage Locations</source>
      <translation>Opslaglocaties</translation>
    </message>
    <message>
      <location/>
      <source>Reindex Archive</source>
      <translation>Archief herindexeren</translation>
    </message>
    <message>
      <location/>
      <source>Reindex Backup</source>
      <translation>Backup herindexeren</translation>
    </message>
    <message>
      <location/>
      <source>Backup Archive</source>
      <translation>Backup archief</translation>
    </message>
    <message>
      <location/>
      <source>Backup Settings...</source>
      <translation>Backup-instellingen...</translation>
    </message>
  </context>
  <context>
    <name>StorageRebuildWidget</name>
    <message>
      <location filename="../src/ui/widgets/properties/storage_rebuild_widget.ui"/>
      <source>Cancel</source>
      <translation>Annuleren</translation>
    </message>
  </context>
  <context>
    <name>StorageUrlDialog</name>
    <message>
      <location filename="../src/ui/dialogs/storage_url_dialog.ui"/>
      <source>Add External Storage...</source>
      <translation>Externe opslag toevoegen...</translation>
    </message>
    <message>
      <location/>
      <source>Protocol:</source>
      <translation>Protocol:</translation>
    </message>
    <message>
      <location/>
      <source>URL:</source>
      <translation>URL:</translation>
    </message>
    <message>
      <location/>
      <source>Login:</source>
      <translation>Login:</translation>
    </message>
    <message>
      <location/>
      <source>Password:</source>
      <translation>Wachtwoord:</translation>
    </message>
  </context>
  <context>
    <name>SubjectSelectionDialog</name>
    <message>
      <location filename="../src/nx/client/desktop/ui/event_rules/subject_selection_dialog.ui"/>
      <source>Roles</source>
      <translation>Profielen</translation>
    </message>
    <message>
      <location/>
      <source>Show all users</source>
      <translation>Toon alle gebruikers</translation>
    </message>
    <message>
      <location/>
      <source>Select Users</source>
      <translation>Selecteer gebruikers</translation>
    </message>
    <message>
      <location/>
      <source>Nothing matches your search.</source>
      <translation>Geen resultaten overeenkomstig met uw zoekopdracht.</translation>
    </message>
  </context>
  <context>
    <name>SystemSettingsWidget</name>
    <message>
      <location filename="../src/ui/widgets/system_settings/system_settings_widget.ui"/>
      <source>(recommended)</source>
      <translation>(aanbevolen)</translation>
    </message>
    <message>
      <location/>
      <source>Enable audit trail</source>
      <translation>Systeemrapportage inschakelen</translation>
    </message>
    <message>
      <location/>
      <source>Send anonymous usage and crash statistics to software developers</source>
      <translation>Stuur anonieme gebruiks- en crashstatistieken naar onze softwareontwikkelaars</translation>
    </message>
    <message>
      <location/>
      <source>Warning! This will make the Quality and Frame Rate (FPS) settings in the Recording Schedule irrelevant.</source>
      <translation>Waarschuwing! Hierdoor worden de kwaliteit en de framerate (FPS) instellingen in het opnameschema irrelevant.</translation>
    </message>
  </context>
  <context>
    <name>TextOverlaySettingsWidget</name>
    <message>
      <location filename="../src/nx/client/desktop/export/widgets/text_overlay_settings_widget.ui"/>
      <source>Text</source>
      <translation>Tekst</translation>
    </message>
    <message>
      <location/>
      <source>Delete</source>
      <translation>Verwijder</translation>
    </message>
    <message>
      <location/>
      <source>Font Size</source>
      <translation>Tekstgrootte</translation>
    </message>
    <message>
      <location/>
      <source>Enter plain text or HTML</source>
      <translation>Voer platte tekst of HTML in</translation>
    </message>
    <message>
      <location/>
      <source>Area Width</source>
      <translation>Breedte van het tekstvak</translation>
    </message>
  </context>
  <context>
    <name>TimeServerSelectionWidget</name>
    <message>
      <location filename="../src/ui/widgets/system_settings/time_server_selection_widget.ui"/>
      <source>System Time</source>
      <translation>Systeemtijd</translation>
    </message>
    <message>
      <location/>
      <source>Sync time with the Internet</source>
      <translation>Tijdsynchronisatie met het internet</translation>
    </message>
  </context>
  <context>
    <name>TimestampOverlaySettingsWidget</name>
    <message>
      <location filename="../src/nx/client/desktop/export/widgets/timestamp_overlay_settings_widget.ui"/>
      <source>Timestamp</source>
      <translation>Tijdstempel</translation>
    </message>
    <message>
      <location/>
      <source>Font Size</source>
      <translation>Tekstgrootte</translation>
    </message>
    <message>
      <location/>
      <source>Format</source>
      <translation>Formaat</translation>
    </message>
    <message>
      <location/>
      <source>Delete</source>
      <translation>Verwijder</translation>
    </message>
  </context>
  <context>
    <name>UserProfileWidget</name>
    <message>
      <location filename="../src/ui/widgets/properties/user_profile_widget.ui"/>
      <source>Change Password...</source>
      <translation>Wachtwoord wijzigen...</translation>
    </message>
  </context>
  <context>
    <name>UserRoleSettingsWidget</name>
    <message>
      <location filename="../src/ui/widgets/properties/user_role_settings_widget.ui"/>
      <source>Name</source>
      <translation>Naam</translation>
    </message>
    <message>
      <location/>
      <source>Users</source>
      <translation>Gebruikers</translation>
    </message>
    <message>
      <location/>
      <source>Delete Role</source>
      <translation>Profiel verwijderen</translation>
    </message>
  </context>
  <context>
    <name>UserRolesDialog</name>
    <message>
      <location filename="../src/ui/dialogs/resource_properties/user_roles_dialog.ui"/>
      <source>User Roles</source>
      <translation>Gebruikersprofielen</translation>
    </message>
    <message>
      <location/>
      <source>There are no custom user roles yet.
Click &quot;New role&quot; button to create one.</source>
      <translation>Er zijn nog geen aangepaste gebruikersprofielen. Klik op de &quot;Nieuwe rol&quot; knop om deze aan ​​te maken.</translation>
    </message>
    <message>
      <location/>
      <source>New role</source>
      <translation>Nieuwe profiel</translation>
    </message>
  </context>
  <context>
    <name>UserSettingsWidget</name>
    <message>
      <location filename="../src/ui/widgets/properties/user_settings_widget.ui"/>
      <source>User Type</source>
      <translation>Gebruikerstype</translation>
    </message>
    <message>
      <location/>
      <source>Role</source>
      <translation>Profiel</translation>
    </message>
    <message>
      <location/>
      <source>Edit Roles...</source>
      <translation>Profielen bewerken...</translation>
    </message>
  </context>
  <context>
    <name>WearableMotionWidget</name>
    <message>
      <location filename="../src/ui/widgets/properties/wearable_motion_widget.ui"/>
      <source>Motion Detection</source>
      <translation>Bewegingsdetectie</translation>
    </message>
    <message>
      <location/>
      <source>Detect motion in uploaded video</source>
      <translation type="unfinished">Detect motion in uploaded video</translation>
    </message>
    <message>
      <location/>
      <source>Sensitivity</source>
      <translation>Gevoeligheid</translation>
    </message>
  </context>
  <context>
    <name>WearableProgressWidget</name>
    <message>
      <location filename="../src/ui/widgets/properties/wearable_progress_widget.ui"/>
      <source>Cancel</source>
      <translation>Annuleren</translation>
    </message>
  </context>
  <context>
    <name>WearableUploadWidget</name>
    <message>
      <location filename="../src/ui/widgets/properties/wearable_upload_widget.ui"/>
      <source>Upload Video</source>
      <translation>Upload Video</translation>
    </message>
    <message>
      <location/>
      <source>Upload File...</source>
      <translation>Upload bestand...</translation>
    </message>
    <message>
      <location/>
      <source>Upload Folder...</source>
      <translation>Upload map...</translation>
    </message>
  </context>
  <context>
    <name>WebpageDialog</name>
    <message>
      <location filename="../src/ui/dialogs/webpage_dialog.ui"/>
      <source>Web Page</source>
      <translation>Webpagina</translation>
    </message>
  </context>
  <context>
    <name>WeekTimeScheduleDialog</name>
    <message>
      <location filename="../src/ui/dialogs/week_time_schedule_dialog.ui"/>
      <source>Schedule Settings</source>
      <translation>Schema Instellingen</translation>
    </message>
    <message>
      <location/>
      <source>On</source>
      <translation>Aan</translation>
    </message>
    <message>
      <location/>
      <source>Off</source>
      <translation>Uit</translation>
    </message>
    <message>
      <location/>
      <source>Schedule</source>
      <translation>Schema</translation>
    </message>
    <message>
      <location/>
      <source>Note: Schedule is based on server time.</source>
      <translation>Opmerking: Schema is gebaseerd op de servertijd.</translation>
    </message>
  </context>
</TS><|MERGE_RESOLUTION|>--- conflicted
+++ resolved
@@ -688,7 +688,7 @@
     <message>
       <location/>
       <source>Restore Defaults</source>
-      <translation>Standaardinstellingen herstellen</translation>
+      <translation>Herstel standaardwaarden</translation>
     </message>
     <message>
       <location/>
@@ -722,13 +722,8 @@
     </message>
     <message>
       <location/>
-<<<<<<< HEAD
       <source>Keep camera stream and profile settings</source>
       <translation>Behoud de camera stream- en profielinstellingen</translation>
-=======
-      <source>Restore Defaults</source>
-      <translation>Herstel standaardwaarden</translation>
->>>>>>> 403f8dd7
     </message>
     <message>
       <location/>
