<?xml version="1.0" encoding="utf-8"?>
<!DOCTYPE TS>
<TS version="2.1" language="vi" sourcelanguage="en">
  <context>
    <name>BackupCamerasDialogDelegate</name>
    <message>
      <source>Backup newly added devices</source>
      <translation>Thiết bị mới được bổ sung dự phòng</translation>
    </message>
    <message>
      <source>Backup newly added cameras</source>
      <translation>Máy ảnh mới được thêm vào bản sao lưu</translation>
    </message>
    <message>
      <source>Cannot add new devices while backup process is running.</source>
      <translation>Không thể thêm các thiết bị mới trong khi quá trình sao lưu đang chạy.</translation>
    </message>
    <message>
      <source>Cannot add new cameras while backup process is running.</source>
      <translation>Không thể thêm máy ảnh mới trong khi quá trình sao lưu đang chạy.</translation>
    </message>
    <message>
      <source>Cannot add new devices because they store archive on external storage.</source>
      <translation>Không thể thêm các thiết bị mới, vì họ lưu trữ lưu trữ trong bộ nhớ ngoài.</translation>
    </message>
    <message>
      <source>Cannot add new cameras because they store archive on external storage.</source>
      <translation>Không thể thêm máy ảnh mới vì chỉ lưu trữ trong bộ nhớ ngoài.</translation>
    </message>
  </context>
  <context>
    <name>BookmarkToolTipFrame</name>
    <message>
      <source>Zoom timeline
to view more bookmarks</source>
      <comment>It is highly recommended to split message in two lines</comment>
      <translation>Phóng to đường thời gian để xem thêm bookmarks</translation>
    </message>
    <message>
      <source>Play bookmark from the beginning</source>
      <translation>Phát bookmarks ngay từ đầu</translation>
    </message>
    <message>
      <source>Edit bookmark</source>
      <translation>Chỉnh sửa bookmarks</translation>
    </message>
    <message>
      <source>Delete bookmark</source>
      <translation>Xóa bookmarks</translation>
    </message>
    <message>
      <source>Export bookmark</source>
      <translation>Xuất dấu trang</translation>
    </message>
  </context>
  <context>
    <name>CameraDiagnostics::DiagnoseTool</name>
    <message>
      <source>No connection to Server %1.</source>
      <translation>Không có kết nối đến Server %1.</translation>
    </message>
  </context>
  <context>
    <name>CompatibilityVersionInstallationDialog</name>
    <message>
      <source>Installing version %1</source>
      <translation>Phiên bản cài đặt %1</translation>
    </message>
    <message>
      <source>Installation failed</source>
      <translation>Không cài đặt được</translation>
    </message>
    <message>
      <source>Could not cancel installation</source>
      <translation>Không thể hủy bỏ cài đặt</translation>
    </message>
    <message>
      <source>Installation completed</source>
      <translation>Cài đặt hoàn tất</translation>
    </message>
    <message>
      <source>Installation has been cancelled</source>
      <translation>Việc cài đặt đã bị hủy</translation>
    </message>
  </context>
  <context>
    <name>ContextMenu</name>
    <message>
      <source>Filter...</source>
      <translation>Lọc...</translation>
    </message>
    <message>
      <source>Connect to System</source>
      <translation>Kết nối với Hệ thống</translation>
    </message>
    <message>
      <source>Help</source>
      <translation>Sự trông cậy</translation>
    </message>
    <message>
      <source>Event Log...</source>
      <translation>Ghi sự kiện...</translation>
    </message>
    <message>
      <source>Cameras to Backup...</source>
      <translation>Máy ảnh để sao lưu...</translation>
    </message>
    <message>
      <source>Control Video Wall</source>
      <translation>Kiểm soát bức tường video</translation>
    </message>
    <message>
      <source>Push my screen</source>
      <translation>Đẩy màn hình của tôi</translation>
    </message>
    <message>
      <source>Select Time Server</source>
      <translation>Chọn máy chủ thời gian</translation>
    </message>
    <message>
      <source>Fit in View</source>
      <translation>Điền view</translation>
    </message>
    <message>
      <source>Main Menu</source>
      <translation>Menu chính</translation>
    </message>
    <message>
      <source>Connect to Server...</source>
      <translation>Kết nối đến máy chủ...</translation>
    </message>
    <message>
      <source>Disconnect from Server</source>
      <translation>Ngắt kết nối với máy chủ</translation>
    </message>
    <message>
      <source>Browse Local Files</source>
      <translation>Duyệt file cục bộ</translation>
    </message>
    <message>
      <source>Show Welcome Screen</source>
      <translation>Hiển thị màn hình chào mừng</translation>
    </message>
    <message>
      <source>New...</source>
      <translation>Thêm...</translation>
    </message>
    <message>
      <source>Tab</source>
      <translation>Thẻ tab</translation>
    </message>
    <message>
      <source>New Tab</source>
      <translation>Tab thêm</translation>
    </message>
    <message>
      <source>Window</source>
      <translation>Cửa sổ</translation>
    </message>
    <message>
      <source>New Window</source>
      <translation>Cửa sổ mới được mở ra</translation>
    </message>
    <message>
      <source>User...</source>
      <translation>Người sử dụng...</translation>
    </message>
    <message>
      <source>New User...</source>
      <translation>Người dùng mới...</translation>
    </message>
    <message>
      <source>Video Wall...</source>
      <translation>Tường video...</translation>
    </message>
    <message>
      <source>New Video Wall...</source>
      <translation>Tường video mới...</translation>
    </message>
    <message>
      <source>Web Page...</source>
      <translation>Trang web...</translation>
    </message>
    <message>
      <source>New Web Page...</source>
      <translation>Trang web mới...</translation>
    </message>
    <message>
      <source>New Layout...</source>
      <translation>Việc bố trí mới...</translation>
    </message>
    <message>
      <source>Open Layout...</source>
      <translation>Mở bố trí...</translation>
    </message>
    <message>
      <source>Open...</source>
      <translation>Mở...</translation>
    </message>
    <message>
      <source>File(s)...</source>
      <translation>Văn khố...</translation>
    </message>
    <message>
      <source>Folder...</source>
      <translation>Table of Contents...</translation>
    </message>
    <message>
      <source>Web Client...</source>
      <translation>Khách hàng web...</translation>
    </message>
    <message>
      <source>Open Web Client...</source>
      <translation>Mở một khách hàng web...</translation>
    </message>
    <message>
      <source>Save Current Layout</source>
      <translation>Lưu lại giao diện hiện tại</translation>
    </message>
    <message>
      <source>Save Current Layout As...</source>
      <translation>Lưu lại giao diện hiện tại...</translation>
    </message>
    <message>
      <source>Save Video Wall View</source>
      <translation>Lưu video xem tường</translation>
    </message>
    <message>
      <source>Drop Resources</source>
      <translation>Tài Discard</translation>
    </message>
    <message>
      <source>Start Screen Recording</source>
      <translation>Màn hình khởi quay video</translation>
    </message>
    <message>
      <source>Stop Screen Recording</source>
      <translation>Dừng Screen Video Capture</translation>
    </message>
    <message>
      <source>Stop current action</source>
      <translation>Ngừng các hành động hiện tại</translation>
    </message>
    <message>
      <source>Go to Fullscreen</source>
      <translation>Chuyển sang màn hình đầy đủ</translation>
    </message>
    <message>
      <source>Exit Fullscreen</source>
      <translation>Để lại toàn màn hình</translation>
    </message>
    <message>
      <source>Minimize</source>
      <translation>Giảm thiểu</translation>
    </message>
    <message>
      <source>Maximize</source>
      <translation>Tối đa hóa</translation>
    </message>
    <message>
      <source>Restore Down</source>
      <translation>Phục hồi dựa trên Windows</translation>
    </message>
    <message>
      <source>Open in Browser...</source>
      <translation>Trong mở trình duyệt...</translation>
    </message>
    <message>
      <source>System Administration...</source>
      <translation>Quản trị hệ thống...</translation>
    </message>
    <message>
      <source>System Update...</source>
      <translation>Cập nhật hệ thống...</translation>
    </message>
    <message>
      <source>User Management...</source>
      <translation>Quản lý người sử dụng...</translation>
    </message>
    <message>
      <source>Local Settings...</source>
      <translation>Thiết lập địa phương...</translation>
    </message>
    <message>
      <source>Audit Trail...</source>
      <translation>Đường mòn kiểm toán...</translation>
    </message>
    <message>
      <source>Log in to %1...</source>
      <comment>Log in to Nx Cloud</comment>
      <translation>Đăng nhập vào %1...</translation>
    </message>
    <message>
      <source>Log out from %1</source>
      <comment>Log out from Nx Cloud</comment>
      <translation>Đăng xuất từ %1</translation>
    </message>
    <message>
      <source>Open %1 Portal...</source>
      <comment>Open Nx Cloud Portal</comment>
      <translation>Mở Cổng... %1...</translation>
    </message>
    <message>
      <source>Account Settings...</source>
      <translation>Cài đặt tài khoản...</translation>
    </message>
    <message>
      <source>Create Account...</source>
      <translation>Tạo tài khoản...</translation>
    </message>
    <message>
      <source>Event Rules...</source>
      <translation>Quy tắc sự kiện...</translation>
    </message>
    <message>
      <source>Devices List</source>
      <translation>Danh sách các thiết bị</translation>
    </message>
    <message>
      <source>Cameras List</source>
      <translation>Danh sách máy ảnh</translation>
    </message>
    <message>
      <source>Merge Systems...</source>
      <translation>Hợp nhất các hệ thống...</translation>
    </message>
    <message>
      <source>About...</source>
      <translation>Đối với...</translation>
    </message>
    <message>
      <source>Exit</source>
      <translation>Lối ra</translation>
    </message>
    <message>
      <source>Mark Selection Start</source>
      <translation>Chọn đánh dấu sự khởi đầu</translation>
    </message>
    <message>
      <source>Mark Selection End</source>
      <translation>End của các marker chọn lọc</translation>
    </message>
    <message>
      <source>Clear Selection</source>
      <translation>Rõ ràng Selection</translation>
    </message>
    <message>
      <source>Zoom to Selection</source>
      <translation>Kéo dài đến vùng lựa chọn</translation>
    </message>
    <message>
      <source>Add Bookmark...</source>
      <translation>Thêm Bookmark...</translation>
    </message>
    <message>
      <source>Edit Bookmark...</source>
      <translation>Chỉnh sửa dấu trang...</translation>
    </message>
    <message>
      <source>Remove Bookmark...</source>
      <translation>Loại bỏ các dấu trang...</translation>
    </message>
    <message>
      <source>Remove Bookmarks...</source>
      <translation>Di chuyển Bookmarks...</translation>
    </message>
    <message>
      <source>Export Selected Area...</source>
      <translation>Xuất chọn múi...</translation>
    </message>
    <message>
      <source>Export Multi-Video...</source>
      <translation>Xuất khẩu nhiều hình ảnh...</translation>
    </message>
    <message>
      <source>Export Rapid Review...</source>
      <translation>Xuất khẩu nhanh chóng xem xét lại...</translation>
    </message>
    <message>
      <source>Preview Search...</source>
      <translation>Preview Tìm kiếm...</translation>
    </message>
    <message>
      <source>Server...</source>
      <translation>Máy chủ...</translation>
    </message>
    <message>
      <source>Open</source>
      <translation>Mở</translation>
    </message>
    <message>
      <source>Monitor</source>
      <translation>Màn hình</translation>
    </message>
    <message>
      <source>Open in New Tab</source>
      <translation>Mở trong một tab mới</translation>
    </message>
    <message>
      <source>Monitor in New Tab</source>
      <translation>Màn hình trong tab mới</translation>
    </message>
    <message>
      <source>Open in Alarm Layout</source>
      <translation>Mở trong diện báo động</translation>
    </message>
    <message>
      <source>Open in New Window</source>
      <translation>Mở trong một cửa sổ mới</translation>
    </message>
    <message>
      <source>Monitor in New Window</source>
      <translation>Giám sát trong cửa sổ mới</translation>
    </message>
    <message>
      <source>Open Video Wall</source>
      <translation>Mở Video Wall</translation>
    </message>
    <message>
      <source>Open Containing Folder</source>
      <translation>Mở thư mục tập tin</translation>
    </message>
    <message>
      <source>Identify</source>
      <translation>Xác định</translation>
    </message>
    <message>
      <source>Attach to Video Wall...</source>
      <translation>Gắn vào tường video...</translation>
    </message>
    <message>
      <source>Switch to Video Wall mode...</source>
      <translation>Chuyển sang chế độ tường video...</translation>
    </message>
    <message>
      <source>Save Video Wall</source>
      <translation>Lưu Video Wall</translation>
    </message>
    <message>
      <source>Save Current Matrix</source>
      <translation>Lưu ma trận hiện tại</translation>
    </message>
    <message>
      <source>Load Matrix</source>
      <translation>Tải ma trận</translation>
    </message>
    <message>
      <source>Delete</source>
      <translation>Xóa bỏ</translation>
    </message>
    <message>
      <source>Stop Video Wall</source>
      <translation>Bức tường video stop</translation>
    </message>
    <message>
      <source>Clear Screen</source>
      <translation>Xóa màn hình</translation>
    </message>
    <message>
      <source>Save Layout</source>
      <translation>Cách bài trí cửa</translation>
    </message>
    <message>
      <source>Save Layout As...</source>
      <translation>Lưu bố trí...</translation>
    </message>
    <message>
      <source>Maximize Item</source>
      <translation>Tối đa hóa dự án</translation>
    </message>
    <message>
      <source>Restore Item</source>
      <translation>Trở lại với dự án</translation>
    </message>
    <message>
      <source>Show Info</source>
      <translation>Thông tin hiển thị</translation>
    </message>
    <message>
      <source>Hide Info</source>
      <translation>Thông tin ẩn</translation>
    </message>
    <message>
      <source>PTZ...</source>
      <translation>PTZ...</translation>
    </message>
    <message>
      <source>Save Current Position...</source>
      <translation>Lưu vị trí hiện tại...</translation>
    </message>
    <message>
      <source>Manage...</source>
      <translation>Quản lý...</translation>
    </message>
    <message>
      <source>Show Motion/Smart Search</source>
      <translation>Hide chuyển / Wisdom Tìm kiếm</translation>
    </message>
    <message>
      <source>Show Motion</source>
      <translation>Display chuyển</translation>
    </message>
    <message>
      <source>Hide Motion/Smart Search</source>
      <translation>Hide chuyển / Wisdom Tìm kiếm</translation>
    </message>
    <message>
      <source>Hide Motion</source>
      <translation>Hide chuyển</translation>
    </message>
    <message>
      <source>Clear Motion Selection</source>
      <translation>Lựa chọn Clear Motion Detection</translation>
    </message>
    <message>
      <source>Check File Watermark</source>
      <translation>Kiểm tra các tập tin watermark</translation>
    </message>
    <message>
      <source>Image Enhancement...</source>
      <translation>Quản lý...</translation>
    </message>
    <message>
      <source>Rotate to...</source>
      <translation>Xoay camera...</translation>
    </message>
    <message>
      <source>0 degrees</source>
      <translation>0 trình độ</translation>
    </message>
    <message>
      <source>90 degrees</source>
      <translation>90 trình độ</translation>
    </message>
    <message>
      <source>180 degrees</source>
      <translation>180 trình độ</translation>
    </message>
    <message>
      <source>270 degrees</source>
      <translation>270 trình độ</translation>
    </message>
    <message>
      <source>Remove from Layout</source>
      <translation>Gỡ bỏ khỏi bố trí</translation>
    </message>
    <message>
      <source>Stop Sharing Layout</source>
      <translation>Dừng Chia sẻ Layout</translation>
    </message>
    <message>
      <source>Edit...</source>
      <translation>Chỉnh sửa...</translation>
    </message>
    <message>
      <source>Rename</source>
      <translation>Đổi tên</translation>
    </message>
    <message>
      <source>Delete from Disk</source>
      <translation>Xóa từ ổ đĩa cứng</translation>
    </message>
    <message>
      <source>Set as Layout Background</source>
      <translation>Hãy bố trí nền (đồ điện tử)</translation>
    </message>
    <message>
      <source>User Settings...</source>
      <translation>Thiết lập người dùng...</translation>
    </message>
    <message>
      <source>User Roles...</source>
      <translation>Nhóm người dùng...</translation>
    </message>
    <message>
      <source>Role Settings...</source>
      <translation>Thiết lập nhóm người dùng...</translation>
    </message>
    <message>
      <source>Check Device Issues...</source>
      <translation>Kiểm tra vấn đề thiết bị...</translation>
    </message>
    <message>
      <source>Check Devices Issues...</source>
      <translation>Kiểm tra vấn đề thiết bị...</translation>
    </message>
    <message>
      <source>Check Camera Issues...</source>
      <translation>Kiểm tra vấn đề Camera...</translation>
    </message>
    <message>
      <source>Check Cameras Issues...</source>
      <translation>Kiểm tra vấn đề Máy ảnh...</translation>
    </message>
    <message>
      <source>Check I/O Module Issues...</source>
      <translation>Kiểm tra sự cố I/O Module...</translation>
    </message>
    <message>
      <source>Check I/O Modules Issues...</source>
      <translation>Kiểm tra sự cố I / O Modules ...</translation>
    </message>
    <message>
      <source>Device Rules...</source>
      <translation>Quy định thiết bị...</translation>
    </message>
    <message>
      <source>Devices Rules...</source>
      <translation>Thiết bị quy...</translation>
    </message>
    <message>
      <source>Camera Rules...</source>
      <translation>Nội quy Camera...</translation>
    </message>
    <message>
      <source>Cameras Rules...</source>
      <translation>Máy ảnh quy tắc...</translation>
    </message>
    <message>
      <source>I/O Module Rules...</source>
      <translation>I/O Module quy...</translation>
    </message>
    <message>
      <source>I/O Modules Rules...</source>
      <translation>I/O Modules quy...</translation>
    </message>
    <message>
      <source>Device Settings...</source>
      <translation>Cài đặt thiết bị...</translation>
    </message>
    <message>
      <source>Devices Settings...</source>
      <translation>Các thiết bị cài đặt...</translation>
    </message>
    <message>
      <source>Camera Settings...</source>
      <translation>Cài đặt Camera...</translation>
    </message>
    <message>
      <source>Cameras Settings...</source>
      <translation>Cài đặt máy ảnh...</translation>
    </message>
    <message>
      <source>I/O Module Settings...</source>
      <translation>I/O Module thiết lập...</translation>
    </message>
    <message>
      <source>I/O Modules Settings...</source>
      <translation>I/O Modules thiết lập...</translation>
    </message>
    <message>
      <source>File Settings...</source>
      <translation>Cài đặt tập tin...</translation>
    </message>
    <message>
      <source>Layout Settings...</source>
      <translation>Giao diện thiết lập...</translation>
    </message>
    <message>
      <source>Video Wall Settings...</source>
      <translation>Thiết lập bức tường video...</translation>
    </message>
    <message>
      <source>Add Device...</source>
      <translation>Thêm thiết bị...</translation>
    </message>
    <message>
      <source>Devices List by Server...</source>
      <translation>Danh sách các thiết bị của máy chủ...</translation>
    </message>
    <message>
      <source>Cameras List by Server...</source>
      <translation>Máy ảnh Danh sách bởi máy chủ...</translation>
    </message>
    <message>
      <source>Server Logs...</source>
      <translation>Máy chủ bản ghi...</translation>
    </message>
    <message>
      <source>Server Diagnostics...</source>
      <translation>Chẩn đoán máy chủ...</translation>
    </message>
    <message>
      <source>Server Web Page...</source>
      <translation>Trang Web Máy chủ...</translation>
    </message>
    <message>
      <source>Server Settings...</source>
      <translation>Cài đặt máy chủ...</translation>
    </message>
    <message>
      <source>Merge to Currently Connected System...</source>
      <translation>Hợp nhất để kết nối hệ thống Hiện nay...</translation>
    </message>
    <message>
      <source>None</source>
      <translation>Không</translation>
    </message>
    <message>
      <source>Small</source>
      <translation>Nhỏ</translation>
    </message>
    <message>
      <source>Medium</source>
      <translation>Trong</translation>
    </message>
    <message>
      <source>Large</source>
      <translation>Lớn</translation>
    </message>
    <message>
      <source>Settings</source>
      <translation>Cài đặt</translation>
    </message>
    <message>
      <source>Close</source>
      <translation>Đóng cửa</translation>
    </message>
    <message>
      <source>Close All But This</source>
      <translation>Đóng tất cả các khác</translation>
    </message>
    <message>
      <source>Play</source>
      <translation>Broadcast</translation>
    </message>
    <message>
      <source>Pause</source>
      <translation>Giờ nghĩ giảo lao</translation>
    </message>
    <message>
      <source>Previous Frame</source>
      <translation>Trên một khung</translation>
    </message>
    <message>
      <source>Next Frame</source>
      <translation>Các khung hình tiếp theo</translation>
    </message>
    <message>
      <source>To Start</source>
      <translation>Đến điểm khởi</translation>
    </message>
    <message>
      <source>To End</source>
      <translation>Để một điểm kết thúc</translation>
    </message>
    <message>
      <source>Volume Down</source>
      <translation>Giảm âm lượng</translation>
    </message>
    <message>
      <source>Volume Up</source>
      <translation>Tăng âm lượng</translation>
    </message>
    <message>
      <source>Toggle Mute</source>
      <translation>Chuyển chế độ im lặng</translation>
    </message>
    <message>
      <source>Jump to Live</source>
      <translation>Chuyển sang hình ảnh thời gian thực</translation>
    </message>
    <message>
      <source>Synchronize Streams</source>
      <translation>Đồng bộ hóa tất cả các dòng</translation>
    </message>
    <message>
      <source>Disable Stream Synchronization</source>
      <translation>Đồng bộ hóa tất cả các dòng</translation>
    </message>
    <message>
      <source>Show Bookmarks</source>
      <translation>Hiện Bookmarks</translation>
    </message>
    <message>
      <source>Hide Bookmarks</source>
      <translation>Ẩn Bookmarks</translation>
    </message>
    <message>
      <source>Show Calendar</source>
      <translation>Hiện lịch</translation>
    </message>
    <message>
      <source>Hide Calendar</source>
      <translation>Không hiển thị lịch</translation>
    </message>
    <message>
      <source>Show Title Bar</source>
      <translation>Hiển thị đề cột</translation>
    </message>
    <message>
      <source>Hide Title Bar</source>
      <translation>Thanh tiêu đề Hide</translation>
    </message>
    <message>
      <source>Pin Tree</source>
      <translation>Cây hiển thị cố định</translation>
    </message>
    <message>
      <source>Unpin Tree</source>
      <translation>Không có cây hiển thị cố định</translation>
    </message>
    <message>
      <source>Show Tree</source>
      <translation>Hiện Tree</translation>
    </message>
    <message>
      <source>Hide Tree</source>
      <translation>Không hiển thị một cây</translation>
    </message>
    <message>
      <source>Show Timeline</source>
      <translation>Hiển thị Time cột</translation>
    </message>
    <message>
      <source>Hide Timeline</source>
      <translation>Thời gian cột không hiển thị</translation>
    </message>
    <message>
      <source>Show Notifications</source>
      <translation>Hiển thị thông báo</translation>
    </message>
    <message>
      <source>Hide Notifications</source>
      <translation>Ẩn thông báo</translation>
    </message>
    <message>
      <source>Pin Notifications</source>
      <translation>Thông báo hiển thị cố định</translation>
    </message>
    <message>
      <source>Unpin Notifications</source>
      <translation>Hiển thị một thông báo là không cố định</translation>
    </message>
    <message>
      <source>Bookmark Log...</source>
      <translation>Nhật ký bookmark...</translation>
    </message>
    <message>
      <source>Showreel...</source>
      <translation>Showreel...</translation>
    </message>
    <message>
      <source>New Showreel...</source>
      <translation>Showreel mới...</translation>
    </message>
    <message>
      <source>Remove from Showreel</source>
      <translation>Xóa Showreel</translation>
    </message>
    <message>
      <source>Make Showreel</source>
      <translation>Làm Showreel</translation>
    </message>
    <message>
      <source>Wearable Camera...</source>
      <translation>Camera đeo người...</translation>
    </message>
    <message>
      <source>New Wearable Camera...</source>
      <translation>Camera đeo người mới...</translation>
    </message>
    <message>
      <source>Upload File...</source>
      <translation>Tải lên tập tin...</translation>
    </message>
    <message>
      <source>Upload Folder...</source>
      <translation>Tải lên tập tin...</translation>
    </message>
    <message>
      <source>Start Analytics...</source>
      <translation>Bắt đầu Analytics...</translation>
    </message>
    <message>
      <source>Some cameras require passwords to be set</source>
      <translation>Một số máy ảnh yêu cầu mật khẩu được thiết lập</translation>
    </message>
    <message>
      <source>Export Video...</source>
      <translation>Xuất hình ảnh...</translation>
    </message>
    <message>
      <source>Export Bookmark...</source>
      <translation>Xuất dấu trang...</translation>
    </message>
    <message>
      <source>Resolution...</source>
      <translation>Độ Phân Giải...</translation>
    </message>
    <message>
      <source>Cell Aspect Ratio...</source>
      <translation>Khuôn tỉ lệ...</translation>
    </message>
    <message>
      <source>Cell Spacing...</source>
      <translation>Không gian khuôn...</translation>
    </message>
  </context>
  <context>
    <name>CustomHorizontalHeader</name>
    <message>
      <source>5 minutes</source>
      <translation>5 phút</translation>
    </message>
    <message>
      <source>Hour</source>
      <translation>Giờ</translation>
    </message>
    <message>
      <source>Day</source>
      <translation>Ngày</translation>
    </message>
    <message>
      <source>Week</source>
      <translation>Tuần</translation>
    </message>
    <message>
      <source>Month</source>
      <translation>Tháng</translation>
    </message>
    <message>
      <source>For the last 5 min</source>
      <translation>Trong khoảng 5 phút qua</translation>
    </message>
    <message>
      <source>For the last hour</source>
      <translation>Trong khoảng một giờ qua</translation>
    </message>
    <message>
      <source>For the last day</source>
      <translation>Trong một ngày qua</translation>
    </message>
    <message>
      <source>For the last week</source>
      <translation>Trong một tuần qua</translation>
    </message>
    <message>
      <source>For the last month</source>
      <translation>Trong một tháng qua</translation>
    </message>
    <message>
      <source>All data</source>
      <translation>Tất cả dữ liệu</translation>
    </message>
    <message>
      <source>For all data</source>
      <translation>Đối với tất cả dữ liệu</translation>
    </message>
  </context>
  <context>
    <name>Deactivator</name>
    <message>
      <source>Unknown error.</source>
      <translation>Lỗi không xác định.</translation>
    </message>
    <message>
      <source>License does not exist.</source>
      <translation>Bản quyền không tồn tại.</translation>
    </message>
    <message>
      <source>License is disabled.</source>
      <translation>Bản quyền bị vô hiệu.</translation>
    </message>
    <message>
      <source>License is inactive.</source>
      <translation>Bản quyền dừng hoạt động.</translation>
    </message>
    <message>
      <source>Invalid license.</source>
      <translation>Bản quyền không hợp lệ.</translation>
    </message>
    <message>
      <source>License is trial.</source>
      <translation>Dùng thử bản quyền.</translation>
    </message>
    <message>
      <source>License is in pending deactivation state, but has not been deactivated yet.</source>
      <translation>Bản quyền đang trong trạng chờ kích hoạt nhưng chưa được hủy kích hoạt.</translation>
    </message>
    <message>
      <source>Number of deactivations exceeded limit for this license.</source>
      <translation>Số lần hủy kích hoạt vượt quá giới hạn bản quyền này.</translation>
    </message>
    <message>
      <source>Hardware Id of Server with this license does not match Hardware Id on which license was activated.</source>
      <translation>Id phần cứng của Máy chủ không khớp với mã kích hoạt của giấy phép này.</translation>
    </message>
  </context>
  <context>
    <name>ExportSettingsDialog</name>
    <message>
      <source>Chosen settings require transcoding. It will increase CPU usage and may take significant time.</source>
      <translation>Cài đặt đã chọn được yêu cầu chuyển mã. Nó sẽ làm tăng việc sử dụng CPU và có thể tốn nhiều thời gian.</translation>
    </message>
    <message>
      <source>AVI format is not recommended to export a non-continuous recording with audio track.</source>
      <translation>Định dạng AVI không được khuyến khích để xuất một bản ghi không liên tục với âm thanh theo dõi.</translation>
    </message>
    <message>
      <source>We recommend to export video from this camera as &quot;Multi Video&quot; to avoid downscaling.</source>
      <translation>Chúng tôi khuyên bạn nên xuất video từ camera này &quot;Multi Video&quot; để tránh giảm chất lượng hình ảnh.</translation>
    </message>
    <message>
      <source>You are about to export a long video. It may require over a gigabyte of HDD space and take several minutes to complete.</source>
      <translation>Bạn sắp xuất một đoạn video dài. Nó có thể yêu cầu trên một gigabyte dung lượng ổ cứng và mất vài phút để hoàn thành.</translation>
    </message>
    <message>
      <source>Exported .EXE file will have size over 4 GB and cannot be opened by double-click in Windows. It can be played only in %1 Client.</source>
      <translation>Đã xuất tệp .EXE sẽ có kích thước trên 4 GB và không thể mở bằng cách nhấp đúp vào trong Windows. Nó chỉ có thể được mở trong %1 Client.</translation>
    </message>
    <message>
      <source>Settings are not available for .EXE files.</source>
      <translation>Cài đặt không khả dụng cho các tệp .EXE.</translation>
    </message>
    <message>
      <source>Local files, server monitor widgets and webpages will not be exported.</source>
      <translation>Các tập tin cục bộ, các widget của máy chủ và trang web sẽ không được xuất.</translation>
    </message>
  </context>
  <context>
    <name>FileSystemStrings</name>
    <message>
      <source>Audio Video Interleave</source>
      <translation>Chèn vào file hình ảnh</translation>
    </message>
    <message>
      <source>Matroska</source>
      <translation>Matroska
</translation>
    </message>
    <message>
      <source>MPEG-4 Part 14</source>
      <translation>MPEG-4 Phần 14</translation>
    </message>
    <message>
      <source>%1 Media File</source>
      <translation>%1 Tập tin hình ảnh</translation>
    </message>
    <message>
      <source>Executable %1 Media File (x64)</source>
      <translation>Thực thi %1 Media File (x64)</translation>
    </message>
    <message>
      <source>Executable %1 Media File (x86)</source>
      <translation>Thực thi %1 Media File (x86)</translation>
    </message>
  </context>
  <context>
    <name>GraphicsScrollBar</name>
    <message>
      <source>Scroll Here</source>
      <translation>Trong cuốn này</translation>
    </message>
    <message>
      <source>Left Edge</source>
      <translation>Cạnh trái</translation>
    </message>
    <message>
      <source>Top</source>
      <translation>Đỉnh</translation>
    </message>
    <message>
      <source>Right Edge</source>
      <translation>Cạnh phải</translation>
    </message>
    <message>
      <source>Bottom</source>
      <translation>Đáy</translation>
    </message>
    <message>
      <source>Page Left</source>
      <translation>Trang trái</translation>
    </message>
    <message>
      <source>Page Up</source>
      <translation>Trang</translation>
    </message>
    <message>
      <source>Page Right</source>
      <translation>Trang bên phải</translation>
    </message>
    <message>
      <source>Page Down</source>
      <translation>Trang tiếp theo</translation>
    </message>
    <message>
      <source>Scroll Left</source>
      <translation>di chuyển sang trái</translation>
    </message>
    <message>
      <source>Scroll Up</source>
      <translation>Di chuyển lên</translation>
    </message>
    <message>
      <source>Scroll Right</source>
      <translation>di chuyển sang phải</translation>
    </message>
    <message>
      <source>Scroll Down</source>
      <translation>Cuộn xuống</translation>
    </message>
  </context>
  <context>
    <name>LayoutTourTextFactory</name>
    <message>
      <source>Start Showreel</source>
      <translation>Bắt đầu Showreel</translation>
    </message>
  </context>
  <context>
    <name>LocalFiles</name>
    <message>
      <source>Path &quot;%1&quot; is invalid. Please try another path.</source>
      <translation>Đường dẫn &quot;%1&quot; không hợp lệ. Hãy chọn đường dẫn khác.</translation>
    </message>
    <message>
      <source>File &quot;%1&quot; already exists. Please try another name.</source>
      <translation>Tệp &quot;%1&quot; đã tồn tại. Vui lòng thử tệp khác.</translation>
    </message>
    <message>
      <source>File &quot;%1&quot; is used by another process.</source>
      <translation>Tệp &quot;%1&quot; đã được sử dụng cho một ứng dụng khác.</translation>
    </message>
    <message>
      <source>File &quot;%1&quot; cannot be written. Please try another name.</source>
      <translation>Không thể ghi tệp &quot;%1&quot;. Hãy thử với tên khác.</translation>
    </message>
    <message numerus="yes">
      <source>Filename should not contain the following reserved characters:
%1</source>
      <translation>
        <numerusform>Tên tệp không được chứa các ký tự dự sau: %1</numerusform>
      </translation>
    </message>
    <message>
      <source>Filename &quot;%1&quot; is reserved by operating system. Please try another name.</source>
      <translation>Tên tệp &quot;%1&quot; được dành riêng cho hệ điều hành. Hãy thử lại với tên khác.</translation>
    </message>
  </context>
  <context>
    <name>PasswordInformation</name>
    <message>
      <source>Good</source>
      <translation>Tốt</translation>
    </message>
    <message>
      <source>Fair</source>
      <translation>Hợp lý</translation>
    </message>
    <message>
      <source>Weak</source>
      <translation>Yếu</translation>
    </message>
    <message>
      <source>Password should contain different types of symbols.</source>
      <translation>Mật khẩu phải chứa các loại ký tự khác nhau.</translation>
    </message>
    <message>
      <source>Short</source>
      <translation>Quá ngắn</translation>
    </message>
    <message>
      <source>Common</source>
      <translation>Thông thường</translation>
    </message>
    <message>
      <source>This password is in list of the most popular passwords.</source>
      <translation>Mật khẩu này nằm trong danh sách các mật khẩu phổ biến nhất.</translation>
    </message>
    <message>
      <source>Incorrect</source>
      <translation>Không đúng</translation>
    </message>
    <message>
      <source>Only latin letters, numbers and keyboard symbols are allowed.</source>
      <translation>Chỉ cho phép chữ cái, số và ký tự bàn phím.</translation>
    </message>
    <message numerus="yes">
      <source>Password should contain %n different combinations of either characters, symbols, or digits</source>
      <translation>
        <numerusform>Mật khẩu phải chứa %n các kết hợp khác nhau của một trong hai ký tự, ký hiệu, hoặc chữ số</numerusform>
      </translation>
    </message>
    <message numerus="yes">
      <source>Password must be at least %n characters long.</source>
      <translation>
        <numerusform>Mật khẩu phải có ít nhất %n ký tự.</numerusform>
      </translation>
    </message>
    <message>
      <source>Long</source>
      <translation>Dài</translation>
    </message>
    <message numerus="yes">
      <source>Password must be no longer than %n characters.</source>
      <translation>
        <numerusform>Mật khẩu của bạn có thể không dài quá %n ký tự.</numerusform>
      </translation>
    </message>
    <message numerus="yes">
      <source>Password should not contain %n or more consecutive characters together.</source>
      <translation>
        <numerusform>Mật khẩu không được chứa %n hoặc nhiều ký tự liên tiếp lại với nhau.</numerusform>
      </translation>
    </message>
    <message numerus="yes">
      <source>Password should not contain %n or more repeating characters.</source>
      <translation>
        <numerusform>Mật khẩu không được chứa %n hoặc nhiều ký tự lặp lại.</numerusform>
      </translation>
    </message>
    <message>
      <source>Only latin letters, numbers and keyboard symbols %1 are allowed.</source>
      <translation>Chỉ cho phép chữ cái, số và ký tự bàn phím %1.</translation>
    </message>
  </context>
  <context>
    <name>PermissionsInfoTable</name>
    <message>
      <source>Cameras &amp; Resources</source>
      <translation>Camera &amp; Nguồn</translation>
    </message>
    <message>
      <source>Shared Layouts</source>
      <translation>Chia sẻ nhiều Layout</translation>
    </message>
    <message>
      <source>All</source>
      <translation>Tất cả</translation>
    </message>
    <message>
      <source>Permissions</source>
      <translation>Quyền</translation>
    </message>
  </context>
  <context>
    <name>Ptz</name>
    <message>
      <source>Cannot get the current position from camera &quot;%1&quot;</source>
      <translation>Không thể lấy vị trí hiện tại từ camera &quot;%1&quot;</translation>
    </message>
    <message>
      <source>Please wait for the camera to go online.</source>
      <translation>Xin vui lòng chờ máy ảnh để đi trực tuyến.</translation>
    </message>
    <message>
      <source>Failed to get current position</source>
      <translation>Lấy vị trí hiện tại thất bại</translation>
    </message>
    <message>
      <source>Cannot set the current position for camera &quot;%1&quot;</source>
      <translation>Không thể đặt vị trí hiện tại cho camera &quot;%1&quot;</translation>
    </message>
    <message>
      <source>Failed to set current position</source>
      <translation>Không thể đặt vị trí hiện tại</translation>
    </message>
    <message>
      <source>Preset used by some tours. Delete it anyway?</source>
      <translation>Preset được sử dụng bởi một tour. Xóa nó?</translation>
    </message>
    <message>
      <source>These tours will become invalid.</source>
      <translation>Các tour sẽ trở nên không hợp lệ.</translation>
    </message>
  </context>
  <context>
    <name>PtzOverlayWidget</name>
    <message>
      <source>Zoom In</source>
      <translation>Phóng to</translation>
    </message>
    <message>
      <source>Zoom Out</source>
      <translation>Thu nhỏ</translation>
    </message>
    <message>
      <source>Focus Far</source>
      <translation>Tập trung xa</translation>
    </message>
    <message>
      <source>Focus Near</source>
      <translation>Tập trung gần</translation>
    </message>
    <message>
      <source>Auto Focus</source>
      <translation>Tự động lấy nét</translation>
    </message>
    <message>
      <source>Change Dewarping Mode</source>
      <translation>Thay đổi chế độ dewarping</translation>
    </message>
  </context>
  <context>
    <name>QObject</name>
    <message>
      <source>Parameter 1 is null.</source>
      <translation>Thông số 1 là null.</translation>
    </message>
    <message>
      <source>None</source>
      <translation>Không</translation>
    </message>
  </context>
  <context>
    <name>QPlatformTheme</name>
    <message>
      <source>OK</source>
      <translation>Kác định</translation>
    </message>
  </context>
  <context>
    <name>QnAboutDialog</name>
    <message>
      <source>%1 uses the following external libraries:</source>
      <translation>%1 sử dụng các thư viện bên ngoài sau đây:</translation>
    </message>
    <message>
      <source>OpenGL version</source>
      <translation>Phiên bản OpenGL</translation>
    </message>
    <message>
      <source>OpenGL renderer</source>
      <translation>Trình kết xuất OpenGL</translation>
    </message>
    <message>
      <source>OpenGL vendor</source>
      <translation>Nhà cung cấp OpenGL</translation>
    </message>
    <message>
      <source>OpenGL max texture size</source>
      <translation>OpenGL kích thước kết cấu max</translation>
    </message>
    <message>
      <source>%1 version %2 (%3).</source>
      <translation>%1 phiên bản %2 (%3).</translation>
    </message>
    <message>
      <source>Built for %1-%2 with %3.</source>
      <translation>Được xây dựng cho%1-%2% với %3.</translation>
    </message>
    <message>
      <source>Customer Support</source>
      <translation>Hỗ trợ khách hàng</translation>
    </message>
    <message>
      <source>Client is not connected to any System</source>
      <translation>Máy trạm không kết nối với bất kỳ Hệ thống nào</translation>
    </message>
  </context>
  <context>
    <name>QnAbstractPtzDialog</name>
    <message>
      <source>Loading...</source>
      <translation>Đang tải...</translation>
    </message>
    <message>
      <source>Saving...</source>
      <translation>Cửa hàng...</translation>
    </message>
  </context>
  <context>
    <name>QnAccessibleResourcesModel</name>
    <message>
      <source>Access granted by:</source>
      <translation>Truy cập được cấp bởi:</translation>
    </message>
    <message numerus="yes">
      <source>...and %n more</source>
      <translation>
        <numerusform>... và %n hơn nữa</numerusform>
      </translation>
    </message>
  </context>
  <context>
    <name>QnAccessibleResourcesWidget</name>
    <message>
      <source>Giving access to some layouts you give access to all cameras on them. Also user will get access to all new cameras on these layouts.</source>
      <translation>Cho phép truy cập vào một số layout mà cho phép tất cả các camera trụy nhậptrên đó. Ngoài ra người dùng sẽ có quyền truy cập vào tất cả các camera mới trên layout này.</translation>
    </message>
    <message>
      <source>All Cameras &amp; Resources</source>
      <translation>Tất cả Camera &amp; Nguồn</translation>
    </message>
  </context>
  <context>
    <name>QnAdjustVideoDialog</name>
    <message>
      <source>Image Enhancement</source>
      <translation>Image Enhancement</translation>
    </message>
    <message>
      <source>Image Enhancement - %1</source>
      <translation>Image Enhancement - %1</translation>
    </message>
  </context>
  <context>
    <name>QnAdvancedSettingsWidget</name>
    <message>
      <source>Folder not found</source>
      <translation>Không tìm thấy thư mục</translation>
    </message>
  </context>
  <context>
    <name>QnArchiveLengthWidget</name>
    <message>
      <source>High minimum value can lead to archive length decrease on other devices.</source>
      <translation>Giá trị nhỏ nhất có thể dẫn đến giảm độ dài lưu trữ trên các thiết bị khác.</translation>
    </message>
    <message>
      <source>High minimum value can lead to archive length decrease on other cameras.</source>
      <translation>Giá trị nhỏ nhất có thể dẫn đến giảm độ dài lưu trữ trên camera.</translation>
    </message>
  </context>
  <context>
    <name>QnAuditItemDelegate</name>
    <message>
      <source>Play</source>
      <translation>Broadcast</translation>
    </message>
    <message>
      <source>User settings...</source>
      <translation>Thiết lập cho người dùng...</translation>
    </message>
    <message>
      <source>Server settings...</source>
      <translation>Cài đặt máy chủ...</translation>
    </message>
    <message>
      <source>Camera settings...</source>
      <translation>Cài đặt Camera...</translation>
    </message>
  </context>
  <context>
    <name>QnAuditLogDialog</name>
    <message>
      <source>Copy Selection to Clipboard</source>
      <translation>Sao chép vào clipboard lựa chọn</translation>
    </message>
    <message>
      <source>Export Selection to File...</source>
      <translation>Lựa chọn Export to File...</translation>
    </message>
    <message>
      <source>Select All</source>
      <translation>Chọn tất cả</translation>
    </message>
    <message>
      <source>Export selected records to a file</source>
      <translation>Xuất khẩu chọn lọc hồ sơ vào một tập tin</translation>
    </message>
    <message>
      <source>Devices</source>
      <translation>Thiết bị</translation>
    </message>
    <message>
      <source>Cameras</source>
      <translation>Máy ảnh</translation>
    </message>
    <message>
      <source>Device actions</source>
      <translation>Hành động thiết bị</translation>
    </message>
    <message>
      <source>Camera actions</source>
      <translation>Hành động camera</translation>
    </message>
    <message>
      <source>Details for %1 session(s) of %2</source>
      <translation>Chi tiết cho %1 phiên của %2</translation>
    </message>
    <message>
      <source>Details for %1 camera(s) of %2</source>
      <translation>Chi tiết cho %1 của camera %2</translation>
    </message>
    <message>
      <source>No sessions</source>
      <translation>Không có phiên</translation>
    </message>
    <message>
      <source>No cameras</source>
      <translation>Không có Camera</translation>
    </message>
    <message>
      <source>Select sessions to see their details</source>
      <translation>Chọn phiên để xem chi tiết</translation>
    </message>
    <message>
      <source>Select cameras to see their details</source>
      <translation>Chọn camera để xem chi tiết</translation>
    </message>
    <message>
      <source>No archive for this position</source>
      <translation>Không có lưu trữ cho vị trí này</translation>
    </message>
    <message numerus="yes">
      <source>These devices are removed from System</source>
      <translation>
        <numerusform>Các thiết bị này được gỡ bỏ khỏi hệ thống</numerusform>
      </translation>
    </message>
    <message numerus="yes">
      <source>These cameras are removed from System</source>
      <translation>
        <numerusform>Những camera này sẽ được gỡ bỏ khỏi Hệ thống</numerusform>
      </translation>
    </message>
    <message numerus="yes">
      <source>These servers are removed from System</source>
      <translation>
        <numerusform>Các máy chủ này được xóa khỏi Hệ thống</numerusform>
      </translation>
    </message>
    <message numerus="yes">
      <source>These users are removed from System</source>
      <translation>
        <numerusform>Những người dùng này sẽ bị xóa khỏi Hệ thống</numerusform>
      </translation>
    </message>
    <message numerus="yes">
      <source>These resources are removed from System</source>
      <translation>
        <numerusform>Các tài nguyên này sẽ được xóa khỏi Hệ thống</numerusform>
      </translation>
    </message>
    <message>
      <source>Audit trail replay</source>
      <translation>Kiểm toán log replay</translation>
    </message>
  </context>
  <context>
    <name>QnAuditLogModel</name>
    <message>
      <source>Unknown</source>
      <translation>Không biết</translation>
    </message>
    <message>
      <source>Unsuccessful login</source>
      <translation>Đăng nhập không thành công</translation>
    </message>
    <message>
      <source>Login</source>
      <translation>Đăng nhập</translation>
    </message>
    <message>
      <source>User updated</source>
      <translation>Người sử dụng cập nhật</translation>
    </message>
    <message>
      <source>Watching live</source>
      <translation>Xem trực tiếp</translation>
    </message>
    <message>
      <source>Watching archive</source>
      <translation>Xem lưu trữ</translation>
    </message>
    <message>
      <source>Exporting video</source>
      <translation>Xuất ra video</translation>
    </message>
    <message>
      <source>System name changed</source>
      <translation>Tên hệ thống thay đổi</translation>
    </message>
    <message>
      <source>System merge</source>
      <translation>Hệ thống hợp nhất</translation>
    </message>
    <message>
      <source>General settings updated</source>
      <translation>Cài đặt chung cập nhật</translation>
    </message>
    <message>
      <source>Server updated</source>
      <translation>Máy chủ cập nhật</translation>
    </message>
    <message>
      <source>Business rule updated</source>
      <translation>Quy tắc kinh doanh cập nhật</translation>
    </message>
    <message>
      <source>Server removed</source>
      <translation>Quy tắc kinh doanh cập nhật</translation>
    </message>
    <message>
      <source>Business rule removed</source>
      <translation>Quy luật kinh doanh bỏ</translation>
    </message>
    <message>
      <source>User removed</source>
      <translation>Người dùng xóa</translation>
    </message>
    <message>
      <source>Business rule reseted</source>
      <translation>Quy luật kinh doanh bỏ</translation>
    </message>
    <message>
      <source>Database restored</source>
      <translation>Cơ sở dữ liệu phục hồi</translation>
    </message>
    <message numerus="yes">
      <source>%n action(s)</source>
      <translation>
        <numerusform>%n hoạt động</numerusform>
      </translation>
    </message>
    <message>
      <source>Session begins</source>
      <translation>Session bắt đầu</translation>
    </message>
    <message>
      <source>Session ends</source>
      <translation>Session đầu</translation>
    </message>
    <message>
      <source>Duration</source>
      <translation>Thời gian</translation>
    </message>
    <message>
      <source>User</source>
      <translation>Người sử dụng</translation>
    </message>
    <message>
      <source>IP</source>
      <translation>IP camera</translation>
    </message>
    <message>
      <source>Activity</source>
      <translation>Hoạt động</translation>
    </message>
    <message>
      <source>Date</source>
      <translation>Ngày tháng</translation>
    </message>
    <message>
      <source>Time</source>
      <translation>Thời gian</translation>
    </message>
    <message>
      <source>Description</source>
      <translation>Miêu tả</translation>
    </message>
    <message>
      <source>Click to expand</source>
      <translation>Nhấn vào đây để mở rộng</translation>
    </message>
    <message>
      <source>Device updated</source>
      <translation>Thiết bị được cập nhật</translation>
    </message>
    <message>
      <source>Camera updated</source>
      <translation>Máy ảnh cập nhật</translation>
    </message>
    <message>
      <source>Device added</source>
      <translation>Thiết bị thêm</translation>
    </message>
    <message>
      <source>Camera added</source>
      <translation>Máy ảnh thêm</translation>
    </message>
    <message>
      <source>Device removed</source>
      <translation>Thiết bị loại bỏ</translation>
    </message>
    <message>
      <source>Camera removed</source>
      <translation>Máy ảnh loại bỏ</translation>
    </message>
    <message>
      <source>Device name</source>
      <translation>Tên thiết bị</translation>
    </message>
    <message>
      <source>Camera name</source>
      <translation>Tên máy ảnh</translation>
    </message>
    <message>
      <source>Email settings changed</source>
      <translation>Cài đặt e-mail thay đổi</translation>
    </message>
    <message>
      <source>Filled circle mark means the archive is still available</source>
      <translation>Ô tròn này được đánh dấu nghĩa lưu trữ vẫn khả dụng</translation>
    </message>
  </context>
  <context>
    <name>QnBackupCamerasDialog</name>
    <message>
      <source>Select Devices to Backup...</source>
      <translation>Chọn thiết bị để sao lưu...</translation>
    </message>
    <message>
      <source>Select Cameras to Backup...</source>
      <translation>Chọn ảnh để sao lưu...</translation>
    </message>
    <message>
      <source>If the backup is not set up on the current server of the cameras, their archive will not be backed up.</source>
      <translation>Nếu không thiết lập sao lưu camera trên máy chủ hiện thì hệ thống sẽ không backup dữ liệu.</translation>
    </message>
  </context>
  <context>
    <name>QnBackupScheduleDialog</name>
    <message>
      <source>Until finished</source>
      <translation>Cho đến khi kết thúc</translation>
    </message>
  </context>
  <context>
    <name>QnBackupSettingsDialog</name>
    <message>
      <source>By Schedule</source>
      <translation>Lịch trình</translation>
    </message>
    <message>
      <source>Realtime</source>
      <translation>Thời gian thực</translation>
    </message>
    <message>
      <source>On Demand</source>
      <translation>Theo Yêu cầu</translation>
    </message>
    <message>
      <source>Hi-Res Streams</source>
      <comment>Cameras Backup</comment>
      <translation>Hi-Res suối</translation>
    </message>
    <message>
      <source>All Streams</source>
      <comment>Cameras Backup</comment>
      <translation>Tất cả các luồng</translation>
    </message>
    <message>
      <source>Global Settings</source>
      <translation>Cài đặt chung</translation>
    </message>
    <message>
      <source>Lo-Res Streams</source>
      <comment>Cameras Backup</comment>
      <translation>Các luồng Lo-Res</translation>
    </message>
    <message>
      <source>affect all servers in System</source>
      <comment>Relates to &apos;Global Settings&apos; subject</comment>
      <translation>ảnh hưởng đến tất cả các máy chủ trong Hệ thống</translation>
    </message>
  </context>
  <context>
    <name>QnBlinkingImageButtonWidget</name>
    <message numerus="yes">
      <source>You have %n notifications</source>
      <translation>
        <numerusform>Bạn có %n thông báo</numerusform>
      </translation>
    </message>
  </context>
  <context>
    <name>QnBookmarkWidget</name>
    <message>
      <source>Do not lock archive</source>
      <translation>Không khóa lưu trữ</translation>
    </message>
    <message>
      <source>1 month</source>
      <translation>1 tháng</translation>
    </message>
    <message>
      <source>3 month</source>
      <translation>3 tháng</translation>
    </message>
    <message>
      <source>6 month</source>
      <translation>6 tháng</translation>
    </message>
    <message>
      <source>year</source>
      <translation>năm</translation>
    </message>
    <message>
      <source>Name cannot be empty.</source>
      <translation>Tên không thể để trống.</translation>
    </message>
    <message>
      <source>Description cannot be empty</source>
      <translation>Mô tả không thể để trống</translation>
    </message>
  </context>
  <context>
    <name>QnBuildNumberDialog</name>
    <message>
      <source>Build Number</source>
      <translation>Số phiên bản</translation>
    </message>
    <message>
      <source>Password</source>
      <translation>Mật khẩu</translation>
    </message>
    <message>
      <source>The password is incorrect.</source>
      <translation>Mật khẩu không đúng.</translation>
    </message>
    <message>
      <source>Select Build</source>
      <translation>Chọn phiên bản</translation>
    </message>
  </context>
  <context>
    <name>QnBusinessResourceValidationStrings</name>
    <message numerus="yes">
      <source>%1 of %n devices</source>
      <translation>
        <numerusform>%1 of %n thiết bị</numerusform>
      </translation>
    </message>
    <message numerus="yes">
      <source>%1 of %n cameras</source>
      <translation>
        <numerusform>%1 trong số %n camera</numerusform>
      </translation>
    </message>
    <message>
      <source>Select at least one device</source>
      <translation>Chọn ít nhất một thiết bị</translation>
    </message>
    <message>
      <source>Select at least one camera</source>
      <translation>Chọn ít nhất một máy ảnh</translation>
    </message>
    <message numerus="yes">
      <source>%1 of %n I/O modules</source>
      <translation>
        <numerusform>%1 trong tổng số %n mô đun I/O</numerusform>
      </translation>
    </message>
    <message>
      <source>Any Device</source>
      <translation>Bất kỳ thiết bị nào</translation>
    </message>
    <message>
      <source>Any Camera</source>
      <translation>Bất kỳ camera nào</translation>
    </message>
  </context>
  <context>
    <name>QnBusinessRuleItemDelegate</name>
    <message>
      <source>Manage Bookmarks</source>
      <translation>Quản lý Bookmark</translation>
    </message>
  </context>
  <context>
    <name>QnBusinessRuleViewModel</name>
    <message numerus="yes">
      <source>%n Server(s)</source>
      <translation>
        <numerusform>%n Servers</numerusform>
      </translation>
    </message>
    <message>
      <source>Error: %1</source>
      <translation>Lỗi: %1</translation>
    </message>
    <message>
      <source>Instant</source>
      <translation>Ngay</translation>
    </message>
    <message>
      <source>Stops</source>
      <translation>Dừng lại</translation>
    </message>
    <message>
      <source>Starts</source>
      <translation>Bắt đầu</translation>
    </message>
    <message>
      <source>Select at least one device</source>
      <translation>Chọn ít nhất một thiết bị</translation>
    </message>
    <message>
      <source>Select at least one camera</source>
      <translation>Chọn ít nhất một máy ảnh</translation>
    </message>
    <message>
      <source>Occurs</source>
      <translation>Xảy ra</translation>
    </message>
    <message>
      <source>Source camera</source>
      <translation>Máy ảnh nguồn</translation>
    </message>
    <message numerus="yes">
      <source>Source and %n more cameras</source>
      <translation>
        <numerusform>Nguồn và %n máy ảnh hơn</numerusform>
      </translation>
    </message>
    <message>
      <source>N/A</source>
      <translation>N/A</translation>
    </message>
    <message>
      <source>Every %1</source>
      <translation>Mỗi %1</translation>
    </message>
    <message>
      <source>System</source>
      <translation>Hệ thống</translation>
    </message>
    <message>
      <source>Any Server</source>
      <translation>Bất kỳ máy chủ nào</translation>
    </message>
    <message>
      <source>Any Device</source>
      <translation>Bất kỳ thiết bị nào</translation>
    </message>
    <message>
      <source>Any Camera</source>
      <translation>Bất kỳ camera nào</translation>
    </message>
  </context>
  <context>
    <name>QnBusinessRuleWidget</name>
    <message>
      <source>to</source>
      <extracomment>&quot;to&quot; is from the sentence &quot;Send email _to_:&quot;</extracomment>
      <translation>đến</translation>
    </message>
    <message>
      <source>at</source>
      <extracomment>&quot;at&quot; is from the sentence &quot;Display the text _at_ these cameras&quot;</extracomment>
      <translation>đến</translation>
    </message>
    <message>
      <source>Select at least one device</source>
      <translation>Chọn ít nhất một thiết bị</translation>
    </message>
    <message>
      <source>Select at least one camera</source>
      <translation>Chọn ít nhất một máy ảnh</translation>
    </message>
    <message>
      <source>Devices</source>
      <translation>Thiết bị</translation>
    </message>
    <message>
      <source>Cameras</source>
      <translation>Máy ảnh</translation>
    </message>
    <message>
      <source>Any Device</source>
      <translation>Bất kỳ thiết bị nào</translation>
    </message>
    <message>
      <source>Any Camera</source>
      <translation>Bất kỳ camera nào</translation>
    </message>
  </context>
  <context>
    <name>QnBusinessRulesDialog</name>
    <message>
      <source>&amp;New...</source>
      <translation>&amp;thêm...</translation>
    </message>
    <message>
      <source>&amp;Delete</source>
      <translation>&amp;xóa bỏ</translation>
    </message>
    <message>
      <source>&amp;Schedule...</source>
      <translation>&amp;lịch trình...</translation>
    </message>
    <message>
      <source>Restore All Rules to Default</source>
      <translation>Khôi phục lại tất cả các quy tắc về mặc định</translation>
    </message>
    <message>
      <source>No event rules</source>
      <translation>Không có event rules</translation>
    </message>
    <message>
      <source>Filter by devices...</source>
      <translation>Lọc theo thiết bị...</translation>
    </message>
    <message>
      <source>Filter by cameras...</source>
      <translation>Lọc theo camera...</translation>
    </message>
    <message>
      <source>Failed to retrieve rules</source>
      <translation>Không tìm được rules nào</translation>
    </message>
    <message>
      <source>Failed to save rule</source>
      <translation>Không thể lưu rule</translation>
    </message>
    <message>
      <source>Some rules are not valid. Disable them?</source>
      <translation>Một số quy tắc không hợp lệ. Vô hiệu hoá chúng?</translation>
    </message>
    <message>
      <source>Apply changes before exit?</source>
      <translation>Áp dụng thay đổi trước khi thoát?</translation>
    </message>
    <message>
      <source>This action cannot be undone.</source>
      <translation>Không thể hoàn tác thao tác này.</translation>
    </message>
    <message>
      <source>Restore all rules to default?</source>
      <translation>Khôi phục tất cả các quy tắc về mặc định?</translation>
    </message>
  </context>
  <context>
    <name>QnBusinessRulesViewModel</name>
    <message>
      <source>On</source>
      <translation>Mở</translation>
    </message>
    <message>
      <source>Event</source>
      <translation>Biến cố</translation>
    </message>
    <message>
      <source>Source</source>
      <translation>Nguồn</translation>
    </message>
    <message>
      <source>Action</source>
      <translation>Hoạt động</translation>
    </message>
    <message>
      <source>Target</source>
      <translation>Mục đích</translation>
    </message>
    <message>
      <source>Interval of Action</source>
      <translation>Khoảng thời gian hành động</translation>
    </message>
  </context>
  <context>
    <name>QnCameraAdditionDialog</name>
    <message>
      <source>Initializing scan...</source>
      <translation>Quét ban đầu...</translation>
    </message>
    <message>
      <source>First address in range is greater than the last one.</source>
      <translation>Địa chỉ đầu tiên trong phạm vi lớn hơn so với lần trước.</translation>
    </message>
    <message>
      <source>Scanning online hosts...</source>
      <translation>Tổ dòng quét...</translation>
    </message>
    <message>
      <source>Select target server...</source>
      <translation>Chọn mục tiêu máy chủ...</translation>
    </message>
    <message>
      <source>Examples:</source>
      <translation>Ví dụ:</translation>
    </message>
    <message>
      <source>The specified IP address range has more than 255 addresses.</source>
      <translation>Các địa chỉ IP được chỉ định là lớn hơn 255 địa chỉ.</translation>
    </message>
    <message>
      <source>Server went offline - search aborted.</source>
      <translation>Các máy chủ đã được loại bỏ, tìm kiếm không thành.</translation>
    </message>
    <message>
      <source>Server has been removed - search aborted.</source>
      <translation>Máy chủ đang ẩn, tìm kiếm thất bại.</translation>
    </message>
    <message>
      <source>Device address field must contain a valid URL, IP address, or RTSP link.</source>
      <translation>Thiết bị trường địa chỉ bạn cần phải chứa một URL hợp lệ, địa chỉ IP, hoặc liên kết RTSP.</translation>
    </message>
    <message>
      <source>No devices selected.</source>
      <translation>Không có thiết bị được lựa chọn.</translation>
    </message>
    <message>
      <source>Please select at least one device</source>
      <translation>Vui lòng chọn ít nhất một thiết bị</translation>
    </message>
    <message>
      <source>Server is offline, devices can only be added to an online server.</source>
      <translation>Máy chủ đang ẩn, thiết bị này chỉ có thể được thêm vào một máy chủ trực tuyến.</translation>
    </message>
    <message>
      <source>Server has been removed - cannot add devices.</source>
      <translation>Máy chủ đã được gỡ bỏ - không thể thêm các thiết bị.</translation>
    </message>
    <message numerus="yes">
      <source>%n devices found</source>
      <translation>
        <numerusform>%n thiết bị được tìm</numerusform>
      </translation>
    </message>
    <message>
      <source>Add devices to %1</source>
      <translation>Thêm thiết bị cho %1</translation>
    </message>
    <message>
      <source>Add devices...</source>
      <translation>Thêm thiết bị...</translation>
    </message>
    <message>
      <source>Finishing searching...</source>
      <translation>Kết thúc tìm kiếm...</translation>
    </message>
    <message>
      <source>Scanning hosts...</source>
      <translation>Đang quét máy chủ...</translation>
    </message>
    <message>
      <source>Scanning host...</source>
      <extracomment>Scanning host... (0 devices found)</extracomment>
      <translation>Đang quét máy chủ...</translation>
    </message>
    <message>
      <source>Server offline</source>
      <translation>Tổ ẩn</translation>
    </message>
    <message>
      <source>Device adding is possible for online servers only.</source>
      <translation>Chỉ có thể thêm thiết bị khi máy chủ đang hoạt động.</translation>
    </message>
    <message numerus="yes">
      <source>%n devices added.</source>
      <translation>
        <numerusform>%n Thiết bị đã thêm.</numerusform>
      </translation>
    </message>
    <message>
      <source>It might take them a few moments to appear.</source>
      <translation>Có thể mất vài phút để xuất hiện trở lại.</translation>
    </message>
    <message numerus="yes">
      <source>Failed to add %n devices</source>
      <translation>
        <numerusform>Không thể thêm thiết bị %n</numerusform>
      </translation>
    </message>
    <message>
      <source>Device search failed</source>
      <translation>Tìm kiếm thiết bị không thành công</translation>
    </message>
    <message>
      <source>No devices found</source>
      <translation>Không tìm thấy thiết bị</translation>
    </message>
    <message>
      <source>All devices already added</source>
      <translation>Tất cả thiết bị đã được thêm vào</translation>
    </message>
  </context>
  <context>
    <name>QnCameraAdvancedParamsWidget</name>
    <message>
      <source>Loading values...</source>
      <translation>Đang tải các giá trị...</translation>
    </message>
    <message>
      <source>Applying changes...</source>
      <translation>Áp dụng những thay đổi...</translation>
    </message>
  </context>
  <context>
    <name>QnCameraAdvancedSettingsWidget</name>
    <message>
      <source>Loading...</source>
      <translation>Đang tải...</translation>
    </message>
    <message>
      <source>Primary Stream</source>
      <translation>Luồng dữ liệu chính</translation>
    </message>
    <message>
      <source>Secondary Stream</source>
      <translation>Luồng dữ liệu phụ</translation>
    </message>
    <message>
      <source>Camera has no secondary stream</source>
      <translation>Camera không có luồng dữ liệu phụ</translation>
    </message>
    <message>
      <source>This I/O module has no advanced settings</source>
      <translation>Module I/O này đã không có cài đặt nâng cao</translation>
    </message>
    <message>
      <source>This camera has no advanced settings</source>
      <translation>Camera này không có cài đặt nâng cao</translation>
    </message>
    <message>
      <source>Audio Stream</source>
      <translation>Luồng âm thanh</translation>
    </message>
    <message>
      <source>URL is not available. Open stream and try again.</source>
      <translation>URL không tồn tại. Mở thử lại.</translation>
    </message>
    <message>
      <source>URL is not available. Open video stream and try again.</source>
      <translation>URL không tồn tại. Mở thử lại.</translation>
    </message>
    <message>
      <source>I/O module has no audio stream</source>
      <translation>Mô đun I/O không có luồng âm thanh</translation>
    </message>
    <message>
      <source>I/O Module Id</source>
      <translation>Tên mô-đun I/O</translation>
    </message>
    <message>
      <source>Camera Id</source>
      <translation>Tên Camera</translation>
    </message>
  </context>
  <context>
    <name>QnCameraAnalyticsPolicy</name>
    <message>
      <source>Analytics is not available for %1</source>
      <translation>Analytics không khả dụng cho %1</translation>
    </message>
  </context>
  <context>
    <name>QnCameraAudioTransmitPolicy</name>
    <message>
      <source>Select device</source>
      <translation>Chọn thiết bị</translation>
    </message>
    <message>
      <source>Select camera</source>
      <translation>Chọn camera</translation>
    </message>
    <message numerus="yes">
      <source>%1 does not support two-way audio</source>
      <translation>
        <numerusform>%1 không hỗ trợ âm thanh hai chiều</numerusform>
      </translation>
    </message>
  </context>
  <context>
    <name>QnCameraDiagnosticsDialog</name>
    <message>
      <source>OK</source>
      <translation>Xác nhận</translation>
    </message>
    <message>
      <source>FAILED: %1</source>
      <translation>Thất bại：%1</translation>
    </message>
    <message>
      <source>Confirming server availability.</source>
      <translation>Kiểm tra tính sẵn sàng chủ.</translation>
    </message>
    <message>
      <source>Evaluating media stream for errors.</source>
      <translation>Kiểm tra các lỗi dòng phương tiện truyền thông.</translation>
    </message>
    <message>
      <source>Diagnostics for device %1</source>
      <translation>Chẩn đoán cho thiết bị %1</translation>
    </message>
    <message>
      <source>Diagnostics for camera %1</source>
      <translation>Chẩn đoán cho máy ảnh %1</translation>
    </message>
    <message>
      <source>Device Diagnostics</source>
      <translation>Thiết bị chẩn đoán</translation>
    </message>
    <message>
      <source>Camera Diagnostics</source>
      <translation>Chẩn đoán máy ảnh</translation>
    </message>
    <message>
      <source>Confirming device is accessible.</source>
      <translation>Thiết bị xác nhận có thể truy cập.</translation>
    </message>
    <message>
      <source>Confirming camera is accessible.</source>
      <translation>Xác nhận máy ảnh có thể truy cập.</translation>
    </message>
    <message>
      <source>Confirming target device provides media stream.</source>
      <translation>Xác nhận thiết bị mục tiêu cung cấp các dòng phương tiện truyền thông.</translation>
    </message>
    <message>
      <source>Confirming target camera provides media stream.</source>
      <translation>Xác nhận máy ảnh mục tiêu cung cấp các dòng phương tiện truyền thông.</translation>
    </message>
    <message>
      <source>Diagnostics for I/O module %1</source>
      <translation>Chẩn đoán cho I/O module %1</translation>
    </message>
    <message>
      <source>I/O Module Diagnostics</source>
      <translation>I/O Module chẩn đoán</translation>
    </message>
    <message>
      <source>Confirming I/O module is accessible.</source>
      <translation>Khẳng định I/O module có thể truy cập.</translation>
    </message>
    <message>
      <source>Confirming target I/O module provides media stream.</source>
      <translation>Khẳng định mục tiêu I/O module cung cấp dòng phương tiện truyền thông.</translation>
    </message>
    <message>
      <source>Diagnostics complete</source>
      <translation>Hoàn tất chuẩn đoán</translation>
    </message>
  </context>
  <context>
    <name>QnCameraExpertSettingsWidget</name>
    <message>
      <source>Primary</source>
      <translation>Chính</translation>
    </message>
    <message>
      <source>Secondary</source>
      <translation>Phụ</translation>
    </message>
    <message>
      <source>Don&apos;t change</source>
      <translation>Don&apos;t Lưu</translation>
    </message>
    <message>
      <source>Low</source>
      <translation>Thấp</translation>
    </message>
    <message>
      <source>Medium</source>
      <translation>Trong</translation>
    </message>
    <message>
      <source>High</source>
      <translation>Cao</translation>
    </message>
    <message>
      <source>Edge</source>
      <translation>Cạnh</translation>
    </message>
  </context>
  <context>
    <name>QnCameraInputBusinessEventWidget</name>
    <message>
      <source>automatic</source>
      <translation>tự động</translation>
    </message>
  </context>
  <context>
    <name>QnCameraInputPolicy</name>
    <message numerus="yes">
      <source>%1 have no input ports</source>
      <translation>
        <numerusform>%1 Không có cổng đầu vào</numerusform>
      </translation>
    </message>
  </context>
  <context>
    <name>QnCameraListDialog</name>
    <message>
      <source>Copy Selection to Clipboard</source>
      <translation>Sẽ chọn Copy to clipboard</translation>
    </message>
    <message>
      <source>Export Selection to File...</source>
      <translation>Lựa chọn Export to File...</translation>
    </message>
    <message>
      <source>Select All</source>
      <translation>Chọn tất cả</translation>
    </message>
    <message>
      <source>Devices List for %1</source>
      <extracomment>Devices List for Server (192.168.0.1)</extracomment>
      <translation>Danh sách các thiết bị cho %1</translation>
    </message>
    <message>
      <source>Cameras List for %1</source>
      <extracomment>Cameras List for Server (192.168.0.1)</extracomment>
      <translation>Máy ảnh Danh sách cho %1</translation>
    </message>
    <message>
      <source>Devices List</source>
      <translation>Danh sách các thiết bị</translation>
    </message>
    <message>
      <source>Cameras List</source>
      <translation>Danh sách máy ảnh</translation>
    </message>
    <message numerus="yes">
      <source>%n devices found</source>
      <translation>
        <numerusform>%n thiết bị được tìm</numerusform>
      </translation>
    </message>
    <message numerus="yes">
      <source>%n cameras found</source>
      <translation>
        <numerusform>%n máy ảnh được tìm thấy</numerusform>
      </translation>
    </message>
    <message>
      <source>Export selected devices to a file.</source>
      <translation>Xuất khẩu được lựa chọn các thiết bị vào một tập tin.</translation>
    </message>
    <message>
      <source>Export selected cameras to a file.</source>
      <translation>Xuất khẩu chọn lọc máy ảnh vào một tập tin.</translation>
    </message>
    <message numerus="yes">
      <source>%n I/O modules found</source>
      <translation>
        <numerusform>%n I/O module tìm thấy</numerusform>
      </translation>
    </message>
    <message>
      <source>No cameras</source>
      <translation>Không có Camera</translation>
    </message>
  </context>
  <context>
    <name>QnCameraListModel</name>
    <message>
      <source>Recording</source>
      <translation>Ghi âm</translation>
    </message>
    <message>
      <source>Name</source>
      <translation>Tên</translation>
    </message>
    <message>
      <source>Vendor</source>
      <translation>Nhà cung cấp:</translation>
    </message>
    <message>
      <source>Model</source>
      <translation>Kiểu mẫu</translation>
    </message>
    <message>
      <source>Firmware</source>
      <translation>Firmware</translation>
    </message>
    <message>
      <source>IP/Name</source>
      <translation>IP / tên</translation>
    </message>
    <message>
      <source>MAC address</source>
      <translation>Địa chỉ MAC</translation>
    </message>
    <message>
      <source>Server</source>
      <translation>Máy chủ</translation>
    </message>
  </context>
  <context>
    <name>QnCameraMotionMaskWidget</name>
    <message>
      <source>Too many motion windows</source>
      <translation>Quá nhiều cửa sổ chuyển</translation>
    </message>
    <message>
      <source>Maximum number of motion windows for the current camera is %1, and %2 motion windows are currently selected.</source>
      <translation>Số cửa sổ chuyển động tối đa cho camera hiện tại là %1 và %2 cửa sổ chuyển động hiện tại được chọn.</translation>
    </message>
    <message>
      <source>Too many motion sensitivity settings</source>
      <translation>Cài đặt độ nhạy chuyển động lớn</translation>
    </message>
    <message>
      <source>Maximum number of motion sensitivity settings for the current camera is %1, and %2 settings are currently selected.</source>
      <translation>Số cửa sổ chuyển động tối đa cho camera hiện tại là %1 và %2 cửa sổ chuyển động hiện tại được chọn.</translation>
    </message>
    <message>
      <source>Too many motion areas</source>
      <translation>Quá nhiều vùng chuyển động</translation>
    </message>
    <message>
      <source>Maximum number of motion areas for the current camera is %1, and %2 motion areas are currently selected.</source>
      <translation>Số cửa sổ chuyển động tối đa cho camera hiện tại là %1 và %2 cửa sổ chuyển động hiện tại được chọn.</translation>
    </message>
    <message>
      <source>Maximum number of motion sensitivity settings for any sensor of the current camera is %1, and %2 settings are currently selected.</source>
      <translation>Số cửa sổ chuyển động tối đa cho camera hiện tại là %1 và %2 cửa sổ chuyển động hiện tại được chọn.</translation>
    </message>
  </context>
  <context>
    <name>QnCameraMotionPolicy</name>
    <message>
      <source>Recording or motion detection is disabled for %1</source>
      <translation>%1 Video bên giám sát hoặc chức năng dịch chuyển không thể được sử dụng</translation>
    </message>
  </context>
  <context>
    <name>QnCameraOutputBusinessActionWidget</name>
    <message>
      <source>automatic</source>
      <translation>tự động</translation>
    </message>
  </context>
  <context>
    <name>QnCameraOutputPolicy</name>
    <message numerus="yes">
      <source>%1 have no output relays</source>
      <translation>
        <numerusform>%1 không có rơ le đầu ra</numerusform>
      </translation>
    </message>
  </context>
  <context>
    <name>QnCameraPasswordChangeDialog</name>
    <message>
      <source>Password shouldn&apos;t be equal to camera&apos;s user name</source>
      <translation>Mật khẩu shouldn&apos;t bằng tên người dùng camera&apos;s</translation>
    </message>
    <message>
      <source>New Password</source>
      <translation>Mật khẩu mới</translation>
    </message>
    <message>
      <source>Repeat Password</source>
      <translation>Lặp lại mật khẩu</translation>
    </message>
    <message>
      <source>Passwords do not match.</source>
      <translation>Mật khẩu không khớp.</translation>
    </message>
    <message>
      <source>Password should be at least 8 symbols long and contain different types of characters.</source>
      <translation>Mật khẩu phải có ít nhất 8 ký tự dài và chứa các loại ký tự khác nhau.</translation>
    </message>
  </context>
  <context>
    <name>QnCameraRecordingPolicy</name>
    <message>
      <source>Recording is disabled for %1</source>
      <translation>%1 video thể</translation>
    </message>
  </context>
  <context>
    <name>QnCameraScheduleWidget</name>
    <message>
      <source>Off</source>
      <translation>Tắt</translation>
    </message>
    <message>
      <source>On</source>
      <translation>Mở</translation>
    </message>
    <message>
      <source>Recording Schedule</source>
      <translation>Lịch trình ghi</translation>
    </message>
    <message>
      <source>based on server time</source>
      <translation>dựa trên thời gian máy chủ</translation>
    </message>
    <message>
      <source>Not enough licenses to enable recording</source>
      <translation>Phần mềm chưa đăng ký bản quyền để thực hiện ghi</translation>
    </message>
    <message>
      <source>License limit exceeded, recording will not be enabled.</source>
      <translation>Bản quyền vượt quá giới hạn, chế độ ghi âm sẽ bị vô hiệu hóa.</translation>
    </message>
    <message>
      <source>Turn on selector at the top of the window to enable recording.</source>
      <translation>Bật chế độ ghi bằng cách nhấn nút ghi phía trên cửa sổ hiển thị hình ảnh camera.</translation>
    </message>
    <message>
      <source>Select areas on the schedule to apply chosen parameters to.</source>
      <translation>Lựa chọn vùng trên biểu đồ ghi để áp dụng các thông số chọn.</translation>
    </message>
    <message>
      <source>Set recording parameters and select areas on the schedule grid to apply them to.</source>
      <translation>Đặt các thông số ghi và chọn lịch trình ghi trên các ô lưới.</translation>
    </message>
    <message>
      <source>Motion detection disabled or not supported</source>
      <translation>Phát hiện chuyển động bị vô hiệu hoặc không được hỗ trợ</translation>
    </message>
    <message>
      <source>To ensure it is supported and to enable it, go to the &quot;Motion&quot; tab in Camera Settings.</source>
      <translation>Để chắc chắn tính năng phát hiện chuyển động đã được kích hoạt, đi tới tab &quot;Motion&quot; trong Cài đặt Camera.</translation>
    </message>
    <message>
      <source>Dual-Streaming not supported for this camera</source>
      <translation>Không hỗ trợ Dual-Streaming cho camera này</translation>
    </message>
    <message>
      <source>Dual-Streaming and motion detection not supported for this camera</source>
      <translation>Dual-Streaming và phát hiện chuyển động không được hỗ trợ cho camera này</translation>
    </message>
    <message>
      <source>Motion detection disabled</source>
      <translation>Đã tắt tính năng phát hiện chuyển động</translation>
    </message>
    <message>
      <source>To enable or adjust it, go to the &quot;Motion&quot; tab in Camera Settings.</source>
      <translation>Để bật hoặc điều chỉnh nó, đi tới tab &quot;Motion&quot; trong Cài đặt camera.</translation>
    </message>
    <message>
      <source>Mbit/s</source>
      <translation>Mbit/s</translation>
    </message>
    <message>
      <source>Less Settings</source>
      <translation>Cài đặt rút gọn</translation>
    </message>
    <message>
      <source>More Settings</source>
      <translation>Cài đặt Khác</translation>
    </message>
  </context>
  <context>
    <name>QnCameraSettingsDialog</name>
    <message>
      <source>Device Settings</source>
      <translation>Cài đặt thiết bị</translation>
    </message>
    <message>
      <source>Devices Settings</source>
      <translation>Cài đặt thiết bị</translation>
    </message>
    <message>
      <source>Camera Settings</source>
      <translation>Cài đặt Camera</translation>
    </message>
    <message>
      <source>Cameras Settings</source>
      <translation>Cài đặt Camera</translation>
    </message>
    <message>
      <source>I/O Module Settings</source>
      <translation>I/O Module Cài đặt</translation>
    </message>
    <message>
      <source>I/O Modules Settings</source>
      <translation>I/O Modules Cài đặt</translation>
    </message>
    <message>
      <source>Show on Layout</source>
      <translation>Hiển thị trên Layout</translation>
    </message>
    <message>
      <source>Event Log...</source>
      <translation>Ghi sự kiện...</translation>
    </message>
    <message>
      <source>Device Rules...</source>
      <translation>Quy định thiết bị...</translation>
    </message>
    <message>
      <source>Devices Rules...</source>
      <translation>Thiết bị quy...</translation>
    </message>
    <message>
      <source>Camera Rules...</source>
      <translation>Nội quy Camera...</translation>
    </message>
    <message>
      <source>Cameras Rules...</source>
      <translation>Máy ảnh quy tắc...</translation>
    </message>
    <message>
      <source>I/O Module Rules...</source>
      <translation>I/O Module quy...</translation>
    </message>
    <message>
      <source>I/O Modules Rules...</source>
      <translation>I/O Modules quy...</translation>
    </message>
    <message numerus="yes">
      <source>Changes to the following %n devices are not saved:</source>
      <translation>
        <numerusform>Những thay đổi dưới đây%n không được lưu trên thiết bị:</numerusform>
      </translation>
    </message>
    <message numerus="yes">
      <source>Changes to the following %n cameras are not saved:</source>
      <translation>
        <numerusform>Những thay đổi dưới đây%n không được lưu trên thiết bị:</numerusform>
      </translation>
    </message>
    <message numerus="yes">
      <source>Changes to the following %n I/O Modules are not saved:</source>
      <translation>
        <numerusform>Những thay đổi dưới đây %n không được lưu trên I/O Modules:</numerusform>
      </translation>
    </message>
    <message>
      <source>Apply changes before switching to another camera?</source>
      <translation>Áp dụng các thay đổi trước khi chuyển sang camera khác?</translation>
    </message>
  </context>
  <context>
    <name>QnCameraSettingsWidget</name>
    <message>
      <source>Cannot edit properties for items of different types.</source>
      <translation>Bởi vì các loại khác nhau của các dự án không thể chỉnh sửa các thuộc tính.</translation>
    </message>
    <message>
      <source>No device selected.</source>
      <translation>Không có thiết bị được chọn.</translation>
    </message>
    <message>
      <source>Cannot edit properties for several wearable and non-wearable cameras.</source>
      <translation>Không thể chỉnh sửa thuộc tính cho một camera đeo người.</translation>
    </message>
    <message>
      <source>Cannot edit properties for several wearable cameras.</source>
      <translation>Không thể chỉnh sửa thuộc tính cho một camera đeo người.</translation>
    </message>
  </context>
  <context>
    <name>QnChangeUserPasswordDialog</name>
    <message>
      <source>New Password</source>
      <translation>Mật khẩu mới</translation>
    </message>
    <message>
      <source>Confirm Password</source>
      <translation>Xác nhận mật khẩu</translation>
    </message>
    <message>
      <source>Passwords do not match.</source>
      <translation>Mật khẩu không khớp.</translation>
    </message>
    <message>
      <source>Current Password</source>
      <translation>Mật khẩu hiện tại</translation>
    </message>
    <message>
      <source>To modify your password please enter the existing one.</source>
      <translation>Để sửa đổi mật khẩu của bạn, hãy nhập mật mã hiện tại.</translation>
    </message>
    <message>
      <source>Invalid current password.</source>
      <translation>Mật khẩu hiện tại không hợp lệ.</translation>
    </message>
  </context>
  <context>
    <name>QnClockLabel</name>
    <message>
      <source>Server Time</source>
      <translation>Thời gian máy chủ</translation>
    </message>
    <message>
      <source>Local System Time</source>
      <translation>Hiện hệ thống địa phương</translation>
    </message>
  </context>
  <context>
    <name>QnCloudManagementWidget</name>
    <message>
      <source>Connect to your Systems
from anywhere with any
devices</source>
      <translation>Kết nối với Hệ thống của bạn từ mọi nơi với bất kỳ thiết bị nào</translation>
    </message>
    <message>
      <source>Known limitations</source>
      <translation>Những hạn chế đã biết</translation>
    </message>
    <message>
      <source>Disconnect System from %1</source>
      <comment>%1 is the cloud name (like &apos;Nx Cloud&apos;)</comment>
      <translation>Hệ thống đã ngắt kết nối từ %1</translation>
    </message>
    <message>
      <source>Open %1 Portal</source>
      <comment>%1 is the cloud name (like &apos;Nx Cloud&apos;)</comment>
      <translation>Mở %1 Cổng</translation>
    </message>
    <message>
      <source>Create %1 Account</source>
      <comment>%1 is the cloud name (like &apos;Nx Cloud&apos;)</comment>
      <translation>Tạo tài khoản %1</translation>
    </message>
    <message>
      <source>Connect System to %1...</source>
      <comment>%1 is the cloud name (like &apos;Nx Cloud&apos;)</comment>
      <translation>Kết nối Hệ thống với %1...</translation>
    </message>
    <message>
      <source>Create %1
account</source>
      <comment>%1 is the cloud name (like &apos;Nx Cloud&apos;)</comment>
      <translation>Tạo tài khoản %1</translation>
    </message>
    <message>
      <source>Connect System
to %1</source>
      <comment>%1 is the cloud name (like &apos;Nx Cloud&apos;)</comment>
      <translation>Kết nối Hệ thống với %1</translation>
    </message>
    <message>
      <source>%1 is in Beta.</source>
      <comment>%1 is the cloud name (like &apos;Nx Cloud&apos;)</comment>
      <translation>%1 Đây là bản Beta.</translation>
    </message>
    <message>
      <source>Learn more about %1</source>
      <comment>%1 is the cloud name (like &apos;Nx Cloud&apos;)</comment>
      <translation>Tìm hiểu thêm về %1</translation>
    </message>
  </context>
  <context>
    <name>QnCloudResultMessages</name>
    <message>
      <source>Incorrect email or password</source>
      <translation>Email hoặc mật khẩu không chính xác</translation>
    </message>
    <message>
      <source>Account isn&apos;t activated. Please check your email and follow provided instructions</source>
      <translation>Đã kích hoạt tài khoản. Vui lòng kiểm tra email của bạn và làm theo các bước như hướng dẫn</translation>
    </message>
  </context>
  <context>
    <name>QnCloudStatusPanel</name>
    <message>
      <source>Logging in...</source>
      <translation>Đang đăng nhập...</translation>
    </message>
    <message>
      <source>Connect to Server...</source>
      <translation>Kết nối đến máy chủ...</translation>
    </message>
    <message>
      <source>Cannot connect to %1</source>
      <comment>%1 is the cloud name (like &apos;Nx Cloud&apos;)</comment>
      <translation>Không thể kết nối với %1</translation>
    </message>
  </context>
  <context>
    <name>QnCloudUserPanelWidget</name>
    <message>
      <source>Account Settings</source>
      <translation>Cài đặt tài khoản</translation>
    </message>
  </context>
  <context>
    <name>QnConnectToCloudDialog</name>
    <message>
      <source>Email</source>
      <translation>Emai</translation>
    </message>
    <message>
      <source>Password</source>
      <translation>Mật khẩu</translation>
    </message>
    <message>
      <source>Create account</source>
      <translation>Tạo tài khoản</translation>
    </message>
    <message>
      <source>Forgot password?</source>
      <translation>Quên Mật Khẩu?</translation>
    </message>
    <message>
      <source>Connect to %1</source>
      <comment>%1 is the cloud name (like &apos;Nx Cloud&apos;)</comment>
      <translation>Kết nối với %1</translation>
    </message>
    <message>
      <source>Enter %1 Account</source>
      <comment>%1 is the cloud name (like &apos;Nx Cloud&apos;)</comment>
      <translation>Nhập %1 Tài khoản</translation>
    </message>
  </context>
  <context>
    <name>QnConnectToCloudDialogPrivate</name>
    <message>
      <source>None of your servers is connected to the Internet.</source>
      <translation>Không có máy chủ nào của bạn được kết nối với Internet.</translation>
    </message>
    <message>
      <source>System connected to %1</source>
      <comment>%1 is the cloud name (like &apos;Nx Cloud&apos;)</comment>
      <translation>Hệ thống kết nối với %1</translation>
    </message>
    <message>
      <source>Failed to connect System to %1</source>
      <comment>%1 is the cloud name (like &apos;Nx Cloud&apos;)</comment>
      <translation>Kết nối hệ thống lỗi %1</translation>
    </message>
  </context>
  <context>
    <name>QnConnectToCurrentSystemTool</name>
    <message>
      <source>Configuring Server</source>
      <translation>Cấu hình máy chủ (s)</translation>
    </message>
    <message>
      <source>Updating Server</source>
      <translation>Đang cập nhật máy chủ (s)</translation>
    </message>
  </context>
  <context>
    <name>QnConnectionDiagnosticsHelper</name>
    <message>
      <source>You are trying to connect to incompatible Server.</source>
      <translation>Bạn đang cố gắng để kết nối với không tương thích Server.</translation>
    </message>
    <message>
      <source>Connection details that you have entered are incorrect, please try again.</source>
      <translation>Chi tiết kết nối mà bạn đã nhập không chính xác, vui lòng thử lại.</translation>
    </message>
    <message>
      <source>If this error persists, please contact your VMS administrator.</source>
      <translation>Nếu lỗi này vẫn còn, xin vui lòng liên hệ với quản trị viên của bạn VMS.</translation>
    </message>
    <message>
      <source>Compatibility mode for versions lower than %1 is not supported.</source>
      <translation>Chế độ tương thích cho các phiên bản thấp hơn %1 không được hỗ trợ.</translation>
    </message>
    <message>
      <source>Please close the application and start it again using the shortcut in the start menu.</source>
      <translation>Xin hãy đóng ứng dụng và khởi động nó lại bằng cách sử dụng phím tắt trong menu start.</translation>
    </message>
    <message>
      <source>Server has a different version:</source>
      <translation>Máy chủ có một phiên bản khác nhau:</translation>
    </message>
    <message>
      <source>You will be asked to restart the client in compatibility mode.</source>
      <translation>Bạn sẽ được yêu cầu khởi động lại máy khách ở chế độ tương thích.</translation>
    </message>
    <message>
      <source>The username or password you have entered is incorrect. Please try again.</source>
      <translation>Đăng nhập Tên đăng nhập hoặc mật khẩu không đúng, vui lòng thử lại.</translation>
    </message>
    <message>
      <source>Unable to connect to the server</source>
      <translation>Không thể kết nối đến máy chủ</translation>
    </message>
    <message>
      <source>LDAP Server connection timed out.</source>
      <translation>Kết nối LDAP Server time out.</translation>
    </message>
    <message>
      <source>Failed to connect to Server</source>
      <translation>Không thể kết nối đến máy chủ</translation>
    </message>
    <message>
      <source>Incorrect username or password</source>
      <translation>Tên người dùng hoặc mật khẩu không đúng</translation>
    </message>
    <message>
      <source>Server may be restarting now. Please try again later.</source>
      <translation>Máy chủ có thể khởi động lại bây giờ. Xin vui lòng thử lại sau.</translation>
    </message>
    <message>
      <source>Please check access credentials and try again.</source>
      <translation>Hãy kiểm tra các thông tin truy cập và thử lại.</translation>
    </message>
    <message>
      <source>Incompatible Server</source>
      <translation>Máy chủ không tương thích</translation>
    </message>
    <message>
      <source>Client and Server have different versions</source>
      <translation>Máy trạm và Máy chủ có các phiên bản khác nhau</translation>
    </message>
    <message>
      <source>Client - %1</source>
      <comment>%1 is version</comment>
      <translation>Máy trạm - %1</translation>
    </message>
    <message>
      <source>Server - %1</source>
      <comment>%1 is version</comment>
      <translation>Máy chủ - %1</translation>
    </message>
    <message>
      <source>Download Client version %1?</source>
      <translation>Tải phiên bản máy trạm %1?</translation>
    </message>
    <message>
      <source>Download</source>
      <translation>Tải về</translation>
    </message>
    <message>
      <source>Restart</source>
      <translation>Khởi động lại</translation>
    </message>
    <message>
      <source>Failed to download and launch version %1</source>
      <translation>Tải xuống phiên bản thất bại %1</translation>
    </message>
    <message>
      <source>Try Again</source>
      <translation>Thử lại</translation>
    </message>
    <message>
      <source>Restart %1 in compatibility mode will be required.</source>
      <translation>Yêu cầu khởi động lại %1 ở chế độ tương thích.</translation>
    </message>
    <message>
      <source>Failed to restart %1 in compatibility mode</source>
      <translation>Không thể khởi động lại %1 trong chế độ tương thích</translation>
    </message>
    <message>
      <source>Please close %1 and start it again using the shortcut in the start menu.</source>
      <translation>Xin hãy đóng %1 và sử dụng lại trong lối tắt của menu start.</translation>
    </message>
    <message>
      <source>You have to download another version of %1 to connect to this Server.</source>
      <translation>Bạn phải tải về một phiên bản khác %1 để kết nối với Sever này.</translation>
    </message>
    <message>
      <source>You have to restart %1 in compatibility mode to connect to this Server.</source>
      <translation>Bạn phải khởi động lại %1 trong chế độ tương thích để kết nối với Máy chủ.</translation>
    </message>
    <message>
      <source>Restart %1 in compatibility mode?</source>
      <translation>Khởi động lại %1 chế độ tương thích?</translation>
    </message>
    <message>
      <source>Failed to restart %1</source>
      <translation>Không thể khởi động lại %1</translation>
    </message>
    <message>
      <source>Client version: %1.</source>
      <translation>Phiên bản máy trạm: %1.</translation>
    </message>
    <message>
      <source>Server version: %1.</source>
      <translation>Phiên bản máy chủ: %1.</translation>
    </message>
    <message>
      <source>Operation is not permitted now. It could happen due to server is restarting now. Please try again later.</source>
      <translation>Không được phép hoạt động ngay bây giờ. Nó có thể xảy ra do máy chủ đang khởi động lại. Vui lòng thử lại sau.</translation>
    </message>
    <message>
      <source>Connection to %1 is not ready yet. Check server Internet connection or try again later.</source>
      <comment>%1 is the cloud name (like &apos;Nx Cloud&apos;)</comment>
      <translation>Kết nối với %1 chưa sẵn sàng. Kiểm tra kết nối mạng máy chủ hoặc thử lại sau.</translation>
    </message>
    <message>
      <source>Connection to Server could not be established.</source>
      <translation>Không thể thiết lập kết nối với Máy chủ.</translation>
    </message>
    <message>
      <source>This user is disabled by system administrator.</source>
      <translation>Người dùng này đã bị vô hiệu hóa.</translation>
    </message>
  </context>
  <context>
    <name>QnConnectionTestingDialog</name>
    <message>
      <source>Success</source>
      <translation>Sự thành công</translation>
    </message>
    <message>
      <source>Request timeout</source>
      <translation>Yêu cầu thời gian ra</translation>
    </message>
    <message>
      <source>Test Failed</source>
      <translation>Không thử nghiệm</translation>
    </message>
    <message>
      <source>Connect</source>
      <translation>Kết nối</translation>
    </message>
  </context>
  <context>
    <name>QnCustomBusinessEventWidget</name>
    <message>
      <source>Server API</source>
      <translation>Máy chủ API</translation>
    </message>
    <message>
      <source>To generate Generic Event, please refer to %1.</source>
      <translation>Để tạo ra sự kiện chung chung, vui lòng tham khảo %1.</translation>
    </message>
    <message>
      <source>Event will trigger only if Generic Event meets all the above conditions. If a keyword field is empty, condition is always met. If not, condition is met if the corresponding field of Generic Event contains any keyword.</source>
      <translation>Sự kiện này sẽ chỉ kích hoạt nếu Generic kiện đáp ứng tất cả các điều kiện trên. Nếu một trường từ khóa là trống rỗng, tình trạng luôn luôn đáp ứng. Nếu không, điều kiện được đáp ứng nếu các lĩnh vực tương ứng của Generic tổ chức sự kiện có chứa từ khóa bất kỳ.</translation>
    </message>
  </context>
  <context>
    <name>QnDatabaseManagementWidget</name>
    <message>
      <source>Save Database Backup...</source>
      <translation>Sao lưu cơ sở dữ liệu lưu trữ...</translation>
    </message>
    <message>
      <source>Database Backup Files (*.db)</source>
      <translation>Cơ sở dữ liệu tập tin sao lưu (*.db)</translation>
    </message>
    <message>
      <source>Downloading Database Backup</source>
      <translation>Tải về sao lưu Library</translation>
    </message>
    <message>
      <source>Database backup is being downloaded from the server. Please wait.</source>
      <translation>Tải về Thư viện từ các máy chủ sao lưu. Xin lỗi đợi tôi một chút.</translation>
    </message>
    <message>
      <source>Open Database Backup...</source>
      <translation>Mở cơ sở dữ liệu sao lưu...</translation>
    </message>
    <message>
      <source>Restoring Database Backup</source>
      <translation>Cơ sở dữ liệu sao lưu và khôi phục lại</translation>
    </message>
    <message>
      <source>Database backup is being uploaded to the server. Please wait.</source>
      <translation>Sao lưu cơ sở dữ liệu đã được tải lên máy chủ. Xin lỗi đợi tôi một chút.</translation>
    </message>
    <message>
      <source>You need to connect to a server prior to backup start.</source>
      <translation>Bạn cần phải kết nối với một máy chủ trước khi bắt đầu sao lưu.</translation>
    </message>
    <message>
      <source>Failed to back up database</source>
      <translation>Sao lưu cơ sở dữ liệu không thành công</translation>
    </message>
    <message>
      <source>Database backed up to file</source>
      <translation>Sao lưu file cơ sở dữ liệu</translation>
    </message>
    <message>
      <source>Failed to open file</source>
      <translation>Không thể mở tập tin</translation>
    </message>
    <message>
      <source>Restore database?</source>
      <translation>Khôi phục cơ sở dữ liệu?</translation>
    </message>
    <message>
      <source>Database successfully restored</source>
      <translation>Khôi phục thành công Cơ sở dữ liệu</translation>
    </message>
    <message>
      <source>Server application will restart shortly.</source>
      <translation>Ứng dụng trên máy chủ sẽ khởi động lại.</translation>
    </message>
    <message>
      <source>Failed to restore database</source>
      <translation>Không thể phục hồi cơ sở dữ liệu</translation>
    </message>
    <message>
      <source>System configuration will be restored from backup, Server application will be restarted.</source>
      <translation>Cấu hình hệ thống sẽ được khôi phục từ bản sao lưu, ứng dụng trên máy chủ sẽ được khởi động lại.</translation>
    </message>
    <message>
      <source>You can create a backup for System configurations that can be restored in case of failure.</source>
      <translation>Bạn có thể tạo một bản sao lưu cho cấu hình Hệ thống để khôi phục trong trường hợp lỗi.</translation>
    </message>
  </context>
  <context>
    <name>QnDefaultPasswordAlertBar</name>
    <message>
      <source>This camera requires password to be set up.</source>
      <translation>Camera này yêu cầu mật khẩu được thiết lập.</translation>
    </message>
    <message>
      <source>Some of selected cameras requires password to be set up.</source>
      <translation>Camera này yêu cầu mật khẩu để được thiết lập.</translation>
    </message>
    <message>
      <source>Ask your system administrator to do it.</source>
      <translation>Yêu cầu quản trị viên hệ thống của bạn làm điều đó.</translation>
    </message>
    <message numerus="yes">
      <source>Set Password</source>
      <translation>
        <numerusform>Đặt mật khẩu</numerusform>
      </translation>
    </message>
  </context>
  <context>
    <name>QnDesktopAudioOnlyDataProvider</name>
    <message>
      <source>Could not initialize audio encoder.</source>
      <translation>Không thể khởi tạo các bộ mã hóa giọng nói.</translation>
    </message>
    <message>
      <source>Sample format of input device %1 is not supported.</source>
      <translation>Định dạng mẫu của %1 thiết bị đầu vào không được hỗ trợ.</translation>
    </message>
    <message>
      <source>Could not find audio encoder &quot;%1&quot;.</source>
      <translation>Không thể tìm thấy bộ mã hoá âm thanh &quot;%1&quot;.</translation>
    </message>
    <message>
      <source>Primary audio device is not selected.</source>
      <translation>Thiết bị âm thanh chính không được chọn.</translation>
    </message>
  </context>
  <context>
    <name>QnDesktopDataProvider</name>
    <message>
      <source>Could not find video encoder %1.</source>
      <translation>Không thể tìm thấy các bộ mã hóa video '%1'.</translation>
    </message>
    <message>
      <source>Could not initialize video encoder.</source>
      <translation>Không thể khởi tạo bộ mã hóa video.</translation>
    </message>
    <message>
      <source>Could not initialize audio encoder.</source>
      <translation>Không thể khởi tạo các bộ mã hóa giọng nói.</translation>
    </message>
    <message>
      <source>Could not start primary audio device.</source>
      <translation>Không thể khởi động các thiết bị âm thanh chính.</translation>
    </message>
    <message>
      <source>Screen width must be a multiple of 8.</source>
      <translation>Chiều rộng màn hình phải có một số nhân của 8.</translation>
    </message>
    <message>
      <source>Could not find audio encoder &quot;%1&quot;.</source>
      <translation>Không thể tìm thấy bộ mã hoá âm thanh &quot;%1&quot;.</translation>
    </message>
    <message>
      <source>Could not initialize audio device &quot;%1&quot;.</source>
      <translation>Không thể khởi tạo thiết bị âm thanh &quot;%1&quot;.</translation>
    </message>
    <message>
      <source>44.1 kHz and 48 kHz audio formats are not supported by the audio capturing device. Please select another audio device or &quot;none&quot; in the Screen Recording settings.</source>
      <translation>Các định dạng âm thanh 44.1 kHz và 48 kHz không được hỗ trợ. Hãy chọn thiết bị âm thanh khác hoặc &quot;none&quot; trong màn hình Recoding.</translation>
    </message>
  </context>
  <context>
    <name>QnDisconnectFromCloudDialogPrivate</name>
    <message>
      <source>Next</source>
      <translation>Kế tiếp</translation>
    </message>
    <message>
      <source>Enter password to continue.</source>
      <translation>Nhập mật khẩu để tiếp tục.</translation>
    </message>
    <message>
      <source>Set local owner password</source>
      <translation>Đặt mật khẩu người sở hữu</translation>
    </message>
    <message>
      <source>Login</source>
      <translation>Đăng nhập</translation>
    </message>
    <message>
      <source>Password</source>
      <translation>Mật khẩu</translation>
    </message>
    <message>
      <source>Internal Error</source>
      <translation>Lỗi bên trong</translation>
    </message>
    <message>
      <source>Wrong Password</source>
      <translation>Sai mật khẩu</translation>
    </message>
    <message>
      <source>Confirm Password</source>
      <translation>Xác nhận mật khẩu</translation>
    </message>
    <message>
      <source>Passwords do not match.</source>
      <translation>Mật khẩu không khớp.</translation>
    </message>
    <message>
      <source>Disconnect</source>
      <translation>Ngắt kết nối</translation>
    </message>
    <message>
      <source>All cloud users will be deleted.</source>
      <translation>Tất cả các tài khoản đám mây sẽ bị xóa.</translation>
    </message>
    <message>
      <source>Failed to disconnect System from %1</source>
      <comment>%1 is the cloud name (like &apos;Nx Cloud&apos;)</comment>
      <translation>Kết nối hệ thống lỗi %1</translation>
    </message>
    <message>
      <source>Disconnect System from %1?</source>
      <comment>%1 is the cloud name (like &apos;Nx Cloud&apos;)</comment>
      <translation>Hệ thống đã ngắt kết nối từ %1?</translation>
    </message>
    <message>
      <source>You will be disconnected from this System and able to login again through local network with local account</source>
      <translation>Hệ thống sẽ ngắt kết nối của bạn và có thể đăng nhập lại qua mạng nội bộ bằng tài khoản nội bộ</translation>
    </message>
    <message>
      <source>You will not be able to connect to this System with your %1 account after you disconnect this System from %1.</source>
      <comment>%1 is the cloud name (like &apos;Nx Cloud&apos;)</comment>
      <translation>Bạn sẽ không thể kết nối với Hệ thống này %1 sau khi ngắt kết nối %1.</translation>
    </message>
  </context>
  <context>
    <name>QnEventLogDialog</name>
    <message>
      <source>Filter Similar Rows</source>
      <translation>Lọc Rows tương tự</translation>
    </message>
    <message>
      <source>Copy Selection to Clipboard</source>
      <translation>Sao chép lựa chọn vào Clipboard</translation>
    </message>
    <message>
      <source>Export Selection to File...</source>
      <translation>Lựa chọn Export to File...</translation>
    </message>
    <message>
      <source>Select All</source>
      <translation>Chọn tất cả</translation>
    </message>
    <message>
      <source>Clear Filter</source>
      <translation>Rõ ràng Lọc</translation>
    </message>
    <message numerus="yes">
      <source>Event log for period from %1 to %2 - %n event(s) found</source>
      <translation>
        <numerusform>Ghi sự kiện cho giai đoạn %1-%2 - %n sự kiện tìm thấy</numerusform>
      </translation>
    </message>
    <message numerus="yes">
      <source>Event log for %1 - %n event(s) found</source>
      <translation>
        <numerusform>Ghi sự kiện cho %1 - %n sự kiện tìm thấy</numerusform>
      </translation>
    </message>
    <message>
      <source>Export selected events to file</source>
      <translation>Xuất khẩu chọn lọc sự kiện để nộp</translation>
    </message>
    <message>
      <source>Any Action</source>
      <translation>Bất kỳ hành động</translation>
    </message>
    <message>
      <source>No events</source>
      <translation>Không có sự kiện</translation>
    </message>
  </context>
  <context>
    <name>QnEventLogModel</name>
    <message>
      <source>Motion video</source>
      <translation>Chuyển động video</translation>
    </message>
    <message>
      <source>Date/Time</source>
      <translation>Ngày / thời gian</translation>
    </message>
    <message>
      <source>Event</source>
      <translation>Biến cố</translation>
    </message>
    <message>
      <source>Source</source>
      <translation>Nguồn</translation>
    </message>
    <message>
      <source>Action</source>
      <translation>Hoạt động</translation>
    </message>
    <message>
      <source>Target</source>
      <translation>Mục đích</translation>
    </message>
    <message>
      <source>Description</source>
      <translation>Miêu tả</translation>
    </message>
    <message>
      <source>All users</source>
      <translation>Tất cả người dùng</translation>
    </message>
    <message numerus="yes">
      <source>%1 (%n times)</source>
      <comment>%1 is description of event. Will be replaced in runtime</comment>
      <translation>
        <numerusform>%1 (%n thời gian)</numerusform>
      </translation>
    </message>
    <message>
      <source>Open camera</source>
      <translation>Mở camera</translation>
    </message>
    <message numerus="yes">
      <source>and %n users more...</source>
      <translation>
        <numerusform>và %n nhiều người dùng hơn...</numerusform>
      </translation>
    </message>
    <message numerus="yes">
      <source>and %n more...</source>
      <translation>
        <numerusform>và %n nhiều hơn nữa...</numerusform>
      </translation>
    </message>
    <message numerus="yes">
      <source>%n Removed subjects</source>
      <translation>
        <numerusform>%n Chủ đề đã bị xóa</numerusform>
      </translation>
    </message>
    <message>
      <source>Subject removed</source>
      <translation>Chủ đề đã xóa</translation>
    </message>
  </context>
  <context>
    <name>QnExecHttpRequestActionWidget</name>
    <message>
      <source>Auto</source>
      <translation>Tự động</translation>
    </message>
    <message>
      <source>Basic</source>
      <translation>Cơ bản</translation>
    </message>
  </context>
  <context>
    <name>QnExecPtzPresetPolicy</name>
    <message>
      <source>Select exactly one camera</source>
      <translation>Chọn đúng một máy ảnh</translation>
    </message>
    <message>
      <source>%1 has no PTZ presets</source>
      <translation>%1 không cài đặt sẵn PTZ</translation>
    </message>
  </context>
  <context>
    <name>QnExportScheduleResourceSelectionDialogDelegate</name>
    <message>
      <source>Copy archive length settings</source>
      <translation>Sao chép các thiết lập thời gian tự động lưu trữ</translation>
    </message>
    <message>
      <source>Schedule motion type is not supported by some cameras.</source>
      <translation>Loại lịch trình chuyển động không được hỗ trợ bởi một số máy ảnh.</translation>
    </message>
    <message>
      <source>Recording cannot be enabled for some cameras.</source>
      <translation>Ghi âm không thể được kích hoạt cho một số máy ảnh.</translation>
    </message>
    <message>
      <source>Schedule settings are not compatible with some devices.</source>
      <translation>Thiết lập lịch trình không tương thích với một số thiết bị.</translation>
    </message>
  </context>
  <context>
    <name>QnFailoverPriorityDialog</name>
    <message>
      <source>Failover Priority</source>
      <translation>Failover ưu tiên</translation>
    </message>
    <message>
      <source>Never</source>
      <comment>Failover priority</comment>
      <translation>Thường xuyên</translation>
    </message>
    <message>
      <source>Low</source>
      <comment>Failover priority</comment>
      <translation>Thấp</translation>
    </message>
    <message>
      <source>Medium</source>
      <comment>Failover priority</comment>
      <translation>Trong</translation>
    </message>
    <message>
      <source>High</source>
      <comment>Failover priority</comment>
      <translation>Cao</translation>
    </message>
  </context>
  <context>
    <name>QnFailoverPriorityDialogDelegate</name>
    <message>
      <source>Set Priority:</source>
      <translation>Đặt ưu tiên:</translation>
    </message>
    <message>
      <source>Select devices to setup failover priority</source>
      <translation>Chọn thiết bị để thiết lập ưu tiên chuyển đổi dự phòng</translation>
    </message>
    <message>
      <source>Select cameras to setup failover priority</source>
      <translation>Chọn máy ảnh để thiết lập ưu tiên chuyển đổi dự phòng</translation>
    </message>
  </context>
  <context>
    <name>QnFileMessages</name>
    <message>
      <source>Overwrite existing file?</source>
      <translation>Ghi đè tập tin hiện có?</translation>
    </message>
    <message>
      <source>Failed to overwrite file</source>
      <translation>Không thể ghi đè tệp</translation>
    </message>
  </context>
  <context>
    <name>QnFisheyeCalibrationWidget</name>
    <message>
      <source>Loading preview, please wait...</source>
      <translation>Tải xem trước, vui lòng đợi...</translation>
    </message>
    <message>
      <source>Auto calibration failed</source>
      <translation>Hiệu chuẩn tự động thất bại</translation>
    </message>
    <message>
      <source>Image is not round.</source>
      <translation>Hình ảnh không hợp lệ.</translation>
    </message>
    <message>
      <source>Image might be too dim.</source>
      <translation>Hình ảnh có thể quá mờ.</translation>
    </message>
  </context>
  <context>
    <name>QnGeneralPreferencesWidget</name>
    <message>
      <source>Select folder...</source>
      <translation>Chọn thư mục...</translation>
    </message>
    <message>
      <source>Folder already added</source>
      <translation>Đã thêm thư mục</translation>
    </message>
  </context>
  <context>
    <name>QnGeneralSystemAdministrationWidget</name>
    <message>
      <source>Open Event Log</source>
      <translation>Ghi sự kiện mở</translation>
    </message>
    <message>
      <source>Open Bookmarks List</source>
      <translation>Danh sách mở Bookmarks</translation>
    </message>
    <message>
      <source>Event Rules</source>
      <translation>Event Rules</translation>
    </message>
    <message>
      <source>Event Log</source>
      <translation>Ghi sự kiện</translation>
    </message>
    <message>
      <source>Audit Trail</source>
      <translation>Đường mòn kiểm toán</translation>
    </message>
    <message>
      <source>Health Monitoring</source>
      <translation>Theo dõi tài nguyên hệ thống</translation>
    </message>
    <message>
      <source>Bookmarks</source>
      <translation>Bookmarks</translation>
    </message>
    <message>
      <source>Device List</source>
      <translation>Danh sách các thiết bị</translation>
    </message>
    <message>
      <source>Camera List</source>
      <translation>Danh sách camera</translation>
    </message>
    <message>
      <source>Open Event Rules Management</source>
      <translation>Mở báo / Quy định Quản lý sự kiện</translation>
    </message>
    <message>
      <source>Open Audit Trail Log</source>
      <translation>Mở nhật ký hoạt động hệ thống</translation>
    </message>
    <message>
      <source>Monitor All Servers on a Single Layout</source>
      <translation>Theo dõi tất cả các máy chủ trên một Layout</translation>
    </message>
    <message>
      <source>Open Device List</source>
      <translation>Danh sách mở thiết bị</translation>
    </message>
    <message>
      <source>Open Camera List</source>
      <translation>Mở danh sách ảnh</translation>
    </message>
  </context>
  <context>
    <name>QnGlHardwareChecker</name>
    <message>
      <source>Video card drivers are outdated or not installed</source>
      <translation>Trình điều khiển card màn hình chưa cập nhật hoặc không được cài đặt</translation>
    </message>
    <message>
      <source>%1 may not work properly.</source>
      <translation>%1 có thể không hoạt động đúng.</translation>
    </message>
  </context>
  <context>
    <name>QnHistogramWidget</name>
    <message>
      <source>Gamma %1</source>
      <translation>Gamma %1</translation>
    </message>
  </context>
  <context>
    <name>QnIOPortsViewModel</name>
    <message>
      <source>Type</source>
      <translation>Kiểu</translation>
    </message>
    <message>
      <source>Default state</source>
      <translation>Trạng thái mặc định</translation>
    </message>
    <message>
      <source>Name</source>
      <translation>Tên</translation>
    </message>
    <message>
      <source>Unknown</source>
      <comment>IO Port Type</comment>
      <translation>Không biết</translation>
    </message>
    <message>
      <source>Disabled</source>
      <comment>IO Port Type</comment>
      <translation>Tàn tật</translation>
    </message>
    <message>
      <source>Input</source>
      <comment>IO Port Type</comment>
      <translation>Đầu vào</translation>
    </message>
    <message>
      <source>Output</source>
      <comment>IO Port Type</comment>
      <translation>Đầu ra</translation>
    </message>
    <message>
      <source>Invalid</source>
      <comment>IO Port Type</comment>
      <translation>Vô hiệu</translation>
    </message>
    <message>
      <source>Grounded circuit</source>
      <comment>IO Port State</comment>
      <translation>Mạch nối đất</translation>
    </message>
    <message>
      <source>Invalid state</source>
      <comment>IO Port State</comment>
      <translation>Nhà nước không hợp lệ</translation>
    </message>
    <message>
      <source>On click</source>
      <translation>Nhấp chuột</translation>
    </message>
    <message>
      <source>Duration</source>
      <translation>Thời gian</translation>
    </message>
    <message>
      <source>Open circuit</source>
      <comment>IO Port State</comment>
      <translation>Mở mạch</translation>
    </message>
    <message>
      <source>Toggle state</source>
      <comment>IO Output Port Action</comment>
      <translation>Chuyển đổi trạng thái</translation>
    </message>
    <message>
      <source>Impulse</source>
      <comment>IO Output Port Action</comment>
      <translation>Thúc đẩy</translation>
    </message>
    <message>
      <source>Id</source>
      <translation>Id</translation>
    </message>
  </context>
  <context>
    <name>QnImageControlWidget</name>
    <message>
      <source>%1 degrees</source>
      <translation>%1 độ</translation>
    </message>
    <message>
      <source>Auto</source>
      <translation>Tự động</translation>
    </message>
    <message>
      <source>multiple values</source>
      <translation>nhiều giá trị</translation>
    </message>
  </context>
  <context>
    <name>QnIoModuleOverlayWidgetPrivate</name>
    <message>
      <source>Failed to turn off I/O port %1</source>
      <translation>Không thể tắt cổng I/O %1</translation>
    </message>
    <message>
      <source>Failed to turn on I/O port %1</source>
      <translation>Không thể tắt cổng I/O %1</translation>
    </message>
  </context>
  <context>
    <name>QnLayoutSettingsDialog</name>
    <message>
      <source>Select file...</source>
      <translation>Chọn File...</translation>
    </message>
    <message>
      <source>Pictures %1</source>
      <translation>Màn%1</translation>
    </message>
    <message>
      <source>No picture</source>
      <translation>Không có hình ảnh</translation>
    </message>
    <message>
      <source>Error while loading picture</source>
      <translation>Lỗi trong khi tải lên hình ảnh</translation>
    </message>
    <message>
      <source>Error while uploading picture</source>
      <translation>Lỗi trong khi tải lên hình ảnh</translation>
    </message>
    <message>
      <source>Picture cannot be read</source>
      <translation>Không thể đọc được hình ảnh</translation>
    </message>
    <message>
      <source>Picture cannot be loaded</source>
      <translation>Không thể tải hình ảnh</translation>
    </message>
    <message>
      <source>cells</source>
      <translation>các ô</translation>
    </message>
    <message>
      <source>Picture is too big. Maximum size is %1 MB</source>
      <translation>Hình ảnh quá lớn. Kích thước tối đa là %1 MB</translation>
    </message>
  </context>
  <context>
    <name>QnLdapSettingsDialog</name>
    <message>
      <source>Test</source>
      <translation>Thử</translation>
    </message>
    <message>
      <source>Test failed</source>
      <translation>Thử nghiệm thất bại</translation>
    </message>
    <message numerus="yes">
      <source>Test completed successfully: %n users found.</source>
      <translation>
        <numerusform>Kiểm tra đã hoàn thành công: %n người đã được tìm thấy.</numerusform>
      </translation>
    </message>
  </context>
  <context>
    <name>QnLdapSettingsDialogPrivate</name>
    <message>
      <source>The provided settings are not valid.</source>
      <translation>Các thiết lập được cung cấp không hợp lệ.</translation>
    </message>
    <message>
      <source>Could not perform a test.</source>
      <translation>Không thể thực hiện một thử nghiệm.</translation>
    </message>
    <message>
      <source>Timed Out</source>
      <translation>Giờ nghĩ giảo lao</translation>
    </message>
  </context>
  <context>
    <name>QnLdapUserListModel</name>
    <message>
      <source>Login</source>
      <translation>Đăng nhập</translation>
    </message>
    <message>
      <source>Email</source>
      <translation>Emai</translation>
    </message>
    <message>
      <source>DN</source>
      <translation>DN</translation>
    </message>
    <message>
      <source>Name</source>
      <translation>Tên</translation>
    </message>
  </context>
  <context>
    <name>QnLdapUsersDialog</name>
    <message>
      <source>The provided settings are not valid.</source>
      <translation>Các thiết lập được cung cấp không hợp lệ.</translation>
    </message>
    <message>
      <source>Could not perform a test.</source>
      <translation>Không thể thực hiện một thử nghiệm.</translation>
    </message>
    <message>
      <source>Could not load users.</source>
      <translation>Không thể tải người sử dụng.</translation>
    </message>
    <message>
      <source>Error while loading users.</source>
      <translation>Lỗi trong khi tải người sử dụng.</translation>
    </message>
    <message>
      <source>No new users found.</source>
      <translation>Không có người dùng mới được tìm thấy.</translation>
    </message>
    <message>
      <source>Timed Out</source>
      <translation>Giờ nghĩ giảo lao</translation>
    </message>
    <message>
      <source>Import Selected</source>
      <translation>Nhập mục đã chọn</translation>
    </message>
  </context>
  <context>
    <name>QnLicenseDetailsDialog</name>
    <message>
      <source>Screens Allowed:</source>
      <translation>Màn hình cho phép:</translation>
    </message>
    <message>
      <source>Control Sessions Allowed:</source>
      <translation>Buổi kiểm soát cho phép:</translation>
    </message>
    <message>
      <source>Archive Streams Allowed:</source>
      <translation>Lưu trữ các dòng cho phép:</translation>
    </message>
    <message>
      <source>Generic:</source>
      <translation>Chung:</translation>
    </message>
    <message>
      <source>License Type</source>
      <translation>Loại giấy phép</translation>
    </message>
    <message>
      <source>License Key</source>
      <translation>Key bản quyền</translation>
    </message>
    <message>
      <source>Features:</source>
      <translation>Các tính năng:</translation>
    </message>
    <message>
      <source>Locked to Hardware Id</source>
      <translation>Khóa Id phần cứng</translation>
    </message>
  </context>
  <context>
    <name>QnLicenseListModel</name>
    <message>
      <source>Type</source>
      <translation>Kiểu</translation>
    </message>
    <message>
      <source>License Key</source>
      <translation>Key bản quyền</translation>
    </message>
    <message>
      <source>Status</source>
      <translation>Trạng thái</translation>
    </message>
    <message>
      <source>Server</source>
      <translation>Máy chủ</translation>
    </message>
    <message>
      <source>Never</source>
      <translation>Thường xuyên</translation>
    </message>
    <message>
      <source>Expired</source>
      <translation>Hết hạn</translation>
    </message>
    <message>
      <source>OK</source>
      <translation>Xác định</translation>
    </message>
    <message>
      <source>Error</source>
      <translation>Lỗi</translation>
    </message>
    <message>
      <source>Server not found</source>
      <translation>Server không tìm thấy</translation>
    </message>
    <message>
      <source>Expires</source>
      <translation>Hết hạn</translation>
    </message>
    <message>
      <source>License is active</source>
      <translation>Bản quyền được kích hoạt</translation>
    </message>
    <message>
      <source>License is expired</source>
      <translation>Bản quyền hết hạn</translation>
    </message>
    <message>
      <source>Expires soon</source>
      <translation>Hết hạn sớm</translation>
    </message>
    <message>
      <source>License expires today</source>
      <translation>Bản quyền hết hạn hôm nay</translation>
    </message>
    <message>
      <source>License expires tomorrow</source>
      <translation>Bản quyền hết hạn trong ngày mai</translation>
    </message>
    <message numerus="yes">
      <source>License expires in %n days</source>
      <translation>
        <numerusform>Bản quyền sẽ hết hạn trong %n ngày</numerusform>
      </translation>
    </message>
    <message>
      <source>Qty</source>
      <translation>Số lượng</translation>
    </message>
  </context>
  <context>
    <name>QnLicenseManagerWidget</name>
    <message>
      <source>You do not have a valid license installed.</source>
      <translation>Bạn không cần phải cài đặt một giấy phép hợp lệ.</translation>
    </message>
    <message>
      <source>Please activate your commercial or trial license.</source>
      <translation>Vui lòng kích hoạt giấy phép thương mại hoặc dùng thử của bạn.</translation>
    </message>
    <message>
      <source>Please activate your commercial license.</source>
      <translation>Vui lòng kích hoạt bản quyền thương mại của bạn.</translation>
    </message>
    <message>
      <source>Export</source>
      <translation>Xuất</translation>
    </message>
    <message>
      <source>Export licenses to a file</source>
      <translation>Xuất bản quyền vào một tệp tin</translation>
    </message>
    <message>
      <source>Copy To Clipboard</source>
      <translation>Sao chép vào Clipboard</translation>
    </message>
    <message>
      <source>Incompatible license</source>
      <translation>Bản quyền không tương thích</translation>
    </message>
    <message>
      <source>License you are trying to activate is incompatible with your software.</source>
      <translation>Bạn đang cố gắng để kích hoạt bản quyền không tương thích với phần mềm.</translation>
    </message>
    <message>
      <source>You already activated this license</source>
      <translation>Bạn đã sẵn sàng kích hoạt bản quyền này</translation>
    </message>
    <message>
      <source>License activated</source>
      <translation>Bản quyền được kích hoạt</translation>
    </message>
    <message>
      <source>Failed to remove license from Server</source>
      <translation>Lỗi bỏ bản quyền từ Máy chủ</translation>
    </message>
    <message>
      <source>Invalid activation key file</source>
      <translation>Key kích hoạt không hợp lệ</translation>
    </message>
    <message>
      <source>Select a valid activation key file to continue.</source>
      <translation>Chọn key kích hoạt khác để tiếp tục.</translation>
    </message>
    <message>
      <source>This device accepts single channel license only</source>
      <translation>Chỉ chấp nhận kích hoạt một kênh bản quyền</translation>
    </message>
    <message>
      <source>Database error occurred.</source>
      <translation>Đã xảy ra lỗi cơ sở dữ liệu.</translation>
    </message>
    <message>
      <source>Invalid data received. Please contact Customer Support to report the issue.</source>
      <translation>Nhận dữ liệu không hợp lệ. Vui lòng liên hệ Hỗ trợ khách hàng để thông báo vấn đề này.</translation>
    </message>
    <message>
      <source>Failed to activate license</source>
      <translation>Không thể kích hoạt bản quyền</translation>
    </message>
    <message>
      <source>Network error</source>
      <translation>Lỗi mạng</translation>
    </message>
    <message>
      <source>If the problem persists, please contact Customer Support.</source>
      <translation>Nếu vấn đề kích hoạt lỗi, xin vui lòng liên hệ với hỗ trợ khách hàng.</translation>
    </message>
    <message>
      <source>License already activated on another server</source>
      <translation>Giấy phép đã được kích hoạt trên một máy chủ khác</translation>
    </message>
    <message numerus="yes">
      <source>At least %n %1 are required</source>
      <translation>
        <numerusform>Ít nhất %n %1 được yêu cầu</numerusform>
      </translation>
    </message>
    <message numerus="yes">
      <source>%n %1 are currently in use</source>
      <translation>
        <numerusform>%n %1 hiện đang được sử dụng</numerusform>
      </translation>
    </message>
    <message>
      <source>Please make sure it is entered correctly.</source>
      <translation>Hãy chắc chắn rằng nó được nhập chính xác.</translation>
    </message>
    <message numerus="yes">
      <source>Deactivate licenses?</source>
      <translation>
        <numerusform>Hủy kích hoạt giấy phép?</numerusform>
      </translation>
    </message>
    <message>
      <source>Failed to deactivate license</source>
      <translation>Cấp bản quyền lỗi</translation>
    </message>
    <message numerus="yes">
      <source>Failed to deactivate %n licenses</source>
      <translation>
        <numerusform>%n Cấp bản quyền lỗi</numerusform>
      </translation>
    </message>
    <message numerus="yes">
      <source>%1 of %n licenses cannot be deactivated</source>
      <translation>
        <numerusform>%1 trong số %n giấy phép không kích hoạt</numerusform>
      </translation>
    </message>
    <message numerus="yes">
      <source>Cannot deactivate licenses</source>
      <translation>
        <numerusform>Không thể hủy kích hoạt bản quyền</numerusform>
      </translation>
    </message>
    <message>
      <source>Cannot connect to the License Server</source>
      <translation>Không thể kết nối với Máy chủ cấp bản quyền</translation>
    </message>
    <message>
      <source>Please make sure your server has active Internet connection or check firewall settings.</source>
      <translation>Hãy đảm bảo máy chủ của bạn có kết nối Internet hoặc kiểm tra cài đặt tường lửa.</translation>
    </message>
    <message>
      <source>License Server error</source>
      <translation>Lỗi cấp bản quyền Máy chủ</translation>
    </message>
    <message>
      <source>License deactivated</source>
      <translation>Bản quyền ngừng hoạt động</translation>
    </message>
    <message numerus="yes">
      <source>%n licenses deactivated</source>
      <translation>
        <numerusform>%n Bản quyền ngừng hoạt động</numerusform>
      </translation>
    </message>
    <message>
      <source>Remove</source>
      <translation>Gỡ bỏ</translation>
    </message>
    <message>
      <source>Deactivate</source>
      <translation>Hủy kích hoạt</translation>
    </message>
    <message numerus="yes">
      <source>%n channels.</source>
      <translation>
        <numerusform>%n kênh.</numerusform>
      </translation>
    </message>
    <message>
      <source>Please contact Customer Support.</source>
      <translation>Vui lòng liên hệ Hỗ trợ Khách hàng.</translation>
    </message>
    <message numerus="yes">
      <source>Deactivate %n Other</source>
      <translation>
        <numerusform>Hủy kích hoạt %n Khác</numerusform>
      </translation>
    </message>
    <message>
      <source>Invalid License Key</source>
      <translation>Key bản quyền Không hợp lệ</translation>
    </message>
    <message>
      <source>Please contact Customer Support to obtain a valid License Key.</source>
      <translation>Vui lòng liên hệ Hỗ trợ Khách hàng để có được key bản quyền.</translation>
    </message>
    <message>
      <source>Please contact Customer Support to activate License Key manually.</source>
      <translation>Xin vui lòng liên hệ với hỗ trợ khách hàng để kích hoạt giấy phép khóa theo cách thủ công.</translation>
    </message>
    <message>
      <source>Please contact Customer Support to get a valid License Key.</source>
      <translation>Vui lòng liên hệ Hỗ trợ Khách hàng để có được bản quyên hợp lệ.</translation>
    </message>
    <message>
      <source>This license is already activated and linked to Hardware Id %1</source>
      <translation>Bản quyền này đã được kích hoạt trên một máy khác %1</translation>
    </message>
    <message>
      <source>This license is already activated and linked to Hardware Id %1 on %2</source>
      <translation>Bản quyền này đã được kích hoạt trên một máy khác %1 vào %2</translation>
    </message>
    <message>
      <source>If the problem persists please contact Customer Support.</source>
      <translation>Nếu sự cố vẫn tiếp diễn, vui lòng liên hệ Hỗ trợ Khách hàng.</translation>
    </message>
  </context>
  <context>
    <name>QnLicenseWidget</name>
    <message>
      <source>Activate Trial License</source>
      <translation>Bắt đầu cấp giấy phép thử nghiệm</translation>
    </message>
    <message>
      <source>Activate Free License</source>
      <translation>Bắt đầu cấp giấy phép miễn phí</translation>
    </message>
    <message>
      <source>Open License File</source>
      <translation>Phép mở tài liệu lưu trữ</translation>
    </message>
    <message>
      <source>All files (*.*)</source>
      <translation>Tất cả các file(*.*)</translation>
    </message>
    <message>
      <source>Failed to open file</source>
      <translation>Không thể mở tập tin</translation>
    </message>
    <message>
      <source>Please send email with License Key and Hardware Id provided to %1 to obtain an Activation Key file.</source>
      <translation>Vui lòng gửi email với key và Id phần cứng %1 đã kích hoạt.</translation>
    </message>
    <message>
      <source>Please send License Key and Hardware Id provided to %1 to obtain an Activation Key file.</source>
      <translation>Vui lòng gửi email với key và Id phần cứng %1 đã kích hoạt.</translation>
    </message>
  </context>
  <context>
    <name>QnLicensesProposeWidget</name>
    <message numerus="yes">
      <source>Use licenses for selected %n devices</source>
      <translation>
        <numerusform>Sử dụng giấy phép để lựa chọn %n thiết bị</numerusform>
      </translation>
    </message>
    <message numerus="yes">
      <source>Use licenses for selected %n cameras</source>
      <translation>
        <numerusform>Sử dụng giấy phép cho %n máy ảnh được lựa chọn</numerusform>
      </translation>
    </message>
    <message numerus="yes">
      <source>Use licenses for selected %n I/O modules</source>
      <translation>
        <numerusform>Sử dụng giấy phép để lựa chọn %n I/O module</numerusform>
      </translation>
    </message>
    <message numerus="yes">
      <source>Use licenses to view these %n cameras</source>
      <translation>
        <numerusform>Sử dụng giấy phép tương tự để xem những %n camera</numerusform>
      </translation>
    </message>
  </context>
  <context>
    <name>QnLinkToCloudDialogPrivate</name>
    <message>
      <source>Failed to login to %1</source>
      <comment>%1 is the cloud name (like &apos;Nx Cloud&apos;)</comment>
      <translation>Đăng nhập vào %1 thất bại</translation>
    </message>
  </context>
  <context>
    <name>QnLocalSettingsDialog</name>
    <message>
      <source>General</source>
      <translation>Chung</translation>
    </message>
    <message>
      <source>Look and Feel</source>
      <translation>Điều chỉnh thị giác</translation>
    </message>
    <message>
      <source>Screen Recording</source>
      <translation>Màn hình video</translation>
    </message>
    <message>
      <source>Notifications</source>
      <translation>Thông báo</translation>
    </message>
    <message>
      <source>Advanced</source>
      <translation>Nâng cao</translation>
    </message>
    <message>
      <source>Settings file is read-only. Please contact your system administrator. All changes will be lost after program exit.</source>
      <translation>File cài đặt ở chế độ chỉ đọc. Xin vui lòng liên hệ với quản trị hệ thống của bạn. Tất cả thay đổi sẽ bị mất sau khi thoát chương trình.</translation>
    </message>
    <message>
      <source>Settings cannot be saved. Please contact your system administrator. All changes will be lost after program exit.</source>
      <translation>Không thể lưu cài đặt. Xin vui lòng liên hệ với quản trị hệ thống của bạn. Tất cả thay đổi sẽ bị mất sau khi thoát chương trình.</translation>
    </message>
    <message>
      <source>Restart required</source>
      <translation>Yêu cầu khởi động máy</translation>
    </message>
    <message>
      <source>Restart Now</source>
      <translation>Khởi động lại ngay</translation>
    </message>
    <message>
      <source>Restart Later</source>
      <translation>Khởi động lại sau</translation>
    </message>
    <message>
      <source>Some changes will take effect only after %1 restart</source>
      <translation>Một số thay đổi sẽ có hiệu lực chỉ sau khi %1 khởi động lại</translation>
    </message>
  </context>
  <context>
    <name>QnLoginDialog</name>
    <message>
      <source>Connect to Server...</source>
      <translation>Kết nối đến máy chủ...</translation>
    </message>
    <message>
      <source>Version %1</source>
      <translation>Phiên bản %1</translation>
    </message>
    <message>
      <source>Saved Sessions</source>
      <translation>Thông tin được lưu trữ trong các kết nối</translation>
    </message>
    <message>
      <source>Auto-Discovered Servers</source>
      <translation>Tự động phát hiện các máy chủ</translation>
    </message>
    <message>
      <source>* Last used connection *</source>
      <translation>*Kết nối sử dụng cuối cùng*</translation>
    </message>
    <message>
      <source>%1 at %2</source>
      <translation>%1 đến %2</translation>
    </message>
    <message>
      <source>Overwrite existing connection?</source>
      <translation>Ghi đè kết nối hiện tại?</translation>
    </message>
    <message>
      <source>Delete connection?</source>
      <translation>Xóa kết nối?</translation>
    </message>
    <message>
      <source>There is another connection with the same name.</source>
      <translation>Có một kết nối khác có cùng tên.</translation>
    </message>
    <message>
      <source>none</source>
      <translation>không xác định</translation>
    </message>
  </context>
  <context>
    <name>QnLoginToCloudDialog</name>
    <message>
      <source>Email</source>
      <translation>Emai</translation>
    </message>
    <message>
      <source>Password</source>
      <translation>Mật khẩu</translation>
    </message>
    <message>
      <source>Create account</source>
      <translation>Tạo tài khoản</translation>
    </message>
    <message>
      <source>Forgot password?</source>
      <translation>Quên Mật Khẩu?</translation>
    </message>
    <message>
      <source>Learn more about</source>
      <translation>Tìm hiểu thêm về</translation>
    </message>
    <message>
      <source>Log in to %1</source>
      <comment>%1 is the cloud name (like &apos;Nx Cloud&apos;)</comment>
      <translation>Đăng nhập %1</translation>
    </message>
    <message>
      <source>Welcome to %1!</source>
      <comment>%1 is the cloud name (like &apos;Nx Cloud&apos;)</comment>
      <translation>Chào mừng bạn đến với %1!</translation>
    </message>
  </context>
  <context>
    <name>QnLookAndFeelPreferencesWidget</name>
    <message>
      <source>Pictures %1</source>
      <translation>Màn%1</translation>
    </message>
    <message>
      <source>Preparing Image...</source>
      <translation>Chuẩn bị hình ảnh...</translation>
    </message>
    <message>
      <source>Please wait while image is being prepared...</source>
      <translation>Xin vui lòng chờ trong khi hình ảnh đang được chuẩn bị...</translation>
    </message>
    <message>
      <source>Server Time</source>
      <translation>Thời gian máy chủ</translation>
    </message>
    <message>
      <source>Client Time</source>
      <translation>Gian của khách hàng</translation>
    </message>
    <message>
      <source>Stretch</source>
      <translation>Căng ra</translation>
    </message>
    <message>
      <source>Fit</source>
      <translation>Phù hợp</translation>
    </message>
    <message>
      <source>Crop</source>
      <translation>Trồng trọt</translation>
    </message>
    <message>
      <source>This option will not affect Recording Schedule. Recording Schedule is always based on Server Time.</source>
      <translation>Tùy chọn này sẽ không ảnh hưởng đến Schedule Recording. Lịch trình ghi âm luôn luôn dựa trên Server Time.</translation>
    </message>
    <message>
      <source>Select File...</source>
      <translation>Chọn File...</translation>
    </message>
    <message>
      <source>No image</source>
      <translation>Không có hình ảnh</translation>
    </message>
  </context>
  <context>
    <name>QnMediaResourceWidget</name>
    <message>
      <source>Screenshot</source>
      <translation>Chụp màn hình</translation>
    </message>
    <message>
      <source>Smart Search</source>
      <translation>Wisdom Tìm kiếm</translation>
    </message>
    <message>
      <source>PTZ</source>
      <translation>PTZ</translation>
    </message>
    <message>
      <source>Dewarping</source>
      <translation>Correction Fish-Eye (Dewarping)</translation>
    </message>
    <message>
      <source>Create Zoom Window</source>
      <translation>Thiết lập cửa sổ zoom</translation>
    </message>
    <message>
      <source>Image Enhancement</source>
      <translation>Nâng cao hình ảnh</translation>
    </message>
    <message>
      <source>Hi-Res</source>
      <translation>Độ phân giải cao</translation>
    </message>
    <message>
      <source>LIVE</source>
      <translation>Trực tiếp</translation>
    </message>
    <message>
      <source>%1 (Tour &quot;%2&quot; is active)</source>
      <translation>%1 (Tour &quot;%2&quot; đang hoạt động)</translation>
    </message>
    <message>
      <source>Zoom Window</source>
      <translation>Phóng to cửa sổ</translation>
    </message>
    <message>
      <source>I/O Module</source>
      <translation>I/O Module</translation>
    </message>
    <message>
      <source>Lo-Res</source>
      <translation>Lo-Res</translation>
    </message>
    <message>
      <source>Failed to invoke trigger %1 (%2)</source>
      <translation>Lỗi gọi trigger %1 (%2)</translation>
    </message>
    <message>
      <source>press and hold</source>
      <comment>Soft Trigger</comment>
      <translation>nhấn và giữ</translation>
    </message>
    <message>
      <source>Disabled by schedule</source>
      <translation>Lịch trình bị vô hiêu hóa</translation>
    </message>
    <message numerus="yes">
      <source>Set for all %n Cameras</source>
      <translation>
        <numerusform>Đặt cho tất cả %n Camera</numerusform>
      </translation>
    </message>
  </context>
  <context>
    <name>QnMergeSystemsDialog</name>
    <message>
      <source>http(s)://host:port</source>
      <translation>http (s): // host: cổng</translation>
    </message>
    <message>
      <source>%1 (current)</source>
      <translation>%1 (hiện tại)</translation>
    </message>
    <message>
      <source>Use a specific hostname or IP address rather than %1.</source>
      <translation>Sử dụng một tên máy hoặc địa chỉ IP cụ thể chứ không phải là %1.</translation>
    </message>
    <message>
      <source>Merge with %1</source>
      <translation>Kết hợp với %1</translation>
    </message>
    <message>
      <source>Testing...</source>
      <translation>Thử nghiệm...</translation>
    </message>
    <message>
      <source>Merging Systems...</source>
      <translation>Sáp nhập hệ thống...</translation>
    </message>
    <message>
      <source>The login cannot be empty.</source>
      <translation>Đăng nhập không thể để trống.</translation>
    </message>
    <message>
      <source>New Server</source>
      <translation>Máy chủ mới</translation>
    </message>
    <message>
      <source>Failed to merge Systems</source>
      <translation>Không kết hợp được Hệ thống</translation>
    </message>
    <message>
      <source>URL is invalid.</source>
      <translation>URL không hợp lệ.</translation>
    </message>
    <message>
      <source>You are about to merge the current System %1 with System</source>
      <translation>Bạn muốn hợp nhất các hệ thống hiện tại %1 với hệ thống</translation>
    </message>
    <message>
      <source>This is the current System URL.</source>
      <translation>Đây là URL hệ thống hiện tại.</translation>
    </message>
    <message>
      <source>Servers from the other System will appear in the resource tree when the database synchronization is finished.</source>
      <translation>Các máy chủ từ Hệ thống khác sẽ thêm vào trong cây tài nguyên khi đồng bộ cơ sở dữ liệu kết thúc.</translation>
    </message>
    <message>
      <source>Systems will be merged shortly</source>
      <translation>Hệ thống sẽ được sáp nhập ngay</translation>
    </message>
    <message>
      <source>You will be reconnected.</source>
      <translation>Bạn sẽ được nối lại.</translation>
    </message>
  </context>
  <context>
    <name>QnMessageBox</name>
    <message>
      <source>Overwrite</source>
      <translation>Ghi đè lên</translation>
    </message>
    <message>
      <source>Delete</source>
      <translation>Xóa bỏ</translation>
    </message>
    <message>
      <source>Reset</source>
      <translation>Thiết lập lại</translation>
    </message>
    <message>
      <source>Skip</source>
      <translation>Bỏ qua</translation>
    </message>
    <message>
      <source>Close</source>
      <translation>Đóng cửa</translation>
    </message>
    <message>
      <source>Stop</source>
      <translation>Dừng lại</translation>
    </message>
  </context>
  <context>
    <name>QnMultipleCameraSettingsWidget</name>
    <message>
      <source>Secondary stream disabled for these cameras</source>
      <translation>Stream phụ đã vị vô hiệu hoá trên những camera này</translation>
    </message>
    <message>
      <source>Set Recording to &quot;Always&quot;</source>
      <translation>Đặt ghi để &quot;Luôn luôn&quot;</translation>
    </message>
    <message>
      <source>Enable Secondary Stream</source>
      <translation>Bật Stream phụ</translation>
    </message>
    <message>
      <source>multiple values</source>
      <translation>nhiều giá trị</translation>
    </message>
    <message>
      <source>&quot;Motion + Low - Res&quot; recording option cannot be set.</source>
      <translation>Không thể đặt tùy chọn ghi "Motion + Low - Res".</translation>
    </message>
  </context>
  <context>
    <name>QnNavigationItem</name>
    <message>
      <source>Speed Down</source>
      <translation>Làm chậm lại</translation>
    </message>
    <message>
      <source>Previous Frame</source>
      <translation>Khung trước</translation>
    </message>
    <message>
      <source>Speed Up</source>
      <translation>Tăng tốc</translation>
    </message>
    <message>
      <source>Next Frame</source>
      <translation>Các khung hình tiếp theo</translation>
    </message>
    <message>
      <source>To Start</source>
      <translation>Đến điểm khởi</translation>
    </message>
    <message>
      <source>Next Chunk</source>
      <translation>Khối tiếp theo</translation>
    </message>
    <message>
      <source>To End</source>
      <translation>Để một điểm kết thúc</translation>
    </message>
    <message>
      <source>Previous Chunk</source>
      <translation>Trước khi một khối</translation>
    </message>
    <message>
      <source>NVR cameras do not support not-synchronized playback</source>
      <translation>NVR không hỗ trợ không đồng bộ khi phát lại</translation>
    </message>
  </context>
  <context>
    <name>QnNetworkSpeedStrings</name>
    <message>
      <source>B/s</source>
      <translation>B / s</translation>
    </message>
    <message>
      <source>MB/s</source>
      <translation>MB/s</translation>
    </message>
    <message>
      <source>KB/s</source>
      <translation>KB/s</translation>
    </message>
  </context>
  <context>
    <name>QnNewWearableCameraDialog</name>
    <message>
      <source>Wearable Camera</source>
      <translation>Camera đeo người</translation>
    </message>
    <message>
      <source>Wearable Camera %1</source>
      <translation>Camera đeo người</translation>
    </message>
    <message>
      <source>Name</source>
      <translation>Tên</translation>
    </message>
    <message>
      <source>Name cannot be empty</source>
      <translation>Tên không thể để trống</translation>
    </message>
  </context>
  <context>
    <name>QnNotificationListWidget</name>
    <message numerus="yes">
      <source>%n more notifications</source>
      <translation>
        <numerusform>%n thêm thông báo</numerusform>
      </translation>
    </message>
  </context>
  <context>
    <name>QnNotificationSoundManagerDialog</name>
    <message>
      <source>Clip sound up to %1 seconds</source>
      <translation>Lên đến %1 giây của đoạn âm thanh</translation>
    </message>
    <message>
      <source>Rename sound</source>
      <translation>Đổi tên âm thanh</translation>
    </message>
    <message>
      <source>Custom title:</source>
      <translation>Tiêu đề tùy chỉnh:</translation>
    </message>
    <message>
      <source>Sound Files</source>
      <translation>Lưu trữ âm thanh</translation>
    </message>
    <message>
      <source>Select File...</source>
      <translation>Chọn File...</translation>
    </message>
    <message>
      <source>Enter New Title:</source>
      <translation>Nhập tiêu đề mới:</translation>
    </message>
    <message>
      <source>Failed to add file</source>
      <translation>Không thể thêm tệp</translation>
    </message>
    <message>
      <source>Failed to set new title</source>
      <translation>Không thể đặt tiêu đề mới</translation>
    </message>
    <message>
      <source>Delete sound?</source>
      <translation>Xóa âm thanh?</translation>
    </message>
  </context>
  <context>
    <name>QnNotificationSoundModel</name>
    <message>
      <source>Downloading sound list...</source>
      <translation>Đang tải xuống danh sách âm thanh...</translation>
    </message>
    <message>
      <source>No Sound</source>
      <translation>Không có âm thanh</translation>
    </message>
    <message>
      <source>Downloading sound...</source>
      <translation>Đang tải âm thanh...</translation>
    </message>
    <message>
      <source>Uploading sound...</source>
      <translation>Đang tải lên âm thanh...</translation>
    </message>
  </context>
  <context>
    <name>QnNotificationsCollectionWidget</name>
    <message>
      <source>Alarm: %1</source>
      <translation>Báo động: %1</translation>
    </message>
    <message>
      <source>Acknowledge</source>
      <translation>Công nhận</translation>
    </message>
    <message>
      <source>Set Passwords</source>
      <translation>Đặt mật khẩu</translation>
    </message>
  </context>
  <context>
    <name>QnPerformanceTest</name>
    <message>
      <source>For full - featured mode, please use another computer</source>
      <translation>Để dùng với chế độ đầy đủ tính năng, hãy sử dụng một máy tính khác</translation>
    </message>
    <message>
      <source>%1 can work in configuration mode only</source>
      <translation>%1 chỉ có thể hoạt động ở chế độ cấu hình</translation>
    </message>
    <message>
      <source>Performance of this computer allows running %1 in configuration mode only.</source>
      <translation>Hiệu năng của máy tính này chỉ cho phép chạy %1 ở chế độ cấu hình.</translation>
    </message>
  </context>
  <context>
    <name>QnPermissionsWidget</name>
    <message>
      <source>Edit camera settings</source>
      <translation>Điều chỉnh cài đặt camera</translation>
    </message>
    <message>
      <source>This is also required to create/edit PTZ presets and tours.</source>
      <translation>Đây cũng là cần thiết để tạo/chỉnh sửa cài đặt trước PTZ và tour.</translation>
    </message>
    <message>
      <source>Control video walls</source>
      <translation>Điều khiển màn hình Video Walls</translation>
    </message>
    <message>
      <source>View event log</source>
      <translation>Xem sự kiện</translation>
    </message>
    <message>
      <source>View archive</source>
      <translation>Xem lưu trữ</translation>
    </message>
    <message>
      <source>Export archive</source>
      <translation>Xuất lưu trữ</translation>
    </message>
    <message>
      <source>View bookmarks</source>
      <translation>Xem bookmark</translation>
    </message>
    <message>
      <source>Modify bookmarks</source>
      <translation>Tùy chỉnh Bookmark</translation>
    </message>
    <message>
      <source>User Input</source>
      <translation>Nhập người dùng</translation>
    </message>
    <message>
      <source>PTZ, Device Output, 2-Way Audio, Soft Triggers.</source>
      <translation>PTZ, đầu ra thiết bị, 2-Way Audio, Soft Triggers.</translation>
    </message>
  </context>
  <context>
    <name>QnPopupBusinessActionWidget</name>
    <message>
      <source>Manage Bookmarks</source>
      <translation>Quản lý Bookmark</translation>
    </message>
    <message>
      <source>Notification will be shown until one of the users who see it creates bookmark with event description</source>
      <translation>Thông báo sẽ được hiển thị cho đến khi người dùng tạo bookmark để mô tả sự kiện</translation>
    </message>
  </context>
  <context>
    <name>QnProgressDialog</name>
    <message>
      <source>Cancel</source>
      <translation>Hủy bỏ</translation>
    </message>
  </context>
  <context>
    <name>QnPtzManageDialog</name>
    <message>
      <source>Manage PTZ for %1...</source>
      <translation>Quản lý PTZ cho %1...</translation>
    </message>
    <message>
      <source>Apply changes before exit?</source>
      <translation>Áp dụng thay đổi trước khi thoát?</translation>
    </message>
  </context>
  <context>
    <name>QnPtzManageModel</name>
    <message>
      <source>Name</source>
      <translation>Tên</translation>
    </message>
    <message>
      <source>Hotkey</source>
      <translation>Hotkeys</translation>
    </message>
    <message>
      <source>Home</source>
      <translation>Nhà</translation>
    </message>
    <message>
      <source>Details</source>
      <translation>Chi tiết</translation>
    </message>
    <message>
      <source>Tours</source>
      <translation>Chuyến du lịch</translation>
    </message>
    <message>
      <source>Positions</source>
      <translation>Vị trí</translation>
    </message>
    <message>
      <source>None</source>
      <translation>Không ai</translation>
    </message>
    <message numerus="yes">
      <source>This preset will be activated after %n minutes of inactivity</source>
      <translation>
        <numerusform>Đây điểm thiết lập trong %n phút sau khi kích hoạt</numerusform>
      </translation>
    </message>
    <message numerus="yes">
      <source>Tour has %n identical positions</source>
      <translation>
        <numerusform>Cruise gồm %n cùng một vị trí</numerusform>
      </translation>
    </message>
    <message numerus="yes">
      <source>about %n minute(s)</source>
      <translation>
        <numerusform>về %n phút</numerusform>
      </translation>
    </message>
    <message>
      <source>less than a minute</source>
      <translation>chưa đầy một phút</translation>
    </message>
    <message>
      <source>Invalid tour</source>
      <translation>Hành trình không hợp lệ</translation>
    </message>
    <message>
      <source>New Tour %1</source>
      <translation>Du lịch mới %1</translation>
    </message>
    <message>
      <source>Saved Position %1</source>
      <translation>Lưu trữ Location %1</translation>
    </message>
    <message>
      <source>Tour should contain at least 2 positions.</source>
      <translation>Cruise phải chứa ít nhất hai hoặc nhiều vị trí.</translation>
    </message>
    <message>
      <source>Tour Time: %1.</source>
      <translation>Thời gian tour：%1.</translation>
    </message>
  </context>
  <context>
    <name>QnPtzPresetDialog</name>
    <message>
      <source>Saved Position %1</source>
      <translation>Lưu trữ Location %1</translation>
    </message>
    <message>
      <source>None</source>
      <translation>Không ai</translation>
    </message>
  </context>
  <context>
    <name>QnPtzPresetHotkeyItemDelegate</name>
    <message>
      <source>None</source>
      <translation>Không ai</translation>
    </message>
    <message>
      <source>Reassign</source>
      <translation>Phân công lại</translation>
    </message>
    <message>
      <source>Hotkey used by preset &quot;%1&quot;</source>
      <translation>Thiết lập sử dụng phím nóng &quot;%1&quot;</translation>
    </message>
    <message>
      <source>Hotkey used by tour &quot;%1&quot;</source>
      <translation>Sử dụng phím nóng theo tour &quot;%1&quot;</translation>
    </message>
  </context>
  <context>
    <name>QnPtzTourSpotsModel</name>
    <message>
      <source>Lowest</source>
      <translation>Thấp nhất</translation>
    </message>
    <message>
      <source>Low</source>
      <translation>Thấp</translation>
    </message>
    <message>
      <source>Normal</source>
      <translation>Chung</translation>
    </message>
    <message>
      <source>High</source>
      <translation>Cao</translation>
    </message>
    <message>
      <source>Highest</source>
      <translation>Cao nhất</translation>
    </message>
    <message>
      <source>Instant</source>
      <translation>Ngay</translation>
    </message>
    <message>
      <source>Position</source>
      <translation>Vị trí</translation>
    </message>
    <message>
      <source>Stay Time</source>
      <translation>Thời gian cư trú</translation>
    </message>
    <message>
      <source>Speed</source>
      <translation>Tốc độ</translation>
    </message>
    <message>
      <source>Invalid</source>
      <translation>Vô hiệu</translation>
    </message>
  </context>
  <context>
    <name>QnRecordingSettingsWidget</name>
    <message>
      <source>Screen %1 - %2x%3</source>
      <translation>Màn %1 - %2x%3</translation>
    </message>
    <message>
      <source>%1 (Primary)</source>
      <translation>%1 (chìa khóa)</translation>
    </message>
    <message>
      <source>Select folder...</source>
      <translation>Thời gian máy chủ...</translation>
    </message>
    <message>
      <source>Best</source>
      <translation>Cao nhất (Hs)</translation>
    </message>
    <message>
      <source>Average</source>
      <translation>Trung bình</translation>
    </message>
    <message>
      <source>Performance</source>
      <translation>Hiệu suất cao</translation>
    </message>
    <message>
      <source>Native</source>
      <translation>Riêng</translation>
    </message>
    <message>
      <source>Quarter Native</source>
      <translation>Quarter Native</translation>
    </message>
    <message>
      <source>1920x1080</source>
      <translation>1920x1080</translation>
    </message>
    <message>
      <source>1280x720</source>
      <translation>1280x720</translation>
    </message>
    <message>
      <source>640x480</source>
      <translation>640x480</translation>
    </message>
    <message>
      <source>320x240</source>
      <translation>320x240</translation>
    </message>
  </context>
  <context>
    <name>QnRecordingStatsModel</name>
    <message>
      <source>Average bitrate for the recorded period</source>
      <translation>Bitrate trung bình trong khoảng thời gian ghi</translation>
    </message>
    <message>
      <source>Space</source>
      <translation>Spacebar</translation>
    </message>
    <message>
      <source>Calendar Days</source>
      <translation>Lịch ngày</translation>
    </message>
    <message>
      <source>less than an hour</source>
      <translation>ít hơn một giờ</translation>
    </message>
    <message>
      <source>%1 Mbps</source>
      <translation>%1 Mbps</translation>
    </message>
    <message>
      <source>empty</source>
      <translation>trống</translation>
    </message>
    <message>
      <source>Devices with non-empty archive</source>
      <translation>Thiết bị với kho lưu trữ không có sản phẩm nào</translation>
    </message>
    <message>
      <source>Cameras with non-empty archive</source>
      <translation>Máy ảnh với kho lưu trữ không có sản phẩm nào</translation>
    </message>
    <message>
      <source>Storage space occupied by devices</source>
      <translation>Không gian lưu trữ bị chiếm đóng bởi các thiết bị</translation>
    </message>
    <message>
      <source>Storage space occupied by cameras</source>
      <translation>Không gian lưu trữ bị chiếm đóng bởi máy ảnh</translation>
    </message>
    <message>
      <source>Device</source>
      <translation>Thiết bị</translation>
    </message>
    <message>
      <source>Camera</source>
      <translation>Máy ảnh</translation>
    </message>
    <message>
      <source>Archived duration in calendar days since the first recording</source>
      <translation>Thời gian lưu trữ trong những ngày lịch kể từ khi ghi hình đầu tiên</translation>
    </message>
    <message>
      <source>Cameras from other servers and removed cameras</source>
      <translation>Máy ảnh từ các máy chủ khác và camera loại bỏ</translation>
    </message>
    <message>
      <source>%1 TB</source>
      <translation>%1 Tb</translation>
    </message>
    <message>
      <source>%1 GB</source>
      <translation>%1 Gb</translation>
    </message>
    <message numerus="yes">
      <source>Total %1 %n devices</source>
      <comment>%1 is long dash, do not replace</comment>
      <translation>
        <numerusform>Tổng số %1 thiết bị %n</numerusform>
      </translation>
    </message>
    <message numerus="yes">
      <source>Total %1 %n cameras</source>
      <comment>%1 is long dash, do not replace</comment>
      <translation>
        <numerusform>Tổng số %1 %n camera</numerusform>
      </translation>
    </message>
    <message numerus="yes">
      <source>Total %1 %n I/O modules</source>
      <comment>%1 is long dash, do not replace</comment>
      <translation>
        <numerusform>Tổng số %1 %n môđun I/O</numerusform>
      </translation>
    </message>
    <message>
      <source>Bitrate</source>
      <translation>Tốc độ</translation>
    </message>
  </context>
  <context>
    <name>QnRecordingStatusHelper</name>
    <message>
      <source>Not recording</source>
      <translation>Không có video</translation>
    </message>
    <message>
      <source>Recording everything</source>
      <translation>Video liên tục</translation>
    </message>
    <message>
      <source>Recording motion only</source>
      <translation>Ghi âm phát hiện Displacement chỉ</translation>
    </message>
    <message>
      <source>Recording motion and low quality</source>
      <translation>Phát hiện chuyển động + chất lượng thấp video liên tục</translation>
    </message>
    <message>
      <source>Continuous</source>
      <translation>Video liên tục</translation>
    </message>
    <message>
      <source>Motion only</source>
      <translation>Chỉ phát hiện di dời</translation>
    </message>
    <message>
      <source>Motion + Lo-Res</source>
      <translation>Displacement + chất lượng thấp</translation>
    </message>
  </context>
  <context>
    <name>QnRequiredPermissionSubjectPolicy</name>
    <message>
      <source>Role %1 has no %2 permission</source>
      <comment>%1 is the name of selected role, %2 is permission name</comment>
      <translation>Role %1 không %2 Cho phép</translation>
    </message>
    <message>
      <source>Selected roles have no %1 permission</source>
      <comment>%1 is permission name</comment>
      <translation>Chọn các role không có quyền truy cập %1</translation>
    </message>
    <message numerus="yes">
      <source>%n of %1 selected roles have no %2 permission</source>
      <comment>%1 is number of selected roles, %2 is permission name</comment>
      <translation>
        <numerusform>%n trong số %1 chọn các role không có quyền truy cập %2</numerusform>
      </translation>
    </message>
    <message>
      <source>User %1 has no %2 permission</source>
      <comment>%1 is the name of selected user, %2 is permission name</comment>
      <translation>Người dùng %1 không có quyền %2</translation>
    </message>
    <message>
      <source>Selected users have no %1 permission</source>
      <comment>%1 is permission name</comment>
      <translation>Chọn người dùng không có quyền truy cập %1</translation>
    </message>
    <message numerus="yes">
      <source>%n of %1 selected users have no %2 permission</source>
      <comment>%1 is number of selected users, %2 is permission name</comment>
      <translation>
        <numerusform>%n trong số %1 chọn người dùng không có quyền truy cập %2</numerusform>
      </translation>
    </message>
  </context>
  <context>
    <name>QnResourceBrowserWidget</name>
    <message>
      <source>Any Type</source>
      <translation>Bất kỳ loại</translation>
    </message>
    <message>
      <source>Video Files</source>
      <translation>Tập tin hình ảnh</translation>
    </message>
    <message>
      <source>Image Files</source>
      <translation>Hình ảnh Lưu trữ</translation>
    </message>
    <message>
      <source>Live Devices</source>
      <translation>Thiết bị sống</translation>
    </message>
    <message>
      <source>Live Cameras</source>
      <translation>Máy ảnh sống</translation>
    </message>
  </context>
  <context>
    <name>QnResourceItemDelegate</name>
    <message>
      <source>Health Monitor</source>
      <translation>Theo dõi tài nguyên hệ thống</translation>
    </message>
  </context>
  <context>
    <name>QnResourcePreviewWidget</name>
    <message>
      <source>NO DATA</source>
      <translation>Không có sẵn</translation>
    </message>
  </context>
  <context>
    <name>QnResourceSelectionDialog</name>
    <message>
      <source>Select Devices...</source>
      <translation>Chọn thiết bị...</translation>
    </message>
    <message>
      <source>Select Cameras...</source>
      <translation>Chọn Máy ảnh...</translation>
    </message>
    <message>
      <source>Select users...</source>
      <translation>Chọn người dùng...</translation>
    </message>
  </context>
  <context>
    <name>QnResourceTreeModelNode</name>
    <message>
      <source>Servers</source>
      <translation>Máy chủ</translation>
    </message>
    <message>
      <source>Other Systems</source>
      <translation>Hệ thống khác</translation>
    </message>
    <message>
      <source>Users</source>
      <translation>Người sử dụng</translation>
    </message>
    <message>
      <source>Web Pages</source>
      <translation>Trang web</translation>
    </message>
    <message>
      <source>Cameras &amp; Resources</source>
      <translation>Camera &amp; Nguồn</translation>
    </message>
    <message>
      <source>Layouts</source>
      <translation>Layouts</translation>
    </message>
    <message>
      <source>All Cameras &amp; Resources</source>
      <translation>Tất cả Camera &amp; Nguồn</translation>
    </message>
    <message>
      <source>All Shared Layouts</source>
      <translation>Chia sẻ tất cả Layout</translation>
    </message>
    <message>
      <source>Shared Layouts</source>
      <translation>Chia sẻ nhiều Layout</translation>
    </message>
    <message>
      <source>Local Files</source>
      <translation>Tập tin có sẵn</translation>
    </message>
    <message>
      <source>Showreels</source>
      <translation>Showreels</translation>
    </message>
    <message>
      <source>Showreel</source>
      <translation>Showreels</translation>
    </message>
  </context>
  <context>
    <name>QnResourceTreeModelOtherSystemsNode</name>
    <message>
      <source>New System</source>
      <translation>Hệ thống mới</translation>
    </message>
  </context>
  <context>
    <name>QnResourceWidget</name>
    <message>
      <source>Close</source>
      <translation>Đóng cửa</translation>
    </message>
    <message>
      <source>Information</source>
      <translation>Tin tức</translation>
    </message>
    <message>
      <source>Rotate</source>
      <translation>Xoay</translation>
    </message>
  </context>
  <context>
    <name>QnRoutingManagementWidget</name>
    <message>
      <source>Enter URL</source>
      <translation>Vào URL</translation>
    </message>
    <message>
      <source>URL</source>
      <translation>Nơi</translation>
    </message>
    <message>
      <source>Server</source>
      <translation>Máy chủ</translation>
    </message>
    <message>
      <source>Invalid URL</source>
      <translation>URL không hợp lệ</translation>
    </message>
    <message>
      <source>URL already added</source>
      <translation>URL đã được thêm</translation>
    </message>
  </context>
  <context>
    <name>QnScheduleGridWidget</name>
    <message>
      <source>All</source>
      <translation>Tất cả</translation>
    </message>
  </context>
  <context>
    <name>QnSearchBookmarksDialogPrivate</name>
    <message>
      <source>Export Bookmark...</source>
      <translation>Xuất dấu trang...</translation>
    </message>
    <message>
      <source>No bookmarks</source>
      <translation>Không có bookmark nào</translation>
    </message>
    <message>
      <source>Search</source>
      <translation>Tìm kiếm</translation>
    </message>
  </context>
  <context>
    <name>QnSearchBookmarksModel</name>
    <message>
      <source>Name</source>
      <translation>Tên</translation>
    </message>
    <message>
      <source>Start time</source>
      <translation>Thời gian bắt đầu</translation>
    </message>
    <message>
      <source>Length</source>
      <translation>Chiều dài</translation>
    </message>
    <message>
      <source>Tags</source>
      <translation>Thẻ</translation>
    </message>
    <message>
      <source>Camera</source>
      <translation>Máy ảnh</translation>
    </message>
    <message>
      <source>Created</source>
      <translation>Đã tạo</translation>
    </message>
    <message>
      <source>Creator</source>
      <translation>Người tạo</translation>
    </message>
  </context>
  <context>
    <name>QnSearchLineEdit</name>
    <message>
      <source>Search</source>
      <translation>Tìm kiếm</translation>
    </message>
  </context>
  <context>
    <name>QnSelectDevicesButton</name>
    <message>
      <source>Any Device</source>
      <translation>Bất kỳ thiết bị nào</translation>
    </message>
    <message>
      <source>Any Camera</source>
      <translation>Bất kỳ camera nào</translation>
    </message>
    <message>
      <source>All Devices</source>
      <translation>Tất cả thiết bị</translation>
    </message>
    <message>
      <source>All Cameras</source>
      <translation>Tất cả máy ảnh</translation>
    </message>
    <message>
      <source>Select devices...</source>
      <translation>Chọn thiết bị...</translation>
    </message>
    <message>
      <source>Select cameras...</source>
      <translation>Chọn camera...</translation>
    </message>
  </context>
  <context>
    <name>QnSelectServersButton</name>
    <message>
      <source>Any Server</source>
      <translation>Bất kỳ máy chủ nào</translation>
    </message>
    <message>
      <source>All Servers</source>
      <translation>Tất cả Máy chủ</translation>
    </message>
    <message>
      <source>Select Servers...</source>
      <translation>Chọn Máy chủ...</translation>
    </message>
    <message numerus="yes">
      <source>%n Servers</source>
      <translation>
        <numerusform>%n Máy chủ</numerusform>
      </translation>
    </message>
  </context>
  <context>
    <name>QnSelectUsersButton</name>
    <message>
      <source>Any User</source>
      <translation>Bất kỳ người dùng</translation>
    </message>
    <message>
      <source>All Users</source>
      <translation>Tất cả người dùng</translation>
    </message>
    <message>
      <source>Select Users...</source>
      <translation>Chọn người dùng...</translation>
    </message>
    <message numerus="yes">
      <source>%n Users</source>
      <translation>
        <numerusform>%n Người dùng</numerusform>
      </translation>
    </message>
  </context>
  <context>
    <name>QnSendEmailActionDelegate</name>
    <message numerus="yes">
      <source>%n additional</source>
      <translation>
        <numerusform>%n bổ sung</numerusform>
      </translation>
    </message>
    <message>
      <source>User %1 has invalid email address</source>
      <translation>Người dùng %1 có địa chỉ email không hợp lệ</translation>
    </message>
    <message numerus="yes">
      <source>%n of %1 users have invalid email address</source>
      <translation>
        <numerusform>%n trong số %1 người dùng có địa chỉ email không hợp lệ</numerusform>
      </translation>
    </message>
    <message>
      <source>Invalid email address %1</source>
      <translation>Địa chỉ email không hợp lệ %1</translation>
    </message>
    <message numerus="yes">
      <source>%n of %1 additional email addresses are invalid</source>
      <translation>
        <numerusform>%n trong tổng số %1 địa chỉ email bổ sung không hợp lệ</numerusform>
      </translation>
    </message>
    <message>
      <source>Send email to %1</source>
      <translation>Gửi email đến %1</translation>
    </message>
  </context>
  <context>
    <name>QnServerAddressesModel</name>
    <message>
      <source>Address</source>
      <translation>Địa chỉ</translation>
    </message>
  </context>
  <context>
    <name>QnServerResourceWidget</name>
    <message>
      <source>Show Log</source>
      <translation>Chương trình log</translation>
    </message>
    <message>
      <source>Check Issues</source>
      <translation>Kiểm tra các vấn đề</translation>
    </message>
    <message>
      <source>%1 (up %2)</source>
      <translation>%1 (lên %2)</translation>
    </message>
  </context>
  <context>
    <name>QnServerSettingsDialog</name>
    <message>
      <source>General</source>
      <translation>Chung</translation>
    </message>
    <message>
      <source>Storage Analytics</source>
      <translation>Phân tích lưu trữ</translation>
    </message>
    <message>
      <source>Server Settings - %1 (readonly)</source>
      <translation>Cài đặt máy chủ - %1 (chỉ đọc)</translation>
    </message>
    <message>
      <source>Server Settings - %1</source>
      <translation>Cài đặt máy chủ - %1</translation>
    </message>
    <message>
      <source>Server Settings</source>
      <translation>Cài đặt máy chủ</translation>
    </message>
    <message>
      <source>Storage Management</source>
      <translation>Quản lý lưu trữ</translation>
    </message>
    <message>
      <source>Apply changes before switching to another server?</source>
      <translation>Áp dụng thay đổi trước khi chuyển sang máy chủ khác?</translation>
    </message>
    <message>
      <source>Server Web Page</source>
      <translation>Trang Web Máy chủ</translation>
    </message>
  </context>
  <context>
    <name>QnServerSettingsWidget</name>
    <message>
      <source>At least two servers are required for this feature.</source>
      <translation>Ít nhất hai máy chủ được yêu cầu cho tính năng này.</translation>
    </message>
    <message>
      <source>Max devices on this server:</source>
      <translation>Thiết bị tối đa trên máy chủ này:</translation>
    </message>
    <message>
      <source>Max cameras on this server:</source>
      <translation>Máy ảnh tối đa trên máy chủ này:</translation>
    </message>
    <message>
      <source>This server already has more than max devices</source>
      <translation>Máy chủ này đã có nhiều hơn các thiết bị tối đa</translation>
    </message>
    <message>
      <source>This server already has more than max cameras</source>
      <translation>Máy chủ này đã có hơn máy ảnh max</translation>
    </message>
    <message>
      <source>To avoid issues adjust max number of devices</source>
      <translation>Để tránh các vấn đề điều chỉnh số lượng tối đa của thiết bị</translation>
    </message>
    <message>
      <source>To avoid issues adjust max number of cameras</source>
      <translation>Để tránh các vấn đề điều chỉnh số lượng tối đa của máy ảnh</translation>
    </message>
    <message>
      <source>server will take devices automatically from offline servers</source>
      <translation>máy chủ sẽ tự động lấy các thiết bị từ các máy chủ ngoại tuyến</translation>
    </message>
    <message>
      <source>server will take cameras automatically from offline servers</source>
      <translation>máy chủ sẽ tự động lấy các thiết bị từ các máy chủ ngoại tuyến</translation>
    </message>
    <message>
      <source>Failover</source>
      <translation>Sao lưu</translation>
    </message>
  </context>
  <context>
    <name>QnServerUpdatesModel</name>
    <message>
      <source>Server</source>
      <translation>Máy chủ</translation>
    </message>
    <message>
      <source>Status</source>
      <translation>Trạng thái</translation>
    </message>
  </context>
  <context>
    <name>QnServerUpdatesWidget</name>
    <message>
      <source>Select Update File...</source>
      <translation>Chọn tập tin cập nhật...</translation>
    </message>
    <message>
      <source>Update Files (*.zip)</source>
      <translation>Cập nhật các tập tin (*.zip)</translation>
    </message>
    <message>
      <source>Release notes</source>
      <translation>Ghi chú Phát hành</translation>
    </message>
    <message>
      <source>You will have to update the client manually using an installer.</source>
      <translation>Bạn sẽ phải cập nhật các khách hàng sử dụng một trình cài đặt bằng tay.</translation>
    </message>
    <message>
      <source>Cannot update from this file.</source>
      <translation>Không thể cập nhật từ tập tin này.</translation>
    </message>
    <message>
      <source>Latest Available Update</source>
      <translation>Cập nhật mới nhất có sẵn</translation>
    </message>
    <message>
      <source>Download the Latest Version Update File</source>
      <translation>Tải xuống tệp Cập nhật Phiên bản Mới nhất</translation>
    </message>
    <message>
      <source>Selected Version</source>
      <translation>Phiên bản đã Chọn</translation>
    </message>
    <message>
      <source>Download Update File</source>
      <translation>Tải về bản cập nhật</translation>
    </message>
    <message>
      <source>Browse for Update File...</source>
      <translation>Chọn file cập nhật...</translation>
    </message>
    <message>
      <source>Selected Update File</source>
      <translation>Chọn tập tin cập nhật</translation>
    </message>
    <message>
      <source>Download in External Browser</source>
      <translation>Tải xuống trong trình duyệt bên ngoài</translation>
    </message>
    <message>
      <source>Copy Link to Clipboard</source>
      <translation>Sao chép liên kết tới Clipboard</translation>
    </message>
    <message>
      <source>Unable to check updates on the Internet.</source>
      <translation>Không thể kiểm tra cập nhật trên Internet.</translation>
    </message>
    <message>
      <source>Unknown build number.</source>
      <translation>Không nhận diện được số phiên bản.</translation>
    </message>
    <message>
      <source>Downgrade to an earlier version is prohibited.</source>
      <translation>Hạ cấp xuống phiên bản trước đó bị cấm.</translation>
    </message>
    <message>
      <source>Updates for one or more servers were not found.</source>
      <translation>Cập Nhật cho một hoặc nhiều máy chủ không được tìm thấy.</translation>
    </message>
    <message>
      <source>Client update was not found.</source>
      <translation>Không tìm tháy cập nhật máy trạm.</translation>
    </message>
    <message>
      <source>Unable to extract update file. No free space left on the disk.</source>
      <translation>Không thể trích xuất tệp cập nhật. Không còn khoảng trống trên đĩa.</translation>
    </message>
    <message>
      <source>Update Finished...</source>
      <translation>Cập nhật đã hoàn thành...</translation>
    </message>
    <message>
      <source>Checking for updates...</source>
      <translation>Kiểm tra cập nhật...</translation>
    </message>
    <message>
      <source>Downloading updates...</source>
      <translation>Đang tải xuống bản Cập Nhật...</translation>
    </message>
    <message>
      <source>Installing client update...</source>
      <translation>Đang cài đặt bản cập nhật...</translation>
    </message>
    <message>
      <source>Installing updates to incompatible servers...</source>
      <translation>Đang cài đặt bản cập nhật để tương thích máy chủ...</translation>
    </message>
    <message>
      <source>Pushing updates to servers...</source>
      <translation>Đang đẩy cập nhật lên các máy chủ...</translation>
    </message>
    <message>
      <source>Installing updates...</source>
      <translation>Đang cài đặt bản cập nhật...</translation>
    </message>
    <message>
      <source>Specific Build...</source>
      <translation>Phiên bản riêng biệt...</translation>
    </message>
    <message>
      <source>Update to Specific Build</source>
      <translation>Cập nhật lên phiên bản riêng biệt</translation>
    </message>
    <message>
      <source>Update System</source>
      <translation>Cập nhật hệ thống</translation>
    </message>
    <message>
      <source>System update in process</source>
      <translation>Đang cập nhật hệ thống</translation>
    </message>
    <message>
      <source>Cancel Update</source>
      <translation>Hủy cập nhật</translation>
    </message>
    <message>
      <source>Continue in Background</source>
      <translation>Tiếp tục trong bối cảnh</translation>
    </message>
    <message numerus="yes">
      <source>Not enough free space at %n Servers:</source>
      <translation>
        <numerusform>Không đủ không gian trống tại %n Máy chủ:</numerusform>
      </translation>
    </message>
    <message>
      <source>Attempt to update may fail or cause Server malfunction.</source>
      <translation>Cố gắng cập nhật có thể gây lỗi hoặc gây ra sự cố của Máy chủ.</translation>
    </message>
    <message>
      <source>Force Update</source>
      <translation>Cập nhật có hiệu lực</translation>
    </message>
    <message>
      <source>Server update completed</source>
      <translation>Hoàn tất cập nhật máy chủ</translation>
    </message>
    <message>
      <source>Update completed</source>
      <translation>Cập nhật hoàn tất</translation>
    </message>
    <message>
      <source>Update canceled</source>
      <translation>Cập nhật bị hủy</translation>
    </message>
    <message>
      <source>All Servers already updated</source>
      <translation>Tất cả các máy chủ đã được cập nhật</translation>
    </message>
    <message>
      <source>Update failed</source>
      <translation>Cập nhật thất bại</translation>
    </message>
    <message>
      <source>Please update %1 manually using an installation package.</source>
      <translation>Hãy cập nhật %1 sử dụng gói cài đặt bằng tay.</translation>
    </message>
    <message>
      <source>%1 will be restarted to the updated version.</source>
      <translation>%1 sẽ được khởi động lại để cập nhật phiên bản.</translation>
    </message>
    <message>
      <source>Update cannot be canceled at this stage</source>
      <translation>Không thể hủy bản cập nhật ở giai đoạn này</translation>
    </message>
    <message>
      <source>Please wait until it is finished.</source>
      <translation>Vui lòng chờ cho đến khi kết thúc.</translation>
    </message>
    <message>
      <source>All components in your System are up to date.</source>
      <translation>Tất cả các thành phần trong Hệ thống của bạn được cập nhật.</translation>
    </message>
    <message>
      <source>All components in your System are up to this version.</source>
      <translation>Tất cả các thành phần trong hệ thống của bạn đã cập nhật cho phiên bản này.</translation>
    </message>
    <message>
      <source>Incompatible %1 instance. To update disconnect System from %1 first.</source>
      <comment>%1 here will be substituted with cloud name e.g. &apos;Nx Cloud&apos;.</comment>
      <translation>Trường hợp không tương thích %1. Để cập nhật hay ngắt kêt nối hệ thống %1 trước.</translation>
    </message>
  </context>
  <context>
    <name>QnSessionAwareTabbedDialog</name>
    <message>
      <source>Unsaved changes:</source>
      <translation>Chưa lưu thay đổi:</translation>
    </message>
    <message>
      <source>Save changes before exit?</source>
      <translation>Lưu thay đổi trước khi thoát?</translation>
    </message>
  </context>
  <context>
    <name>QnShowTextOverlayActionWidget</name>
    <message>
      <source>Html tags could be used within custom text:
&lt;h4&gt;Headers (h1-h6)&lt;/h4&gt;Also different &lt;font color=&quot;red&quot;&gt;colors&lt;/font&gt; and &lt;font size=&quot;18&quot;&gt;sizes&lt;/font&gt; could be applied. Text could be &lt;s&gt;stricken&lt;/s&gt;, &lt;u&gt;underlined&lt;/u&gt;, &lt;b&gt;bold&lt;/b&gt; or &lt;i&gt;italic&lt;/i&gt;</source>
      <comment>Do not translate tags (text between &apos;&lt;&apos; and &apos;&gt;&apos; symbols. Do not remove &apos;
&apos; sequence</comment>
      <translation>Thẻ Html có thể được sử dụng trong văn bản: &lt;h4&gt;Headers (h1-h6)&lt;/h4&gt;Also different &lt;font color=&quot;red&quot;&gt;colors&lt;/font&gt; and &lt;font size=&quot;18&quot;&gt;sizes&lt;/font&gt; could be applied. Text could be &lt;s&gt;stricken&lt;/s&gt;, &lt;u&gt;underlined&lt;/u&gt;, &lt;b&gt;bold&lt;/b&gt; or &lt;i&gt;italic&lt;/i&gt;</translation>
    </message>
  </context>
  <context>
    <name>QnSignInfo</name>
    <message>
      <source>Analyzing: %1%</source>
      <translation>Nghiên cứu: %1</translation>
    </message>
    <message>
      <source>Invalid watermark</source>
      <translation>Watermark không hợp lệ</translation>
    </message>
    <message>
      <source>Watermark Not Found</source>
      <translation>Không thể tìm thấy một watermark</translation>
    </message>
    <message>
      <source>Watermark Matched</source>
      <translation>Watermark phù hợp</translation>
    </message>
  </context>
  <context>
    <name>QnSingleCameraSettingsWidget</name>
    <message>
      <source>Device Settings</source>
      <translation>Cài đặt thiết bị</translation>
    </message>
    <message>
      <source>Camera Settings</source>
      <translation>Cài đặt Camera</translation>
    </message>
    <message>
      <source>I/O Module Settings</source>
      <translation>I/O Module Cài đặt</translation>
    </message>
    <message>
      <source>Motion detection will work only when camera is being viewed. Enable recording to make it work all the time.</source>
      <translation>Phát hiện chuyển động sẽ chỉ hoạt động khi camera đang được xem. Bật tính năng ghi âm để luôn hoạt động.</translation>
    </message>
    <message>
      <source>FPS too high</source>
      <translation>FPS quá cao</translation>
    </message>
    <message>
      <source>FPS in the schedule was lowered from %1 to %2, which is the maximum for this camera.</source>
      <translation>FPS trong lịch trình đã được hạ xuống từ %1 xuống %2, tối đa cho camera này.</translation>
    </message>
    <message>
      <source>For software motion detection, 2 FPS are reserved for the secondary stream.</source>
      <translation>Đối với phát hiện chuyển động phần mềm, 2 FPS được dành riêng cho luồng phụ.</translation>
    </message>
    <message>
      <source>FPS in the schedule was lowered from %1 to %2.</source>
      <translation>FPS trong lịch biểu đã được hạ xuống từ %1 xuống %2.</translation>
    </message>
    <message>
      <source>Secondary stream disabled for this camera</source>
      <translation>Stream phụ đã vị vô hiệu hoá trên những camera này</translation>
    </message>
    <message>
      <source>Set Recording to &quot;Always&quot;</source>
      <translation>Đặt ghi để &quot;Luôn luôn&quot;</translation>
    </message>
    <message>
      <source>Enable Secondary Stream</source>
      <translation>Bật Stream phụ</translation>
    </message>
    <message>
      <source>Reset motion regions to default?</source>
      <translation>Đặt lại vùng chuyển động sang mặc định?</translation>
    </message>
    <message>
      <source>This action cannot be undone.</source>
      <translation>Không thể hoàn tác thao tác này.</translation>
    </message>
    <message>
      <source>&quot;Motion + Low - Res&quot; recording option cannot be set.</source>
      <translation>Không thể đặt tùy chọn ghi "Motion + Low - Res".</translation>
    </message>
  </context>
  <context>
    <name>QnSmtpAdvancedSettingsWidget</name>
    <message>
      <source>Auto</source>
      <translation>Tự động</translation>
    </message>
    <message>
      <source>Email</source>
      <translation>Emai</translation>
    </message>
    <message>
      <source>SMTP Server</source>
      <translation>Máy chủ SMTP</translation>
    </message>
    <message>
      <source>Server cannot be empty.</source>
      <translation>Máy chủ không thể để trống.</translation>
    </message>
    <message>
      <source>User</source>
      <translation>Người sử dụng</translation>
    </message>
    <message>
      <source>Password</source>
      <translation>Mật khẩu</translation>
    </message>
    <message>
      <source>System Signature</source>
      <translation>Chữ ký hệ thống</translation>
    </message>
    <message>
      <source>Support Signature</source>
      <translation>Chữ ký Hỗ trợ</translation>
    </message>
    <message>
      <source>Enter a short System description here.</source>
      <translation>Nhập mô tả Hệ thống ngắn ở đây.</translation>
    </message>
  </context>
  <context>
    <name>QnSmtpSimpleSettingsWidget</name>
    <message>
      <source>Email</source>
      <translation>Emai</translation>
    </message>
    <message>
      <source>Email is not valid.</source>
      <translation>Email vô hiệu.</translation>
    </message>
    <message>
      <source>Password</source>
      <translation>Mật khẩu</translation>
    </message>
    <message>
      <source>Password cannot be empty.</source>
      <translation>Password không có sản phẩm nào.</translation>
    </message>
    <message>
      <source>System Signature</source>
      <translation>Chữ ký hệ thống</translation>
    </message>
    <message>
      <source>Support Signature</source>
      <translation>Chữ ký Hỗ trợ</translation>
    </message>
    <message>
      <source>No preset found. Use &quot;Advanced&quot; option.</source>
      <translation>Không tìm thấy giá trị cài sẵn. Sử dụng tuỳ chọn "Advanced".</translation>
    </message>
    <message>
      <source>Enter a short System description here.</source>
      <translation>Nhập mô tả Hệ thống ngắn ở đây.</translation>
    </message>
  </context>
  <context>
    <name>QnSmtpTestConnectionWidget</name>
    <message>
      <source>Timed Out</source>
      <translation>Giờ nghĩ giảo lao</translation>
    </message>
    <message>
      <source>TLS</source>
      <translation>TLS</translation>
    </message>
    <message>
      <source>SSL</source>
      <translation>SSL</translation>
    </message>
    <message>
      <source>Unsecured</source>
      <translation>Nguy hiểm</translation>
    </message>
    <message>
      <source>In Progress...</source>
      <translation>Điều trị...</translation>
    </message>
    <message>
      <source>Success</source>
      <translation>Sự thành công</translation>
    </message>
    <message>
      <source>Connection timed out</source>
      <translation>Kết nối đã hết hạn</translation>
    </message>
    <message>
      <source>Authentication failed</source>
      <translation>Xác thực không thành công</translation>
    </message>
    <message>
      <source>SMTP Error %1</source>
      <translation>Lỗi SMTP %1</translation>
    </message>
    <message>
      <source>Network error</source>
      <translation>Lỗi mạng</translation>
    </message>
    <message>
      <source>Invalid parameters</source>
      <translation>Tham số không hợp lệ</translation>
    </message>
    <message>
      <source>Cannot perform the test.</source>
      <translation>Không thể thực hiện kiểm tra.</translation>
    </message>
    <message>
      <source>No Servers connected to Internet</source>
      <translation>Không có máy chủ kết nối với Internet</translation>
    </message>
  </context>
  <context>
    <name>QnSoftwareTriggerBusinessEventWidget</name>
    <message>
      <source>User Input</source>
      <translation>Nhập người dùng</translation>
    </message>
  </context>
  <context>
    <name>QnSpeedSlider</name>
    <message>
      <source>%1x</source>
      <translation>%1x</translation>
    </message>
    <message>
      <source>Paused</source>
      <translation>Giờ nghĩ giảo lao</translation>
    </message>
  </context>
  <context>
    <name>QnStatusOverlayController</name>
    <message>
      <source>NOT ENOUGH LICENCES</source>
      <translation>KHÔNG CẤP BẢN QUYỀN</translation>
    </message>
    <message>
      <source>NO DATA</source>
      <translation>Không có sẵn</translation>
    </message>
    <message>
      <source>UNAUTHORIZED</source>
      <translation>KHÔNG ĐƯỢC PHÉP</translation>
    </message>
    <message>
      <source>NO SIGNAL</source>
      <translation>Không có tín hiệu</translation>
    </message>
    <message>
      <source>SERVER UNAVAILABLE</source>
      <translation>MÁY CHỦ KHÔNG CÓ SẴN</translation>
    </message>
    <message>
      <source>NO ACCESS</source>
      <translation>KHÔNG TRUY CẬP</translation>
    </message>
    <message>
      <source>DEVICE DISABLED</source>
      <translation>VÔ HIỆU HÓA THIẾT BỊ</translation>
    </message>
    <message>
      <source>Device Settings</source>
      <translation>Cài đặt thiết bị</translation>
    </message>
    <message>
      <source>Camera Settings</source>
      <translation>Cài đặt Camera</translation>
    </message>
    <message>
      <source>I/O Module Settings</source>
      <translation>I/O Module Cài đặt</translation>
    </message>
    <message>
      <source>Diagnostics</source>
      <translation>Chuẩn đoán</translation>
    </message>
    <message>
      <source>Enable</source>
      <translation>Cho phép</translation>
    </message>
    <message>
      <source>Activate License</source>
      <translation>Bắt đầu Authorization</translation>
    </message>
    <message>
      <source>Please check authentication information</source>
      <translation>Vui lòng kiểm tra thông tin xác thực</translation>
    </message>
    <message>
      <source>NO LIVE STREAM</source>
      <translation>KHÔNG CÓ LIVE STREAM</translation>
    </message>
    <message>
      <source>TOO MANY CONNECTIONS</source>
      <translation>QUÁ NHIỀU KẾT NỐI</translation>
    </message>
    <message>
      <source>PASSWORD REQUIRED</source>
      <translation>MẬT KHẨU ĐƯỢC YÊU CÂU</translation>
    </message>
    <message>
      <source>Set for this Camera</source>
      <translation>Đặt cho Máy ảnh này</translation>
    </message>
  </context>
  <context>
    <name>QnStorageAnalyticsWidget</name>
    <message>
      <source>Select All</source>
      <translation>Chọn tất cả</translation>
    </message>
    <message>
      <source>Export Selection to File...</source>
      <translation>Lựa chọn Export to File...</translation>
    </message>
    <message>
      <source>Copy Selection to Clipboard</source>
      <translation>Sao chép lựa chọn vào Clipboard</translation>
    </message>
    <message>
      <source>Refresh</source>
      <translation>Làm mới</translation>
    </message>
    <message>
      <source>Export selected events to file</source>
      <translation>Xuất khẩu chọn lọc sự kiện để nộp</translation>
    </message>
    <message numerus="yes">
      <source>%n TB</source>
      <comment>TB - terabytes</comment>
      <translation>
        <numerusform>%n TB</numerusform>
      </translation>
    </message>
    <message>
      <source>TB</source>
      <comment>TB - terabytes</comment>
      <translation>TB</translation>
    </message>
  </context>
  <context>
    <name>QnStorageConfigWidget</name>
    <message>
      <source>Backup is already in progress.</source>
      <translation>Sao lưu đã được tiến hành.</translation>
    </message>
    <message>
      <source>Cannot start backup while archive index rebuild is in progress.</source>
      <translation>Không thể bắt đầu sao lưu trong khi chỉ số lưu trữ xây dựng lại được tiến hành.</translation>
    </message>
    <message>
      <source>Backup is in progress...</source>
      <translation>Sao lưu đang được tiến hành...</translation>
    </message>
    <message>
      <source>Main</source>
      <translation>Chính</translation>
    </message>
    <message>
      <source>Backup</source>
      <translation>Sao lưu</translation>
    </message>
    <message>
      <source>Add more drives to use them as backup storage.</source>
      <translation>Thêm nhiều ổ đĩa để sử dụng làm bộ nhớ sao lưu.</translation>
    </message>
    <message>
      <source>Change &quot;Main&quot; to &quot;Backup&quot; for some of the storage above to enable backup.</source>
      <translation>Thay đổi "Chính" thành "Sao lưu" đối với một số dung lượng lưu trữ trên để cho phép sao lưu.</translation>
    </message>
    <message>
      <source>Apply changes to start backup.</source>
      <translation>Áp dụng thay đổi để bắt đầu sao lưu.</translation>
    </message>
    <message>
      <source>in %1</source>
      <translation>trong %1</translation>
    </message>
    <message>
      <source>%1 before now</source>
      <translation>(%1 trước khi bây giờ)</translation>
    </message>
    <message>
      <source>Realtime backup is active...</source>
      <translation>Kích hoạt sao lưu thời gian thực...</translation>
    </message>
    <message>
      <source>Realtime backup is set up.</source>
      <translation>Cài đặt sao lưu thời gian thực.</translation>
    </message>
    <message>
      <source>There is no backup yet.</source>
      <translation>Không có bản sao lưu.</translation>
    </message>
    <message>
      <source>Archive backup is completed up to &lt;b&gt;%1&lt;/b&gt;</source>
      <translation>Lưu trữ sao lưu đã hoàn tất lên đến &lt;b&gt;%1&lt;/b&gt;</translation>
    </message>
    <message>
      <source>Next backup is scheduled for &lt;b&gt;%1&lt;/b&gt;</source>
      <translation>Lịch trìnhh sao lưu dự kiến kế tiếp &lt;b&gt;%1&lt;/b&gt;</translation>
    </message>
    <message>
      <source>Next backup is not scheduled.</source>
      <translation>Sao lưu kế tiếp không có lịch trình.</translation>
    </message>
    <message>
      <source>Depending on the total size of the archive, reindexing can take up to several hours.</source>
      <translation>Tùy thuộc vào tổng dung lượng lưu trữ, việc lập lại bản ghi có thể mất vài giờ.</translation>
    </message>
    <message>
      <source>Reindexing is only necessary if your archive folders have been moved, renamed or deleted.</source>
      <translation>Phục hồi lại chỉ là cần thiết nếu thư mục lưu trữ của bạn đã được di chuyển, đổi tên hoặc xóa.</translation>
    </message>
    <message>
      <source>You can cancel this operation at any moment without data loss.</source>
      <translation>Bạn có thể hủy bỏ hoạt động này bất cứ lúc nào mà không mất dữ liệu.</translation>
    </message>
    <message>
      <source>Continue anyway?</source>
      <translation>Vẫn tiếp tục?</translation>
    </message>
    <message>
      <source>Hard disk load will increase significantly</source>
      <translation>Ổ đĩa cứng sẽ tăng dung lượng đáng kể</translation>
    </message>
    <message>
      <source>Select at least one device in the Backup Settings to start backup.</source>
      <translation>Chọn ít nhất một thiết bị trong Cài đặt sao lưu để bắt đầu sao lưu.</translation>
    </message>
    <message>
      <source>Select at least one camera in the Backup Settings to start backup.</source>
      <translation>Chọn ít nhất một thiết bị trong Cài đặt sao lưu để bắt đầu sao lưu.</translation>
    </message>
    <message>
      <source>Archive reindexing completed</source>
      <translation>Lưu trữ đã hoàn tất</translation>
    </message>
    <message>
      <source>Backup reindexing completed</source>
      <translation>Lưu trữ đã hoàn tất</translation>
    </message>
    <message>
      <source>Backup completed</source>
      <translation>Sao lưu đã hoàn tất</translation>
    </message>
    <message>
      <source>Recording to disabled storage will stop. However, deleting outdated footage from it will continue.</source>
      <translation>Sẽ không ghi hình khi vô hiệu hóa thiết bị lưu trữ. Tuy nhiên, xóa các video cũ từ bộ nhớ vấn được.</translation>
    </message>
    <message>
      <source>Recording was enabled on the USB storage</source>
      <translation>Ghi âm được kích hoạt trên USB lưu trữ</translation>
    </message>
  </context>
  <context>
    <name>QnStorageListModel</name>
    <message>
      <source>Invalid storage</source>
      <translation>Lưu trữ không hợp lệ</translation>
    </message>
    <message>
      <source>Remove</source>
      <translation>Gỡ bỏ</translation>
    </message>
    <message>
      <source>Inaccessible</source>
      <translation>Không thể tiếp cận</translation>
    </message>
    <message>
      <source>%1 (Checking...)</source>
      <translation>%1 (kiểm tra...)</translation>
    </message>
    <message>
      <source>%1 (Scanning... %2%)</source>
      <translation>%1 (quét... %2%)</translation>
    </message>
    <message>
      <source>%1 (Rebuilding... %2%)</source>
      <translation>%1 (Xây dựng lại... %2%)</translation>
    </message>
    <message>
      <source>Loading...</source>
      <translation>Đang tải...</translation>
    </message>
    <message>
      <source>Backup</source>
      <translation>Sao lưu</translation>
    </message>
    <message>
      <source>Main</source>
      <translation>Chính</translation>
    </message>
    <message>
      <source>%1 GB</source>
      <translation>%1 Gb</translation>
    </message>
    <message>
      <source>Too small and system partitions are reserved and not used for writing if there is enough other storage space available.</source>
      <translation>Quá nhỏ và phân vùng hệ thống được dành riêng và không được sử dụng để ghi nếu có đủ không gian lưu trữ khác có sẵn.</translation>
    </message>
  </context>
  <context>
    <name>QnStorageRebuildWidget</name>
    <message>
      <source>Fast Backup Scan...</source>
      <translation>Quét sao lưu nhanh...</translation>
    </message>
    <message>
      <source>Fast Archive Scan...</source>
      <translation>Quét lưu trữ nhanh...</translation>
    </message>
    <message>
      <source>Reindexing Backup...</source>
      <translation>Reindexing sao lưu...</translation>
    </message>
    <message>
      <source>Reindexing Archive...</source>
      <translation>Reindexing lưu trữ...</translation>
    </message>
  </context>
  <context>
    <name>QnStorageUrlDialog</name>
    <message>
      <source>\\&lt;Computer Name&gt;\&lt;Folder&gt;</source>
      <translation>\\ &lt; tên máy tính &gt; \ &lt; thư mục &gt;</translation>
    </message>
    <message>
      <source>Network Shared Resource</source>
      <translation>Windows mạng chia sẻ tài nguyên</translation>
    </message>
    <message>
      <source>Invalid credentials for external storage</source>
      <translation>Thông tin xác thực không hợp lệ cho bộ nhớ ngoài</translation>
    </message>
    <message>
      <source>Invalid storage path</source>
      <translation>Đường dẫn lưu trữ không hợp lệ</translation>
    </message>
    <message>
      <source>Add this storage anyway?</source>
      <translation>Thêm lưu trữ này?</translation>
    </message>
    <message>
      <source>Storage path used by another server</source>
      <translation>Đường dẫn lưu trữ được sử dụng bởi máy chủ khác</translation>
    </message>
    <message>
      <source>Add Storage</source>
      <translation>Thêm bộ nhớ</translation>
    </message>
    <message>
      <source>It is not recommended to use one recording location for different servers.</source>
      <translation>Không nên sử dụng một vị trí ghi cho các máy chủ khác nhau.</translation>
    </message>
  </context>
  <context>
    <name>QnSystemAdministrationDialog</name>
    <message>
      <source>General</source>
      <translation>Chung</translation>
    </message>
    <message>
      <source>Licenses</source>
      <translation>Ủy quyền</translation>
    </message>
    <message>
      <source>Email</source>
      <translation>Emai</translation>
    </message>
    <message>
      <source>Updates</source>
      <translation>Cập nhật</translation>
    </message>
    <message>
      <source>Routing Management</source>
      <translation>Quản lý định tuyến</translation>
    </message>
    <message>
      <source>Time Synchronization</source>
      <translation>Thời gian đồng bộ hóa</translation>
    </message>
    <message>
      <source>Users</source>
      <translation>Người sử dụng</translation>
    </message>
  </context>
  <context>
    <name>QnSystemHealthStringsHelper</name>
    <message>
      <source>Email address is not set</source>
      <translation>Địa chỉ email không được thiết lập</translation>
    </message>
    <message>
      <source>No licenses</source>
      <translation>Không có giấy phép</translation>
    </message>
    <message>
      <source>Email server is not set</source>
      <translation>Email server không được thiết lập</translation>
    </message>
    <message>
      <source>System is in safe mode</source>
      <translation>Hệ thống đang ở chế độ an toàn</translation>
    </message>
    <message>
      <source>Storage is not configured</source>
      <translation>Lưu trữ không được cấu hình</translation>
    </message>
    <message>
      <source>Rebuilding archive index is completed</source>
      <translation>Xây dựng lại chỉ lưu trữ được hoàn thành</translation>
    </message>
    <message>
      <source>Rebuilding archive index is canceled by user</source>
      <translation>Xây dựng lại chỉ lưu trữ được hủy bỏ bởi người dùng</translation>
    </message>
    <message>
      <source>Email address is not set for user %1</source>
      <translation>Địa chỉ email không được thiết lập cho người dùng %1</translation>
    </message>
    <message>
      <source>Email address is not set.</source>
      <translation>Địa chỉ email không được thiết lập.</translation>
    </message>
    <message>
      <source>Email server is not set.</source>
      <translation>Email server không được thiết lập.</translation>
    </message>
    <message>
      <source>Any configuration changes except license activation are impossible.</source>
      <translation>Bất kỳ thay đổi cấu hình, ngoại trừ kích hoạt giấy phép là không thể.</translation>
    </message>
    <message>
      <source>You have no licenses.</source>
      <translation>Bạn không có giấy phép.</translation>
    </message>
    <message>
      <source>You cannot record video from cameras.</source>
      <translation>Bạn không có thể ghi lại video từ máy ảnh.</translation>
    </message>
    <message>
      <source>Rebuilding archive index is completed on the following Server:</source>
      <translation>Xây dựng lại chỉ lưu trữ được hoàn thành trên máy chủ sau đây:</translation>
    </message>
    <message>
      <source>Rebuilding archive index is canceled by user on the following Server:</source>
      <translation>Xây dựng lại chỉ lưu trữ been hoàn thành trên máy chủ sau đây:</translation>
    </message>
    <message>
      <source>Storage is not configured on the following Server:</source>
      <translation>Lưu trữ không được cấu hình trên máy chủ sau đây:</translation>
    </message>
    <message>
      <source>Learn more</source>
      <translation>Tìm hiểu thêm</translation>
    </message>
    <message>
      <source>System is running in safe mode.</source>
      <translation>Hệ thống đang ở chế độ an toàn.</translation>
    </message>
    <message>
      <source>Connect</source>
      <translation>Kết nối</translation>
    </message>
    <message>
      <source>Connect your System to %1 &amp;mdash; make it accessible from anywhere!</source>
      <comment>%1 is the cloud name (like &apos;Nx Cloud&apos;)</comment>
      <translation>Kết nối Hệ thống của bạn với %1 &amp;mdash; giúp bạn có thể truy cập từ bất cứ đâu!</translation>
    </message>
    <message>
      <source>Check out %1 &amp;mdash; connect to your System from anywhere!</source>
      <comment>%1 is the cloud name (like &apos;Nx Cloud&apos;)</comment>
      <translation>Hãy kiểm tra %1 &amp;mdash; kết nối với Hệ thống của bạn từ bất cứ đâu!</translation>
    </message>
    <message>
      <source>Some users have not set their email addresses</source>
      <translation>Một số người dùng chưa đặt địa chỉ email của họ</translation>
    </message>
    <message>
      <source>You cannot receive System notifications by email.</source>
      <translation>Bạn không thể nhận Thông báo hệ thống bằng email.</translation>
    </message>
    <message>
      <source>Some users have not set their email addresses.</source>
      <translation>Một số người dùng chưa đặt địa chỉ email của họ.</translation>
    </message>
    <message>
      <source>They cannot receive System notifications by email.</source>
      <translation>Họ không thể nhận thông báo Hệ thống bằng email.</translation>
    </message>
    <message>
      <source>Error while sending email</source>
      <translation>Lỗi khi gửi email</translation>
    </message>
    <message>
      <source>Remote archive synchronization has been started</source>
      <translation>Đồng bộ hoá lưu trữ từ xa đã bắt đầu</translation>
    </message>
    <message>
      <source>Remote archive synchronization has been finished</source>
      <translation>Đồng bộ hoá lưu trữ từ xa đã hoàn tất</translation>
    </message>
    <message>
      <source>Remote archive synchronization is in progress</source>
      <translation>Đồng bộ hoá lưu trữ từ xa đang được tiến hành</translation>
    </message>
    <message>
      <source>Error occured during remote archive synchronization</source>
      <translation>Đã xảy ra lỗi trong quá trình đồng bộ hoá lưu trữ từ xa</translation>
    </message>
    <message>
      <source>Remote archive synchronization has been started for the following device:</source>
      <translation>Đồng bộ hoá lưu trữ từ xa đã được bắt đầu cho thiết bị sau:</translation>
    </message>
    <message>
      <source>Remote archive synchronization has been finished for the following device:</source>
      <translation>Đồng bộ hoá lưu trữ từ xa đã được hoàn tất cho thiết bị sau:</translation>
    </message>
    <message>
      <source>Remote archive synchronization</source>
      <translation>Remote archive synchronization</translation>
    </message>
    <message>
      <source>Archive integrity problem detected</source>
      <translation>Đã phát hiện vấn đề toàn vẹn lưu trữ</translation>
    </message>
  </context>
  <context>
    <name>QnSystemSettingsWidget</name>
    <message>
      <source>Enable devices and servers auto discovery</source>
      <translation>Kích hoạt các thiết bị và máy chủ phát hiện tự động</translation>
    </message>
    <message>
      <source>Enable cameras and servers auto discovery</source>
      <translation>Kích hoạt máy ảnh và máy chủ phát hiện tự động</translation>
    </message>
    <message>
      <source>Allow System to optimize device settings</source>
      <translation>Cho phép Hệ thống tối ưu hóa cài đặt thiết bị</translation>
    </message>
    <message>
      <source>Allow System to optimize camera settings</source>
      <translation>Cho phép Hệ thống tối ưu hóa cài đặt camera</translation>
    </message>
  </context>
  <context>
    <name>QnTableExportHelper</name>
    <message>
      <source>HTML file (*.html);;Spread Sheet (CSV) File (*.csv)</source>
      <translation>Tệp HTML (*.html);, tệp Spread Sheet (CSV) (*.csv)</translation>
    </message>
    <message>
      <source>Close all programs which may use this file and try again</source>
      <translation>Đóng mọi chương trình mà có thể sử dụng tệp này và thử lại</translation>
    </message>
    <message>
      <source>File used by another process</source>
      <translation>Tập tin được sử dụng bởi một tiến trình</translation>
    </message>
  </context>
  <context>
    <name>QnTimeServerSelectionModel</name>
    <message>
      <source>Server</source>
      <translation>Máy chủ</translation>
    </message>
    <message>
      <source>Offset</source>
      <translation>Bù lại</translation>
    </message>
    <message>
      <source>Date</source>
      <translation>Ngày tháng</translation>
    </message>
    <message>
      <source>Timezone</source>
      <translation>Múi giờ</translation>
    </message>
    <message>
      <source>Time</source>
      <translation>Thời gian</translation>
    </message>
  </context>
  <context>
    <name>QnTimeServerSelectionWidget</name>
    <message>
      <source>No server has Internet access. Time is not being synchronized.</source>
      <translation>Máy chủ không có truy cập Internet. Thời gian không được đồng bộ hóa.</translation>
    </message>
    <message>
      <source>System time is synchronized with the Internet and does not depend on local time on servers.</source>
      <translation>Thời gian hệ thống được đồng bộ với Internet, không phụ thuộc vào thời gian cục bộ trên máy chủ.</translation>
    </message>
    <message>
      <source>System time is synchronized with local time on the selected server and does not depend on local time on other servers.</source>
      <translation>Thời gian hệ thống được đồng bộ với Internet, không phụ thuộc vào thời gian cục bộ trên máy chủ.</translation>
    </message>
  </context>
  <context>
    <name>QnTimeSlider</name>
    <message>
      <source>Live</source>
      <translation>Trực tiếp</translation>
    </message>
    <message>
      <source>No thumbnails available</source>
      <translation>Không có hình thu nhỏ nào</translation>
    </message>
    <message>
      <source>hh:mm</source>
      <comment>Format for displaying hours and minutes on timeline.</comment>
      <translation>hh:mm</translation>
    </message>
    <message>
      <source>h ap</source>
      <comment>Format for displaying hours on timeline, with am/pm indicator.</comment>
      <translation>h ap</translation>
    </message>
    <message>
      <source>dd</source>
      <comment>Format for displaying days on timeline.</comment>
      <translation>dd</translation>
    </message>
    <message>
      <source>MMMM</source>
      <comment>Format for displaying months on timeline.</comment>
      <translation>MMMM</translation>
    </message>
    <message>
      <source>yyyy</source>
      <comment>Format for displaying years on timeline</comment>
      <translation>yyyy</translation>
    </message>
    <message>
      <source>dd MMMM yyyy hh:mm</source>
      <comment>Format for displaying minute caption in timeline&apos;s header, without am/pm indicator.</comment>
      <translation>dd MMMM yyyy hh:mm</translation>
    </message>
    <message>
      <source>dd MMMM yyyy hh:mm</source>
      <comment>Format for displaying hour caption in timeline&apos;s header, without am/pm indicator.</comment>
      <translation>dd MMMM yyyy hh:mm</translation>
    </message>
    <message>
      <source>dd MMMM yyyy h ap</source>
      <comment>Format for displaying hour caption in timeline&apos;s header, with am/pm indicator.</comment>
      <translation>dd MMMM yyyy h ap</translation>
    </message>
    <message>
      <source>dd MMMM yyyy</source>
      <comment>Format for displaying day caption in timeline&apos;s header.</comment>
      <translation>dd MMMM yyyy</translation>
    </message>
    <message>
      <source>MMMM yyyy</source>
      <comment>Format for displaying month caption in timeline&apos;s header.</comment>
      <translation>MMMM yyyy</translation>
    </message>
    <message>
      <source>yyyy</source>
      <comment>Format for displaying year caption in timeline&apos;s header</comment>
      <translation>yyyy</translation>
    </message>
    <message>
      <source>h:mm ap</source>
      <comment>Format for displaying hours and minutes on timeline, with am/pm indicator.</comment>
      <translation>h:mm ap</translation>
    </message>
    <message>
      <source>dd MMMM yyyy h:mm ap</source>
      <comment>Format for displaying minute caption in timeline&apos;s header, with am/pm indicator.</comment>
      <translation>dd MMMM yyyy h:mm ap</translation>
    </message>
  </context>
  <context>
    <name>QnTwoStepFileDialog</name>
    <message>
      <source>Select folder...</source>
      <translation>Thời gian máy chủ...</translation>
    </message>
    <message>
      <source>Select file...</source>
      <translation>Chọn File...</translation>
    </message>
  </context>
  <context>
    <name>QnTwoWayAudioWidgetPrivate</name>
    <message>
      <source>Hold to Speak</source>
      <translation>Giữ để nói</translation>
    </message>
    <message>
      <source>Input device is not selected</source>
      <translation>Thiết bị đầu vào không được chọn</translation>
    </message>
    <message>
      <source>Streaming is not ready yet</source>
      <translation>Luồng dữ liệu chưa sẵn sàng</translation>
    </message>
    <message>
      <source>Network error</source>
      <translation>Lỗi mạng</translation>
    </message>
  </context>
  <context>
    <name>QnUpdateResult</name>
    <message>
      <source>Update has been successfully finished.</source>
      <translation>Cập nhật đã được hoàn tất thành công.</translation>
    </message>
    <message>
      <source>Update has been cancelled.</source>
      <translation>Cập nhật đã bị hủy bỏ.</translation>
    </message>
    <message>
      <source>Another user has already started an update.</source>
      <translation>Một người nào đó đã bắt đầu cập nhật.</translation>
    </message>
    <message>
      <source>All servers are already updated.</source>
      <translation>Tất cả các máy chủ đã được cập nhật.</translation>
    </message>
    <message>
      <source>Could not download updates.</source>
      <translation>Không thể tải bản cập nhật.</translation>
    </message>
    <message>
      <source>No free space left on the disk.</source>
      <translation>Không gian trống còn lại trên đĩa.</translation>
    </message>
    <message>
      <source>Could not push updates to servers.</source>
      <translation>Không thể đẩy bản cập nhật cho các máy chủ.</translation>
    </message>
    <message numerus="yes">
      <source>The problem is caused by %n servers:</source>
      <translation>
        <numerusform>Vấn đề là do %n máy chủ:</numerusform>
      </translation>
    </message>
    <message numerus="yes">
      <source>No free space left on %n servers:</source>
      <translation>
        <numerusform>Không gian trống còn lại trên %n máy chủ:</numerusform>
      </translation>
    </message>
    <message numerus="yes">
      <source>%n servers are not responding:</source>
      <translation>
        <numerusform>%n máy chủ không được đáp ứng:</numerusform>
      </translation>
    </message>
    <message numerus="yes">
      <source>%n servers have gone offline:</source>
      <translation>
        <numerusform>%n máy chủ đã đi offline:</numerusform>
      </translation>
    </message>
    <message numerus="yes">
      <source>Authentication failed for %n servers:</source>
      <translation>
        <numerusform>Xác thực không thành cho %n máy chủ:</numerusform>
      </translation>
    </message>
    <message>
      <source>Could not install an update to the client.</source>
      <translation>Không thể cài đặt một bản cập nhật cho khách hàng.</translation>
    </message>
    <message>
      <source>Could not install updates on one or more servers.</source>
      <translation>Không thể cài đặt các bản cập nhật trên một hoặc nhiều máy chủ.</translation>
    </message>
  </context>
  <context>
    <name>QnUserListModel</name>
    <message>
      <source>LDAP user</source>
      <translation>Người dùng LDAP</translation>
    </message>
    <message>
      <source>Enabled</source>
      <translation>Bật</translation>
    </message>
    <message>
      <source>Disabled</source>
      <translation>Tàn tật</translation>
    </message>
    <message>
      <source>Name</source>
      <translation>Tên</translation>
    </message>
    <message>
      <source>Local user</source>
      <translation>Người dùng cục bộ</translation>
    </message>
    <message>
      <source>Cloud user</source>
      <translation>Người dùng đám mây</translation>
    </message>
    <message>
      <source>Login</source>
      <translation>Đăng nhập</translation>
    </message>
    <message>
      <source>Role</source>
      <translation>Vai trò</translation>
    </message>
  </context>
  <context>
    <name>QnUserListModelPrivate</name>
    <message>
      <source>Owner</source>
      <translation>Chủ nhân</translation>
    </message>
    <message>
      <source>Administrator</source>
      <translation>Giám sát viên</translation>
    </message>
    <message>
      <source>View live video</source>
      <translation>Xem video trực tiếp</translation>
    </message>
    <message>
      <source>Use PTZ controls</source>
      <translation>Sử dụng điều khiển PTZ</translation>
    </message>
    <message>
      <source>View video archives</source>
      <translation>Lưu trữ Xem video</translation>
    </message>
    <message>
      <source>Export video</source>
      <translation>Video và xuất ra</translation>
    </message>
    <message>
      <source>Adjust device settings</source>
      <translation>Điều chỉnh cài đặt thiết bị</translation>
    </message>
    <message>
      <source>Adjust camera settings</source>
      <translation>Điều chỉnh cài đặt camera</translation>
    </message>
    <message>
      <source>Control Video Walls</source>
      <translation>Điều khiển màn hình Video Walls</translation>
    </message>
  </context>
  <context>
    <name>QnUserManagementWidget</name>
    <message>
      <source>Edit</source>
      <translation>Chỉnh sửa</translation>
    </message>
  </context>
  <context>
    <name>QnUserProfileWidget</name>
    <message>
      <source>Login</source>
      <translation>Đăng nhập</translation>
    </message>
    <message>
      <source>Name</source>
      <translation>Tên</translation>
    </message>
    <message>
      <source>Role</source>
      <translation>Vai trò</translation>
    </message>
    <message>
      <source>Email</source>
      <translation>Emai</translation>
    </message>
  </context>
  <context>
    <name>QnUserRoleSettingsWidget</name>
    <message>
      <source>Role name cannot be empty.</source>
      <translation>Tên vai trò không thể để trống.</translation>
    </message>
    <message>
      <source>Role with same name already exists.</source>
      <translation>Vai trò có cùng tên đã tồn tại.</translation>
    </message>
  </context>
  <context>
    <name>QnUserRoleSettingsWidgetPrivate</name>
    <message>
      <source>No users have this role</source>
      <translation>Tên vai trò khả dụng</translation>
    </message>
    <message>
      <source>Custom with no permissions</source>
      <translation>Không được phép tùy chỉnh</translation>
    </message>
    <message>
      <source>Users will have no permissions unless changed later.</source>
      <translation>Người dùng sẽ được phép trừ khi được thay đổi sau.</translation>
    </message>
    <message>
      <source>Assign a new role</source>
      <translation>Chỉ định một vai trò mới</translation>
    </message>
    <message>
      <source>Delete such users</source>
      <translation>Xóa người dùng</translation>
    </message>
    <message numerus="yes">
      <source>Please select an action to perform on %n users with this role</source>
      <translation>
        <numerusform>Vui lòng chọn hành động để thực hiện trên %n người dùng có vai trò</numerusform>
      </translation>
    </message>
  </context>
  <context>
    <name>QnUserRolesDialog</name>
    <message>
      <source>Role Info</source>
      <translation>Thông tin về Vai trò</translation>
    </message>
    <message>
      <source>Permissions</source>
      <translation>Quyền</translation>
    </message>
    <message>
      <source>Cameras &amp;&amp; Resources</source>
      <translation>Camera &amp; Nguồn</translation>
    </message>
    <message>
      <source>Layouts</source>
      <translation>Layouts</translation>
    </message>
    <message>
      <source>New Role</source>
      <translation>Vai trò mới</translation>
    </message>
    <message>
      <source>New Role %1</source>
      <translation>Vai trò Mới %1</translation>
    </message>
  </context>
  <context>
    <name>QnUserSettingsDialog</name>
    <message>
      <source>User Information</source>
      <translation>Thông tin người dùng</translation>
    </message>
    <message>
      <source>Permissions</source>
      <translation>Quyền</translation>
    </message>
    <message>
      <source>Cameras &amp;&amp; Resources</source>
      <translation>Camera &amp; Nguồn</translation>
    </message>
    <message>
      <source>Layouts</source>
      <translation>Layouts</translation>
    </message>
    <message>
      <source>Send Invite</source>
      <translation>Gửi thư mời</translation>
    </message>
    <message>
      <source>New User...</source>
      <translation>Người dùng mới...</translation>
    </message>
    <message>
      <source>User Settings - %1 (readonly)</source>
      <translation>Cài đặt Người dùng - %1 (chỉ đọc)</translation>
    </message>
    <message>
      <source>User Settings - %1</source>
      <translation>Cài đặt Người dùng - %1</translation>
    </message>
    <message>
      <source>Enabled</source>
      <translation>Bật</translation>
    </message>
    <message>
      <source>User is disabled</source>
      <translation>Người dùng bị tắt</translation>
    </message>
    <message>
      <source>Apply changes before switching to another user?</source>
      <translation>Áp dụng thay đổi trước khi chuyển sang người dùng khác?</translation>
    </message>
    <message>
      <source>This user has not yet signed up for %1</source>
      <comment>%1 is the cloud name (like &apos;Nx Cloud&apos;)</comment>
      <translation>Người dùng này chưa đăng ký %1</translation>
    </message>
  </context>
  <context>
    <name>QnUserSettingsWidget</name>
    <message>
      <source>Local</source>
      <translation>Địa phương</translation>
    </message>
    <message>
      <source>Cloud</source>
      <translation>Đám mây</translation>
    </message>
    <message>
      <source>Login</source>
      <translation>Đăng nhập</translation>
    </message>
    <message>
      <source>Login cannot be empty.</source>
      <translation>Đăng nhập không thể để trống.</translation>
    </message>
    <message>
      <source>User with specified login already exists.</source>
      <translation>Đăng nhập người dùng chỉ định đã tồn tại.</translation>
    </message>
    <message>
      <source>User has been renamed. Password must be updated.</source>
      <translation>Người dùng được đổi tên. Mật khẩu phải được cập nhật.</translation>
    </message>
    <message>
      <source>Name</source>
      <translation>Tên</translation>
    </message>
    <message>
      <source>Email</source>
      <translation>Emai</translation>
    </message>
    <message>
      <source>Email cannot be empty.</source>
      <translation>Trường email không thể để trống.</translation>
    </message>
    <message>
      <source>Password</source>
      <translation>Mật khẩu</translation>
    </message>
    <message>
      <source>Confirm Password</source>
      <translation>Xác nhận mật khẩu</translation>
    </message>
    <message>
      <source>Passwords do not match.</source>
      <translation>Mật khẩu không khớp.</translation>
    </message>
    <message>
      <source>Cloud user with specified email already exists.</source>
      <translation>Đăng nhập người dùng chỉ định đã tồn tại.</translation>
    </message>
  </context>
  <context>
    <name>QnValidatorStrings</name>
    <message>
      <source>Email cannot be empty.</source>
      <translation>Trường email không thể để trống.</translation>
    </message>
    <message>
      <source>Email is not valid.</source>
      <translation>Email vô hiệu.</translation>
    </message>
    <message>
      <source>Password cannot be empty.</source>
      <translation>Password không có sản phẩm nào.</translation>
    </message>
    <message>
      <source>Avoid leading and trailing spaces.</source>
      <translation>Tránh sử dụng dấu Space phía đầu và cuối.</translation>
    </message>
  </context>
  <context>
    <name>QnVideowallManageWidgetPrivate</name>
    <message>
      <source>Screen</source>
      <translation>Màn</translation>
    </message>
    <message>
      <source>Screen %1</source>
      <translation>Màn %1</translation>
    </message>
    <message>
      <source>New Item</source>
      <translation>Mục mới</translation>
    </message>
    <message>
      <source>Display %1</source>
      <translation>Hiển thị %1</translation>
    </message>
    <message>
      <source>Delete &quot;%1&quot;?</source>
      <translation>Xóa &quot;%1&quot;?</translation>
    </message>
  </context>
  <context>
    <name>QnVideowallScreenWidget</name>
    <message>
      <source>PC %1</source>
      <translation>PC %1</translation>
    </message>
    <message>
      <source>PC %1 - Display %2</source>
      <translation>PC %1 - Hiển thị %2</translation>
    </message>
    <message numerus="yes">
      <source>PC %1 - Displays %2</source>
      <comment>%2 will be substituted by _list_ of displays</comment>
      <translation>
        <numerusform>PC %1 - Hiển thị %2</numerusform>
      </translation>
    </message>
  </context>
  <context>
    <name>QnVolumeSlider</name>
    <message>
      <source>Muted</source>
      <translation>Người câm</translation>
    </message>
  </context>
  <context>
    <name>QnWearableProgressWidget</name>
    <message>
      <source>Uploading %1... %2	%p%</source>
      <translation>Đang tải lên %1... %2	%p%</translation>
    </message>
    <message>
      <source>Stop uploading?</source>
      <translation>Dừng tải lên?</translation>
    </message>
    <message>
      <source>Already uploaded files will be kept.</source>
      <translation>Các tệp đã tải lên sẽ được lưu giữ.</translation>
    </message>
    <message>
      <source>Finalizing %1... %2	%p%</source>
      <translation>Hoàn thiện %1... %2	%p%</translation>
    </message>
    <message>
      <source>(%1 of %2)</source>
      <translation>(%1 đến %2)</translation>
    </message>
  </context>
  <context>
    <name>QnWearableUploadWidget</name>
    <message>
      <source>User &quot;%1&quot; is currently uploading footage to this camera.</source>
      <translation>Người dùng &quot;%1&quot; hiện đang tải lên cảnh quay cho camera này.</translation>
    </message>
    <message>
      <source>Another user is currently uploading footage to this camera.</source>
      <translation>Người dùng hiện đang tải lên cảnh quay cho camera này.</translation>
    </message>
  </context>
  <context>
    <name>QnWebResourceWidget</name>
    <message>
      <source>Fullscreen mode</source>
      <translation>Chế độ toàn màn hình</translation>
    </message>
  </context>
  <context>
    <name>QnWebpageDialog</name>
    <message>
      <source>Name</source>
      <translation>Tên</translation>
    </message>
    <message>
      <source>URL</source>
      <translation>URL</translation>
    </message>
    <message>
      <source>URL cannot be empty.</source>
      <translation>URL không được để trống.</translation>
    </message>
    <message>
      <source>Wrong URL format.</source>
      <translation>Định dạng URL sai.</translation>
    </message>
    <message>
      <source>Web Page</source>
      <translation>Trang Web</translation>
    </message>
  </context>
  <context>
    <name>QnWorkbenchAlarmLayoutHandler</name>
    <message>
      <source>Alarms</source>
      <translation>Báo động</translation>
    </message>
  </context>
  <context>
    <name>QnWorkbenchBookmarksHandler</name>
    <message>
      <source>Bookmark</source>
      <translation>Bookmark</translation>
    </message>
    <message>
      <source>Bookmarks can only be added to an online server.</source>
      <translation>Bookmark chỉ có thể được thêm vào một máy chủ trực tuyến.</translation>
    </message>
    <message>
      <source>Press %1 to search bookmarks</source>
      <translation>Bấm %1 vào bookmark tìm kiếm</translation>
    </message>
    <message>
      <source>Server offline</source>
      <translation>Tổ ẩn</translation>
    </message>
    <message>
      <source>Bookmarks can only be edited on an online Server.</source>
      <translation>Bookmark chỉ có thể được thêm vào một máy chủ trực tuyến.</translation>
    </message>
    <message>
      <source>Delete bookmark?</source>
      <translation>Xóa bookmarks?</translation>
    </message>
    <message numerus="yes">
      <source>Delete %n bookmarks?</source>
      <translation>
        <numerusform>Xóa %n Bookmark?</numerusform>
      </translation>
    </message>
  </context>
  <context>
    <name>QnWorkbenchConnectHandler</name>
    <message>
      <source>Connect to Another Server...</source>
      <translation>Kết nối đến các máy chủ khác...</translation>
    </message>
    <message>
      <source>Connect to Server...</source>
      <translation>Kết nối đến máy chủ...</translation>
    </message>
    <message>
      <source>%1 in %2</source>
      <comment>%1 is user name, %2 is name of system</comment>
      <translation>%1 trong %2</translation>
    </message>
    <message>
      <source>Could not connect to server. Video Wall will be closed.</source>
      <translation>Không thể kết nối tới máy chủ. Video Wall sẽ bị đóng.</translation>
    </message>
  </context>
  <context>
    <name>QnWorkbenchIncompatibleServersActionHandler</name>
    <message>
      <source>Systems will be merged shortly</source>
      <translation>Hệ thống sẽ được sáp nhập ngay</translation>
    </message>
    <message>
      <source>Servers from the other System will appear in the resource tree.</source>
      <translation>Máy chủ từ Hệ thống khác sẽ thêm vào trong cây tài nguyên.</translation>
    </message>
    <message>
      <source>Failed to merge Systems</source>
      <translation>Không kết hợp được Hệ thống</translation>
    </message>
    <message>
      <source>Failed to update Server</source>
      <translation>Không thể cập nhật Server</translation>
    </message>
    <message>
      <source>Total amount of licenses will decrease</source>
      <translation>Tổng số bản quyền sẽ giảm</translation>
    </message>
    <message>
      <source>Cloud Systems cannot be merged</source>
      <translation>Không thể hợp nhất Cloud Systems</translation>
    </message>
    <message>
      <source>Connecting to the current System...</source>
      <translation>Đang kết nối với hệ thống hiện tại...</translation>
    </message>
    <message>
      <source>It will appear in the resource tree when the database synchronization is finished.</source>
      <translation>Nó sẽ xuất hiện trong tài nguyên hình cây khi đồng bộ hóa cơ sở dữ liệu kết thúc.</translation>
    </message>
    <message>
      <source>Server will be connected to System shortly</source>
      <translation>Máy chủ sẽ được kết nối với Hệ thống ngay</translation>
    </message>
    <message>
      <source>Enter password...</source>
      <translation>Nhập mật khẩu...</translation>
    </message>
    <message>
      <source>Administrator password</source>
      <translation>Mật khẩu quản trị viên</translation>
    </message>
  </context>
  <context>
    <name>QnWorkbenchResourcesChangesWatcher</name>
    <message numerus="yes">
      <source>The following %n items are not saved:</source>
      <translation>
        <numerusform>Các mục %n sau đây không được lưu lại:</numerusform>
      </translation>
    </message>
    <message>
      <source>Changing System configuration not allowed in Safe Mode</source>
      <translation>Thay đổi cấu hình Hệ thống không được phép trong Chế độ An toàn</translation>
    </message>
    <message>
      <source>Failed to save changes</source>
      <translation>Không thể lưu các thay đổi</translation>
    </message>
    <message numerus="yes">
      <source>The following %n items are not deleted:</source>
      <translation>
        <numerusform>Các mục %n sau đây không bị xóa:</numerusform>
      </translation>
    </message>
    <message>
      <source>Deleting objects not allowed in Safe Mode</source>
      <translation>Xóa đối tượng không được phép trong Chế độ An toàn</translation>
    </message>
    <message numerus="yes">
      <source>Failed to delete %n items:</source>
      <translation>
        <numerusform>Không thể xóa %n mục:</numerusform>
      </translation>
    </message>
    <message>
      <source>System is in Safe Mode. It is not allowed to make any changes except license activation.</source>
      <translation>Hệ thống đang ở chế độ An toàn. Không được thực hiện bất kỳ thay đổi nào ngoại trừ kích hoạt bản quyền.</translation>
    </message>
  </context>
  <context>
    <name>QnWorkbenchSafeModeWatcher</name>
    <message>
      <source>System is in safe mode</source>
      <translation>Hệ thống đang ở chế độ an toàn</translation>
    </message>
  </context>
  <context>
    <name>QnWorkbenchScreenRecordingHandler</name>
    <message>
      <source>Screen capturing subsystem is not initialized yet. Please try again later.</source>
      <translation>Chụp màn hình hệ thống con đã không được khởi tạo. Vui lòng thử lại.</translation>
    </message>
    <message>
      <source>Recording in %1...</source>
      <translation>Đang ghi ở %1...</translation>
    </message>
    <message>
      <source>Recorded Video</source>
      <translation>Video ghi lại</translation>
    </message>
    <message>
      <source>Save Recording As...</source>
      <translation>Lưu video cho...</translation>
    </message>
    <message>
      <source>AVI (Audio/Video Interleaved) (*.avi)</source>
      <translation>AVI (Tập tin hình ảnh âm thanh) (*.avi)</translation>
    </message>
    <message>
      <source>Failed to start recording</source>
      <translation>Không thể bắt đầu ghi</translation>
    </message>
  </context>
  <context>
    <name>QnWorkbenchScreenshotHandler</name>
    <message>
      <source>PNG Image (*.png)</source>
      <translation>PNG hình ảnh (*.PNG)</translation>
    </message>
    <message>
      <source>JPEG Image (*.jpg)</source>
      <translation>JPEG hình ảnh (*.jpg)</translation>
    </message>
    <message>
      <source>Save Screenshot As...</source>
      <translation>Lưu ảnh chụp màn hình như...</translation>
    </message>
    <message>
      <source>Timestamp:</source>
      <translation>Dấu thời gian:</translation>
    </message>
    <message>
      <source>Saving %1</source>
      <translation>Tiết kiệm %1</translation>
    </message>
    <message>
      <source>Saving Screenshot...</source>
      <translation>Lưu ảnh chụp màn hình...</translation>
    </message>
    <message>
      <source>No Timestamp</source>
      <translation>Không có thời gian đóng dấu</translation>
    </message>
    <message>
      <source>Top Left Corner</source>
      <translation>Góc trên bên trái</translation>
    </message>
    <message>
      <source>Top Right Corner</source>
      <translation>Góc trên bên phải</translation>
    </message>
    <message>
      <source>Bottom Left Corner</source>
      <translation>Góc dưới cùng bên trái</translation>
    </message>
    <message>
      <source>Bottom Right Corner</source>
      <translation>Góc dưới bên phải</translation>
    </message>
    <message>
      <source>Failed to save screenshot</source>
      <translation>Không thể lưu ảnh chụp màn hình</translation>
    </message>
    <message>
      <source>Failed to take screenshot</source>
      <translation>Không thể chụp màn hình</translation>
    </message>
  </context>
  <context>
    <name>QnWorkbenchUpdateWatcher</name>
    <message>
      <source>Release Notes</source>
      <translation>Ghi chú Phát hành</translation>
    </message>
    <message>
      <source>%1 version available</source>
      <translation>Phiên bản khả dụng %1</translation>
    </message>
    <message>
      <source>Major issues have been fixed. Update is strongly recommended.</source>
      <translation>Các vấn đề chính đã được khắc phục. Nên cập nhật ngay.</translation>
    </message>
    <message>
      <source>Update...</source>
      <translation>Cập nhật...</translation>
    </message>
    <message>
      <source>Do not notify again about this update</source>
      <translation>Không thông báo lại về bản cập nhật này</translation>
    </message>
  </context>
  <context>
    <name>QnWorkbenchVideoWallHandler</name>
    <message>
      <source>Video Wall</source>
      <translation>Bức tường video</translation>
    </message>
    <message>
      <source>Video Wall %1</source>
      <translation>Bức tường video %1</translation>
    </message>
    <message>
      <source>New Video Wall...</source>
      <translation>Tường video mới...</translation>
    </message>
    <message>
      <source>New Matrix %1</source>
      <translation>Mới ma trận %1</translation>
    </message>
    <message>
      <source>Video Wall license required</source>
      <translation>Yêu cầu bản quyền Video Wall</translation>
    </message>
    <message>
      <source>To enable this feature, please activate a Video Wall license.</source>
      <translation>Để kích hoạt tính năng này, vui lòng kích hoạt bản quyền Video Wall.</translation>
    </message>
    <message>
      <source>Failed to apply changes</source>
      <translation>Không thể lưu các thay đổi</translation>
    </message>
    <message>
      <source>To enable Video Wall, please activate a Video Wall license.</source>
      <translation>Để kích hoạt tính năng này, vui lòng kích hoạt bản quyền Video Wall.</translation>
    </message>
    <message numerus="yes">
      <source>Delete %n items?</source>
      <translation>
        <numerusform>Xóa %n mục?</numerusform>
      </translation>
    </message>
    <message>
      <source>Stop Video Wall?</source>
      <translation>Dừng Video Wall?</translation>
    </message>
    <message>
      <source>To start it again, you should have physical access to its computer.</source>
      <translation>Để bắt đầu một lần nữa, bạn cần phải có truy cập vật lý vào máy tính của mình.</translation>
    </message>
    <message>
      <source>Stop</source>
      <translation>Dừng lại</translation>
    </message>
    <message numerus="yes">
      <source>Delete %n matrices?</source>
      <translation>
        <numerusform>Xóa %n ma trận?</numerusform>
      </translation>
    </message>
    <message>
      <source>More Video Wall licenses required</source>
      <translation>Yêu cầu bản quyền Video Wall</translation>
    </message>
    <message>
      <source>Control session cannot be started.</source>
      <translation>Bạn không thể bắt đầu phiên điều khiển.</translation>
    </message>
    <message>
      <source>Cannot save empty matrix</source>
      <translation>Không thể lưu ma trận trống</translation>
    </message>
    <message>
      <source>Screen is being controlled by another user</source>
      <translation>Màn hình đang được kiểm soát bởi một người dùng khác</translation>
    </message>
    <message>
      <source>Activate one more license to start Video Wall control session.</source>
      <translation>Kích hoạt thêm bản quyền để bắt đầu phiên điều khiển Video Wall.</translation>
    </message>
    <message>
      <source>Enter the name of Video Wall to create:</source>
      <translation>Nhập tên để tạo Video Wall:</translation>
    </message>
    <message>
      <source>Activate one more license to start Video Wall.</source>
      <translation>Kích hoạt thêm bản quyền để bắt đầu phiên điều khiển Video Wall.</translation>
    </message>
  </context>
  <context>
    <name>QnWorkbenchWearableHandler</name>
    <message>
      <source>All files (*.*)</source>
      <translation>Tất cả các file(*.*)</translation>
    </message>
    <message>
      <source>Video (%1)</source>
      <translation>Video (%1)</translation>
    </message>
    <message>
      <source>Open Wearable Camera Recordings...</source>
      <translation>Mở ghi lại camera đeo người...</translation>
    </message>
    <message>
      <source>Only video files with correct timestamp are supported.</source>
      <translation>Chỉ các tập tin video với dấu thời gian chính xác được hỗ trợ.</translation>
    </message>
    <message>
      <source>Could not start upload as user &quot;%1&quot; is currently uploading footage to this camera.</source>
      <translation>Người dùng &quot;%1&quot; hiện đang tải lên cảnh quay cho camera này.</translation>
    </message>
    <message>
      <source>Could not start upload as another user is currently uploading footage to this camera.</source>
      <translation>Không thể tải lên vì một người dùng khác đang tải lên cho camera này.</translation>
    </message>
    <message>
      <source>Failed to add wearable camera</source>
      <translation>Thất bại trong việc thêm camera đeo người</translation>
    </message>
    <message>
      <source>No video files found in selected folder</source>
      <translation>Không tìm thấy tệp video trong thư mục đã chọn</translation>
    </message>
    <message numerus="yes">
      <source>Selected file formats are not supported</source>
      <translation>
        <numerusform>Định dạng tệp đã chọn không được hỗ trợ</numerusform>
      </translation>
    </message>
    <message>
      <source>Use .MKV, .AVI, .MP4 or other video files.</source>
      <translation>Sử dụng .MKV, .AVI, .MP4 hoặc các tệp video khác.</translation>
    </message>
    <message numerus="yes">
      <source>Selected files do not have timestamps</source>
      <translation>
        <numerusform>Các tệp được chọn không có dấu thời gian</numerusform>
      </translation>
    </message>
    <message numerus="yes">
      <source>Selected files cover periods for which videos are already being uploaded</source>
      <translation>
        <numerusform>Các tệp đã chọn bao gồm các khoảng thời gian mà các video đang được tải lên</numerusform>
      </translation>
    </message>
    <message numerus="yes">
      <source>You can upload these files to a different instance of a Wearable Camera.</source>
      <translation>
        <numerusform>Bạn có thể tải các tệp này lên một camera đeo người.</numerusform>
      </translation>
    </message>
    <message numerus="yes">
      <source>Selected files cover periods for which videos have already been uploaded</source>
      <translation>
        <numerusform>Các tệp đã chọn bao gồm các khoảng thời gian mà các video đang được tải lên</numerusform>
      </translation>
    </message>
    <message>
      <source>Selected files will not be uploaded</source>
      <translation>Các tệp được chọn sẽ không được tải lên</translation>
    </message>
    <message>
      <source>Some files will not be uploaded</source>
      <translation>Các tệp được chọn sẽ không được tải lên</translation>
    </message>
    <message>
      <source>No new files to upload in selected folder</source>
      <translation>Không tìm thấy tệp video trong thư mục đã chọn</translation>
    </message>
    <message>
      <source>%1 - has unsupported format.</source>
      <translation>định dạng không được hỗ trợ.</translation>
    </message>
    <message>
      <source>%1 - does not have timestamp.</source>
      <translation>%1 - không có dấu thời gian.</translation>
    </message>
    <message>
      <source>%1 - covers period for which video has already been uploaded.</source>
      <translation>Các tệp đã chọn bao gồm các khoảng thời gian mà các video đang được tải lên.</translation>
    </message>
    <message>
      <source>%1 - covers period for which video is being uploaded.</source>
      <translation>Các tệp đã chọn bao gồm các khoảng thời gian mà các video đang được tải lên.</translation>
    </message>
    <message numerus="yes">
      <source>Selected files are too old</source>
      <translation>
        <numerusform>Các tệp đã chọn quá cũ</numerusform>
      </translation>
    </message>
    <message numerus="yes">
      <source>Selected file was recorded on %1, but only files that were recorded in the last %n days can be uploaded. You can change this in camera archive settings.</source>
      <translation>
        <numerusform>Tệp đã chọn đã được ghi lại trên %1, nhưng chỉ có thể tải lên các tệp được ghi lại trong %n ngày qua. Bạn có thể thay đổi điều này trong cài đặt lưu trữ trên camera.</numerusform>
      </translation>
    </message>
    <message numerus="yes">
      <source>Selected files were recorded between %1 and %2, but only files that were recorded in the last %n days can be uploaded. You can change this in camera archive settings.</source>
      <translation>
        <numerusform>Tệp đã chọn đã được ghi lại trên %1, nhưng chỉ có thể tải lên các tệp được ghi lại trong %n ngày qua. Bạn có thể thay đổi điều này trong cài đặt lưu trữ trên camera.</numerusform>
      </translation>
    </message>
    <message numerus="yes">
      <source>Some footage may be deleted after uploading these files</source>
      <translation>
        <numerusform>Một số cảnh quay có thể bị xóa sau khi tải lên các tệp này</numerusform>
      </translation>
    </message>
    <message numerus="yes">
      <source>There is not much free space left on server storage. Some old footage may be deleted to free up space. Note that if selected files happen to be the oldest on the server, they will be deleted right after being uploaded.</source>
      <translation>
        <numerusform>Không còn nhiều không gian trống trên bộ nhớ máy chủ. Một số cảnh quay cũ có thể bị xóa để giải phóng không gian. Lưu ý rằng nếu tệp tin đã chọn xuất hiện lâu nhất trên máy chủ, chúng sẽ bị xóa ngay sau khi được tải lên.</numerusform>
      </translation>
    </message>
    <message>
      <source>To prevent this you can add additional storage. You can also control which footage will be deleted first by changing archive keep time in camera settings.</source>
      <translation>Để ngăn chặn điều này bạn có thể thêm bộ nhớ bổ sung. Bạn cũng có thể kiểm soát cảnh quay nào sẽ bị xóa đầu tiên bằng cách thay đổi kho lưu giữ thời gian trong cài đặt máy ảnh.</translation>
    </message>
    <message>
      <source>Upload anyway?</source>
      <translation>Upload mọi cách?</translation>
    </message>
    <message>
      <source>Could not finish upload to %1</source>
      <translation>Không thể hoàn tất tải lên %1</translation>
    </message>
    <message>
      <source>Make sure there is enough space on server storage.</source>
      <translation>Đảm bảo có đủ dung lượng trên bộ nhớ máy chủ.</translation>
    </message>
    <message>
      <source>%1 - is older than allowed in camera archive settings.</source>
      <translation>%1 - lớn hơn được cho phép trong cài đặt lưu trữ máy ảnh.</translation>
    </message>
  </context>
  <context>
    <name>QnWorkbenchWebPageHandler</name>
    <message>
      <source>New Web Page</source>
      <translation>Trang web mới</translation>
    </message>
    <message>
      <source>Edit Web Page</source>
      <translation>Chỉnh sửa trang Web</translation>
    </message>
  </context>
  <context>
    <name>Resources</name>
    <message>
      <source>There is another layout with the same name</source>
      <translation>Có một layout khác có cùng tên</translation>
    </message>
    <message>
      <source>You do not have permission to overwrite it.</source>
      <translation>Bạn không được phép ghi đè lên nó.</translation>
    </message>
    <message>
      <source>Overwrite existing layout?</source>
      <translation>Ghi đè layout hiện tại?</translation>
    </message>
    <message>
      <source>There is another layout with the same name.</source>
      <translation>Có một layout khác có cùng tên.</translation>
    </message>
    <message numerus="yes">
      <source>User will still have access to %n removed resources:</source>
      <translation>
        <numerusform>Người dùng sẽ vẫn có quyền truy cập vào %n tài nguyên đã xóa:</numerusform>
      </translation>
    </message>
    <message>
      <source>To remove access, please go to User Settings.</source>
      <translation>Để xóa quyền truy cập, hãy đi tới Cài đặt người dùng.</translation>
    </message>
    <message numerus="yes">
      <source>All users with this role will get access to %n resources:</source>
      <translation>
        <numerusform>Tất cả người dùng với vai trò này sẽ nhận được quyền truy cập vào tài nguyên %n:</numerusform>
      </translation>
    </message>
    <message>
      <source>To remove access, please go to Role Settings.</source>
      <translation>Để xóa quyền truy cập, hãy mở phần Cài đặt vai trò.</translation>
    </message>
    <message numerus="yes">
      <source>All users with this role will still have access to %n removed resources:</source>
      <translation>
        <numerusform>Người dùng sẽ vẫn có quyền truy cập vào %n tài nguyên đã xóa:</numerusform>
      </translation>
    </message>
    <message>
      <source>Changes will affect other users</source>
      <translation>Thay đổi sẽ ảnh hưởng đến người dùng khác</translation>
    </message>
    <message>
      <source>This layout is shared with other users, so you change it for them too.</source>
      <translation>Layout này được chia sẻ với người dùng khác, vì vậy bạn thay đổi chúng.</translation>
    </message>
    <message numerus="yes">
      <source>User will lose access to %n resources:</source>
      <translation>
        <numerusform>Người dùng sẽ mất quyền truy cập vào các tài nguyên %n:</numerusform>
      </translation>
    </message>
    <message numerus="yes">
      <source>All users with this role will lose access to %n resources:</source>
      <translation>
        <numerusform>Tất cả người dùng với vai trò này sẽ nhận được quyền truy cập vào tài nguyên %n:</numerusform>
      </translation>
    </message>
    <message numerus="yes">
      <source>Delete %n shared layouts?</source>
      <translation>
        <numerusform>Xóa %n Layout được chia sẻ?</numerusform>
      </translation>
    </message>
    <message numerus="yes">
      <source>These %n layouts are shared with other users, so you delete it for them too.</source>
      <translation>
        <numerusform>Những layout %n này được chia sẻ với người dùng khác, vì vậy bạn cũng xóa nó cho họ.</numerusform>
      </translation>
    </message>
    <message numerus="yes">
      <source>Remove %n items from layout?</source>
      <translation>
        <numerusform>Xóa %n mục khỏi layout?</numerusform>
      </translation>
    </message>
    <message>
      <source>Remove</source>
      <translation>Tẩy</translation>
    </message>
    <message>
      <source>You are going to delete some resources to which you have access from Video Wall only. You will not see them in your resource list after it and will not be able to add them to Video Wall again.</source>
      <translation>Bạn sẽ xóa một số tài nguyên mà bạn chỉ có thể truy cập từ Video Wall. Bạn sẽ không nhìn thấy chúng trong danh sách tài nguyên của bạn sau đó sẽ không thể thêm chúng vào Video Wall một lần nữa.</translation>
    </message>
    <message>
      <source>You will lose access to following resources:</source>
      <translation>Bạn sẽ mất quyền truy cập vào các tài nguyên sau:</translation>
    </message>
    <message numerus="yes">
      <source>Delete %n users?</source>
      <translation>
        <numerusform>Xóa %n người dùng?</numerusform>
      </translation>
    </message>
    <message numerus="yes">
      <source>Delete %n devices?</source>
      <translation>
        <numerusform>Xóa %n thiết bị?</numerusform>
      </translation>
    </message>
    <message numerus="yes">
      <source>Delete %n cameras?</source>
      <translation>
        <numerusform>Xóa %n camera?</numerusform>
      </translation>
    </message>
    <message numerus="yes">
      <source>Delete %n I/O Modules?</source>
      <translation>
        <numerusform>Xóa %n I/O Modules?</numerusform>
      </translation>
    </message>
    <message numerus="yes">
      <source>Delete %n items?</source>
      <translation>
        <numerusform>Xóa %n mục?</numerusform>
      </translation>
    </message>
    <message numerus="yes">
      <source>%n of them are auto-discovered.</source>
      <translation>
        <numerusform>%n trong số đó được tự động phát hiện.</numerusform>
      </translation>
    </message>
    <message numerus="yes">
      <source>%n cameras are auto-discovered.</source>
      <translation>
        <numerusform>%n camera được tự động phát hiện.</numerusform>
      </translation>
    </message>
    <message numerus="yes">
      <source>%n I/O modules are auto-discovered.</source>
      <translation>
        <numerusform>%n Các mô đun I/O được tự động phát hiện.</numerusform>
      </translation>
    </message>
    <message>
      <source>They may be auto-discovered again after removing.</source>
      <translation>Chúng có thể được phát hiện tự động sau khi gỡ bỏ.</translation>
    </message>
    <message>
      <source>Overwrite existing showreel?</source>
      <translation>Ghi đè lên showreel hiện tại?</translation>
    </message>
    <message>
      <source>There is another showreel with the same name.</source>
      <translation>Có một showreel khác cùng tên.</translation>
    </message>
    <message numerus="yes">
      <source>Remove %n items from showreel?</source>
      <translation>
        <numerusform>Xóa %n mục khỏi showreel?</numerusform>
      </translation>
    </message>
    <message>
      <source>Stop uploading?</source>
      <translation>Dừng tải lên?</translation>
    </message>
    <message>
      <source>Stop</source>
      <translation>Dừng lại</translation>
    </message>
    <message numerus="yes">
      <source>Some video file(s) are still being uploaded to %n wearable cameras:</source>
      <translation>
        <numerusform>Một số tệp tin video vẫn đang được tải lên %n camera đeo người:</numerusform>
      </translation>
    </message>
  </context>
  <context>
    <name>SubjectSelectionDialog::RoleListDelegate</name>
    <message numerus="yes">
      <source>%n users</source>
      <translation>
        <numerusform>%n người dùng</numerusform>
      </translation>
    </message>
  </context>
  <context>
    <name>Videowall</name>
    <message>
      <source>There is another video wall with the same name</source>
      <translation>Có một video wall khác có cùng tên</translation>
    </message>
    <message>
      <source>Close %1 before starting Video Wall?</source>
      <translation>Đóng %1 trước khi bắt đầu Video Wall?</translation>
    </message>
    <message>
      <source>Close</source>
      <translation>Gần</translation>
    </message>
    <message>
      <source>Keep</source>
      <translation>Giữ</translation>
    </message>
    <message>
      <source>Local files cannot be placed on Video Wall Screen attached to another computer</source>
      <translation>Bạn không thể đặt các tệp cục bộ trên màn hình Video wall kết nối với máy tính khác</translation>
    </message>
    <message>
      <source>To display local files on Video Wall, please attach them using computer where Video Wall is hosted.</source>
      <translation>Để hiển thị các tập tin cục bộ trên bức Video wall, hãy gắn chúng bằng cách sử dụng máy tính nơi Video wall được lưu trữ.</translation>
    </message>
  </context>
  <context>
    <name>nx::client::desktop::AnalyticsActionFactory</name>
    <message>
<<<<<<< HEAD
      <source>Dynamic</source>
      <translation>Năng động</translation>
=======
      <source>Could not open file &quot;%1&quot;</source>
      <translation>Không thể mở tệp &quot;%1&quot;</translation>
>>>>>>> 79fb49d7
    </message>
  </context>
  <context>
    <name>nx::client::desktop::ExportProcess</name>
    <message>
<<<<<<< HEAD
      <source>Unsupported media for data export.</source>
      <translation>Phương tiện không được hỗ trợ để xuất dữ liệu.</translation>
    </message>
    <message>
      <source>Selected format is not supported by FFMPEG library.</source>
      <translation>Định dạng đã chọn không được hỗ trợ bởi thư viện FFMPEG.</translation>
    </message>
    <message>
      <source>FFMPEG library error.</source>
      <translation>Thư viện FFMPEG.</translation>
    </message>
    <message>
      <source>Video or audio codec is incompatible with selected format.</source>
      <translation>Video hay mã hóa âm thanh không thể tương thích với các định dạng đã chọn.</translation>
    </message>
    <message>
      <source>File write error.</source>
      <translation>Lỗi ghi tệp.</translation>
=======
      <source>Could not calculate md5 for file &quot;%1&quot;</source>
      <translation>Không thể tính toán md5 cho tệp &quot;%1&quot;</translation>
    </message>
    <message>
      <source>Could not create upload on the server side</source>
      <translation>Không thể tạo tệp tải lên ở phía máy chủ</translation>
    </message>
    <message>
      <source>Could not upload file chunk to the server</source>
      <translation>Không thể tải đoạn tệp lên máy chủ</translation>
    </message>
    <message>
      <source>Could not check uploaded file on the server</source>
      <translation>Không thể kiểm tra tệp đã tải lên trên máy chủ</translation>
    </message>
    <message>
      <source>File was corrupted while being uploaded to the server</source>
      <translation>Tệp bị hỏng trong khi tải lên máy chủ</translation>
>>>>>>> 79fb49d7
    </message>
    <message>
<<<<<<< HEAD
      <source>No data exported.</source>
      <translation>Không xuất dữ liệu.</translation>
    </message>
    <message>
      <source>Internal error</source>
      <translation>Lỗi bên trong</translation>
=======
      <source>Failed to send request to the server.</source>
      <translation>Không thể kết nối đến máy chủ.</translation>
>>>>>>> 79fb49d7
    </message>
  </context>
  <context>
    <name>nx::client::desktop::ExportSettingsDialog</name>
    <message>
      <source>exported</source>
      <translation>xuất khẩu</translation>
    </message>
    <message>
      <source>Export</source>
      <translation>Xuất</translation>
    </message>
    <message>
      <source>Rapid Review</source>
      <translation>Xem nhanh</translation>
    </message>
    <message>
      <source>Export Settings</source>
      <translation>Lưu cầu hình cài đặt</translation>
    </message>
    <message>
      <source>Add Timestamp</source>
      <translation>Thêm Dấu thời gian</translation>
    </message>
    <message>
      <source>Delete Timestamp</source>
      <translation>Xóa thời gian đã xuất</translation>
    </message>
    <message>
      <source>Timestamp</source>
      <translation>Dấu thời gian</translation>
    </message>
    <message>
      <source>Add Image</source>
      <translation>Thêm hình ảnh</translation>
    </message>
    <message>
      <source>Delete Image</source>
      <translation>Xóa hình ảnh</translation>
    </message>
    <message>
      <source>Image</source>
      <translation>Hình ảnh</translation>
    </message>
    <message>
      <source>Add Text</source>
      <translation>Thêm nội dung văn bản</translation>
    </message>
    <message>
      <source>Delete Text</source>
      <translation>Xóa văn bản</translation>
    </message>
    <message>
      <source>Text</source>
      <translation>Văn bản</translation>
    </message>
    <message>
      <source>Reset Speed</source>
      <translation>Đặt lại Tốc độ</translation>
    </message>
    <message>
      <source>Add Bookmark Info</source>
      <translation>Đánh dấu thông tin</translation>
    </message>
    <message>
      <source>Delete Bookmark Info</source>
      <translation>Xóa bookmarks?</translation>
    </message>
    <message>
      <source>Bookmark Info</source>
      <translation>Đánh dấu thông tin</translation>
    </message>
  </context>
  <context>
    <name>nx::client::desktop::FilenamePanel</name>
    <message>
      <source>Folder</source>
      <translation>Thư mục</translation>
    </message>
    <message>
      <source>Name</source>
      <translation>Tên</translation>
    </message>
    <message>
      <source>Name cannot be empty.</source>
      <translation>Tên không thể để trống.</translation>
    </message>
    <message>
      <source>Select folder...</source>
      <translation>Chọn thư mục...</translation>
    </message>
  </context>
  <context>
    <name>nx::client::desktop::ImageOverlaySettingsWidget</name>
    <message>
      <source>Select file...</source>
      <translation>Chọn File...</translation>
    </message>
    <message>
      <source>Pictures (%1)</source>
      <translation>Hình ảnh (%1)</translation>
    </message>
    <message>
      <source>Error</source>
      <translation>Lỗi</translation>
    </message>
    <message>
      <source>Image cannot be loaded.</source>
      <translation>Không thể tải hình ảnh.</translation>
    </message>
  </context>
  <context>
    <name>nx::client::desktop::LayoutThumbnailLoader</name>
    <message>
      <source>NO DATA</source>
      <translation>Không có sẵn</translation>
    </message>
    <message>
      <source>NOT A CAMERA</source>
      <translation>KHÔNG PHẢI LÀ CAMERA</translation>
    </message>
  </context>
  <context>
    <name>nx::client::desktop::RadassActionFactory</name>
    <message>
      <source>Auto</source>
      <translation>Tự động</translation>
    </message>
    <message>
      <source>Low</source>
      <translation>Thấp</translation>
    </message>
    <message>
      <source>High</source>
      <translation>Cao</translation>
    </message>
    <message>
      <source>Custom</source>
      <translation>Tùy chỉnh</translation>
    </message>
  </context>
  <context>
    <name>nx::client::desktop::RadassActionHandler</name>
    <message>
      <source>Set layout resolution to &quot;Auto&quot; to increase performance.</source>
      <translation>Đặt độ phân giải &quot;Auto&quot; để tăng hiệu suất.</translation>
    </message>
  </context>
  <context>
    <name>nx::client::desktop::RapidReviewSettingsWidget</name>
    <message numerus="yes">
      <source>For exporting as Rapid Review video length should be at least %n seconds.</source>
      <translation>
        <numerusform>Đối với xuất dưới dạng Xem nhanh, độ dài của video phải là ít nhất %n giây.</numerusform>
      </translation>
    </message>
  </context>
  <context>
    <name>nx::client::desktop::TimestampOverlaySettingsWidget</name>
    <message>
      <source>Long</source>
      <translation>Dài</translation>
    </message>
    <message>
      <source>Short</source>
      <translation>Quá ngắn</translation>
    </message>
  </context>
  <context>
    <name>nx::client::desktop::UploadWorker</name>
    <message>
      <source>Could not open file &quot;%1&quot;</source>
      <translation type="unfinished">Could not open file &quot;%1&quot;</translation>
    </message>
    <message>
      <source>Could not calculate md5 for file &quot;%1&quot;</source>
      <translation type="unfinished">Could not calculate md5 for file &quot;%1&quot;</translation>
    </message>
    <message>
      <source>Could not create upload on the server side</source>
      <translation type="unfinished">Could not create upload on the server side</translation>
    </message>
    <message>
      <source>Could not upload file chunk to the server</source>
      <translation type="unfinished">Could not upload file chunk to the server</translation>
    </message>
    <message>
      <source>Could not check uploaded file on the server</source>
      <translation type="unfinished">Could not check uploaded file on the server</translation>
    </message>
    <message>
      <source>File was corrupted while being uploaded to the server</source>
      <translation type="unfinished">File was corrupted while being uploaded to the server</translation>
    </message>
  </context>
  <context>
    <name>nx::client::desktop::WearableWorker</name>
    <message>
      <source>Failed to send request to the server.</source>
      <translation type="unfinished">Failed to send request to the server.</translation>
    </message>
  </context>
  <context>
    <name>nx::client::desktop::WorkbenchAnalyticsController</name>
    <message>
      <source>%1 Analytics</source>
      <translation>%1 Phân tích - Thống kê</translation>
    </message>
  </context>
  <context>
    <name>nx::client::desktop::WorkbenchExportHandler</name>
    <message>
      <source>Stop Export</source>
      <translation>Dừng xuất file</translation>
    </message>
    <message>
      <source>Export completed</source>
      <translation>Hoàn thành xuất file</translation>
    </message>
    <message>
      <source>Export failed</source>
      <translation>Xuất không thành công</translation>
    </message>
    <message>
      <source>Cannot write file</source>
      <translation>Không thể ghi tệp</translation>
    </message>
    <message>
      <source>%1 is in use by another export.</source>
      <comment>%1 is file name</comment>
      <translation>%1 đang được sử dụng bởi một người dùng khác.</translation>
    </message>
  </context>
  <context>
    <name>nx::client::desktop::legacy::ExportLayoutTool</name>
    <message>
      <source>File &quot;%1&quot; is used by another process. Please try another name.</source>
      <translation>Tệp &quot;%1&quot; đã được sử dụng. Vui lòng thử tệp khác.</translation>
    </message>
    <message>
      <source>Could not create output file %1...</source>
      <translation>Không thể tạo tập tin đầu ra %1...</translation>
    </message>
    <message>
      <source>Unknown error has occurred.</source>
      <translation>Đã xảy ra Lỗi không xác định.</translation>
    </message>
    <message>
      <source>Exporting to &quot;%1&quot;...</source>
      <translation>Đang xuất sang &quot;%1&quot;...</translation>
    </message>
    <message>
      <source>Could not export device %1.</source>
      <extracomment>&quot;Could not export camera AXIS1334&quot;</extracomment>
      <translation>Không thể xuất thiết bị %1.</translation>
    </message>
    <message>
      <source>Could not export camera %1.</source>
      <translation>Không thể xuất camera %1.</translation>
    </message>
    <message>
      <source>Could not export I/O module %1.</source>
      <translation>Không thể xuất I/O module %1.</translation>
    </message>
  </context>
  <context>
    <name>nx::client::desktop::legacy::WorkbenchExportHandler</name>
    <message>
      <source>Executable %1 Media File (x64) (*.exe)</source>
      <translation>Thực thi %1 Lưu trữ Truyền thông (x64) (*.exe)</translation>
    </message>
    <message>
      <source>Executable %1 Media File (x86) (*.exe)</source>
      <translation>Thực thi %1 Lưu trữ Truyền thông (x64) (*.exe)</translation>
    </message>
    <message>
      <source>File already used for recording</source>
      <translation>Tệp đã được sử dụng để ghi âm</translation>
    </message>
    <message>
      <source>Please choose another name or wait until recording is finished.</source>
      <translation>Vui lòng chọn một tên khác hoặc đợi cho đến khi quá trình ghi âm kết thúc.</translation>
    </message>
    <message>
      <source>Exporting Layout</source>
      <translation>Giao diện xuất khẩu</translation>
    </message>
    <message>
      <source>You are about to export a long video</source>
      <translation>Bạn sắp xuất một video dài</translation>
    </message>
    <message>
      <source>It may require over a gigabyte of HDD space and take several minutes to complete.</source>
      <translation>Nó có thể yêu cầu trên một gigabyte dung lượng ổ cứng và mất vài phút để hoàn thành.</translation>
    </message>
    <message>
      <source>Export anyway?</source>
      <translation>Xuất bằng mọi cách?</translation>
    </message>
    <message>
      <source>Export Video As...</source>
      <translation>Xuất hình ảnh cho...</translation>
    </message>
    <message>
      <source>No Timestamp</source>
      <translation>Không có thời gian đóng dấu</translation>
    </message>
    <message>
      <source>Top Left Corner (requires transcoding)</source>
      <translation>Góc trên bên trái (cần phải chuyển mã)</translation>
    </message>
    <message>
      <source>Top Right Corner (requires transcoding)</source>
      <translation>Góc trên bên phải (cần phải chuyển mã)</translation>
    </message>
    <message>
      <source>Bottom Left Corner (requires transcoding)</source>
      <translation>Góc dưới bên trái (cần phải chuyển mã)</translation>
    </message>
    <message>
      <source>Bottom Right Corner (requires transcoding)</source>
      <translation>Góc dưới bên phải (cần phải chuyển mã)</translation>
    </message>
    <message>
      <source>Timestamps:</source>
      <translation>Dấu thời gian:</translation>
    </message>
    <message>
      <source>Apply filters: Rotation, Dewarping, Image Enhancement, Custom Aspect Ratio (requires transcoding)</source>
      <translation>Áp dụng các bộ lọc: xoay, dewarping, nâng cao hình ảnh, tỉ lệ tùy chỉnh (yêu cầu chuyển mã)</translation>
    </message>
    <message>
      <source>AVI format is not recommended</source>
      <translation>Định dạng AVI không được khuyến cáo</translation>
    </message>
    <message>
      <source>For exporting a non-continuous recording MKV or some other format is recommended.</source>
      <translation>Để xuất một bản ghi không liên tục MKV hoặc một số định dạng khác được khuyến khích.</translation>
    </message>
    <message>
      <source>Export to AVI anyway?</source>
      <translation>Xuất khẩu sang định dạng AVI bằng mọi cách?</translation>
    </message>
    <message>
      <source>Selected format not recommended</source>
      <translation>Chọn định dạng không được khuyến cáo</translation>
    </message>
    <message>
      <source>To avoid video downscaling, NOV or EXE formats are recommended for this camera.</source>
      <translation>Để tránh quay video, các định dạng NOV hoặc EXE được khuyến cáo cho camera này.</translation>
    </message>
    <message>
      <source>Export with transcoding?</source>
      <translation>Xuất chuyển mã?</translation>
    </message>
    <message>
      <source>It will increase CPU usage and may take significant time.</source>
      <translation>Nó sẽ làm tăng việc sử dụng CPU và có thể tốn nhiều thời gian.</translation>
    </message>
    <message>
      <source>Exporting Video</source>
      <translation>Hình ảnh xuất khẩu</translation>
    </message>
    <message>
      <source>Exporting to &quot;%1&quot;...</source>
      <translation>Đang xuất sang &quot;%1&quot;...</translation>
    </message>
    <message>
      <source>EXE format not recommended</source>
      <translation>Định dạng EXE không được khuyến nghị</translation>
    </message>
    <message>
      <source>EXE files over 4 GB cannot be opened by double click due to a Windows limitation.</source>
      <translation>EXE tập tin hơn 4 GB không thể được mở bằng cách nhấp đúp do một hạn chế của Windows.</translation>
    </message>
    <message>
      <source>Export to EXE anyway?</source>
      <translation>Xuất sang định dạng EXE bằng mọi cách?</translation>
    </message>
    <message>
      <source>Failed to export Multi-Video</source>
      <translation>Không thể xuất Multi-Video</translation>
    </message>
    <message>
      <source>Local files not allowed for Multi-Video export</source>
      <translation>Không cho phép xuất file nội bộ sang Multi-Video</translation>
    </message>
    <message>
      <source>Please remove all local files from the layout and try again.</source>
      <translation>Vui lòng xóa tất cả tệp cục bộ khỏi cách bố trí và thử lại.</translation>
    </message>
    <message>
      <source>Save local layout as...</source>
      <translation>Lưu bố trí địa phương...</translation>
    </message>
    <message>
      <source>Export Layout As...</source>
      <translation>Bố trí xuất khẩu...</translation>
    </message>
    <message>
      <source>exported</source>
      <translation>xuất khẩu</translation>
    </message>
    <message>
      <source>%1 Media File (*.nov)</source>
      <translation>%1 Lưu trữ Truyền thông (*.nov)</translation>
    </message>
    <message>
      <source>Make file read-only.</source>
      <translation>Việc tạo ra tập tin là chế độ một mình.</translation>
    </message>
    <message>
      <source>Export</source>
      <translation>Xuất</translation>
    </message>
    <message>
      <source>You are about to export a lot of video</source>
      <translation>Bạn sắp xuất một video dài</translation>
    </message>
    <message>
      <source>Too short period selected</source>
      <translation>Đã chọn thời gian quá ngắn</translation>
    </message>
    <message>
      <source>For exporting as Rapid Review, video length should be at least 10 seconds.</source>
      <translation>Đối với xuất dưới dạng Xem nhanh, độ dài của video phải là ít nhất 10 giây.</translation>
    </message>
    <message>
      <source>Export completed</source>
      <translation>Hoàn thành xuất file</translation>
    </message>
    <message>
      <source>Failed to export video</source>
      <translation>Không thể xuất video</translation>
    </message>
  </context>
  <context>
    <name>nx::client::desktop::ui::AnalyticsSdkEventModel</name>
    <message>
      <source>No event types supported</source>
      <translation>Không có loại sự kiện nào được hỗ trợ</translation>
    </message>
  </context>
  <context>
    <name>nx::client::desktop::ui::AnalyticsSdkEventWidget</name>
    <message>
      <source>Event will trigger only if Analytics Event meets all the above conditions. If a keyword field is empty, condition is always met. If not, condition is met if the corresponding field of Analytics Event contains any keyword.</source>
      <translation>Sự kiện sẽ được kích hoạt chỉ khi Sự kiện Analytics đáp ứng tất cả các điều kiện ở trên. Nếu một trường từ khóa trống rỗng, điều kiện luôn được đáp ứng. Được đáp ứng nếu trường tương ứng của Sự kiện Analytics chứa bất kỳ từ khoá nào.</translation>
    </message>
  </context>
  <context>
    <name>nx::client::desktop::ui::ClipboardButton</name>
    <message>
      <source>Copy</source>
      <comment>to Clipboard</comment>
      <translation>Sao chép</translation>
    </message>
    <message>
      <source>Copy to Clipboard</source>
      <translation>Sao chép vào Clipboard</translation>
    </message>
    <message>
      <source>Paste</source>
      <comment>from Clipboard</comment>
      <translation>Dán</translation>
    </message>
    <message>
      <source>Paste from Clipboard</source>
      <translation>Dán từ Clipboard</translation>
    </message>
    <message>
      <source>Copied</source>
      <comment>to Clipboard</comment>
      <translation>Đã sao chép</translation>
    </message>
    <message>
      <source>Pasted</source>
      <comment>from Clipboard</comment>
      <translation>Đã dán</translation>
    </message>
  </context>
  <context>
    <name>nx::client::desktop::ui::LayoutPreviewPainter</name>
    <message>
      <source>NO DATA</source>
      <translation>Không có sẵn</translation>
    </message>
  </context>
  <context>
    <name>nx::client::desktop::ui::LayoutTourDropPlaceholder</name>
    <message>
      <source>Drag layout or camera here to add it to the showreel</source>
      <translation>Kéo layout hoặc camera ở đây để thêm nó vào showreel</translation>
    </message>
  </context>
  <context>
    <name>nx::client::desktop::ui::SubjectSelectionDialog</name>
    <message>
      <source>Users</source>
      <translation>Người sử dụng</translation>
    </message>
    <message>
      <source>Custom Users</source>
      <translation>Người dùng Tuỳ chỉnh</translation>
    </message>
    <message>
      <source>All Users</source>
      <translation>Tất cả người dùng</translation>
    </message>
  </context>
  <context>
    <name>nx::client::desktop::ui::action::LayoutTourSettingsFactory</name>
    <message>
      <source>Switch with Hotkeys</source>
      <translation>Chuyển bằng phím nóng</translation>
    </message>
    <message>
      <source>Switch on Timer</source>
      <translation>Bật hẹn giờ</translation>
    </message>
  </context>
  <context>
    <name>nx::client::desktop::ui::action::LayoutTourTextFactory</name>
    <message>
      <source>Stop Showreel</source>
      <translation>Ngừng Showreel</translation>
    </message>
    <message>
      <source>Start Showreel</source>
      <translation>Bắt đầu Showreel</translation>
    </message>
    <message>
      <source>Stop Tour</source>
      <translation>Ngừng nhảy vòng</translation>
    </message>
    <message>
      <source>Start Tour</source>
      <translation>Bắt đầu bay</translation>
    </message>
  </context>
  <context>
    <name>nx::client::desktop::ui::action::PtzPresetsToursFactory</name>
    <message>
      <source>%1 (active)</source>
      <comment>Template for active PTZ preset</comment>
      <translation>%1 (sáng kiến)</translation>
    </message>
    <message>
      <source>%1 (active)</source>
      <comment>Template for active PTZ tour</comment>
      <translation>%1 (sáng kiến)</translation>
    </message>
  </context>
  <context>
    <name>nx::client::desktop::ui::dialogs::LicenseDeactivationReason</name>
    <message>
      <source>Please fill up information about yourself and reason for license deactivation</source>
      <translation>Xin vui lòng điền vào các thông tin về bản thân và lý do không sử dụng bản quyền nữa</translation>
    </message>
    <message>
      <source>Next</source>
      <translation>Kế tiếp</translation>
    </message>
    <message>
      <source>Name is necessary</source>
      <translation>Tên người dùng là cần thiết</translation>
    </message>
    <message>
      <source>Reason is necessary</source>
      <translation>Lý do là cần thiết</translation>
    </message>
    <message>
      <source>Name</source>
      <translation>Tên</translation>
    </message>
    <message>
      <source>Email</source>
      <translation>Emai</translation>
    </message>
    <message>
      <source>Reason for deactivation</source>
      <translation>Lý do ngừng hoạt động</translation>
    </message>
    <message>
      <source>- Choose one -</source>
      <translation>- Chọn một -</translation>
    </message>
    <message>
      <source>I accidentally assigned the license to a wrong machine</source>
      <translation>Tôi vô tình gán bản quyền cho một máy tính khác</translation>
    </message>
    <message>
      <source>Other Reason</source>
      <translation>Lý do khác</translation>
    </message>
    <message>
      <source>I am upgrading my machine</source>
      <translation>Tôi đang nâng cấp máy của tôi</translation>
    </message>
  </context>
  <context>
    <name>nx::client::desktop::ui::graphics::SoftwareTriggerButton</name>
    <message>
      <source>Go to Live</source>
      <translation>Đi tới Live</translation>
    </message>
  </context>
  <context>
    <name>nx::client::desktop::ui::workbench::ActionHandler</name>
    <message numerus="yes">
      <source>Failed to move %n devices</source>
      <translation>
        <numerusform>Không thể di chuyển thiết bị %n</numerusform>
      </translation>
    </message>
    <message numerus="yes">
      <source>Failed to move %n cameras</source>
      <translation>
        <numerusform>Không thể di chuyển %n camera</numerusform>
      </translation>
    </message>
    <message numerus="yes">
      <source>Failed to move %n I/O Modules</source>
      <translation>
        <numerusform>Không di chuyển được các mô-đun I/O %n</numerusform>
      </translation>
    </message>
    <message>
      <source>Server &quot;%1&quot; is not responding.</source>
      <translation>Máy chủ &quot;%1&quot; không phản hồi.</translation>
    </message>
    <message numerus="yes">
      <source>Server &quot;%1&quot; cannot access %n devices. Move them anyway?</source>
      <translation>
        <numerusform>Máy chủ &quot;%1&quot; không thể truy cập %n thiết bị. Di chuyển chúng anyway?</numerusform>
      </translation>
    </message>
    <message numerus="yes">
      <source>Server &quot;%1&quot; cannot access %n cameras. Move them anyway?</source>
      <translation>
        <numerusform>Máy chủ &quot;%1&quot; không thể truy cập vào %n máy ảnh. Di chuyển chúng anyway?</numerusform>
      </translation>
    </message>
    <message numerus="yes">
      <source>Server &quot;%1&quot; cannot access %n I/O modules. Move them anyway?</source>
      <translation>
        <numerusform>Máy chủ &quot;%1&quot; không thể truy cập vào mô-đun I/O %n. Di chuyển chúng bằng mọi cách?</numerusform>
      </translation>
    </message>
    <message>
      <source>Move</source>
      <translation>Di chuyển</translation>
    </message>
    <message>
      <source>Layout is locked and cannot be changed.</source>
      <translation>Giao diện đã bị khóa và không thể thay đổi.</translation>
    </message>
    <message>
      <source>All Supported (*.nov *.avi *.mkv *.mp4 *.mov *.ts *.m2ts *.mpeg *.mpg *.flv *.wmv *.3gp *.jpg *.png *.gif *.bmp *.tiff)</source>
      <translation>Tất cả tập tin hỗ trợ (*.nov *.avi *.mkv *.mp4 *.mov *.ts *.m2ts *.mpeg *.mpg *.flv *.wmv *.3gp *.jpg *.png *.gif *.bmp *.tiff)</translation>
    </message>
    <message>
      <source>Video (*.avi *.mkv *.mp4 *.mov *.ts *.m2ts *.mpeg *.mpg *.flv *.wmv *.3gp)</source>
      <translation>Hình ảnh (*.avi *.mkv *.mp4 *.mov *.ts *.m2ts *.mpeg *.mpg *.flv *.wmv *.3gp)</translation>
    </message>
    <message>
      <source>Pictures (*.jpg *.png *.gif *.bmp *.tiff)</source>
      <translation>Hình ảnh (*.jpg *.png *.gif *.bmp *.tiff)</translation>
    </message>
    <message>
      <source>All files (*.*)</source>
      <translation>Tất cả các file(*.*)</translation>
    </message>
    <message>
      <source>Open File</source>
      <translation>Mở tập tin</translation>
    </message>
    <message>
      <source>Select folder...</source>
      <translation>Chọn thư mục...</translation>
    </message>
    <message>
      <source>Too short period selected</source>
      <translation>Đã chọn thời gian quá ngắn</translation>
    </message>
    <message>
      <source>Cannot perform Preview Search. Please select a period of 15 seconds or longer.</source>
      <translation>Không thể thực hiện Tìm kiếm Xem trước. Vui lòng chọn một khoảng thời gian là 15 giây hoặc lâu hơn.</translation>
    </message>
    <message>
      <source>Preview Search for %1</source>
      <translation>Preview Tìm kiếm %1</translation>
    </message>
    <message>
      <source>Cancel device adding?</source>
      <translation>Hủy thiết bị thêm?</translation>
    </message>
    <message>
      <source>Confirm files deleting</source>
      <translation>Xác nhận việc xóa các tập tin</translation>
    </message>
    <message numerus="yes">
      <source>Are you sure you want to permanently delete these %n files?</source>
      <translation>
        <numerusform>Bạn có chắc chắn muốn xóa vĩnh viễn các tập tin%n?</numerusform>
      </translation>
    </message>
    <message>
      <source>There is another user with the same name</source>
      <translation>Có một người sử dụng có cùng tên</translation>
    </message>
    <message>
      <source>Rename</source>
      <translation>Đổi tên</translation>
    </message>
    <message>
      <source>Enter new name for the selected item:</source>
      <translation>Nhập tên mới cho các sản phẩm được chọn:</translation>
    </message>
    <message>
      <source>Updating Background...</source>
      <translation>Nền Đang cập nhật...</translation>
    </message>
    <message>
      <source>Image processing may take a few moments. Please be patient.</source>
      <translation>Xử lý hình ảnh sẽ tiêu thụ một số thời gian, xin vui lòng chờ đợi.</translation>
    </message>
    <message>
      <source>Image too big</source>
      <translation>Hình ảnh quá lớn</translation>
    </message>
    <message>
      <source>Maximum size is %1 MB.</source>
      <translation>Kích thước tối đa là %1 MB.</translation>
    </message>
    <message>
      <source>Failed to upload image</source>
      <translation>Tải hình ảnh thất bại</translation>
    </message>
    <message>
      <source>Client</source>
      <translation>Khách hàng</translation>
    </message>
    <message>
      <source>Server</source>
      <translation>Máy chủ</translation>
    </message>
    <message>
      <source>Please update all components to the version %1</source>
      <translation>Vui lòng cập nhật tất cả các thành phần lên phiên bản %1</translation>
    </message>
    <message>
      <source>Components of System have different versions:</source>
      <translation>Thành phần của hệ thống có phiên bản khác nhau:</translation>
    </message>
    <message>
      <source>Update...</source>
      <translation>Cập nhật...</translation>
    </message>
    <message>
      <source>Skip</source>
      <translation>Bỏ qua</translation>
    </message>
    <message>
      <source>Beta version %1</source>
      <translation>Phiên bản Beta %1</translation>
    </message>
    <message>
      <source>Some functionality may be unavailable or not working properly.</source>
      <translation>Một số chức năng có thể không khả dụng hoặc hoạt động không chính xác.</translation>
    </message>
    <message>
      <source>System sends anonymous usage statistics</source>
      <translation>Hệ thống gửi thống kê sử dụng ẩn danh</translation>
    </message>
    <message>
      <source>It will be used by software development team to improve your user experience.</source>
      <translation>Nó sẽ được sử dụng bởi đội ngũ phát triển phần mềm để cải thiện kinh nghiệm người sử dụng.</translation>
    </message>
    <message>
      <source>To disable it, go to System Administration dialog.</source>
      <translation>Để vô hiệu hóa nó, mở hộp thoại Quản trị Hệ thống.</translation>
    </message>
    <message>
      <source>Failed to open server web page</source>
      <translation>Không mở được trang web máy chủ</translation>
    </message>
    <message>
      <source>Wearable Cameras cannot be moved between servers</source>
      <translation>Không thể di chuyển camera đeo người giữa các máy chủ</translation>
    </message>
    <message>
      <source>Failed to change password</source>
      <translation>Không thể thay đổi mật khẩu</translation>
    </message>
    <message>
      <source>Failed to change password on %1 of %2 cameras</source>
      <translation>Không thể thay đổi mật khẩu trên %1 trong số %2 máy ảnh</translation>
    </message>
  </context>
  <context>
    <name>nx::client::desktop::ui::workbench::LayoutTourExecutor</name>
    <message>
      <source>Use keyboard arrows to switch layouts. To exit the showreel press Esc.</source>
      <translation>Sử dụng mũi tên trên bàn phím để chuyển giữu các layout. Để thoát khỏi showreel ấn Esc.</translation>
    </message>
    <message>
      <source>Press any key to stop the tour.</source>
      <translation>Nhấn phím bất kỳ để ngăn chặn bánh xe hop.</translation>
    </message>
  </context>
  <context>
    <name>nx::client::desktop::ui::workbench::LayoutTourItemWidget</name>
    <message>
      <source>Switch by %1</source>
      <translation>Chuyển sang %1</translation>
    </message>
    <message>
      <source>Display for</source>
      <translation>Hiển thị cho</translation>
    </message>
    <message>
      <source>Display selected for</source>
      <translation>Hiển thị được chọn cho</translation>
    </message>
  </context>
  <context>
    <name>nx::client::desktop::ui::workbench::LayoutToursHandler</name>
    <message>
      <source>Showreel</source>
      <translation>Showreels</translation>
    </message>
    <message>
      <source>Showreel %1</source>
      <translation>Showreel %1</translation>
    </message>
    <message>
      <source>Delete Showreel %1?</source>
      <translation>Delete Showreel %1?</translation>
    </message>
  </context>
  <context>
    <name>nx::client::desktop::ui::workbench::LayoutsHandler</name>
    <message>
      <source>Save Layout As</source>
      <translation>Lưu bố trí</translation>
    </message>
    <message>
      <source>Enter Layout Name:</source>
      <translation>Nhập tên bố trí:</translation>
    </message>
    <message>
      <source>New Layout</source>
      <translation>Việc bố trí mới</translation>
    </message>
    <message>
      <source>Enter the name of the layout to create:</source>
      <translation>Nhập tên mà bạn muốn xây dựng bố cục:</translation>
    </message>
    <message>
      <source>New Layout %1</source>
      <translation>Việc bố trí mới %1</translation>
    </message>
  </context>
</TS><|MERGE_RESOLUTION|>--- conflicted
+++ resolved
@@ -7892,38 +7892,214 @@
   <context>
     <name>nx::client::desktop::AnalyticsActionFactory</name>
     <message>
-<<<<<<< HEAD
       <source>Dynamic</source>
       <translation>Năng động</translation>
-=======
+    </message>
+  </context>
+  <context>
+    <name>nx::client::desktop::ExportProcess</name>
+    <message>
+      <source>Unsupported media for data export.</source>
+      <translation>Phương tiện không được hỗ trợ để xuất dữ liệu.</translation>
+    </message>
+    <message>
+      <source>Selected format is not supported by FFMPEG library.</source>
+      <translation>Định dạng đã chọn không được hỗ trợ bởi thư viện FFMPEG.</translation>
+    </message>
+    <message>
+      <source>FFMPEG library error.</source>
+      <translation>Thư viện FFMPEG.</translation>
+    </message>
+    <message>
+      <source>Video or audio codec is incompatible with selected format.</source>
+      <translation>Video hay mã hóa âm thanh không thể tương thích với các định dạng đã chọn.</translation>
+    </message>
+    <message>
+      <source>File write error.</source>
+      <translation>Lỗi ghi tệp.</translation>
+    </message>
+    <message>
+      <source>No data exported.</source>
+      <translation>Không xuất dữ liệu.</translation>
+    </message>
+    <message>
+      <source>Internal error</source>
+      <translation>Lỗi bên trong</translation>
+    </message>
+  </context>
+  <context>
+    <name>nx::client::desktop::ExportSettingsDialog</name>
+    <message>
+      <source>exported</source>
+      <translation>xuất khẩu</translation>
+    </message>
+    <message>
+      <source>Export</source>
+      <translation>Xuất</translation>
+    </message>
+    <message>
+      <source>Rapid Review</source>
+      <translation>Xem nhanh</translation>
+    </message>
+    <message>
+      <source>Export Settings</source>
+      <translation>Lưu cầu hình cài đặt</translation>
+    </message>
+    <message>
+      <source>Add Timestamp</source>
+      <translation>Thêm Dấu thời gian</translation>
+    </message>
+    <message>
+      <source>Delete Timestamp</source>
+      <translation>Xóa thời gian đã xuất</translation>
+    </message>
+    <message>
+      <source>Timestamp</source>
+      <translation>Dấu thời gian</translation>
+    </message>
+    <message>
+      <source>Add Image</source>
+      <translation>Thêm hình ảnh</translation>
+    </message>
+    <message>
+      <source>Delete Image</source>
+      <translation>Xóa hình ảnh</translation>
+    </message>
+    <message>
+      <source>Image</source>
+      <translation>Hình ảnh</translation>
+    </message>
+    <message>
+      <source>Add Text</source>
+      <translation>Thêm nội dung văn bản</translation>
+    </message>
+    <message>
+      <source>Delete Text</source>
+      <translation>Xóa văn bản</translation>
+    </message>
+    <message>
+      <source>Text</source>
+      <translation>Văn bản</translation>
+    </message>
+    <message>
+      <source>Reset Speed</source>
+      <translation>Đặt lại Tốc độ</translation>
+    </message>
+    <message>
+      <source>Add Bookmark Info</source>
+      <translation>Đánh dấu thông tin</translation>
+    </message>
+    <message>
+      <source>Delete Bookmark Info</source>
+      <translation>Xóa bookmarks?</translation>
+    </message>
+    <message>
+      <source>Bookmark Info</source>
+      <translation>Đánh dấu thông tin</translation>
+    </message>
+  </context>
+  <context>
+    <name>nx::client::desktop::FilenamePanel</name>
+    <message>
+      <source>Folder</source>
+      <translation>Thư mục</translation>
+    </message>
+    <message>
+      <source>Name</source>
+      <translation>Tên</translation>
+    </message>
+    <message>
+      <source>Name cannot be empty.</source>
+      <translation>Tên không thể để trống.</translation>
+    </message>
+    <message>
+      <source>Select folder...</source>
+      <translation>Chọn thư mục...</translation>
+    </message>
+  </context>
+  <context>
+    <name>nx::client::desktop::ImageOverlaySettingsWidget</name>
+    <message>
+      <source>Select file...</source>
+      <translation>Chọn File...</translation>
+    </message>
+    <message>
+      <source>Pictures (%1)</source>
+      <translation>Hình ảnh (%1)</translation>
+    </message>
+    <message>
+      <source>Error</source>
+      <translation>Lỗi</translation>
+    </message>
+    <message>
+      <source>Image cannot be loaded.</source>
+      <translation>Không thể tải hình ảnh.</translation>
+    </message>
+  </context>
+  <context>
+    <name>nx::client::desktop::LayoutThumbnailLoader</name>
+    <message>
+      <source>NO DATA</source>
+      <translation>Không có sẵn</translation>
+    </message>
+    <message>
+      <source>NOT A CAMERA</source>
+      <translation>KHÔNG PHẢI LÀ CAMERA</translation>
+    </message>
+  </context>
+  <context>
+    <name>nx::client::desktop::RadassActionFactory</name>
+    <message>
+      <source>Auto</source>
+      <translation>Tự động</translation>
+    </message>
+    <message>
+      <source>Low</source>
+      <translation>Thấp</translation>
+    </message>
+    <message>
+      <source>High</source>
+      <translation>Cao</translation>
+    </message>
+    <message>
+      <source>Custom</source>
+      <translation>Tùy chỉnh</translation>
+    </message>
+  </context>
+  <context>
+    <name>nx::client::desktop::RadassActionHandler</name>
+    <message>
+      <source>Set layout resolution to &quot;Auto&quot; to increase performance.</source>
+      <translation>Đặt độ phân giải &quot;Auto&quot; để tăng hiệu suất.</translation>
+    </message>
+  </context>
+  <context>
+    <name>nx::client::desktop::RapidReviewSettingsWidget</name>
+    <message numerus="yes">
+      <source>For exporting as Rapid Review video length should be at least %n seconds.</source>
+      <translation>
+        <numerusform>Đối với xuất dưới dạng Xem nhanh, độ dài của video phải là ít nhất %n giây.</numerusform>
+      </translation>
+    </message>
+  </context>
+  <context>
+    <name>nx::client::desktop::TimestampOverlaySettingsWidget</name>
+    <message>
+      <source>Long</source>
+      <translation>Dài</translation>
+    </message>
+    <message>
+      <source>Short</source>
+      <translation>Quá ngắn</translation>
+    </message>
+  </context>
+  <context>
+    <name>nx::client::desktop::UploadWorker</name>
+    <message>
       <source>Could not open file &quot;%1&quot;</source>
       <translation>Không thể mở tệp &quot;%1&quot;</translation>
->>>>>>> 79fb49d7
-    </message>
-  </context>
-  <context>
-    <name>nx::client::desktop::ExportProcess</name>
-    <message>
-<<<<<<< HEAD
-      <source>Unsupported media for data export.</source>
-      <translation>Phương tiện không được hỗ trợ để xuất dữ liệu.</translation>
-    </message>
-    <message>
-      <source>Selected format is not supported by FFMPEG library.</source>
-      <translation>Định dạng đã chọn không được hỗ trợ bởi thư viện FFMPEG.</translation>
-    </message>
-    <message>
-      <source>FFMPEG library error.</source>
-      <translation>Thư viện FFMPEG.</translation>
-    </message>
-    <message>
-      <source>Video or audio codec is incompatible with selected format.</source>
-      <translation>Video hay mã hóa âm thanh không thể tương thích với các định dạng đã chọn.</translation>
-    </message>
-    <message>
-      <source>File write error.</source>
-      <translation>Lỗi ghi tệp.</translation>
-=======
+    </message>
+    <message>
       <source>Could not calculate md5 for file &quot;%1&quot;</source>
       <translation>Không thể tính toán md5 cho tệp &quot;%1&quot;</translation>
     </message>
@@ -7942,220 +8118,13 @@
     <message>
       <source>File was corrupted while being uploaded to the server</source>
       <translation>Tệp bị hỏng trong khi tải lên máy chủ</translation>
->>>>>>> 79fb49d7
-    </message>
-    <message>
-<<<<<<< HEAD
-      <source>No data exported.</source>
-      <translation>Không xuất dữ liệu.</translation>
-    </message>
-    <message>
-      <source>Internal error</source>
-      <translation>Lỗi bên trong</translation>
-=======
+    </message>
+  </context>
+  <context>
+    <name>nx::client::desktop::WearableWorker</name>
+    <message>
       <source>Failed to send request to the server.</source>
       <translation>Không thể kết nối đến máy chủ.</translation>
->>>>>>> 79fb49d7
-    </message>
-  </context>
-  <context>
-    <name>nx::client::desktop::ExportSettingsDialog</name>
-    <message>
-      <source>exported</source>
-      <translation>xuất khẩu</translation>
-    </message>
-    <message>
-      <source>Export</source>
-      <translation>Xuất</translation>
-    </message>
-    <message>
-      <source>Rapid Review</source>
-      <translation>Xem nhanh</translation>
-    </message>
-    <message>
-      <source>Export Settings</source>
-      <translation>Lưu cầu hình cài đặt</translation>
-    </message>
-    <message>
-      <source>Add Timestamp</source>
-      <translation>Thêm Dấu thời gian</translation>
-    </message>
-    <message>
-      <source>Delete Timestamp</source>
-      <translation>Xóa thời gian đã xuất</translation>
-    </message>
-    <message>
-      <source>Timestamp</source>
-      <translation>Dấu thời gian</translation>
-    </message>
-    <message>
-      <source>Add Image</source>
-      <translation>Thêm hình ảnh</translation>
-    </message>
-    <message>
-      <source>Delete Image</source>
-      <translation>Xóa hình ảnh</translation>
-    </message>
-    <message>
-      <source>Image</source>
-      <translation>Hình ảnh</translation>
-    </message>
-    <message>
-      <source>Add Text</source>
-      <translation>Thêm nội dung văn bản</translation>
-    </message>
-    <message>
-      <source>Delete Text</source>
-      <translation>Xóa văn bản</translation>
-    </message>
-    <message>
-      <source>Text</source>
-      <translation>Văn bản</translation>
-    </message>
-    <message>
-      <source>Reset Speed</source>
-      <translation>Đặt lại Tốc độ</translation>
-    </message>
-    <message>
-      <source>Add Bookmark Info</source>
-      <translation>Đánh dấu thông tin</translation>
-    </message>
-    <message>
-      <source>Delete Bookmark Info</source>
-      <translation>Xóa bookmarks?</translation>
-    </message>
-    <message>
-      <source>Bookmark Info</source>
-      <translation>Đánh dấu thông tin</translation>
-    </message>
-  </context>
-  <context>
-    <name>nx::client::desktop::FilenamePanel</name>
-    <message>
-      <source>Folder</source>
-      <translation>Thư mục</translation>
-    </message>
-    <message>
-      <source>Name</source>
-      <translation>Tên</translation>
-    </message>
-    <message>
-      <source>Name cannot be empty.</source>
-      <translation>Tên không thể để trống.</translation>
-    </message>
-    <message>
-      <source>Select folder...</source>
-      <translation>Chọn thư mục...</translation>
-    </message>
-  </context>
-  <context>
-    <name>nx::client::desktop::ImageOverlaySettingsWidget</name>
-    <message>
-      <source>Select file...</source>
-      <translation>Chọn File...</translation>
-    </message>
-    <message>
-      <source>Pictures (%1)</source>
-      <translation>Hình ảnh (%1)</translation>
-    </message>
-    <message>
-      <source>Error</source>
-      <translation>Lỗi</translation>
-    </message>
-    <message>
-      <source>Image cannot be loaded.</source>
-      <translation>Không thể tải hình ảnh.</translation>
-    </message>
-  </context>
-  <context>
-    <name>nx::client::desktop::LayoutThumbnailLoader</name>
-    <message>
-      <source>NO DATA</source>
-      <translation>Không có sẵn</translation>
-    </message>
-    <message>
-      <source>NOT A CAMERA</source>
-      <translation>KHÔNG PHẢI LÀ CAMERA</translation>
-    </message>
-  </context>
-  <context>
-    <name>nx::client::desktop::RadassActionFactory</name>
-    <message>
-      <source>Auto</source>
-      <translation>Tự động</translation>
-    </message>
-    <message>
-      <source>Low</source>
-      <translation>Thấp</translation>
-    </message>
-    <message>
-      <source>High</source>
-      <translation>Cao</translation>
-    </message>
-    <message>
-      <source>Custom</source>
-      <translation>Tùy chỉnh</translation>
-    </message>
-  </context>
-  <context>
-    <name>nx::client::desktop::RadassActionHandler</name>
-    <message>
-      <source>Set layout resolution to &quot;Auto&quot; to increase performance.</source>
-      <translation>Đặt độ phân giải &quot;Auto&quot; để tăng hiệu suất.</translation>
-    </message>
-  </context>
-  <context>
-    <name>nx::client::desktop::RapidReviewSettingsWidget</name>
-    <message numerus="yes">
-      <source>For exporting as Rapid Review video length should be at least %n seconds.</source>
-      <translation>
-        <numerusform>Đối với xuất dưới dạng Xem nhanh, độ dài của video phải là ít nhất %n giây.</numerusform>
-      </translation>
-    </message>
-  </context>
-  <context>
-    <name>nx::client::desktop::TimestampOverlaySettingsWidget</name>
-    <message>
-      <source>Long</source>
-      <translation>Dài</translation>
-    </message>
-    <message>
-      <source>Short</source>
-      <translation>Quá ngắn</translation>
-    </message>
-  </context>
-  <context>
-    <name>nx::client::desktop::UploadWorker</name>
-    <message>
-      <source>Could not open file &quot;%1&quot;</source>
-      <translation type="unfinished">Could not open file &quot;%1&quot;</translation>
-    </message>
-    <message>
-      <source>Could not calculate md5 for file &quot;%1&quot;</source>
-      <translation type="unfinished">Could not calculate md5 for file &quot;%1&quot;</translation>
-    </message>
-    <message>
-      <source>Could not create upload on the server side</source>
-      <translation type="unfinished">Could not create upload on the server side</translation>
-    </message>
-    <message>
-      <source>Could not upload file chunk to the server</source>
-      <translation type="unfinished">Could not upload file chunk to the server</translation>
-    </message>
-    <message>
-      <source>Could not check uploaded file on the server</source>
-      <translation type="unfinished">Could not check uploaded file on the server</translation>
-    </message>
-    <message>
-      <source>File was corrupted while being uploaded to the server</source>
-      <translation type="unfinished">File was corrupted while being uploaded to the server</translation>
-    </message>
-  </context>
-  <context>
-    <name>nx::client::desktop::WearableWorker</name>
-    <message>
-      <source>Failed to send request to the server.</source>
-      <translation type="unfinished">Failed to send request to the server.</translation>
     </message>
   </context>
   <context>
