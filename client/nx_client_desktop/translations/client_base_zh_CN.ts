--- conflicted
+++ resolved
@@ -7242,7 +7242,7 @@
     <name>QnWorkbenchIncompatibleServersActionHandler</name>
     <message>
       <source>Systems will be merged shortly</source>
-      <translation>系统将很快合并</translation>
+      <translation>系统将于短期内合并</translation>
     </message>
     <message>
       <source>Servers from the other System will appear in the resource tree.</source>
@@ -7269,180 +7269,6 @@
       <translation>正在连接到当前系统...</translation>
     </message>
     <message>
-<<<<<<< HEAD
-=======
-      <source>Export Layout As...</source>
-      <translation>导出视窗为...</translation>
-    </message>
-    <message>
-      <source>%1 Media File (*.nov)</source>
-      <translation>%1 媒体文件(*.nov)</translation>
-    </message>
-    <message>
-      <source>Apply filters: Rotation, Dewarping, Image Enhancement, Custom Aspect Ratio (requires transcoding)</source>
-      <translation>应用过滤器:旋转、图像矫正、图像增强、自定义宽高比(需转码)</translation>
-    </message>
-    <message>
-      <source>exported</source>
-      <translation>导出</translation>
-    </message>
-    <message>
-      <source>No Timestamp</source>
-      <translation>无时间戳</translation>
-    </message>
-    <message>
-      <source>Top Left Corner (requires transcoding)</source>
-      <translation>左上角((需转码)</translation>
-    </message>
-    <message>
-      <source>Top Right Corner (requires transcoding)</source>
-      <translation>右上角((需转码)</translation>
-    </message>
-    <message>
-      <source>Bottom Left Corner (requires transcoding)</source>
-      <translation>左下角((需转码)</translation>
-    </message>
-    <message>
-      <source>Bottom Right Corner (requires transcoding)</source>
-      <translation>右下角((需转码)</translation>
-    </message>
-    <message>
-      <source>Save local layout as...</source>
-      <translation>保存本地视窗为...</translation>
-    </message>
-    <message>
-      <source>Make file read-only.</source>
-      <translation>设置文件为只读.</translation>
-    </message>
-    <message>
-      <source>File already used for recording</source>
-      <translation>文件已用于录制</translation>
-    </message>
-    <message>
-      <source>Please choose another name or wait until recording is finished.</source>
-      <translation>请选择另一个名称或等待，直到完成录像。</translation>
-    </message>
-    <message>
-      <source>You are about to export a long video</source>
-      <translation>您将要导出长视频</translation>
-    </message>
-    <message>
-      <source>It may require over a gigabyte of HDD space and take several minutes to complete.</source>
-      <translation>它可能需要高於 1GB 的硬盘空间，需要几分钟才能完成。</translation>
-    </message>
-    <message>
-      <source>Export anyway?</source>
-      <translation>仍要导出吗？</translation>
-    </message>
-    <message>
-      <source>Export to AVI anyway?</source>
-      <translation>仍要导出 AVI 吗？</translation>
-    </message>
-    <message>
-      <source>Selected format not recommended</source>
-      <translation>不推荐所选择的格式</translation>
-    </message>
-    <message>
-      <source>To avoid video downscaling, NOV or EXE formats are recommended for this camera.</source>
-      <translation>为避免降级，这台相机建议用 NOV 或 EXE 格式。</translation>
-    </message>
-    <message>
-      <source>Export with transcoding?</source>
-      <translation>导出与转码？</translation>
-    </message>
-    <message>
-      <source>It will increase CPU usage and may take significant time.</source>
-      <translation>它会增加 CPU 使用率和可能会占用大量的时间。</translation>
-    </message>
-    <message>
-      <source>EXE format not recommended</source>
-      <translation>不推荐的 EXE 格式</translation>
-    </message>
-    <message>
-      <source>Export to EXE anyway?</source>
-      <translation>仍导出到 EXE？</translation>
-    </message>
-    <message>
-      <source>Failed to export Multi-Video</source>
-      <translation>未能导出多视频</translation>
-    </message>
-    <message>
-      <source>Local files not allowed for Multi-Video export</source>
-      <translation>本地文件不允许做多视频导出</translation>
-    </message>
-    <message>
-      <source>Please remove all local files from the layout and try again.</source>
-      <translation>请从布局中删除所有本地文件，然后重试。</translation>
-    </message>
-    <message>
-      <source>Export</source>
-      <translation>导出</translation>
-    </message>
-    <message>
-      <source>You are about to export a lot of video</source>
-      <translation>您将要导出大量的视频</translation>
-    </message>
-    <message>
-      <source>Too short period selected</source>
-      <translation>太短的时间选择</translation>
-    </message>
-    <message>
-      <source>For exporting as Rapid Review, video length should be at least 10 seconds.</source>
-      <translation>要导出快速审查，视频长度应至少 10 秒。</translation>
-    </message>
-    <message>
-      <source>Export completed</source>
-      <translation>导出完成</translation>
-    </message>
-    <message>
-      <source>Failed to export video</source>
-      <translation>未能导出视频</translation>
-    </message>
-    <message>
-      <source>AVI format is not recommended</source>
-      <translation>不建议AVI格式</translation>
-    </message>
-    <message>
-      <source>For exporting a non-continuous recording MKV or some other format is recommended.</source>
-      <translation>导出非连续的录像，建议 MKV 或其他格式。</translation>
-    </message>
-    <message>
-      <source>EXE files over 4 GB cannot be opened by double click due to a Windows limitation.</source>
-      <translation>由于 Windows 的限制，双击 EXE 无法打开超过 4 GB的文件。</translation>
-    </message>
-  </context>
-  <context>
-    <name>QnWorkbenchIncompatibleServersActionHandler</name>
-    <message>
-      <source>Systems will be merged shortly</source>
-      <translation>系统将于短期内合并</translation>
-    </message>
-    <message>
-      <source>Servers from the other System will appear in the resource tree.</source>
-      <translation>来自其他系统的服务器将显示在资源树中。</translation>
-    </message>
-    <message>
-      <source>Failed to merge Systems</source>
-      <translation>无法合并系统</translation>
-    </message>
-    <message>
-      <source>Failed to update Server</source>
-      <translation>更新服务器失败</translation>
-    </message>
-    <message>
-      <source>Total amount of licenses will decrease</source>
-      <translation>授权的总量将减少</translation>
-    </message>
-    <message>
-      <source>Cloud Systems cannot be merged</source>
-      <translation>云系统不能合并</translation>
-    </message>
-    <message>
-      <source>Connecting to the current System...</source>
-      <translation>正在连接到当前系统...</translation>
-    </message>
-    <message>
->>>>>>> 403f8dd7
       <source>It will appear in the resource tree when the database synchronization is finished.</source>
       <translation>当数据库同步完成时，它将出现在资源树中。</translation>
     </message>
@@ -8145,13 +7971,8 @@
       <translation>图片:</translation>
     </message>
     <message>
-<<<<<<< HEAD
       <source>Add Text</source>
       <translation>添加文字</translation>
-=======
-      <source>All Users</source>
-      <translation>所有用户</translation>
->>>>>>> 403f8dd7
     </message>
     <message>
       <source>Delete Text</source>
@@ -8612,7 +8433,7 @@
     </message>
     <message>
       <source>All Users</source>
-      <translation>All 用户</translation>
+      <translation>所有用户</translation>
     </message>
   </context>
   <context>
