--- conflicted
+++ resolved
@@ -7919,217 +7919,212 @@
       <translation>ファイル書き込みエラー</translation>
     </message>
     <message>
-<<<<<<< HEAD
       <source>Internal error</source>
       <translation>内部エラー</translation>
     </message>
     <message>
       <source>No data exported.</source>
       <translation>データはエクスポートされませんでした</translation>
-=======
+    </message>
+  </context>
+  <context>
+    <name>nx::client::desktop::ExportSettingsDialog</name>
+    <message>
+      <source>exported</source>
+      <translation>エクスポート</translation>
+    </message>
+    <message>
+      <source>Export</source>
+      <translation>エクスポート</translation>
+    </message>
+    <message>
+      <source>Rapid Review</source>
+      <translation>ラピッドレビュー</translation>
+    </message>
+    <message>
+      <source>Export Settings</source>
+      <translation>エクスポート設定</translation>
+    </message>
+    <message>
+      <source>Add Timestamp</source>
+      <translation>タイムスタンプを追加</translation>
+    </message>
+    <message>
+      <source>Delete Timestamp</source>
+      <translation>タイムスタンプの削除</translation>
+    </message>
+    <message>
+      <source>Timestamp</source>
+      <translation>タイムスタンプ</translation>
+    </message>
+    <message>
+      <source>Add Image</source>
+      <translation>イメージを追加</translation>
+    </message>
+    <message>
+      <source>Delete Image</source>
+      <translation>イメージを削除</translation>
+    </message>
+    <message>
+      <source>Image</source>
+      <translation>イメージ:</translation>
+    </message>
+    <message>
+      <source>Add Text</source>
+      <translation>テキストを追加</translation>
+    </message>
+    <message>
+      <source>Delete Text</source>
+      <translation>テキストを削除</translation>
+    </message>
+    <message>
+      <source>Text</source>
+      <translation>テキスト</translation>
+    </message>
+    <message>
+      <source>Reset Speed</source>
+      <translation>スピードリセット</translation>
+    </message>
+    <message>
+      <source>Add Bookmark Info</source>
+      <translation>ブックマーク情報追加</translation>
+    </message>
+    <message>
+      <source>Delete Bookmark Info</source>
+      <translation>ブックマーク情報削除</translation>
+    </message>
+    <message>
+      <source>Bookmark Info</source>
+      <translation>ブックマーク情報</translation>
+    </message>
+  </context>
+  <context>
+    <name>nx::client::desktop::FilenamePanel</name>
+    <message>
+      <source>Folder</source>
+      <translation>フォルダ</translation>
+    </message>
+    <message>
+      <source>Name</source>
+      <translation>名前</translation>
+    </message>
+    <message>
+      <source>Name cannot be empty.</source>
+      <translation>名前を空にすることはできません</translation>
+    </message>
+    <message>
+      <source>Select folder...</source>
+      <translation>選択フォルダー...</translation>
+    </message>
+  </context>
+  <context>
+    <name>nx::client::desktop::ImageOverlaySettingsWidget</name>
+    <message>
+      <source>Select file...</source>
+      <translation>ファイル選択...</translation>
+    </message>
+    <message>
+      <source>Pictures (%1)</source>
+      <translation>ピクチャ (%1)</translation>
+    </message>
+    <message>
+      <source>Error</source>
+      <translation>エラー</translation>
+    </message>
+    <message>
+      <source>Image cannot be loaded.</source>
+      <translation>画像を読み取ることができません</translation>
+    </message>
+  </context>
+  <context>
+    <name>nx::client::desktop::LayoutThumbnailLoader</name>
+    <message>
+      <source>NO DATA</source>
+      <translation>データがありません</translation>
+    </message>
+    <message>
+      <source>NOT A CAMERA</source>
+      <translation>カメラではありません</translation>
+    </message>
+  </context>
+  <context>
+    <name>nx::client::desktop::RadassActionFactory</name>
+    <message>
+      <source>Auto</source>
+      <translation>自動</translation>
+    </message>
+    <message>
+      <source>Low</source>
+      <translation>低</translation>
+    </message>
+    <message>
+      <source>High</source>
+      <translation>高</translation>
+    </message>
+    <message>
+      <source>Custom</source>
+      <translation>カスタム</translation>
+    </message>
+  </context>
+  <context>
+    <name>nx::client::desktop::RadassActionHandler</name>
+    <message>
+      <source>Set layout resolution to &quot;Auto&quot; to increase performance.</source>
+      <translation>パフォーマンスを向上させるには、レイアウトの解像度を&quot;自動&quot;に設定します</translation>
+    </message>
+  </context>
+  <context>
+    <name>nx::client::desktop::RapidReviewSettingsWidget</name>
+    <message numerus="yes">
+      <source>For exporting as Rapid Review video length should be at least %n seconds.</source>
+      <translation>
+        <numerusform>ラピッドレビューとしてエクスポートするにはビデオの長さは、最低 %n 秒が必要です</numerusform>
+      </translation>
+    </message>
+  </context>
+  <context>
+    <name>nx::client::desktop::TimestampOverlaySettingsWidget</name>
+    <message>
+      <source>Long</source>
+      <translation>長さ</translation>
+    </message>
+    <message>
+      <source>Short</source>
+      <translation>短い</translation>
+    </message>
+  </context>
+  <context>
+    <name>nx::client::desktop::UploadWorker</name>
+    <message>
+      <source>Could not open file &quot;%1&quot;</source>
+      <translation>ファイルを開くことができません"%1"</translation>
+    </message>
+    <message>
+      <source>Could not calculate md5 for file &quot;%1&quot;</source>
+      <translation>ファイル &quot;%1&amp;quot のmd5が計算できませんでした</translation>
+    </message>
+    <message>
+      <source>Could not create upload on the server side</source>
+      <translation>サーバー側でアップロードを作成できませんでした</translation>
+    </message>
+    <message>
+      <source>Could not upload file chunk to the server</source>
+      <translation>ファイルチャンクをサーバーにアップロードできませんでした</translation>
+    </message>
+    <message>
+      <source>Could not check uploaded file on the server</source>
+      <translation>サーバーにアップロードされたファイルをチェックできませんでした</translation>
+    </message>
+    <message>
+      <source>File was corrupted while being uploaded to the server</source>
+      <translation>ファイルがサーバーにアップロードされている間に破損しました</translation>
+    </message>
+  </context>
+  <context>
+    <name>nx::client::desktop::WearableWorker</name>
+    <message>
       <source>Failed to send request to the server.</source>
       <translation>サーバーへのリクエストに失敗しました</translation>
->>>>>>> 403f8dd7
-    </message>
-  </context>
-  <context>
-    <name>nx::client::desktop::ExportSettingsDialog</name>
-    <message>
-      <source>exported</source>
-      <translation>エクスポート</translation>
-    </message>
-    <message>
-      <source>Export</source>
-      <translation>エクスポート</translation>
-    </message>
-    <message>
-      <source>Rapid Review</source>
-      <translation>ラピッドレビュー</translation>
-    </message>
-    <message>
-      <source>Export Settings</source>
-      <translation>エクスポート設定</translation>
-    </message>
-    <message>
-      <source>Add Timestamp</source>
-      <translation>タイムスタンプを追加</translation>
-    </message>
-    <message>
-      <source>Delete Timestamp</source>
-      <translation>タイムスタンプの削除</translation>
-    </message>
-    <message>
-      <source>Timestamp</source>
-      <translation>タイムスタンプ</translation>
-    </message>
-    <message>
-      <source>Add Image</source>
-      <translation>イメージを追加</translation>
-    </message>
-    <message>
-      <source>Delete Image</source>
-      <translation>イメージを削除</translation>
-    </message>
-    <message>
-      <source>Image</source>
-      <translation>イメージ:</translation>
-    </message>
-    <message>
-      <source>Add Text</source>
-      <translation>テキストを追加</translation>
-    </message>
-    <message>
-      <source>Delete Text</source>
-      <translation>テキストを削除</translation>
-    </message>
-    <message>
-      <source>Text</source>
-      <translation>テキスト</translation>
-    </message>
-    <message>
-      <source>Reset Speed</source>
-      <translation>スピードリセット</translation>
-    </message>
-    <message>
-      <source>Add Bookmark Info</source>
-      <translation>ブックマーク情報追加</translation>
-    </message>
-    <message>
-      <source>Delete Bookmark Info</source>
-      <translation>ブックマーク情報削除</translation>
-    </message>
-    <message>
-      <source>Bookmark Info</source>
-      <translation>ブックマーク情報</translation>
-    </message>
-  </context>
-  <context>
-    <name>nx::client::desktop::FilenamePanel</name>
-    <message>
-      <source>Folder</source>
-      <translation>フォルダ</translation>
-    </message>
-    <message>
-      <source>Name</source>
-      <translation>名前</translation>
-    </message>
-    <message>
-      <source>Name cannot be empty.</source>
-      <translation>名前を空にすることはできません</translation>
-    </message>
-    <message>
-      <source>Select folder...</source>
-      <translation>選択フォルダー...</translation>
-    </message>
-  </context>
-  <context>
-    <name>nx::client::desktop::ImageOverlaySettingsWidget</name>
-    <message>
-      <source>Select file...</source>
-      <translation>ファイル選択...</translation>
-    </message>
-    <message>
-      <source>Pictures (%1)</source>
-      <translation>ピクチャ (%1)</translation>
-    </message>
-    <message>
-      <source>Error</source>
-      <translation>エラー</translation>
-    </message>
-    <message>
-      <source>Image cannot be loaded.</source>
-      <translation>画像を読み取ることができません</translation>
-    </message>
-  </context>
-  <context>
-    <name>nx::client::desktop::LayoutThumbnailLoader</name>
-    <message>
-      <source>NO DATA</source>
-      <translation>データがありません</translation>
-    </message>
-    <message>
-      <source>NOT A CAMERA</source>
-      <translation>カメラではありません</translation>
-    </message>
-  </context>
-  <context>
-    <name>nx::client::desktop::RadassActionFactory</name>
-    <message>
-      <source>Auto</source>
-      <translation>自動</translation>
-    </message>
-    <message>
-      <source>Low</source>
-      <translation>低</translation>
-    </message>
-    <message>
-      <source>High</source>
-      <translation>高</translation>
-    </message>
-    <message>
-      <source>Custom</source>
-      <translation>カスタム</translation>
-    </message>
-  </context>
-  <context>
-    <name>nx::client::desktop::RadassActionHandler</name>
-    <message>
-      <source>Set layout resolution to &quot;Auto&quot; to increase performance.</source>
-      <translation>パフォーマンスを向上させるには、レイアウトの解像度を&quot;自動&quot;に設定します</translation>
-    </message>
-  </context>
-  <context>
-    <name>nx::client::desktop::RapidReviewSettingsWidget</name>
-    <message numerus="yes">
-      <source>For exporting as Rapid Review video length should be at least %n seconds.</source>
-      <translation>
-        <numerusform>ラピッドレビューとしてエクスポートするにはビデオの長さは、最低 %n 秒が必要です</numerusform>
-      </translation>
-    </message>
-  </context>
-  <context>
-    <name>nx::client::desktop::TimestampOverlaySettingsWidget</name>
-    <message>
-      <source>Long</source>
-      <translation>長さ</translation>
-    </message>
-    <message>
-      <source>Short</source>
-      <translation>短い</translation>
-    </message>
-  </context>
-  <context>
-    <name>nx::client::desktop::UploadWorker</name>
-    <message>
-      <source>Could not open file &quot;%1&quot;</source>
-      <translation>ファイルを開くことができません"%1"</translation>
-    </message>
-    <message>
-      <source>Could not calculate md5 for file &quot;%1&quot;</source>
-      <translation>ファイル &quot;%1&amp;quot のmd5が計算できませんでした</translation>
-    </message>
-    <message>
-      <source>Could not create upload on the server side</source>
-      <translation>サーバー側でアップロードを作成できませんでした</translation>
-    </message>
-    <message>
-      <source>Could not upload file chunk to the server</source>
-      <translation>ファイルチャンクをサーバーにアップロードできませんでした</translation>
-    </message>
-    <message>
-      <source>Could not check uploaded file on the server</source>
-      <translation>サーバーにアップロードされたファイルをチェックできませんでした</translation>
-    </message>
-    <message>
-      <source>File was corrupted while being uploaded to the server</source>
-      <translation>ファイルがサーバーにアップロードされている間に破損しました</translation>
-    </message>
-  </context>
-  <context>
-    <name>nx::client::desktop::WearableWorker</name>
-    <message>
-      <source>Failed to send request to the server.</source>
-      <translation type="unfinished">Failed to send request to the server.</translation>
     </message>
   </context>
   <context>
