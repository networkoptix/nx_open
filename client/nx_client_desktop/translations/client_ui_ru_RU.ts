--- conflicted
+++ resolved
@@ -673,7 +673,7 @@
     <message>
       <location/>
       <source>Auto</source>
-      <translation>Auto</translation>
+      <translation>Авто</translation>
     </message>
     <message>
       <location/>
@@ -688,7 +688,7 @@
     <message>
       <location/>
       <source>Restore Defaults</source>
-      <translation>Сбросить настройки</translation>
+      <translation>По умолчанию</translation>
     </message>
     <message>
       <location/>
@@ -707,13 +707,8 @@
     </message>
     <message>
       <location/>
-<<<<<<< HEAD
       <source>Warning! Native camera presets will not be avaliable.</source>
       <translation>Предупреждение. Собственные пресеты камеры не будут доступны.</translation>
-=======
-      <source>Auto</source>
-      <translation>Авто</translation>
->>>>>>> 403f8dd7
     </message>
     <message>
       <location/>
@@ -727,13 +722,8 @@
     </message>
     <message>
       <location/>
-<<<<<<< HEAD
       <source>Keep camera stream and profile settings</source>
       <translation>Не менять настройки потоков и профилей камеры</translation>
-=======
-      <source>Restore Defaults</source>
-      <translation>По умолчанию</translation>
->>>>>>> 403f8dd7
     </message>
     <message>
       <location/>
