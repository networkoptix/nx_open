--- conflicted
+++ resolved
@@ -688,7 +688,7 @@
     <message>
       <location/>
       <source>Restore Defaults</source>
-      <translation>기본값 복원</translation>
+      <translation>초기값 복구</translation>
     </message>
     <message>
       <location/>
@@ -722,13 +722,8 @@
     </message>
     <message>
       <location/>
-<<<<<<< HEAD
       <source>Keep camera stream and profile settings</source>
       <translation>카메라 스트림 및 프로필 설정 유지</translation>
-=======
-      <source>Restore Defaults</source>
-      <translation>초기값 복구</translation>
->>>>>>> 403f8dd7
     </message>
     <message>
       <location/>
