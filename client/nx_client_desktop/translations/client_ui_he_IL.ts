<?xml version="1.0" encoding="utf-8"?>
<!DOCTYPE TS>
<TS version="2.1" language="he" sourcelanguage="en">
  <context>
    <name>AboutDialog</name>
    <message>
      <location filename="../src/ui/dialogs/about_dialog.ui"/>
      <source>About</source>
      <translation>אודות</translation>
    </message>
    <message>
      <location/>
      <source>Information</source>
      <translation>מידע</translation>
    </message>
    <message>
      <location/>
      <source>Credits</source>
      <translation>קרדיטים</translation>
    </message>
    <message>
      <location/>
      <source>GPU Information</source>
      <translation>מידע על המעבד הגראפי</translation>
    </message>
    <message>
      <location/>
      <source>Support</source>
      <translation>תמיכה</translation>
    </message>
    <message>
      <location/>
      <source>System Servers</source>
      <translation>שרתי מערכת</translation>
    </message>
  </context>
  <context>
    <name>AccessibleResourcesWidget</name>
    <message>
      <location filename="../src/ui/widgets/properties/accessible_resources_widget.ui"/>
      <source>Filter</source>
      <translation>פילטר</translation>
    </message>
  </context>
  <context>
    <name>AdjustVideoDialog</name>
    <message>
      <location filename="../src/ui/dialogs/adjust_video_dialog.ui"/>
      <source>Image Enhancement</source>
      <translation>שיפור תמונה</translation>
    </message>
    <message>
      <location/>
      <source>Enable image enhancement</source>
      <translation>אפשר שיפור תמונה</translation>
    </message>
    <message>
      <location/>
      <source>Gamma</source>
      <translation>גאמה</translation>
    </message>
    <message>
      <location/>
      <source>Auto</source>
      <translation>אוטו'</translation>
    </message>
    <message>
      <location/>
      <source>Black level</source>
      <translation>רמת שחור</translation>
    </message>
    <message>
      <location/>
      <source>White level</source>
      <translation>רמת לבן</translation>
    </message>
  </context>
  <context>
    <name>AdvancedSettingsWidget</name>
    <message>
      <location filename="../src/ui/widgets/local_settings/advanced_settings_widget.ui"/>
      <source>Downmix Audio from 5.1 to 2.1</source>
      <translation>שנמוך(Downmix) אודיו מ5.1 ל2.1</translation>
    </message>
    <message>
      <location/>
      <source>Double Buffering</source>
      <translation>אגירה כפולה</translation>
    </message>
    <message>
      <location/>
      <source>Disable only if the client takes too much CPU</source>
      <translation>בטל רק אם הלקוח לוקח יותר מדי CPU</translation>
    </message>
    <message>
      <location/>
      <source>Maximum Live Buffer Length</source>
      <translation>אורך המאגר המרבי בשידור חי</translation>
    </message>
    <message>
      <location/>
      <source>Browse Logs</source>
      <translation>סייר בתיעוד(log)</translation>
    </message>
    <message>
      <location/>
      <source>Clear Local Cache</source>
      <translation>נקה זכרון מטמון מקומי</translation>
    </message>
    <message>
      <location/>
      <source>Reset All Warnings</source>
      <translation>אפס את כל האזהרות</translation>
    </message>
    <message>
      <location/>
      <source>Intel HD Graphics display might face issues if blur is enabled. We strongly recommend to leave option as is.</source>
      <translation>תצוגת Intel HD Graphics עשויה להיתקל בבעיות אם הטשטוש מופעל. אנו ממליצים בחום להשאיר את האופציה כמו שהיא.</translation>
    </message>
    <message>
      <location/>
      <source>Disable blur</source>
      <translation>בטל טשטוש</translation>
    </message>
  </context>
  <context>
    <name>AggregationWidget</name>
    <message>
      <location filename="../src/ui/widgets/business/aggregation_widget.ui"/>
      <source>Check to set aggregation period</source>
      <translation>סמן להגדרת תקופת השמירה</translation>
    </message>
    <message>
      <location/>
      <source>Interval of action :</source>
      <translation>מרווח פעולה:</translation>
    </message>
    <message>
      <location/>
      <source>No more than once per</source>
      <translation>לא יותר מאחת ל</translation>
    </message>
    <message>
      <location/>
      <source>Instant</source>
      <translation>מיידי</translation>
    </message>
  </context>
  <context>
    <name>AnalyticsSdkEventWidget</name>
    <message>
      <location filename="../src/nx/client/desktop/ui/event_rules/widgets/analytics_sdk_event_widget.ui"/>
      <source>Keywords separated by space</source>
      <translation>מילות מפתח מופרדות ע"י רווח</translation>
    </message>
    <message>
      <location/>
      <source>Caption contains:</source>
      <translation>הכתובית מכילה:</translation>
    </message>
    <message>
      <location/>
      <source>Description contains:</source>
      <translation>התיאור מכיל:</translation>
    </message>
    <message>
      <location/>
      <source>Event Type:</source>
      <translation>סוג אירוע:</translation>
    </message>
  </context>
  <context>
    <name>ArchiveLengthWidget</name>
    <message>
      <location filename="../src/ui/widgets/properties/archive_length_widget.ui"/>
      <source>Fixed Archive Length</source>
      <translation>מספר הימים לשמירה בארכיון</translation>
    </message>
    <message>
      <location/>
      <source>Min. Days</source>
      <translation>מספר ימים מינימלי</translation>
    </message>
    <message>
      <location/>
      <source>Auto</source>
      <translation>אוטומטי</translation>
    </message>
    <message>
      <location/>
      <source>Max. Days</source>
      <translation>מספר ימים מקסימלי</translation>
    </message>
  </context>
  <context>
    <name>AuditLogDialog</name>
    <message>
      <location filename="../src/ui/dialogs/audit_log_dialog.ui"/>
      <source>Refresh</source>
      <translation>רענן</translation>
    </message>
    <message>
      <location/>
      <source>User actions</source>
      <translation>פעולות משתמש</translation>
    </message>
    <message>
      <location/>
      <source>Watching archive</source>
      <translation>ארכיון צפיה</translation>
    </message>
    <message>
      <location/>
      <source>Exporting video</source>
      <translation>מייצא וידאו</translation>
    </message>
    <message>
      <location/>
      <source>Watching live</source>
      <translation>צפיה חיה</translation>
    </message>
    <message>
      <location/>
      <source>Login/logout</source>
      <translation>היכנס/צא</translation>
    </message>
    <message>
      <location/>
      <source>Event rules</source>
      <translation>כללי אירוע</translation>
    </message>
    <message>
      <location/>
      <source>Server actions</source>
      <translation>פעולות שרת</translation>
    </message>
    <message>
      <location/>
      <source>System actions</source>
      <translation>פעולות מערכת</translation>
    </message>
    <message>
      <location/>
      <source>Select all</source>
      <translation>בחר הכל</translation>
    </message>
    <message>
      <location/>
      <source>Sessions</source>
      <translation>הפעלות</translation>
    </message>
    <message>
      <location/>
      <source>Details</source>
      <translation>פרטים</translation>
    </message>
    <message>
      <location/>
      <source>Audit Trail</source>
      <translation>נתיב ביקורת</translation>
    </message>
    <message>
      <location/>
      <source>Clear Filter</source>
      <translation>מחק פילטר</translation>
    </message>
    <message>
      <location/>
      <source>Email settings</source>
      <translation>הגדרות דואר אלקטרוני</translation>
    </message>
    <message>
      <location/>
      <source>All servers are offline. Audit data is not available.</source>
      <translation>כל השרתים אינם מקוונים. רשימות התיעוד אינן זמינות.</translation>
    </message>
  </context>
  <context>
    <name>BackupScheduleDialog</name>
    <message>
      <location filename="../src/ui/dialogs/backup_schedule_dialog.ui"/>
      <source>Backup Schedule...</source>
      <translation>לוח זמנים לגיבוי...</translation>
    </message>
    <message>
      <location/>
      <source>Execute backup on the following days:</source>
      <translation>הפעל גיבוי בימים הבאים:</translation>
    </message>
    <message>
      <location/>
      <source>Limit Bandwidth to:</source>
      <translation>הגבל רוחב פס ל:</translation>
    </message>
    <message>
      <location/>
      <source>Mbit/s</source>
      <translation>Mbit/s</translation>
    </message>
    <message>
      <location/>
      <source>Bitrate limitation could lead to backup failure.</source>
      <translation>הגבלת קצב התקשורת עלולה להוביל לכשל בגיבוי.</translation>
    </message>
    <message>
      <location/>
      <source>Finish</source>
      <translation>סיום</translation>
    </message>
    <message>
      <location/>
      <source>Start</source>
      <translation>התחל</translation>
    </message>
  </context>
  <context>
    <name>BackupSettingsDialog</name>
    <message>
      <location filename="../src/ui/dialogs/backup_settings_dialog.ui"/>
      <source>Backup Settings</source>
      <translation>הגדרות גיבוי</translation>
    </message>
    <message>
      <location/>
      <source>Server Settings</source>
      <translation>הגדרות שרת</translation>
    </message>
    <message>
      <location/>
      <source>Set Schedule...</source>
      <translation>הגדר לוח זמנים...</translation>
    </message>
    <message>
      <location/>
      <source>Only further recording will be backed up. Backup process will ignore existing footage.</source>
      <translation>רק הקלטות חדשות יגובו. תהליך הגיבוי יתעלם מהקלטות קיימות.</translation>
    </message>
    <message>
      <location/>
      <source>Execute Backup</source>
      <translation>הפעל גיבוי</translation>
    </message>
    <message>
      <location/>
      <source>Backup Archive From</source>
      <translation>גיבוי ארכיון מ</translation>
    </message>
    <message>
      <location/>
      <source>Backup Quality</source>
      <translation>איכות גיבוי</translation>
    </message>
  </context>
  <context>
    <name>BookmarkBusinessActionWidget</name>
    <message>
      <location filename="../src/ui/widgets/business/bookmark_business_action_widget.ui"/>
      <source>Fixed duration:</source>
      <translation>משך זמן קבוע:</translation>
    </message>
    <message>
      <location/>
      <source>seconds</source>
      <translation>שניות</translation>
    </message>
    <message>
      <location/>
      <source>Tags:</source>
      <translation>תגים:</translation>
    </message>
    <message>
      <location/>
      <source>Pre-recording:</source>
      <translation>לפני הקלטה:</translation>
    </message>
    <message>
      <location/>
      <source>Post-recording:</source>
      <translation>אחרי הקלטה:</translation>
    </message>
  </context>
  <context>
    <name>BookmarkOverlaySettingsWidget</name>
    <message>
      <location filename="../src/nx/client/desktop/export/widgets/bookmark_overlay_settings_widget.ui"/>
      <source>Bookmark Info</source>
      <translation>פרטי הסימניה</translation>
    </message>
    <message>
      <location/>
      <source>Delete</source>
      <translation>מחק</translation>
    </message>
    <message>
      <location/>
      <source>Area Width</source>
      <translation>רוחב שטח</translation>
    </message>
    <message>
      <location/>
      <source>Font Size</source>
      <translation>גודל גופן</translation>
    </message>
    <message>
      <location/>
      <source>Include description</source>
      <translation>כולל תיאור</translation>
    </message>
  </context>
  <context>
    <name>BookmarkWidget</name>
    <message>
      <location filename="../src/ui/widgets/bookmark_widget.ui"/>
      <source>Popular tags</source>
      <translation>תגיות פופלריות</translation>
    </message>
    <message>
      <location/>
      <source>Name</source>
      <translation>שם</translation>
    </message>
    <message>
      <location/>
      <source>Description</source>
      <translation>&amp;תיאור</translation>
    </message>
    <message>
      <location/>
      <source>Timeout</source>
      <translation>&amp;זמן קצוב</translation>
    </message>
    <message>
      <location/>
      <source>Tags</source>
      <translation>תגיות</translation>
    </message>
    <message>
      <location/>
      <source>List of tags divided by commas</source>
      <translation>רשימת תגיות מופרדת על-ידי פסיקים</translation>
    </message>
  </context>
  <context>
    <name>BookmarksLog</name>
    <message>
      <location filename="../src/ui/dialogs/search_bookmarks_dialog.ui"/>
      <source>Refresh</source>
      <translation>רענן</translation>
    </message>
    <message>
      <location/>
      <source>Bookmark Log</source>
      <translation>יומן סימניות</translation>
    </message>
    <message>
      <location/>
      <source>Clear Filter</source>
      <translation>מחק פילטר</translation>
    </message>
  </context>
  <context>
    <name>BusinessRuleWidget</name>
    <message>
      <location filename="../src/ui/widgets/business/business_rule_widget.ui"/>
      <source>Event</source>
      <translation>אירוע</translation>
    </message>
    <message>
      <location/>
      <source>Schedule...</source>
      <translation>לוח זמנים...</translation>
    </message>
    <message>
      <location/>
      <source>Action</source>
      <translation>פעולה</translation>
    </message>
    <message>
      <location/>
      <source>Comments:</source>
      <translation>הערות:</translation>
    </message>
    <message>
      <location/>
      <source>When</source>
      <translation>כאשר</translation>
    </message>
    <message>
      <location/>
      <source>Do</source>
      <translation>בצע</translation>
    </message>
    <message>
      <location/>
      <source>At</source>
      <translation>ב</translation>
    </message>
  </context>
  <context>
    <name>BusinessRulesDialog</name>
    <message>
      <location filename="../src/ui/dialogs/business_rules_dialog.ui"/>
      <source>Add</source>
      <translation>הוסף</translation>
    </message>
    <message>
      <location/>
      <source>Delete</source>
      <translation>מחק</translation>
    </message>
    <message>
      <location/>
      <source>Event Rules</source>
      <translation>חוקים</translation>
    </message>
    <message>
      <location/>
      <source>Event Log...</source>
      <translation>יומן אירועים...</translation>
    </message>
    <message>
      <location/>
      <source>Test</source>
      <translation>בדיקה</translation>
    </message>
  </context>
  <context>
    <name>CameraAdditionDialog</name>
    <message>
      <location filename="../src/ui/dialogs/camera_addition_dialog.ui"/>
      <source>Server is offline</source>
      <translation>השרת אינו זמין</translation>
    </message>
    <message>
      <location/>
      <source>IP, hostname, RTSP link...</source>
      <translation>IP, שרת שם RTSP...</translation>
    </message>
    <message>
      <location/>
      <source>Auto</source>
      <translation>אוטומטי</translation>
    </message>
    <message>
      <location/>
      <source>Address</source>
      <translation>כתובת</translation>
    </message>
    <message>
      <location/>
      <source>Scanning...</source>
      <translation>סורק...</translation>
    </message>
    <message>
      <location/>
      <source>Stop</source>
      <translation>עצירה</translation>
    </message>
    <message>
      <location/>
      <source>Brand</source>
      <translation>חברה</translation>
    </message>
    <message>
      <location/>
      <source>Model</source>
      <translation>מודל</translation>
    </message>
    <message>
      <location/>
      <source>New Scan...</source>
      <translation>סריקה חדשה...</translation>
    </message>
    <message>
      <location/>
      <source>Add device(s)...</source>
      <translation>הוסף מכשיר/ים...</translation>
    </message>
    <message>
      <location/>
      <source>Discovered Devices:</source>
      <translation>מכשירים שנמצאו:</translation>
    </message>
    <message>
      <location/>
      <source>Device Address</source>
      <translation>כתובת המכשיר</translation>
    </message>
    <message>
      <location/>
      <source>Start IP</source>
      <translation>כתובת התחלה</translation>
    </message>
    <message>
      <location/>
      <source>End IP</source>
      <translation>כתובת סיום</translation>
    </message>
    <message>
      <location/>
      <source>Subnet Scan</source>
      <translation>ס&amp;ריקת רשת משנה</translation>
    </message>
    <message>
      <location/>
      <source>Discovery Port</source>
      <translation>&amp;פורט גילוי</translation>
    </message>
    <message>
      <location/>
      <source>Password</source>
      <translation>סיסמה</translation>
    </message>
    <message>
      <location/>
      <source>Login</source>
      <translation>שם משתמש</translation>
    </message>
    <message>
      <location/>
      <source>Scan</source>
      <translation>סריקה</translation>
    </message>
    <message>
      <location/>
      <source>Add selected</source>
      <translation>&amp;הוסף את הפריטים שנבחרו</translation>
    </message>
  </context>
  <context>
    <name>CameraAdvancedParamsWidget</name>
    <message>
      <location filename="../src/ui/widgets/properties/camera_advanced_params_widget.ui"/>
      <source>Category</source>
      <translation>קטגוריה</translation>
    </message>
    <message>
      <location/>
      <source>Refresh</source>
      <translation>רענן</translation>
    </message>
  </context>
  <context>
    <name>CameraAdvancedSettingsWidget</name>
    <message>
      <location filename="../src/ui/widgets/properties/camera_advanced_settings_widget.ui"/>
      <source>Advanced settings are unavailable</source>
      <translation>הגדרות מתקדמות אינן זמינות</translation>
    </message>
  </context>
  <context>
    <name>CameraExpertSettingsWidget</name>
    <message>
      <location filename="../src/ui/widgets/properties/expert_settings_widget.ui"/>
      <source>Warning! Selecting High quality may impact your CPU and network performance and could cause additional issues.</source>
      <translation>אזהרה! בחירה ב"איכות גבוהה" עלולה להשפיע על תפקוד הרשת והמעבד שלך ולגרום לבעיות נוספות.</translation>
    </message>
    <message>
      <location/>
      <source>Do not archive primary stream</source>
      <translation>אל תאחסן את הזרם הראשי</translation>
    </message>
    <message>
      <location/>
      <source>Do not archive secondary stream</source>
      <translation>אל תאחסן את הזרם המשני</translation>
    </message>
    <message>
      <location/>
      <source>RTP transport:</source>
      <translation>העברת RTP:</translation>
    </message>
    <message>
      <location/>
      <source>Auto</source>
      <translation>אוטומטי</translation>
    </message>
    <message>
      <location/>
      <source>TCP</source>
      <translation>TCP</translation>
    </message>
    <message>
      <location/>
      <source>UDP</source>
      <translation>UDP</translation>
    </message>
    <message>
      <location/>
      <source>Restore Defaults</source>
      <translation>שחזר ברירות מחדל</translation>
    </message>
    <message>
      <location/>
      <source>Warning! Low quality may result in low resolution image.</source>
      <translation>אזהרה! "איכות נמוכה" עלולה לגרום לרזולוציית תמונה נמוכה.</translation>
    </message>
    <message>
      <location/>
      <source>Force motion detection for stream:</source>
      <translation>אלץ זיהוי תנועה עבור תזרים:</translation>
    </message>
    <message>
      <location/>
      <source>Disable native presets, use system presets instead</source>
      <translation>השבת פריסטים במצלמה, השתמש בפריסטים של המערכת במקום</translation>
    </message>
    <message>
      <location/>
<<<<<<< HEAD
      <source>Warning! Native camera presets will not be avaliable.</source>
      <translation>אזהרה! פריסטים של המצלמה לא יהיו זמינים.</translation>
=======
      <source>Auto</source>
      <translation>אוטומטית</translation>
>>>>>>> 403f8dd7
    </message>
    <message>
      <location/>
      <source>Do not change these settings unless you are absolutely sure of their potential impact on your system performance.</source>
      <translation>אזהרה! אל תשנה הגדרות אלו במידה ואינך מבין לחלוטין את ההשפעה האפשרית שלהם על ביצועי המערכת שלך.</translation>
    </message>
    <message>
      <location/>
      <source>Camera Settings</source>
      <translation>הגדרות מצלמה</translation>
    </message>
    <message>
      <location/>
<<<<<<< HEAD
      <source>Keep camera stream and profile settings</source>
      <translation>שמור הגדרות קידוד ופרופיל מצלמה</translation>
=======
      <source>Restore Defaults</source>
      <translation>שחזר לברירת המחדל</translation>
>>>>>>> 403f8dd7
    </message>
    <message>
      <location/>
      <source>Quality and frame rate (FPS) settings in the Recording Schedule will become irrelevant.</source>
      <translation>הגדרות איכות וFPS בלוח זמנים להקלטה יהיו אי רלוונטיים.</translation>
    </message>
    <message>
      <location/>
      <source>Calculate bitrate per GOP instead of bitrate per second</source>
      <translation>חשב bitrate לכל GOP במקום bitrate לשנייה</translation>
    </message>
    <message>
      <location/>
      <source>It will increase bitrate for camera.</source>
      <translation>זה יגביר bitrate עבור המצלמה.</translation>
    </message>
    <message>
      <location/>
      <source>Secondary Stream</source>
      <translation>זרם משני</translation>
    </message>
    <message>
      <location/>
      <source>Disable secondary stream</source>
      <translation>אל תאפשר זרם וידאו משני</translation>
    </message>
    <message>
      <location/>
      <source>Quality</source>
      <translation>איכות</translation>
    </message>
    <message>
      <location/>
      <source>Motion Detection</source>
      <translation>זיהוי תנועה</translation>
    </message>
    <message>
      <location/>
      <source>Archive</source>
      <translation>ארכיון</translation>
    </message>
    <message>
      <location/>
      <source>Media Streaming</source>
      <translation>הזרמת מדיה</translation>
    </message>
    <message>
      <location/>
      <source>PTZ</source>
      <translation>מצלמה ממונעת</translation>
    </message>
  </context>
  <context>
    <name>CameraInputBusinessEventWidget</name>
    <message>
      <location filename="../src/ui/widgets/business/camera_input_business_event_widget.ui"/>
      <source>Input Id</source>
      <translation>מזהה קלט</translation>
    </message>
  </context>
  <context>
    <name>CameraListDialog</name>
    <message>
      <location filename="../src/ui/dialogs/camera_list_dialog.ui"/>
      <source>Add Device...</source>
      <translation>הוספת התקן...</translation>
    </message>
  </context>
  <context>
    <name>CameraOutputBusinessActionWidget</name>
    <message>
      <location filename="../src/ui/widgets/business/camera_output_business_action_widget.ui"/>
      <source>Fixed duration:</source>
      <translation>משך זמן קבוע:</translation>
    </message>
    <message>
      <location/>
      <source>seconds</source>
      <translation>שניות</translation>
    </message>
    <message>
      <location/>
      <source>Output Id:</source>
      <translation>מזהה פלט:</translation>
    </message>
  </context>
  <context>
    <name>CameraScheduleWidget</name>
    <message>
      <location filename="../src/ui/widgets/properties/camera_schedule_widget.ui"/>
      <source>Schedule Settings</source>
      <translation>הגדרות לוח זמנים</translation>
    </message>
    <message>
      <location/>
      <source>FPS</source>
      <translation>FPS</translation>
    </message>
    <message>
      <location/>
      <source>Quality</source>
      <translation>איכות</translation>
    </message>
    <message>
      <location/>
      <source>Record Always</source>
      <translation>הקלט תמיד</translation>
    </message>
    <message>
      <location/>
      <source>Motion Only</source>
      <translation>תנועה בלבד</translation>
    </message>
    <message>
      <location/>
      <source>Do Not Record</source>
      <translation>אל תקליט</translation>
    </message>
    <message>
      <location/>
      <source>Motion Recording</source>
      <translation>הקלטת תנועה</translation>
    </message>
    <message>
      <location/>
      <source>Pre-Recording</source>
      <translation>משך הקלטה לפני</translation>
    </message>
    <message>
      <location/>
      <source>Post-Recording</source>
      <translation>משך הקלטה אחרי</translation>
    </message>
    <message>
      <location/>
      <source>Copy Schedule...</source>
      <translation>העתק לוח זמנים...</translation>
    </message>
    <message>
      <location/>
      <source>Recording</source>
      <translation>הקלטה</translation>
    </message>
    <message>
      <location/>
      <source>Activate License...</source>
      <translation>הפעל רישיון...</translation>
    </message>
    <message>
      <location/>
      <source>Show Quality</source>
      <translation>הצג איכות</translation>
    </message>
    <message>
      <location/>
      <source>Show FPS</source>
      <translation>הצג FPS</translation>
    </message>
    <message>
      <location/>
      <source>Copying Schedule</source>
      <translation>העתקת לוח זמנים</translation>
    </message>
    <message>
      <location/>
      <source>Apply changes before copying schedule.</source>
      <translation>החלת השינויים לפני העתקת לוח הזמנים.</translation>
    </message>
    <message>
      <location/>
      <source>Panic Mode:</source>
      <translation>מצב מצוקה:</translation>
    </message>
    <message>
      <location/>
      <source>Motion + Lo-Res</source>
      <translation>תנועה + איכות נמוכה</translation>
    </message>
    <message>
      <location/>
      <source>Bitrate</source>
      <translation>קצב נתונים</translation>
    </message>
  </context>
  <context>
    <name>ChangeUserPasswordDialog</name>
    <message>
      <location filename="../src/ui/dialogs/resource_properties/change_user_password_dialog.ui"/>
      <source>Change password</source>
      <translation>שינוי סיסמה</translation>
    </message>
  </context>
  <context>
    <name>ConnectToCloudDialog</name>
    <message>
      <location filename="../src/ui/dialogs/cloud/connect_to_cloud_dialog.ui"/>
      <source>Stay logged in</source>
      <translation>השאר מחובר</translation>
    </message>
  </context>
  <context>
    <name>ConnectionNameDialog</name>
    <message>
      <location filename="../src/ui/dialogs/connection_name_dialog.ui"/>
      <source>Save connection as...</source>
      <translation>שמור חיבור כ...</translation>
    </message>
    <message>
      <location/>
      <source>Enter name:</source>
      <translation>הכנס שם:</translation>
    </message>
    <message>
      <location/>
      <source>Save password</source>
      <translation>שמור סיסמה</translation>
    </message>
  </context>
  <context>
    <name>ConnectionTestingDialog</name>
    <message>
      <location filename="../src/ui/dialogs/connection_testing_dialog.ui"/>
      <source>Connection Test</source>
      <translation>בדיקת חיבור</translation>
    </message>
    <message>
      <location/>
      <source>Testing connection...</source>
      <translation>בודק את החיבור...</translation>
    </message>
  </context>
  <context>
    <name>CustomBusinessEventWidget</name>
    <message>
      <location filename="../src/ui/widgets/business/custom_business_event_widget.ui"/>
      <source>Source contains:</source>
      <translation>המקור מכיל:</translation>
    </message>
    <message>
      <location/>
      <source>Keywords separated by space</source>
      <translation>מילות מפתח מופרדות ע"י רווח</translation>
    </message>
    <message>
      <location/>
      <source>Caption contains:</source>
      <translation>הכתובית מכילה:</translation>
    </message>
    <message>
      <location/>
      <source>Description contains:</source>
      <translation>התיאור מכיל:</translation>
    </message>
  </context>
  <context>
    <name>DatabaseManagementWidget</name>
    <message>
      <location filename="../src/ui/widgets/system_settings/database_management_widget.ui"/>
      <source>Create Backup...</source>
      <translation>צור גיבוי...</translation>
    </message>
    <message>
      <location/>
      <source>Restore from Backup...</source>
      <translation>שחזר מגיבוי...</translation>
    </message>
  </context>
  <context>
    <name>EventLogDialog</name>
    <message>
      <location filename="../src/ui/dialogs/event_log_dialog.ui"/>
      <source>Event Log</source>
      <translation>רשימת אירועים</translation>
    </message>
    <message>
      <location/>
      <source>Clear Filter</source>
      <translation>מחק פילטר</translation>
    </message>
    <message>
      <location/>
      <source>Refresh</source>
      <translation>רענן</translation>
    </message>
    <message>
      <location/>
      <source>All Servers are offline. Logs are not available.</source>
      <translation>כל השרתים אינם מקוונים. רשימות התיעוד אינן זמינות.</translation>
    </message>
    <message>
      <location/>
      <source>Event Rules...</source>
      <translation>חוקים...</translation>
    </message>
  </context>
  <context>
    <name>ExecHttpRequestActionWidget</name>
    <message>
      <location filename="../src/ui/widgets/business/exec_http_request_action_widget.ui"/>
      <source>HTTP content</source>
      <translation>תוכן HTTP</translation>
    </message>
    <message>
      <location/>
      <source>Login to authenticate (optional)</source>
      <translation>היכנס לארכיטקטורה (אופציונאלי)</translation>
    </message>
    <message>
      <location/>
      <source>Login</source>
      <translation>שם משתמש</translation>
    </message>
    <message>
      <location/>
      <source>Password to authenticate (optional)</source>
      <translation>סיסמה לאימות (אופציונאלי)</translation>
    </message>
    <message>
      <location/>
      <source>Password</source>
      <translation>סיסמה</translation>
    </message>
    <message>
      <location/>
      <source>Content type</source>
      <translation>סוג תוכן</translation>
    </message>
    <message>
      <location/>
      <source>HTTP URL</source>
      <translation>כתובת HTTP</translation>
    </message>
    <message>
      <location/>
      <source>Authentication type</source>
      <translation>סוג אימות</translation>
    </message>
    <message>
      <location/>
      <source>Request type</source>
      <translation>סוג בקשה</translation>
    </message>
  </context>
  <context>
    <name>ExecPtzPresetBusinessActionWidget</name>
    <message>
      <location filename="../src/ui/widgets/business/ptz_preset_business_action_widget.ui"/>
      <source>PTZ preset:</source>
      <translation>פריסט &amp;PTZ:</translation>
    </message>
  </context>
  <context>
    <name>ExportLayoutSettingsWidget</name>
    <message>
      <location filename="../src/nx/client/desktop/export/widgets/export_layout_settings_widget.ui"/>
      <source>Export Settings</source>
      <translation>הגדרות ייצוא</translation>
    </message>
    <message>
      <location/>
      <source>Make read-only</source>
      <translation>הפוך לקריאה בלבד</translation>
    </message>
  </context>
  <context>
    <name>ExportMediaSettingsWidget</name>
    <message>
      <location filename="../src/nx/client/desktop/export/widgets/export_media_settings_widget.ui"/>
      <source>Export Settings</source>
      <translation>הגדרות ייצוא</translation>
    </message>
    <message>
      <location/>
      <source>Apply Filters</source>
      <translation>החל מסננים</translation>
    </message>
    <message>
      <location/>
      <source>Rotation, Dewarping, Image Enhancement etc.</source>
      <translation>סיבוב, Dewarping, שיפור תמונה ועוד.</translation>
    </message>
    <message>
      <location/>
      <source>Applying filters and adding overlays require transcoding which will increase CPU usage and may take significant time.</source>
      <translation>החלת מסננים והוספת שכבות דורשים קידוד אשר יגדיל את השימוש ב- CPU ועלול לקחת זמן משמעותי.</translation>
    </message>
  </context>
  <context>
    <name>ExportRapidReviewDialog</name>
    <message>
      <location filename="../src/nx/client/desktop/ui/dialogs/rapid_review_dialog.ui"/>
      <source>Export Rapid Review</source>
      <translation>ייצוא סקירה מהירה</translation>
    </message>
    <message>
      <location/>
      <source>Initial Video Length</source>
      <translation>משך וידאו מקורי</translation>
    </message>
    <message>
      <location/>
      <source>Exported Video Length</source>
      <translation>משך וידאו לאחר ייצוא</translation>
    </message>
    <message>
      <location/>
      <source>Frames Interval</source>
      <translation>מרווח תמונות</translation>
    </message>
    <message>
      <location/>
      <source>Rapid Review speed</source>
      <translation>מהירות סקירה מהירה</translation>
    </message>
  </context>
  <context>
    <name>ExportSettingsDialog</name>
    <message>
      <location filename="../src/nx/client/desktop/export/dialogs/export_settings_dialog.ui"/>
      <source>Export Video</source>
      <translation>יצא וידאו</translation>
    </message>
    <message>
      <location/>
      <source>Single Camera</source>
      <translation>מצלמה בודדת</translation>
    </message>
    <message>
      <location/>
      <source>Export Settings</source>
      <translation>הגדרות ייצוא</translation>
    </message>
    <message>
      <location/>
      <source>Multi Video</source>
      <translation>מולטי וידאו</translation>
    </message>
  </context>
  <context>
    <name>FilenamePanel</name>
    <message>
      <location filename="../src/nx/client/desktop/common/widgets/filename_panel.ui"/>
      <source>Browse...</source>
      <translation>סייר...</translation>
    </message>
  </context>
  <context>
    <name>FisheyeSettingsWidget</name>
    <message>
      <location filename="../src/ui/widgets/properties/fisheye_settings_widget.ui"/>
      <source>Ceiling Mount</source>
      <translation>התקן גג</translation>
    </message>
    <message>
      <location/>
      <source>Wall Mount</source>
      <translation>התקן קיר</translation>
    </message>
    <message>
      <location/>
      <source>Floor/Table Mount</source>
      <translation>התקן רצפה/שולחן</translation>
    </message>
    <message>
      <location/>
      <source>Fisheye Dewarping</source>
      <translation>פריסת מצלמת עין הדג</translation>
    </message>
    <message>
      <location/>
      <source>Auto Calibration</source>
      <translation>כיול אוטומטי</translation>
    </message>
    <message>
      <location/>
      <source>Mount Angle Correction:</source>
      <translation>תיקון זווית התקנה:</translation>
    </message>
    <message>
      <location/>
      <source>Y Offset</source>
      <translation>היסט Y</translation>
    </message>
    <message>
      <location/>
      <source>X Offset</source>
      <translation>היסט X</translation>
    </message>
    <message>
      <location/>
      <source>Size</source>
      <translation>גודל</translation>
    </message>
    <message>
      <location/>
      <source>Ellipticity</source>
      <translation>אליפטיות</translation>
    </message>
  </context>
  <context>
    <name>GeneralPreferencesWidget</name>
    <message>
      <location filename="../src/ui/widgets/local_settings/general_preferences_widget.ui"/>
      <source>Misc</source>
      <translation>הגדרות שונות</translation>
    </message>
    <message>
      <location/>
      <source>Auto Pause Video</source>
      <translation>השהיית וידאו אוטומטית</translation>
    </message>
    <message>
      <location/>
      <source>after</source>
      <translation>אחרי</translation>
    </message>
    <message>
      <location/>
      <source>Minutes of Inactivity</source>
      <translation>דקות של חוסר פעילות</translation>
    </message>
    <message>
      <location/>
      <source>Add...</source>
      <translation>&amp;הוסף...</translation>
    </message>
    <message>
      <location/>
      <source>Remove</source>
      <translation>הסר</translation>
    </message>
    <message>
      <location/>
      <source>Local Media Folders</source>
      <translation>תיקיות מדיה מקומיות</translation>
    </message>
    <message>
      <location/>
      <source>Audio Input</source>
      <translation>כניסת אודיו</translation>
    </message>
    <message>
      <location/>
      <source>First Source</source>
      <translation>מקור ראשון</translation>
    </message>
    <message>
      <location/>
      <source>None</source>
      <translation>ללא</translation>
    </message>
    <message>
      <location/>
      <source>Second Source</source>
      <translation>מקור שני</translation>
    </message>
    <message>
      <location/>
      <source>Run Application when PC Boots up</source>
      <translation>הפעל את היישום בעליית המחשב</translation>
    </message>
  </context>
  <context>
    <name>GeneralSystemAdministrationWidget</name>
    <message>
      <location filename="../src/ui/widgets/system_settings/general_system_administration_widget.ui"/>
      <source>System Settings</source>
      <translation>הגדרות מערכת</translation>
    </message>
    <message>
      <location/>
      <source>Backup and Restore</source>
      <translation>גיבוי ושחזור</translation>
    </message>
  </context>
  <context>
    <name>ImageControlWidget</name>
    <message>
      <location filename="../src/ui/widgets/properties/image_control_widget.ui"/>
      <source>Image Control</source>
      <translation>שליטת תמונה</translation>
    </message>
    <message>
      <location/>
      <source>Aspect Ratio</source>
      <translation>יחס רוחב גובה</translation>
    </message>
    <message>
      <location/>
      <source>Rotation</source>
      <translation>סיבוב</translation>
    </message>
  </context>
  <context>
    <name>ImageOverlaySettingsWidget</name>
    <message>
      <location filename="../src/nx/client/desktop/export/widgets/image_overlay_settings_widget.ui"/>
      <source>Image</source>
      <translation>תמונה</translation>
    </message>
    <message>
      <location/>
      <source>Delete</source>
      <translation>מחק</translation>
    </message>
    <message>
      <location/>
      <source>Size</source>
      <translation>גודל</translation>
    </message>
    <message>
      <location/>
      <source>Opacity</source>
      <translation>אטימות</translation>
    </message>
    <message>
      <location/>
      <source>Default</source>
      <translation>ברירת מחדל</translation>
    </message>
    <message>
      <location/>
      <source>Browse...</source>
      <translation>סייר...</translation>
    </message>
  </context>
  <context>
    <name>ImagePreviewDialog</name>
    <message>
      <location filename="../src/ui/dialogs/image_preview_dialog.ui"/>
      <source>Image View</source>
      <translation>צפיה בתמונה</translation>
    </message>
    <message>
      <location/>
      <source>Loading Image...Please Wait.</source>
      <translation>טוען תמונה... אנא המתן.</translation>
    </message>
    <message>
      <location/>
      <source>No image</source>
      <translation>אין תמונה</translation>
    </message>
  </context>
  <context>
    <name>LayoutSettingsDialog</name>
    <message>
      <location filename="../src/ui/dialogs/resource_properties/layout_settings_dialog.ui"/>
      <source>Layout Settings</source>
      <translation>הגדרות פריסה</translation>
    </message>
    <message>
      <location/>
      <source>General Settings</source>
      <translation>הגדרות כלליות</translation>
    </message>
    <message>
      <location/>
      <source>Layout is Locked</source>
      <translation>הפריסה נעולה</translation>
    </message>
    <message>
      <location/>
      <source>Background</source>
      <translation>רקע</translation>
    </message>
    <message>
      <location/>
      <source>Browse...</source>
      <translation>סייר...</translation>
    </message>
    <message>
      <location/>
      <source>View...</source>
      <translation>הצג...</translation>
    </message>
    <message>
      <location/>
      <source>Clear</source>
      <translation>מחק</translation>
    </message>
    <message>
      <location/>
      <source>Processing Image...Please Wait.</source>
      <translation>מעבד תמונה... אנא המתן.</translation>
    </message>
    <message>
      <location/>
      <source>Keep Aspect Ratio</source>
      <translation>שמור על יחס הגובה-רוחב</translation>
    </message>
    <message>
      <location/>
      <source>Crop to monitor aspect ratio</source>
      <translation>&amp;גזור ליחס הגובה-רוחב של המסך</translation>
    </message>
    <message>
      <location/>
      <source>Width:</source>
      <translation>&amp;רוחב:</translation>
    </message>
    <message>
      <location/>
      <source>Height:</source>
      <translation>&amp;גובה:</translation>
    </message>
    <message>
      <location/>
      <source>Opacity:</source>
      <translation>&amp;אטימות:</translation>
    </message>
  </context>
  <context>
    <name>LdapSettingsDialog</name>
    <message>
      <location filename="../src/ui/dialogs/ldap_settings_dialog.ui"/>
      <source>ldap(s)://host:port</source>
      <translation>http(s)://host:port</translation>
    </message>
    <message>
      <location/>
      <source>Optional</source>
      <translation>אופציונלי</translation>
    </message>
    <message>
      <location/>
      <source>Testing...</source>
      <translation>בודק...</translation>
    </message>
    <message>
      <location/>
      <source>LDAP Settings</source>
      <translation>הגדרות LDAP</translation>
    </message>
    <message>
      <location/>
      <source>Server URL</source>
      <translation>כתובת שרת</translation>
    </message>
    <message>
      <location/>
      <source>Admin DN</source>
      <translation>Admin DN</translation>
    </message>
    <message>
      <location/>
      <source>Password</source>
      <translation>סיסמא</translation>
    </message>
    <message>
      <location/>
      <source>Search Base</source>
      <translation>בסיס חיפוש</translation>
    </message>
    <message>
      <location/>
      <source>Search Filter</source>
      <translation>מסנן חיפוש</translation>
    </message>
  </context>
  <context>
    <name>LdapUsersDialog</name>
    <message>
      <location filename="../src/ui/dialogs/ldap_users_dialog.ui"/>
      <source>Fetch Users from LDAP...</source>
      <translation>יבא משתמשים מLDAP...</translation>
    </message>
    <message>
      <location/>
      <source>Loading...</source>
      <translation>טוען...</translation>
    </message>
    <message>
      <location/>
      <source>Connection error</source>
      <translation>שגיאת חיבור</translation>
    </message>
    <message>
      <location/>
      <source>Role to assign to imported users</source>
      <translation>תפקיד להקצאה למשתמשים מיובאים</translation>
    </message>
    <message>
      <location/>
      <source>Disable imported users</source>
      <translation>השבת משתמשים מיובאים</translation>
    </message>
  </context>
  <context>
    <name>LicenseDetailsDialog</name>
    <message>
      <location filename="../src/ui/dialogs/license_details_dialog.ui"/>
      <source>License Details</source>
      <translation>פרטי רשיון</translation>
    </message>
    <message>
      <location/>
      <source>Generic</source>
      <translation>גנרי</translation>
    </message>
    <message>
      <location/>
      <source>License Type:</source>
      <translation>סוג רשיון:</translation>
    </message>
    <message>
      <location/>
      <source>License Key:</source>
      <translation>מפתח רשיון:</translation>
    </message>
    <message>
      <location/>
      <source>Features</source>
      <translation>תכונות</translation>
    </message>
    <message>
      <location/>
      <source>Locked to Hardware Id:</source>
      <translation>נעול למזהה-חומרה:</translation>
    </message>
  </context>
  <context>
    <name>LicenseManagerWidget</name>
    <message>
      <location filename="../src/ui/widgets/system_settings/license_manager_widget.ui"/>
      <source>Active Licenses</source>
      <translation>רשיונות פעילים</translation>
    </message>
    <message>
      <location/>
      <source>Remove</source>
      <translation>הסר</translation>
    </message>
    <message>
      <location/>
      <source>New License</source>
      <translation>רשיון חדש</translation>
    </message>
    <message>
      <location/>
      <source>Details...</source>
      <translation>פרטים...</translation>
    </message>
    <message>
      <location/>
      <source>The software is licensed to</source>
      <translation>התוכנה מורשית ל</translation>
    </message>
  </context>
  <context>
    <name>LicenseNotificationDialog</name>
    <message>
      <location filename="../src/ui/dialogs/license_notification_dialog.ui"/>
      <source>Warning</source>
      <translation>אזהרה</translation>
    </message>
    <message>
      <location/>
      <source>License issues:</source>
      <translation>בעיות רישוי:</translation>
    </message>
  </context>
  <context>
    <name>LicenseWidget</name>
    <message>
      <location filename="../src/ui/widgets/system_settings/license_widget.ui"/>
      <source>Manual Activation</source>
      <translation>הפעלה ידנית</translation>
    </message>
    <message>
      <location/>
      <source>Select License File...</source>
      <translation>בחר קובץ רשיון...</translation>
    </message>
    <message>
      <location/>
      <source>Browse...</source>
      <translation>סייר...</translation>
    </message>
    <message>
      <location/>
      <source>License will be bound to the current server</source>
      <translation>הרשיון יחובר לשרת הנוכחי</translation>
    </message>
    <message>
      <location/>
      <source>Activate Free License</source>
      <translation>הפעל רשיון חינמי</translation>
    </message>
    <message>
      <location/>
      <source>Activate License</source>
      <translation>הפעל רשיון</translation>
    </message>
    <message>
      <location/>
      <source>Internet Activation</source>
      <translation>הפעלת אינטרנט</translation>
    </message>
    <message>
      <location/>
      <source>License Key</source>
      <translation>מפתח רשיון</translation>
    </message>
    <message>
      <location/>
      <source>Invalid License Key</source>
      <translation>מפתח הרישיון לא חוקי</translation>
    </message>
    <message>
      <location/>
      <source>Activation Key File</source>
      <translation>קובץ מפתח הפעלה</translation>
    </message>
    <message>
      <location/>
      <source>Hardware Id</source>
      <translation>מזהה-חומרה</translation>
    </message>
  </context>
  <context>
    <name>LicensesProposeWidget</name>
    <message>
      <location filename="../src/ui/widgets/licensing/licenses_propose_widget.ui"/>
      <source>Licensing</source>
      <translation>רישוי</translation>
    </message>
    <message>
      <location/>
      <source>Activate License...</source>
      <translation>הפעל רישיון...</translation>
    </message>
  </context>
  <context>
    <name>LocalSettingsDialog</name>
    <message>
      <location filename="../src/ui/dialogs/local_settings_dialog.ui"/>
      <source>Local Settings</source>
      <translation>הגדרות מקומיות</translation>
    </message>
  </context>
  <context>
    <name>LoginDialog</name>
    <message>
      <location filename="../src/ui/dialogs/login_dialog.ui"/>
      <source>Save...</source>
      <translation>שמור...</translation>
    </message>
    <message>
      <location/>
      <source>Delete</source>
      <translation>מחק</translation>
    </message>
    <message>
      <location/>
      <source>Connection Options:</source>
      <translation>&amp;אפשרויות חיבור:</translation>
    </message>
    <message>
      <location/>
      <source>Host</source>
      <translation>שרת</translation>
    </message>
    <message>
      <location/>
      <source>Port</source>
      <translation>פורט</translation>
    </message>
    <message>
      <location/>
      <source>Login</source>
      <translation>שם משתמש</translation>
    </message>
    <message>
      <location/>
      <source>Password</source>
      <translation>סיסמה</translation>
    </message>
    <message>
      <location/>
      <source>Test</source>
      <translation>בדיקה</translation>
    </message>
    <message>
      <location/>
      <source>Auto-Login</source>
      <translation>&amp;כניסה אוטומטית</translation>
    </message>
  </context>
  <context>
    <name>LookAndFeelPreferencesWidget</name>
    <message>
      <location filename="../src/ui/widgets/local_settings/look_and_feel_preferences_widget.ui"/>
      <source>Look and Feel</source>
      <translation>מראה ותחושה</translation>
    </message>
    <message>
      <location/>
      <source>Background Image</source>
      <translation>תמונת רקע</translation>
    </message>
    <message>
      <location/>
      <source>Browse...</source>
      <translation>סייר...</translation>
    </message>
    <message>
      <location/>
      <source>Language</source>
      <translation>שפה</translation>
    </message>
    <message>
      <location/>
      <source>Time Mode</source>
      <translation>מצב זמן</translation>
    </message>
    <message>
      <location/>
      <source>Image</source>
      <translation>תמונה</translation>
    </message>
    <message>
      <location/>
      <source>Mode</source>
      <translation>מצב</translation>
    </message>
    <message>
      <location/>
      <source>Intensity</source>
      <translation>חוזק</translation>
    </message>
    <message>
      <location/>
      <source>Show additional info in tree</source>
      <translation>הצג מידע נוסף בעץ</translation>
    </message>
    <message>
      <location/>
      <source>seconds</source>
      <translation>שניות</translation>
    </message>
    <message>
      <location/>
      <source>Tour cycle</source>
      <translation>Tour cycle</translation>
    </message>
  </context>
  <context>
    <name>MessageBox</name>
    <message>
      <location filename="../src/ui/dialogs/common/message_box.ui"/>
      <source>Do not show this message again</source>
      <translation>אל תציג הודעה זו שוב</translation>
    </message>
  </context>
  <context>
    <name>MultipleCameraSettingsWidget</name>
    <message>
      <location filename="../src/ui/widgets/properties/multiple_camera_settings_widget.ui"/>
      <source>General</source>
      <translation>כללי</translation>
    </message>
    <message>
      <location/>
      <source>Authentication</source>
      <translation>אימות</translation>
    </message>
    <message>
      <location/>
      <source>Password:</source>
      <translation>סיסמה:</translation>
    </message>
    <message>
      <location/>
      <source>Login:</source>
      <translation>שם משתמש:</translation>
    </message>
    <message>
      <location/>
      <source>Enable Audio</source>
      <translation>אפשר אודיו</translation>
    </message>
    <message>
      <location/>
      <source>Recording</source>
      <translation>הקלטה</translation>
    </message>
    <message>
      <location/>
      <source>Expert</source>
      <translation>מומחה</translation>
    </message>
  </context>
  <context>
    <name>NewWearableCameraDialog</name>
    <message>
      <location filename="../src/ui/dialogs/new_wearable_camera_dialog.ui"/>
      <source>New Wearable Camera...</source>
      <translation type="unfinished">New Wearable Camera...</translation>
    </message>
    <message>
      <location/>
      <source>To server</source>
      <translation type="unfinished">To server</translation>
    </message>
    <message>
      <location/>
      <source>&quot;Wearable Camera&quot; is a virtual storage for video files, which could be uploaded to any server on your system and be accessed by any user.</source>
      <translation type="unfinished">&quot;Wearable Camera&quot; is a virtual storage for video files, which could be uploaded to any server on your system and be accessed by any user.</translation>
    </message>
  </context>
  <context>
    <name>PlaySoundBusinessActionWidget</name>
    <message>
      <location filename="../src/ui/widgets/business/play_sound_business_action_widget.ui"/>
      <source>Manage...</source>
      <translation>נהל...</translation>
    </message>
    <message>
      <location/>
      <source>Volume:</source>
      <translation>ווליום:</translation>
    </message>
    <message>
      <location/>
      <source>Test...</source>
      <translation>בדוק...</translation>
    </message>
    <message>
      <location/>
      <source>Play to users</source>
      <translation>נגן למתשתמשים</translation>
    </message>
  </context>
  <context>
    <name>PopupBusinessActionWidget</name>
    <message>
      <location filename="../src/ui/widgets/business/popup_business_action_widget.ui"/>
      <source>Global Notification Settings...</source>
      <translation>הגדרות התראות גלובליות...</translation>
    </message>
    <message>
      <location/>
      <source>for</source>
      <translation>ל</translation>
    </message>
    <message>
      <location/>
      <source>Force Acknowledgment</source>
      <translation>כפה אישור</translation>
    </message>
  </context>
  <context>
    <name>PopupSettingsWidget</name>
    <message>
      <location filename="../src/ui/widgets/local_settings/popup_settings_widget.ui"/>
      <source>Show all notifications</source>
      <translation>הצג את כל ההתראות</translation>
    </message>
    <message>
      <location/>
      <source>System Notifications</source>
      <translation>התראות מערכת</translation>
    </message>
    <message>
      <location/>
      <source>Events</source>
      <translation>אירועים</translation>
    </message>
  </context>
  <context>
    <name>PtzManageDialog</name>
    <message>
      <location filename="../src/ui/dialogs/ptz_manage_dialog.ui"/>
      <source>Save Current Position</source>
      <translation>שמור מיקום נוכחי</translation>
    </message>
    <message>
      <location/>
      <source>Go To Position</source>
      <translation>עבור למיקום</translation>
    </message>
    <message>
      <location/>
      <source>Create Tour</source>
      <translation>צור סיור</translation>
    </message>
    <message>
      <location/>
      <source>Start Tour</source>
      <translation>התחל סיור</translation>
    </message>
    <message>
      <location/>
      <source>Delete</source>
      <translation>מחק</translation>
    </message>
    <message>
      <location/>
      <source>Details</source>
      <translation>פרטים</translation>
    </message>
    <message>
      <location/>
      <source>No Tour Selected</source>
      <translation>לא נבחר סיור</translation>
    </message>
    <message>
      <location/>
      <source>Preview</source>
      <translation>תצוגה מקדימה</translation>
    </message>
    <message>
      <location/>
      <source>No preview available</source>
      <translation>אין תצוגה מקדימה זמינה</translation>
    </message>
    <message>
      <location/>
      <source>Get Preview</source>
      <translation>קבל תצוגה מקדימה</translation>
    </message>
  </context>
  <context>
    <name>PtzPresetDialog</name>
    <message>
      <location filename="../src/ui/dialogs/ptz_preset_dialog.ui"/>
      <source>Save Position</source>
      <translation>שמור מיקום</translation>
    </message>
    <message>
      <location/>
      <source>Name:</source>
      <translation>שם:</translation>
    </message>
    <message>
      <location/>
      <source>Hotkey:</source>
      <translation>מקש קיצור:</translation>
    </message>
  </context>
  <context>
    <name>QnAttachToVideowallDialog</name>
    <message>
      <location filename="../src/ui/dialogs/attach_to_videowall_dialog.ui"/>
      <source>Attach to Video Wall...</source>
      <translation>הצמד לקיר וידאו...</translation>
    </message>
    <message>
      <location/>
      <source>Preview</source>
      <translation>תצוגה מקדימה</translation>
    </message>
  </context>
  <context>
    <name>QnBuildNumberDialog</name>
    <message>
      <location filename="../src/ui/dialogs/build_number_dialog.ui"/>
      <source>Choose a specific build</source>
      <translation>בחר תת גרסה ספציפית</translation>
    </message>
  </context>
  <context>
    <name>QnCameraBookmarkDialog</name>
    <message>
      <location filename="../src/ui/dialogs/camera_bookmark_dialog.ui"/>
      <source>Bookmark</source>
      <translation>סימניה</translation>
    </message>
  </context>
  <context>
    <name>QnCompatibilityVersionInstallationDialog</name>
    <message>
      <location filename="../src/ui/dialogs/compatibility_version_installation_dialog.ui"/>
      <source>Installing Compatibility Version...</source>
      <translation>מתקין גרסת תאימות...</translation>
    </message>
  </context>
  <context>
    <name>QnCredentialsDialog</name>
    <message>
      <location filename="../src/ui/dialogs/credentials_dialog.ui"/>
      <source>User:</source>
      <translation>משתמש:</translation>
    </message>
    <message>
      <location/>
      <source>Password:</source>
      <translation>סיסמה:</translation>
    </message>
    <message>
      <location/>
      <source>Enter a valid username and password...</source>
      <translation>הכנס שם משתמש וסיסמה תקינים...</translation>
    </message>
  </context>
  <context>
    <name>QnIOPortSettingsWidget</name>
    <message>
      <location filename="../src/ui/widgets/properties/ioport_settings_widget.ui"/>
      <source>Form</source>
      <translation>טופס</translation>
    </message>
    <message>
      <location/>
      <source>Enable tile interface</source>
      <translation>הפעל ממשק אריחים</translation>
    </message>
  </context>
  <context>
    <name>QnLoginToCloudDialog</name>
    <message>
      <location filename="../src/ui/dialogs/cloud/login_to_cloud_dialog.ui"/>
      <source>Log in</source>
      <translation>התחבר</translation>
    </message>
    <message>
      <location/>
      <source>Stay logged in</source>
      <translation>השאר מחובר</translation>
    </message>
  </context>
  <context>
    <name>QnMediaFileSettingsDialog</name>
    <message>
      <location filename="../src/ui/dialogs/media_file_settings_dialog.ui"/>
      <source>File Settings</source>
      <translation>הגדרות קובץ</translation>
    </message>
  </context>
  <context>
    <name>QnMergeSystemsDialog</name>
    <message>
      <location filename="../src/ui/dialogs/merge_systems_dialog.ui"/>
      <source>Merge Systems...</source>
      <translation>מזג מערכות...</translation>
    </message>
    <message>
      <location/>
      <source>Server URL:</source>
      <translation>כתובת שרת:</translation>
    </message>
    <message>
      <location/>
      <source>Password:</source>
      <translation>סיסמה:</translation>
    </message>
    <message>
      <location/>
      <source>Check</source>
      <translation>בדוק</translation>
    </message>
    <message>
      <location/>
      <source>Login:</source>
      <translation>שם משתמש:</translation>
    </message>
    <message>
      <location/>
      <source>The new System will have password and name from System:</source>
      <translation>המערכת החדשה תקבל שם וסיסמה ממערכת:</translation>
    </message>
  </context>
  <context>
    <name>QnNotificationSoundManagerDialog</name>
    <message>
      <location filename="../src/ui/dialogs/notification_sound_manager_dialog.ui"/>
      <source>Notification Sounds</source>
      <translation>צלילי התראות</translation>
    </message>
    <message>
      <location/>
      <source>Play</source>
      <translation>נגן</translation>
    </message>
    <message>
      <location/>
      <source>Add...</source>
      <translation>&amp;הוסף...</translation>
    </message>
    <message>
      <location/>
      <source>Rename...</source>
      <translation>&amp;שנה שם...</translation>
    </message>
    <message>
      <location/>
      <source>Delete...</source>
      <translation>&amp;מחק...</translation>
    </message>
  </context>
  <context>
    <name>QnResourceTreeWidget</name>
    <message>
      <location filename="../src/ui/widgets/resource_tree_widget.ui"/>
      <source>Filter</source>
      <translation>פילטר</translation>
    </message>
  </context>
  <context>
    <name>QnRoutingManagementWidget</name>
    <message>
      <location filename="../src/ui/widgets/system_settings/routing_management_widget.ui"/>
      <source>Add URL</source>
      <translation>הוסף כתובת (URL)</translation>
    </message>
    <message>
      <location/>
      <source>Remove</source>
      <translation>הסר</translation>
    </message>
    <message>
      <location/>
      <source>Add</source>
      <translation>הוסף</translation>
    </message>
    <message>
      <location/>
      <source>Removing this connection option could lead to System malfunction.</source>
      <translation>הסרת אפשרות חיבור זה עלולה להביא לבעיות בתפקוד המערכת.</translation>
    </message>
  </context>
  <context>
    <name>QnServerUpdatesWidget</name>
    <message>
      <location filename="../src/ui/widgets/system_settings/server_updates_widget.ui"/>
      <source>Cancel</source>
      <translation>ביטול</translation>
    </message>
    <message>
      <location/>
      <source>It looks like the update process is taking more time than usual. Please keep waiting.</source>
      <translation>נראה שתהליך העדכון אורך יותר זמן מהרגיל. אנא המשך להמתין.</translation>
    </message>
    <message>
      <location/>
      <source>Check for updates automatically</source>
      <translation>חפש עדכונים זמינים באופן אוטומטי</translation>
    </message>
    <message>
      <location/>
      <source>Updating to...</source>
      <translation>מעדכן ל...</translation>
    </message>
    <message>
      <location/>
      <source>Link copied</source>
      <translation>הקישור הועתק</translation>
    </message>
    <message>
      <location/>
      <source>You have the latest version installed</source>
      <translation>יש לך את הגירסה העדכנית ביותר מותקנת</translation>
    </message>
    <message>
      <location/>
      <source>Applying System updates at the end of the week is not recommended.</source>
      <translation>לא מומלץ להתקין עדכוני מערכת בסוף השבוע.</translation>
    </message>
  </context>
  <context>
    <name>QnSystemAdministrationDialog</name>
    <message>
      <location filename="../src/ui/dialogs/system_administration_dialog.ui"/>
      <source>System Administration</source>
      <translation>ניהול המערכת</translation>
    </message>
  </context>
  <context>
    <name>QnTwoStepFileDialog</name>
    <message>
      <location filename="../src/ui/dialogs/two_step_file_dialog.ui"/>
      <source>Folder:</source>
      <translation>תיקיה:</translation>
    </message>
    <message>
      <location/>
      <source>Browse...</source>
      <translation>סייר...</translation>
    </message>
    <message>
      <location/>
      <source>Filename:</source>
      <translation>שם קובץ:</translation>
    </message>
    <message>
      <location/>
      <source>Format:</source>
      <translation>פורמט:</translation>
    </message>
    <message>
      <location/>
      <source>Options</source>
      <translation>אפשרויות</translation>
    </message>
    <message>
      <location/>
      <source>Warning: file with the same name already exists!</source>
      <translation>אזהרה: קובץ בשם זהה כבר קיים!</translation>
    </message>
  </context>
  <context>
    <name>QnUserManagementWidget</name>
    <message>
      <location filename="../src/ui/widgets/system_settings/user_management_widget.ui"/>
      <source>LDAP Settings...</source>
      <translation>LDAP...</translation>
    </message>
    <message>
      <location/>
      <source>New User...</source>
      <translation>משתמש חדש...</translation>
    </message>
    <message>
      <location/>
      <source>Fetch Users from LDAP...</source>
      <translation>רענן נתוני LDAP...</translation>
    </message>
    <message>
      <location/>
      <source>Clear Selection</source>
      <translation>נקה בחירה</translation>
    </message>
    <message>
      <location/>
      <source>Search users</source>
      <translation>חפש משתמשים</translation>
    </message>
    <message>
      <location/>
      <source>Enable</source>
      <translation>אפשר</translation>
    </message>
    <message>
      <location/>
      <source>Disable</source>
      <translation>השבת</translation>
    </message>
    <message>
      <location/>
      <source>Delete...</source>
      <translation>&amp;מחק...</translation>
    </message>
    <message>
      <location/>
      <source>Edit Roles...</source>
      <translation>עריכת תפקידים...</translation>
    </message>
  </context>
  <context>
    <name>QnVideowallSettingsDialog</name>
    <message>
      <location filename="../src/ui/dialogs/resource_properties/videowall_settings_dialog.ui"/>
      <source>Video Wall Settings</source>
      <translation>הגדרות קיר וידאו</translation>
    </message>
    <message>
      <location/>
      <source>Launch video wall when Windows starts.</source>
      <translation>הפעל את קיר הוידאו בעת הפעלת המחשב.</translation>
    </message>
    <message>
      <location/>
      <source>Place shortcut on desktop.</source>
      <translation>הצב קיצור דרך על שולחן העבודה.</translation>
    </message>
  </context>
  <context>
    <name>RapidReviewSettingsWidget</name>
    <message>
      <location filename="../src/nx/client/desktop/export/widgets/rapid_review_settings_widget.ui"/>
      <source>Rapid Review</source>
      <translation>סקירה מהירה</translation>
    </message>
    <message>
      <location/>
      <source>Initial video length</source>
      <translation>אורך וידאו הראשונית</translation>
    </message>
    <message>
      <location/>
      <source>Exported video length</source>
      <translation>אורך וידאו שיוצאו</translation>
    </message>
    <message>
      <location/>
      <source>Speed</source>
      <translation>מהירות</translation>
    </message>
    <message>
      <location/>
      <source>Frames interval</source>
      <translation>מרווח מסגרות</translation>
    </message>
    <message>
      <location/>
      <source>Reset Speed</source>
      <translation>איפוס מהירות</translation>
    </message>
  </context>
  <context>
    <name>ReconnectInfoDialog</name>
    <message>
      <location filename="../src/ui/dialogs/reconnect_info_dialog.ui"/>
      <source>Reconnecting...</source>
      <translation>מתחבר מחדש...</translation>
    </message>
    <message>
      <location/>
      <source>Please wait while the connection is being restored...</source>
      <translation>המתן בזמן שהחיבור מחודש...</translation>
    </message>
  </context>
  <context>
    <name>RecordingBusinessActionWidget</name>
    <message>
      <location filename="../src/ui/widgets/business/recording_business_action_widget.ui"/>
      <source>Quality:</source>
      <translation>איכות:</translation>
    </message>
    <message>
      <location/>
      <source>FPS</source>
      <translation>פריימים לשניה</translation>
    </message>
    <message>
      <location/>
      <source>s</source>
      <translation>ש</translation>
    </message>
    <message>
      <location/>
      <source>max</source>
      <translation>מקסימלי</translation>
    </message>
    <message>
      <location/>
      <source>Pre-Recording:</source>
      <translation>קודם התנועה:</translation>
    </message>
    <message>
      <location/>
      <source>Post-Recording:</source>
      <translation>לאחר התנועה:</translation>
    </message>
    <message>
      <location/>
      <source>Fixed duration:</source>
      <translation>משך זמן קבוע:</translation>
    </message>
    <message>
      <location/>
      <source>seconds</source>
      <translation>שניות</translation>
    </message>
  </context>
  <context>
    <name>RecordingSettings</name>
    <message>
      <location filename="../src/ui/widgets/local_settings/recording_settings_widget.ui"/>
      <source>Temporary Folder</source>
      <translation>תיקיה זמנית</translation>
    </message>
    <message>
      <location/>
      <source>Additional Options</source>
      <translation>אפשרויות נוספות</translation>
    </message>
    <message>
      <location/>
      <source>Disable Aero</source>
      <translation>בטל את Aero</translation>
    </message>
    <message>
      <location/>
      <source>Capture Cursor</source>
      <translation>כלול את סמן העכבר</translation>
    </message>
    <message>
      <location/>
      <source>A powerful computer is recommended for &quot;Best&quot; quality and resolution.</source>
      <translation>מחשב חזק מומלץ עבור רזולוציה ואיכות "הטובים ביותר".</translation>
    </message>
    <message>
      <location/>
      <source>Browse...</source>
      <translation>סייר...</translation>
    </message>
    <message>
      <location/>
      <source>Resolution</source>
      <translation>רזולוציה</translation>
    </message>
    <message>
      <location/>
      <source>Recording Quality</source>
      <translation>איכות הקלטה</translation>
    </message>
    <message>
      <location/>
      <source>Source</source>
      <translation>מקור</translation>
    </message>
    <message>
      <location/>
      <source>Screen</source>
      <translation>מסך</translation>
    </message>
  </context>
  <context>
    <name>ResourceBrowserWidget</name>
    <message>
      <location filename="../src/ui/widgets/resource_browser_widget.ui"/>
      <source>Resources</source>
      <translation>משאבים</translation>
    </message>
    <message>
      <location/>
      <source>Search</source>
      <translation>חיפוש</translation>
    </message>
  </context>
  <context>
    <name>SayTextBusinessActionWidget</name>
    <message>
      <location filename="../src/ui/widgets/business/say_text_business_action_widget.ui"/>
      <source>Speak the following:</source>
      <translation>אמור את הטקסט הבא:</translation>
    </message>
    <message>
      <location/>
      <source>Type any text here</source>
      <translation>כתוב כאן טקסט כל שהוא</translation>
    </message>
    <message>
      <location/>
      <source>Volume:</source>
      <translation>ווליום:</translation>
    </message>
    <message>
      <location/>
      <source>Test...</source>
      <translation>בדיקה...</translation>
    </message>
    <message>
      <location/>
      <source>Speak to users</source>
      <translation>דבר למשתמשים</translation>
    </message>
  </context>
  <context>
    <name>SendmailBusinessActionWidget</name>
    <message>
      <location filename="../src/ui/widgets/business/sendmail_business_action_widget.ui"/>
      <source>Additional Recipients:</source>
      <translation>&amp;נמענים נוספים:</translation>
    </message>
    <message>
      <location/>
      <source>Global Email Settings...</source>
      <translation>&amp;הגדרות אימייל גלובליות...</translation>
    </message>
  </context>
  <context>
    <name>ServerSettingsWidget</name>
    <message>
      <location filename="../src/ui/widgets/properties/server_settings_widget.ui"/>
      <source>Ping</source>
      <translation>פינג</translation>
    </message>
    <message>
      <location/>
      <source>Failover</source>
      <translation>מעבר בזמן כשל</translation>
    </message>
    <message>
      <location/>
      <source>Failover Priority...</source>
      <translation>קדימות גיבוי...</translation>
    </message>
    <message>
      <location/>
      <source>Name</source>
      <translation>שם</translation>
    </message>
    <message>
      <location/>
      <source>IP Address</source>
      <translation>כתובת IP</translation>
    </message>
    <message>
      <location/>
      <source>Port</source>
      <translation>פורט</translation>
    </message>
  </context>
  <context>
    <name>ShowOnAlarmLayoutActionWidget</name>
    <message>
      <location filename="../src/ui/widgets/business/show_on_alarm_layout_action_widget.ui"/>
      <source>for</source>
      <translation>ל</translation>
    </message>
    <message>
      <location/>
      <source>Force Alarm Layout opening</source>
      <translation>כפה פתיחת פריסת אזעקה</translation>
    </message>
    <message>
      <location/>
      <source>Also show source camera</source>
      <translation>הצג גם את המצלמה המשוייכת</translation>
    </message>
  </context>
  <context>
    <name>ShowTextOverlayActionWidget</name>
    <message>
      <location filename="../src/ui/widgets/business/show_text_overlay_action_widget.ui"/>
      <source>seconds</source>
      <translation>שניות</translation>
    </message>
    <message>
      <location/>
      <source>Display text for:</source>
      <translation>הצג טקסט עבור:</translation>
    </message>
    <message>
      <location/>
      <source>Use custom text:</source>
      <translation>השתמש בטקסט:</translation>
    </message>
    <message>
      <location/>
      <source>Rule will work only for prolonged events</source>
      <translation>החוק יעבוד רק עבור חוקים מתמשכים</translation>
    </message>
    <message>
      <location/>
      <source>Also show on source camera</source>
      <translation>הצג גם במצלמת המקור</translation>
    </message>
  </context>
  <context>
    <name>SignDialog</name>
    <message>
      <location filename="../src/ui/dialogs/sign_dialog.ui"/>
      <source>Watermark Check</source>
      <translation>בדיקת סימן מים</translation>
    </message>
    <message>
      <location/>
      <source>Checked File:</source>
      <translation>קובץ שנבדק:</translation>
    </message>
    <message>
      <location/>
      <source>Check Result:</source>
      <translation>בדוק תוצאה:</translation>
    </message>
  </context>
  <context>
    <name>SingleCameraSettingsWidget</name>
    <message>
      <location filename="../src/ui/widgets/properties/single_camera_settings_widget.ui"/>
      <source>General</source>
      <translation>כללי</translation>
    </message>
    <message>
      <location/>
      <source>Address</source>
      <translation>כתובת</translation>
    </message>
    <message>
      <location/>
      <source>Ping</source>
      <translation>פינג</translation>
    </message>
    <message>
      <location/>
      <source>Authentication</source>
      <translation>אימות</translation>
    </message>
    <message>
      <location/>
      <source>Recording</source>
      <translation>הקלטה</translation>
    </message>
    <message>
      <location/>
      <source>Motion</source>
      <translation>תנועה</translation>
    </message>
    <message>
      <location/>
      <source>Advanced</source>
      <translation>מתקדם</translation>
    </message>
    <message>
      <location/>
      <source>Expert</source>
      <translation>מומחה</translation>
    </message>
    <message>
      <location/>
      <source>Enable Audio</source>
      <translation>אפשר אודיו</translation>
    </message>
    <message>
      <location/>
      <source>Motion is not available for this camera.</source>
      <translation>אפשרות ה"תנועה" איננה זמינה עבור מצלמה זו.</translation>
    </message>
    <message>
      <location/>
      <source>Motion Detection</source>
      <translation>זיהוי תנועה</translation>
    </message>
    <message>
      <location/>
      <source>Fisheye</source>
      <translation>עין הדג</translation>
    </message>
    <message>
      <location/>
      <source>I/O ports</source>
      <translation>פורטי קלט/פלט</translation>
    </message>
    <message>
      <location/>
      <source>Name</source>
      <translation>שם</translation>
    </message>
    <message>
      <location/>
      <source>Model</source>
      <translation>מודל</translation>
    </message>
    <message>
      <location/>
      <source>Firmware</source>
      <translation>קושחה</translation>
    </message>
    <message>
      <location/>
      <source>Vendor</source>
      <translation>ספק</translation>
    </message>
    <message>
      <location/>
      <source>Audio</source>
      <translation>אודיו</translation>
    </message>
    <message>
      <location/>
      <source>Login</source>
      <translation>שם משתמש</translation>
    </message>
    <message>
      <location/>
      <source>Password</source>
      <translation>סיסמה</translation>
    </message>
    <message>
      <location/>
      <source>IP Address</source>
      <translation>כתובת IP</translation>
    </message>
    <message>
      <location/>
      <source>Web Page</source>
      <translation>דף אינטרנט</translation>
    </message>
    <message>
      <location/>
      <source>MAC Address</source>
      <translation>כתובת MAC</translation>
    </message>
    <message>
      <location/>
      <source>Sensitivity</source>
      <translation>רגישות</translation>
    </message>
    <message>
      <location/>
      <source>Reset</source>
      <translation>אפס</translation>
    </message>
    <message>
      <location/>
      <source>TextLabel</source>
      <translation type="unfinished">TextLabel</translation>
    </message>
    <message>
      <location/>
      <source>Uploaded archive can be deleted automatically, if there is no free space on a server storage.
The oldest footage among all cameras on the server will be deleted first.</source>
      <translation type="unfinished">Uploaded archive can be deleted automatically, if there is no free space on a server storage.
The oldest footage among all cameras on the server will be deleted first.</translation>
    </message>
  </context>
  <context>
    <name>SmtpAdvancedSettingsWidget</name>
    <message>
      <location filename="../src/ui/widgets/system_settings/smtp/smtp_advanced_settings_widget.ui"/>
      <source>Unsecure Connection</source>
      <translation>חיבור לא מאובטח</translation>
    </message>
    <message>
      <location/>
      <source>(recommended)</source>
      <translation>(מומלץ)</translation>
    </message>
    <message>
      <location/>
      <source>Secure connection using TLS.</source>
      <translation>חיבור מאובטח באמצעות TLS.</translation>
    </message>
    <message>
      <location/>
      <source>Secure connection using SSL.</source>
      <translation>חיבור מאובטח באמצעות SSL.</translation>
    </message>
    <message>
      <location/>
      <source>Port:</source>
      <translation>יציאה:</translation>
    </message>
  </context>
  <context>
    <name>SmtpSettingsWidget</name>
    <message>
      <location filename="../src/ui/widgets/system_settings/smtp/smtp_settings_widget.ui"/>
      <source>Outgoing Email Settings</source>
      <translation>הגדרות דואר יוצא</translation>
    </message>
    <message>
      <location/>
      <source>Advanced settings...</source>
      <translation>הגדרות מתקדמות...</translation>
    </message>
    <message>
      <location/>
      <source>Test</source>
      <translation>בדיקה</translation>
    </message>
  </context>
  <context>
    <name>SmtpTestConnectionWidget</name>
    <message>
      <location filename="../src/ui/widgets/system_settings/smtp/smtp_test_connection_widget.ui"/>
      <source>Server:</source>
      <translation>שרת:</translation>
    </message>
    <message>
      <location/>
      <source>Port:</source>
      <translation>יציאה:</translation>
    </message>
    <message>
      <location/>
      <source>User:</source>
      <translation>משתמש:</translation>
    </message>
    <message>
      <location/>
      <source>Security:</source>
      <translation>אבטחה:</translation>
    </message>
    <message>
      <location/>
      <source>Progress:</source>
      <translation>התקדמות:</translation>
    </message>
    <message>
      <location/>
      <source>Result:</source>
      <translation>תוצאה:</translation>
    </message>
    <message>
      <location/>
      <source>OK</source>
      <translation>אישור</translation>
    </message>
    <message>
      <location/>
      <source>Cancel</source>
      <translation>ביטול</translation>
    </message>
  </context>
  <context>
    <name>SoftwareTriggerBusinessEventWidget</name>
    <message>
      <location filename="../src/ui/widgets/business/software_trigger_business_event_widget.ui"/>
      <source>Available to</source>
      <translation>זמין ל</translation>
    </message>
    <message>
      <location/>
      <source>Name</source>
      <translation>שם</translation>
    </message>
    <message>
      <location/>
      <source>Icon</source>
      <translation>סמל</translation>
    </message>
  </context>
  <context>
    <name>StorageAnalyticsWidget</name>
    <message>
      <location filename="../src/ui/widgets/properties/storage_analytics_widget.ui"/>
      <source>Current Statistics</source>
      <translation>הסטטיסטיקה הנוכחית</translation>
    </message>
    <message>
      <location/>
      <source>Forecast for Full Storage Usage</source>
      <translation>תחזית לשימוש מלא באיחסון</translation>
    </message>
    <message>
      <location/>
      <source>Additional storage:</source>
      <translation>אחסון נוסף:</translation>
    </message>
    <message>
      <location/>
      <source>Server is offline. Statistics are not available.</source>
      <translation>השרת מנותק. הנתונים הסטטיסטיים אינם זמינים.</translation>
    </message>
  </context>
  <context>
    <name>StorageConfigWidget</name>
    <message>
      <location filename="../src/ui/widgets/properties/storage_config_widget.ui"/>
      <source>Cancel</source>
      <translation>ביטול</translation>
    </message>
    <message>
      <location/>
      <source>Start Backup Now</source>
      <translation>התחל גיבוי עכשיו</translation>
    </message>
    <message>
      <location/>
      <source>Add External Storage...</source>
      <translation>הוסף אחסון חיצוני...</translation>
    </message>
    <message>
      <location/>
      <source>Storage Locations</source>
      <translation>מיקום האחסון</translation>
    </message>
    <message>
      <location/>
      <source>Reindex Archive</source>
      <translation>צור אינדקס מחדש לאיחסון</translation>
    </message>
    <message>
      <location/>
      <source>Reindex Backup</source>
      <translation>צור אינדקס מחדש לגיבוי</translation>
    </message>
    <message>
      <location/>
      <source>Backup Archive</source>
      <translation>גיבוי ארכיון</translation>
    </message>
    <message>
      <location/>
      <source>Backup Settings...</source>
      <translation>הגדרות גיבוי...</translation>
    </message>
  </context>
  <context>
    <name>StorageRebuildWidget</name>
    <message>
      <location filename="../src/ui/widgets/properties/storage_rebuild_widget.ui"/>
      <source>Cancel</source>
      <translation>ביטול</translation>
    </message>
  </context>
  <context>
    <name>StorageUrlDialog</name>
    <message>
      <location filename="../src/ui/dialogs/storage_url_dialog.ui"/>
      <source>Add External Storage...</source>
      <translation>הוסף אחסון חיצוני...</translation>
    </message>
    <message>
      <location/>
      <source>Protocol:</source>
      <translation>פרוטוקול:</translation>
    </message>
    <message>
      <location/>
      <source>URL:</source>
      <translation>כתובת (URL):</translation>
    </message>
    <message>
      <location/>
      <source>Login:</source>
      <translation>שם משתמש:</translation>
    </message>
    <message>
      <location/>
      <source>Password:</source>
      <translation>סיסמה:</translation>
    </message>
  </context>
  <context>
    <name>SubjectSelectionDialog</name>
    <message>
      <location filename="../src/nx/client/desktop/ui/event_rules/subject_selection_dialog.ui"/>
      <source>Roles</source>
      <translation>תפקידים</translation>
    </message>
    <message>
      <location/>
      <source>Show all users</source>
      <translation>הצג את כל המשתמשים</translation>
    </message>
    <message>
      <location/>
      <source>Select Users</source>
      <translation>בחר משתמשים</translation>
    </message>
    <message>
      <location/>
      <source>Nothing matches your search.</source>
      <translation>אין פריטים שתואמים לחיפוש.</translation>
    </message>
  </context>
  <context>
    <name>SystemSettingsWidget</name>
    <message>
      <location filename="../src/ui/widgets/system_settings/system_settings_widget.ui"/>
      <source>(recommended)</source>
      <translation>(מומלץ)</translation>
    </message>
    <message>
      <location/>
      <source>Enable audit trail</source>
      <translation>אפשר נתיב ביקורת</translation>
    </message>
    <message>
      <location/>
      <source>Send anonymous usage and crash statistics to software developers</source>
      <translation>שלח סטטיסטיקות אנונימיות על נתוני שימוש וקריסות למפתחי התוכנה</translation>
    </message>
    <message>
      <location/>
      <source>Warning! This will make the Quality and Frame Rate (FPS) settings in the Recording Schedule irrelevant.</source>
      <translation>אזהרה! צעד זה יהפוך את הגדרות האיכות וקצב הפריימים(FPS) ב"לוח זמני הקלטות" ללא רלוונטיים.</translation>
    </message>
  </context>
  <context>
    <name>TextOverlaySettingsWidget</name>
    <message>
      <location filename="../src/nx/client/desktop/export/widgets/text_overlay_settings_widget.ui"/>
      <source>Text</source>
      <translation>טקסט</translation>
    </message>
    <message>
      <location/>
      <source>Delete</source>
      <translation>מחק</translation>
    </message>
    <message>
      <location/>
      <source>Font Size</source>
      <translation>גודל גופן</translation>
    </message>
    <message>
      <location/>
      <source>Enter plain text or HTML</source>
      <translation>הזן טקסט רגיל או HTML</translation>
    </message>
    <message>
      <location/>
      <source>Area Width</source>
      <translation>רוחב שטח</translation>
    </message>
  </context>
  <context>
    <name>TimeServerSelectionWidget</name>
    <message>
      <location filename="../src/ui/widgets/system_settings/time_server_selection_widget.ui"/>
      <source>System Time</source>
      <translation>זמן מערכת</translation>
    </message>
    <message>
      <location/>
      <source>Sync time with the Internet</source>
      <translation>סנכרן זמן עם האינטרנט</translation>
    </message>
  </context>
  <context>
    <name>TimestampOverlaySettingsWidget</name>
    <message>
      <location filename="../src/nx/client/desktop/export/widgets/timestamp_overlay_settings_widget.ui"/>
      <source>Timestamp</source>
      <translation>חותמת זמן</translation>
    </message>
    <message>
      <location/>
      <source>Font Size</source>
      <translation>גודל גופן</translation>
    </message>
    <message>
      <location/>
      <source>Format</source>
      <translation>פורמט</translation>
    </message>
    <message>
      <location/>
      <source>Delete</source>
      <translation>מחק</translation>
    </message>
  </context>
  <context>
    <name>UserProfileWidget</name>
    <message>
      <location filename="../src/ui/widgets/properties/user_profile_widget.ui"/>
      <source>Change Password...</source>
      <translation>שינוי סיסמה...</translation>
    </message>
  </context>
  <context>
    <name>UserRoleSettingsWidget</name>
    <message>
      <location filename="../src/ui/widgets/properties/user_role_settings_widget.ui"/>
      <source>Name</source>
      <translation>שם</translation>
    </message>
    <message>
      <location/>
      <source>Users</source>
      <translation>משתמשים</translation>
    </message>
    <message>
      <location/>
      <source>Delete Role</source>
      <translation>מחק את התפקיד</translation>
    </message>
  </context>
  <context>
    <name>UserRolesDialog</name>
    <message>
      <location filename="../src/ui/dialogs/resource_properties/user_roles_dialog.ui"/>
      <source>User Roles</source>
      <translation>תפקידי משתמש</translation>
    </message>
    <message>
      <location/>
      <source>There are no custom user roles yet.
Click &quot;New role&quot; button to create one.</source>
      <translation>אין עדיין תפקידי משתמש מותאמים אישית. לחץ על &quot;תפקיד חדש&quot; כדי ליצור אחד.</translation>
    </message>
    <message>
      <location/>
      <source>New role</source>
      <translation>תפקיד חדש</translation>
    </message>
  </context>
  <context>
    <name>UserSettingsWidget</name>
    <message>
      <location filename="../src/ui/widgets/properties/user_settings_widget.ui"/>
      <source>User Type</source>
      <translation>סוג משתמש</translation>
    </message>
    <message>
      <location/>
      <source>Role</source>
      <translation>תפקיד</translation>
    </message>
    <message>
      <location/>
      <source>Edit Roles...</source>
      <translation>עריכת תפקידים...</translation>
    </message>
  </context>
  <context>
    <name>WearableMotionWidget</name>
    <message>
      <location filename="../src/ui/widgets/properties/wearable_motion_widget.ui"/>
      <source>Motion Detection</source>
      <translation>זיהוי תנועה</translation>
    </message>
    <message>
      <location/>
      <source>Detect motion in uploaded video</source>
      <translation type="unfinished">Detect motion in uploaded video</translation>
    </message>
    <message>
      <location/>
      <source>Sensitivity</source>
      <translation>רגישות</translation>
    </message>
  </context>
  <context>
    <name>WearableProgressWidget</name>
    <message>
      <location filename="../src/ui/widgets/properties/wearable_progress_widget.ui"/>
      <source>Cancel</source>
      <translation>ביטול</translation>
    </message>
  </context>
  <context>
    <name>WearableUploadWidget</name>
    <message>
      <location filename="../src/ui/widgets/properties/wearable_upload_widget.ui"/>
      <source>Upload Video</source>
      <translation type="unfinished">Upload Video</translation>
    </message>
    <message>
      <location/>
      <source>Upload File...</source>
      <translation type="unfinished">Upload File...</translation>
    </message>
    <message>
      <location/>
      <source>Upload Folder...</source>
      <translation type="unfinished">Upload Folder...</translation>
    </message>
  </context>
  <context>
    <name>WebpageDialog</name>
    <message>
      <location filename="../src/ui/dialogs/webpage_dialog.ui"/>
      <source>Web Page</source>
      <translation>דף אינטרנט</translation>
    </message>
  </context>
  <context>
    <name>WeekTimeScheduleDialog</name>
    <message>
      <location filename="../src/ui/dialogs/week_time_schedule_dialog.ui"/>
      <source>Schedule Settings</source>
      <translation>הגדרות לוח הזמנים</translation>
    </message>
    <message>
      <location/>
      <source>On</source>
      <translation>פעיל</translation>
    </message>
    <message>
      <location/>
      <source>Off</source>
      <translation>כבוי</translation>
    </message>
    <message>
      <location/>
      <source>Schedule</source>
      <translation>לוח זמנים</translation>
    </message>
    <message>
      <location/>
      <source>Note: Schedule is based on server time.</source>
      <translation>הערה: לוח הזמנים מבוסס על זמן השרת.</translation>
    </message>
  </context>
</TS><|MERGE_RESOLUTION|>--- conflicted
+++ resolved
@@ -673,7 +673,7 @@
     <message>
       <location/>
       <source>Auto</source>
-      <translation>אוטומטי</translation>
+      <translation>אוטומטית</translation>
     </message>
     <message>
       <location/>
@@ -688,7 +688,7 @@
     <message>
       <location/>
       <source>Restore Defaults</source>
-      <translation>שחזר ברירות מחדל</translation>
+      <translation>שחזר לברירת המחדל</translation>
     </message>
     <message>
       <location/>
@@ -707,13 +707,8 @@
     </message>
     <message>
       <location/>
-<<<<<<< HEAD
       <source>Warning! Native camera presets will not be avaliable.</source>
       <translation>אזהרה! פריסטים של המצלמה לא יהיו זמינים.</translation>
-=======
-      <source>Auto</source>
-      <translation>אוטומטית</translation>
->>>>>>> 403f8dd7
     </message>
     <message>
       <location/>
@@ -727,13 +722,8 @@
     </message>
     <message>
       <location/>
-<<<<<<< HEAD
       <source>Keep camera stream and profile settings</source>
       <translation>שמור הגדרות קידוד ופרופיל מצלמה</translation>
-=======
-      <source>Restore Defaults</source>
-      <translation>שחזר לברירת המחדל</translation>
->>>>>>> 403f8dd7
     </message>
     <message>
       <location/>
