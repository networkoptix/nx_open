--- conflicted
+++ resolved
@@ -2231,42 +2231,6 @@
         <source>No settings</source>
         <translation></translation>
     </message>
-    <message>
-        <source>Secondary Stream</source>
-        <translation type="unfinished"></translation>
-    </message>
-    <message>
-        <source>I/O Module ID</source>
-        <translation type="unfinished"></translation>
-    </message>
-    <message>
-        <source>Camera ID</source>
-        <translation type="unfinished"></translation>
-    </message>
-    <message>
-        <source>Audio Stream</source>
-        <translation type="unfinished"></translation>
-    </message>
-    <message>
-        <source>Primary Stream</source>
-        <translation type="unfinished"></translation>
-    </message>
-    <message>
-        <source>URL is not available. Open stream and try again.</source>
-        <translation type="unfinished"></translation>
-    </message>
-    <message>
-        <source>URL is not available. Open video stream and try again.</source>
-        <translation type="unfinished"></translation>
-    </message>
-    <message>
-        <source>I/O module has no audio stream</source>
-        <translation type="unfinished"></translation>
-    </message>
-    <message>
-        <source>Camera has no secondary stream</source>
-        <translation type="unfinished"></translation>
-    </message>
 </context>
 <context>
     <name>QnCameraAnalyticsPolicy</name>
@@ -3944,21 +3908,6 @@
     </message>
 </context>
 <context>
-    <name>QnLensCameraAdvancedParamWidget</name>
-    <message>
-        <source>Zoom</source>
-        <translation type="unfinished"></translation>
-    </message>
-    <message>
-        <source>Rotation:</source>
-        <translation type="unfinished"></translation>
-    </message>
-    <message>
-        <source>Focus</source>
-        <translation type="unfinished"></translation>
-    </message>
-</context>
-<context>
     <name>QnLicenseDetailsDialog</name>
     <message>
         <source>Screens Allowed:</source>
@@ -4867,6 +4816,13 @@
     <message>
         <source>Set Passwords</source>
         <translation></translation>
+    </message>
+</context>
+<context>
+    <name>QnPanTiltRotationCameraAdvancedParamWidget</name>
+    <message>
+        <source>Rotation: </source>
+        <translation type="unfinished"></translation>
     </message>
 </context>
 <context>
@@ -7360,6 +7316,14 @@
         <source>Web Page</source>
         <translation></translation>
     </message>
+    <message>
+        <source>None</source>
+        <translation type="unfinished"></translation>
+    </message>
+    <message>
+        <source>Advanced</source>
+        <translation type="unfinished"></translation>
+    </message>
 </context>
 <context>
     <name>QnWorkbenchAlarmLayoutHandler</name>
@@ -8121,6 +8085,21 @@
     </message>
 </context>
 <context>
+    <name>nx::client::desktop::CameraStreamsDialog</name>
+    <message>
+        <source>Primary Stream</source>
+        <translation type="unfinished"></translation>
+    </message>
+    <message>
+        <source>Secondary Stream</source>
+        <translation type="unfinished"></translation>
+    </message>
+    <message>
+        <source>No secondary stream</source>
+        <translation type="unfinished"></translation>
+    </message>
+</context>
+<context>
     <name>nx::client::desktop::ExportProcess</name>
     <message>
         <source>Unsupported media for data export.</source>
@@ -8276,6 +8255,45 @@
     <message>
         <source>NOT A CAMERA</source>
         <translation></translation>
+    </message>
+</context>
+<context>
+    <name>nx::client::desktop::LegacyCameraSettingsStreamsPanel</name>
+    <message>
+        <source>Secondary Stream</source>
+        <translation type="unfinished"></translation>
+    </message>
+    <message>
+        <source>I/O Module ID</source>
+        <translation type="unfinished"></translation>
+    </message>
+    <message>
+        <source>Camera ID</source>
+        <translation type="unfinished"></translation>
+    </message>
+    <message>
+        <source>Audio Stream</source>
+        <translation type="unfinished"></translation>
+    </message>
+    <message>
+        <source>Primary Stream</source>
+        <translation type="unfinished"></translation>
+    </message>
+    <message>
+        <source>URL is not available. Open stream and try again.</source>
+        <translation type="unfinished"></translation>
+    </message>
+    <message>
+        <source>URL is not available. Open video stream and try again.</source>
+        <translation type="unfinished"></translation>
+    </message>
+    <message>
+        <source>I/O module has no audio stream</source>
+        <translation type="unfinished"></translation>
+    </message>
+    <message>
+        <source>Camera has no secondary stream</source>
+        <translation type="unfinished"></translation>
     </message>
 </context>
 <context>
@@ -8854,7 +8872,10 @@
         <translation></translation>
     </message>
     <message>
-<<<<<<< HEAD
+        <source>Warning! This build is for testing purposes only! Please upgrade to a next available patch or release version once available.</source>
+        <translation type="unfinished"></translation>
+    </message>
+    <message>
         <source>Failed to change password</source>
         <translation></translation>
     </message>
@@ -8872,9 +8893,6 @@
     </message>
     <message>
         <source>Decline</source>
-=======
-        <source>Warning! This build is for testing purposes only! Please upgrade to a next available patch or release version once available.</source>
->>>>>>> d3ca4805
         <translation type="unfinished"></translation>
     </message>
 </context>
