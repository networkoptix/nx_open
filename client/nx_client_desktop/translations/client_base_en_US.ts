<?xml version="1.0" encoding="utf-8"?>
<!DOCTYPE TS>
<TS version="2.1" language="en_US" sourcelanguage="en">
<context>
    <name>AsyncImageWidget</name>
    <message>
        <source>NO DATA</source>
        <translation type="unfinished"></translation>
    </message>
</context>
<context>
    <name>BackupCamerasDialogDelegate</name>
    <message>
        <source>Backup newly added devices</source>
        <translation></translation>
    </message>
    <message>
        <source>Backup newly added cameras</source>
        <translation></translation>
    </message>
    <message>
        <source>Cannot add new devices while backup process is running.</source>
        <translation></translation>
    </message>
    <message>
        <source>Cannot add new cameras while backup process is running.</source>
        <translation></translation>
    </message>
    <message>
        <source>Cannot add new devices because they store archive on external storage.</source>
        <translation></translation>
    </message>
    <message>
        <source>Cannot add new cameras because they store archive on external storage.</source>
        <translation></translation>
    </message>
</context>
<context>
    <name>BookmarkToolTipFrame</name>
    <message>
        <source>Zoom timeline
to view more bookmarks</source>
        <comment>It is highly recommended to split message in two lines</comment>
        <translation></translation>
    </message>
    <message>
        <source>Play bookmark from the beginning</source>
        <translation></translation>
    </message>
    <message>
        <source>Edit bookmark</source>
        <translation></translation>
    </message>
    <message>
        <source>Delete bookmark</source>
        <translation></translation>
    </message>
    <message>
        <source>Export bookmark</source>
        <translation type="unfinished"></translation>
    </message>
</context>
<context>
    <name>CameraDiagnostics::DiagnoseTool</name>
    <message>
        <source>No connection to Server %1.</source>
        <translation></translation>
    </message>
</context>
<context>
    <name>CameraExpertSettingsWidget</name>
    <message>
        <source>Primary</source>
        <translation type="unfinished"></translation>
    </message>
    <message>
        <source>Secondary</source>
        <translation type="unfinished"></translation>
    </message>
    <message>
        <source>Edge</source>
        <translation type="unfinished"></translation>
    </message>
</context>
<context>
    <name>CompatibilityVersionInstallationDialog</name>
    <message>
        <source>Installing version %1</source>
        <translation></translation>
    </message>
    <message>
        <source>Installation failed</source>
        <translation></translation>
    </message>
    <message>
        <source>Could not cancel installation</source>
        <translation></translation>
    </message>
    <message>
        <source>Installation completed</source>
        <translation></translation>
    </message>
    <message>
        <source>Installation has been cancelled</source>
        <translation></translation>
    </message>
</context>
<context>
    <name>ContextMenu</name>
    <message>
        <source>Filter...</source>
        <translation></translation>
    </message>
    <message>
        <source>Connect to System</source>
        <translation></translation>
    </message>
    <message>
        <source>Help</source>
        <translation></translation>
    </message>
    <message>
        <source>Event Log...</source>
        <translation></translation>
    </message>
    <message>
        <source>Cameras to Backup...</source>
        <translation></translation>
    </message>
    <message>
        <source>Control Video Wall</source>
        <translation></translation>
    </message>
    <message>
        <source>Push my screen</source>
        <translation></translation>
    </message>
    <message>
        <source>Select Time Server</source>
        <translation></translation>
    </message>
    <message>
        <source>Fit in View</source>
        <translation></translation>
    </message>
    <message>
        <source>Main Menu</source>
        <translation></translation>
    </message>
    <message>
        <source>Connect to Server...</source>
        <translation></translation>
    </message>
    <message>
        <source>Disconnect from Server</source>
        <translation></translation>
    </message>
    <message>
        <source>Browse Local Files</source>
        <translation></translation>
    </message>
    <message>
        <source>Show Welcome Screen</source>
        <translation></translation>
    </message>
    <message>
        <source>New...</source>
        <translation></translation>
    </message>
    <message>
        <source>Tab</source>
        <translation></translation>
    </message>
    <message>
        <source>New Tab</source>
        <translation></translation>
    </message>
    <message>
        <source>Window</source>
        <translation></translation>
    </message>
    <message>
        <source>New Window</source>
        <translation></translation>
    </message>
    <message>
        <source>User...</source>
        <translation></translation>
    </message>
    <message>
        <source>New User...</source>
        <translation></translation>
    </message>
    <message>
        <source>Video Wall...</source>
        <translation></translation>
    </message>
    <message>
        <source>New Video Wall...</source>
        <translation></translation>
    </message>
    <message>
        <source>Web Page...</source>
        <translation></translation>
    </message>
    <message>
        <source>New Web Page...</source>
        <translation></translation>
    </message>
    <message>
        <source>New Layout...</source>
        <translation></translation>
    </message>
    <message>
        <source>Open Layout...</source>
        <translation></translation>
    </message>
    <message>
        <source>Open...</source>
        <translation></translation>
    </message>
    <message>
        <source>File(s)...</source>
        <translation></translation>
    </message>
    <message>
        <source>Folder...</source>
        <translation></translation>
    </message>
    <message>
        <source>Web Client...</source>
        <translation></translation>
    </message>
    <message>
        <source>Open Web Client...</source>
        <translation></translation>
    </message>
    <message>
        <source>Save Current Layout</source>
        <translation></translation>
    </message>
    <message>
        <source>Save Current Layout As...</source>
        <translation></translation>
    </message>
    <message>
        <source>Save Video Wall View</source>
        <translation></translation>
    </message>
    <message>
        <source>Drop Resources</source>
        <translation></translation>
    </message>
    <message>
        <source>Start Screen Recording</source>
        <translation></translation>
    </message>
    <message>
        <source>Stop Screen Recording</source>
        <translation></translation>
    </message>
    <message>
        <source>Stop current action</source>
        <translation></translation>
    </message>
    <message>
        <source>Go to Fullscreen</source>
        <translation></translation>
    </message>
    <message>
        <source>Exit Fullscreen</source>
        <translation></translation>
    </message>
    <message>
        <source>Minimize</source>
        <translation></translation>
    </message>
    <message>
        <source>Maximize</source>
        <translation></translation>
    </message>
    <message>
        <source>Restore Down</source>
        <translation></translation>
    </message>
    <message>
        <source>Open in Browser...</source>
        <translation></translation>
    </message>
    <message>
        <source>System Administration...</source>
        <translation></translation>
    </message>
    <message>
        <source>System Update...</source>
        <translation></translation>
    </message>
    <message>
        <source>User Management...</source>
        <translation></translation>
    </message>
    <message>
        <source>Local Settings...</source>
        <translation></translation>
    </message>
    <message>
        <source>Audit Trail...</source>
        <translation></translation>
    </message>
    <message>
        <source>Log in to %1...</source>
        <comment>Log in to Nx Cloud</comment>
        <translation></translation>
    </message>
    <message>
        <source>Log out from %1</source>
        <comment>Log out from Nx Cloud</comment>
        <translation></translation>
    </message>
    <message>
        <source>Open %1 Portal...</source>
        <comment>Open Nx Cloud Portal</comment>
        <translation></translation>
    </message>
    <message>
        <source>Account Settings...</source>
        <translation></translation>
    </message>
    <message>
        <source>Create Account...</source>
        <translation></translation>
    </message>
    <message>
        <source>Event Rules...</source>
        <translation></translation>
    </message>
    <message>
        <source>Devices List</source>
        <translation></translation>
    </message>
    <message>
        <source>Cameras List</source>
        <translation></translation>
    </message>
    <message>
        <source>Merge Systems...</source>
        <translation></translation>
    </message>
    <message>
        <source>About...</source>
        <translation></translation>
    </message>
    <message>
        <source>Exit</source>
        <translation></translation>
    </message>
    <message>
        <source>Mark Selection Start</source>
        <translation></translation>
    </message>
    <message>
        <source>Mark Selection End</source>
        <translation></translation>
    </message>
    <message>
        <source>Clear Selection</source>
        <translation></translation>
    </message>
    <message>
        <source>Zoom to Selection</source>
        <translation></translation>
    </message>
    <message>
        <source>Add Bookmark...</source>
        <translation></translation>
    </message>
    <message>
        <source>Edit Bookmark...</source>
        <translation></translation>
    </message>
    <message>
        <source>Remove Bookmark...</source>
        <translation></translation>
    </message>
    <message>
        <source>Remove Bookmarks...</source>
        <translation></translation>
    </message>
    <message>
        <source>Preview Search...</source>
        <translation></translation>
    </message>
    <message>
        <source>Server...</source>
        <translation></translation>
    </message>
    <message>
        <source>Open</source>
        <translation></translation>
    </message>
    <message>
        <source>Monitor</source>
        <translation></translation>
    </message>
    <message>
        <source>Open in New Tab</source>
        <translation></translation>
    </message>
    <message>
        <source>Monitor in New Tab</source>
        <translation></translation>
    </message>
    <message>
        <source>Open in Alarm Layout</source>
        <translation></translation>
    </message>
    <message>
        <source>Open in New Window</source>
        <translation></translation>
    </message>
    <message>
        <source>Monitor in New Window</source>
        <translation></translation>
    </message>
    <message>
        <source>Open Video Wall</source>
        <translation></translation>
    </message>
    <message>
        <source>Open Containing Folder</source>
        <translation></translation>
    </message>
    <message>
        <source>Identify</source>
        <translation></translation>
    </message>
    <message>
        <source>Attach to Video Wall...</source>
        <translation></translation>
    </message>
    <message>
        <source>Switch to Video Wall mode...</source>
        <translation></translation>
    </message>
    <message>
        <source>Save Video Wall</source>
        <translation></translation>
    </message>
    <message>
        <source>Save Current Matrix</source>
        <translation></translation>
    </message>
    <message>
        <source>Load Matrix</source>
        <translation></translation>
    </message>
    <message>
        <source>Delete</source>
        <translation></translation>
    </message>
    <message>
        <source>Stop Video Wall</source>
        <translation></translation>
    </message>
    <message>
        <source>Clear Screen</source>
        <translation></translation>
    </message>
    <message>
        <source>Save Layout</source>
        <translation></translation>
    </message>
    <message>
        <source>Save Layout As...</source>
        <translation></translation>
    </message>
    <message>
        <source>Maximize Item</source>
        <translation></translation>
    </message>
    <message>
        <source>Restore Item</source>
        <translation></translation>
    </message>
    <message>
        <source>Show Info</source>
        <translation></translation>
    </message>
    <message>
        <source>Hide Info</source>
        <translation></translation>
    </message>
    <message>
        <source>PTZ...</source>
        <translation></translation>
    </message>
    <message>
        <source>Save Current Position...</source>
        <translation></translation>
    </message>
    <message>
        <source>Manage...</source>
        <translation></translation>
    </message>
    <message>
        <source>Show Motion/Smart Search</source>
        <translation></translation>
    </message>
    <message>
        <source>Show Motion</source>
        <translation></translation>
    </message>
    <message>
        <source>Hide Motion/Smart Search</source>
        <translation></translation>
    </message>
    <message>
        <source>Hide Motion</source>
        <translation></translation>
    </message>
    <message>
        <source>Clear Motion Selection</source>
        <translation></translation>
    </message>
    <message>
        <source>Check File Watermark</source>
        <translation></translation>
    </message>
    <message>
        <source>Image Enhancement...</source>
        <translation></translation>
    </message>
    <message>
        <source>Rotate to...</source>
        <translation></translation>
    </message>
    <message>
        <source>0 degrees</source>
        <translation></translation>
    </message>
    <message>
        <source>90 degrees</source>
        <translation></translation>
    </message>
    <message>
        <source>180 degrees</source>
        <translation></translation>
    </message>
    <message>
        <source>270 degrees</source>
        <translation></translation>
    </message>
    <message>
        <source>Remove from Layout</source>
        <translation></translation>
    </message>
    <message>
        <source>Stop Sharing Layout</source>
        <translation></translation>
    </message>
    <message>
        <source>Edit...</source>
        <translation></translation>
    </message>
    <message>
        <source>Rename</source>
        <translation></translation>
    </message>
    <message>
        <source>Delete from Disk</source>
        <translation></translation>
    </message>
    <message>
        <source>Set as Layout Background</source>
        <translation></translation>
    </message>
    <message>
        <source>User Settings...</source>
        <translation></translation>
    </message>
    <message>
        <source>User Roles...</source>
        <translation></translation>
    </message>
    <message>
        <source>Role Settings...</source>
        <translation></translation>
    </message>
    <message>
        <source>Check Device Issues...</source>
        <translation></translation>
    </message>
    <message>
        <source>Check Devices Issues...</source>
        <translation></translation>
    </message>
    <message>
        <source>Check Camera Issues...</source>
        <translation></translation>
    </message>
    <message>
        <source>Check Cameras Issues...</source>
        <translation></translation>
    </message>
    <message>
        <source>Check I/O Module Issues...</source>
        <translation></translation>
    </message>
    <message>
        <source>Check I/O Modules Issues...</source>
        <translation></translation>
    </message>
    <message>
        <source>Device Rules...</source>
        <translation></translation>
    </message>
    <message>
        <source>Devices Rules...</source>
        <translation></translation>
    </message>
    <message>
        <source>Camera Rules...</source>
        <translation></translation>
    </message>
    <message>
        <source>Cameras Rules...</source>
        <translation></translation>
    </message>
    <message>
        <source>I/O Module Rules...</source>
        <translation></translation>
    </message>
    <message>
        <source>I/O Modules Rules...</source>
        <translation></translation>
    </message>
    <message>
        <source>Device Settings...</source>
        <translation></translation>
    </message>
    <message>
        <source>Devices Settings...</source>
        <translation></translation>
    </message>
    <message>
        <source>Camera Settings...</source>
        <translation></translation>
    </message>
    <message>
        <source>Cameras Settings...</source>
        <translation></translation>
    </message>
    <message>
        <source>I/O Module Settings...</source>
        <translation></translation>
    </message>
    <message>
        <source>I/O Modules Settings...</source>
        <translation></translation>
    </message>
    <message>
        <source>File Settings...</source>
        <translation></translation>
    </message>
    <message>
        <source>Layout Settings...</source>
        <translation></translation>
    </message>
    <message>
        <source>Video Wall Settings...</source>
        <translation></translation>
    </message>
    <message>
        <source>Add Device...</source>
        <translation></translation>
    </message>
    <message>
        <source>Devices List by Server...</source>
        <translation></translation>
    </message>
    <message>
        <source>Cameras List by Server...</source>
        <translation></translation>
    </message>
    <message>
        <source>Server Logs...</source>
        <translation></translation>
    </message>
    <message>
        <source>Server Diagnostics...</source>
        <translation></translation>
    </message>
    <message>
        <source>Server Web Page...</source>
        <translation></translation>
    </message>
    <message>
        <source>Server Settings...</source>
        <translation></translation>
    </message>
    <message>
        <source>Merge to Currently Connected System...</source>
        <translation></translation>
    </message>
    <message>
        <source>None</source>
        <translation></translation>
    </message>
    <message>
        <source>Small</source>
        <translation></translation>
    </message>
    <message>
        <source>Medium</source>
        <translation></translation>
    </message>
    <message>
        <source>Large</source>
        <translation></translation>
    </message>
    <message>
        <source>Settings</source>
        <translation></translation>
    </message>
    <message>
        <source>Close</source>
        <translation></translation>
    </message>
    <message>
        <source>Close All But This</source>
        <translation></translation>
    </message>
    <message>
        <source>Play</source>
        <translation></translation>
    </message>
    <message>
        <source>Pause</source>
        <translation></translation>
    </message>
    <message>
        <source>Previous Frame</source>
        <translation></translation>
    </message>
    <message>
        <source>Next Frame</source>
        <translation></translation>
    </message>
    <message>
        <source>To Start</source>
        <translation></translation>
    </message>
    <message>
        <source>To End</source>
        <translation></translation>
    </message>
    <message>
        <source>Volume Down</source>
        <translation></translation>
    </message>
    <message>
        <source>Volume Up</source>
        <translation></translation>
    </message>
    <message>
        <source>Toggle Mute</source>
        <translation></translation>
    </message>
    <message>
        <source>Jump to Live</source>
        <translation></translation>
    </message>
    <message>
        <source>Synchronize Streams</source>
        <translation></translation>
    </message>
    <message>
        <source>Disable Stream Synchronization</source>
        <translation></translation>
    </message>
    <message>
        <source>Show Bookmarks</source>
        <translation></translation>
    </message>
    <message>
        <source>Hide Bookmarks</source>
        <translation></translation>
    </message>
    <message>
        <source>Show Calendar</source>
        <translation></translation>
    </message>
    <message>
        <source>Hide Calendar</source>
        <translation></translation>
    </message>
    <message>
        <source>Show Title Bar</source>
        <translation></translation>
    </message>
    <message>
        <source>Hide Title Bar</source>
        <translation></translation>
    </message>
    <message>
        <source>Pin Tree</source>
        <translation></translation>
    </message>
    <message>
        <source>Unpin Tree</source>
        <translation></translation>
    </message>
    <message>
        <source>Show Tree</source>
        <translation></translation>
    </message>
    <message>
        <source>Hide Tree</source>
        <translation></translation>
    </message>
    <message>
        <source>Show Timeline</source>
        <translation></translation>
    </message>
    <message>
        <source>Hide Timeline</source>
        <translation></translation>
    </message>
    <message>
        <source>Show Notifications</source>
        <translation></translation>
    </message>
    <message>
        <source>Hide Notifications</source>
        <translation></translation>
    </message>
    <message>
        <source>Pin Notifications</source>
        <translation></translation>
    </message>
    <message>
        <source>Unpin Notifications</source>
        <translation></translation>
    </message>
    <message>
        <source>Bookmark Log...</source>
        <translation></translation>
    </message>
    <message>
        <source>Showreel...</source>
        <translation></translation>
    </message>
    <message>
        <source>New Showreel...</source>
        <translation></translation>
    </message>
    <message>
        <source>Remove from Showreel</source>
        <translation></translation>
    </message>
    <message>
        <source>Make Showreel</source>
        <translation></translation>
    </message>
    <message>
        <source>Wearable Camera...</source>
        <translation></translation>
    </message>
    <message>
        <source>New Wearable Camera...</source>
        <translation></translation>
    </message>
    <message>
        <source>Upload File...</source>
        <translation></translation>
    </message>
    <message>
        <source>Upload Folder...</source>
        <translation></translation>
    </message>
    <message>
        <source>Start Analytics...</source>
        <translation type="unfinished"></translation>
    </message>
    <message>
        <source>Some cameras require passwords to be set</source>
        <translation type="unfinished"></translation>
    </message>
    <message>
        <source>Export Video...</source>
        <translation type="unfinished"></translation>
    </message>
    <message>
        <source>Export Bookmark...</source>
        <translation type="unfinished"></translation>
    </message>
    <message>
        <source>Resolution...</source>
        <translation type="unfinished"></translation>
    </message>
    <message>
        <source>Cell Aspect Ratio...</source>
        <translation type="unfinished"></translation>
    </message>
    <message>
        <source>Cell Spacing...</source>
        <translation type="unfinished"></translation>
    </message>
</context>
<context>
    <name>CustomHorizontalHeader</name>
    <message>
        <source>5 minutes</source>
        <translation></translation>
    </message>
    <message>
        <source>Hour</source>
        <translation></translation>
    </message>
    <message>
        <source>Day</source>
        <translation></translation>
    </message>
    <message>
        <source>Week</source>
        <translation></translation>
    </message>
    <message>
        <source>Month</source>
        <translation></translation>
    </message>
    <message>
        <source>For the last 5 min</source>
        <translation></translation>
    </message>
    <message>
        <source>For the last hour</source>
        <translation></translation>
    </message>
    <message>
        <source>For the last day</source>
        <translation></translation>
    </message>
    <message>
        <source>For the last week</source>
        <translation></translation>
    </message>
    <message>
        <source>For the last month</source>
        <translation></translation>
    </message>
    <message>
        <source>All data</source>
        <translation></translation>
    </message>
    <message>
        <source>For all data</source>
        <translation></translation>
    </message>
</context>
<context>
    <name>Deactivator</name>
    <message>
        <source>Unknown error.</source>
        <translation></translation>
    </message>
    <message>
        <source>License does not exist.</source>
        <translation></translation>
    </message>
    <message>
        <source>License is disabled.</source>
        <translation></translation>
    </message>
    <message>
        <source>License is inactive.</source>
        <translation></translation>
    </message>
    <message>
        <source>Invalid license.</source>
        <translation></translation>
    </message>
    <message>
        <source>License is trial.</source>
        <translation></translation>
    </message>
    <message>
        <source>License is in pending deactivation state, but has not been deactivated yet.</source>
        <translation></translation>
    </message>
    <message>
        <source>Number of deactivations exceeded limit for this license.</source>
        <translation></translation>
    </message>
    <message>
        <source>Hardware Id of Server with this license does not match Hardware Id on which license was activated.</source>
        <translation></translation>
    </message>
</context>
<context>
    <name>ExportScheduleResourceSelectionDialogDelegate</name>
    <message>
        <source>Copy archive length settings</source>
        <translation type="unfinished"></translation>
    </message>
    <message>
        <source>Schedule motion type is not supported by some cameras.</source>
        <translation type="unfinished"></translation>
    </message>
    <message>
        <source>Recording cannot be enabled for some cameras.</source>
        <translation type="unfinished"></translation>
    </message>
    <message>
        <source>Schedule settings are not compatible with some devices.</source>
        <translation type="unfinished"></translation>
    </message>
</context>
<context>
    <name>ExportSettingsDialog</name>
    <message>
        <source>Chosen settings require transcoding. It will increase CPU usage and may take significant time.</source>
        <translation type="unfinished"></translation>
    </message>
    <message>
        <source>AVI format is not recommended to export a non-continuous recording with audio track.</source>
        <translation type="unfinished"></translation>
    </message>
    <message>
        <source>We recommend to export video from this camera as &quot;Multi Video&quot; to avoid downscaling.</source>
        <translation type="unfinished"></translation>
    </message>
    <message>
        <source>You are about to export a long video. It may require over a gigabyte of HDD space and take several minutes to complete.</source>
        <translation type="unfinished"></translation>
    </message>
    <message>
        <source>Exported .EXE file will have size over 4 GB and cannot be opened by double-click in Windows. It can be played only in %1 Client.</source>
        <translation type="unfinished"></translation>
    </message>
    <message>
        <source>Local files, server monitor widgets and webpages will not be exported.</source>
        <translation type="unfinished"></translation>
    </message>
    <message>
        <source>Settings are not available for .NOV and .EXE files.</source>
        <translation type="unfinished"></translation>
    </message>
</context>
<context>
    <name>FileSystemStrings</name>
    <message>
        <source>Audio Video Interleave</source>
        <translation type="unfinished"></translation>
    </message>
    <message>
        <source>Matroska</source>
        <translation type="unfinished"></translation>
    </message>
    <message>
        <source>MPEG-4 Part 14</source>
        <translation type="unfinished"></translation>
    </message>
    <message>
        <source>%1 Media File</source>
        <translation type="unfinished"></translation>
    </message>
    <message>
        <source>Executable %1 Media File (x64)</source>
        <translation type="unfinished"></translation>
    </message>
    <message>
        <source>Executable %1 Media File (x86)</source>
        <translation type="unfinished"></translation>
    </message>
</context>
<context>
    <name>GraphicsScrollBar</name>
    <message>
        <source>Scroll Here</source>
        <translation></translation>
    </message>
    <message>
        <source>Left Edge</source>
        <translation></translation>
    </message>
    <message>
        <source>Top</source>
        <translation></translation>
    </message>
    <message>
        <source>Right Edge</source>
        <translation></translation>
    </message>
    <message>
        <source>Bottom</source>
        <translation></translation>
    </message>
    <message>
        <source>Page Left</source>
        <translation></translation>
    </message>
    <message>
        <source>Page Up</source>
        <translation></translation>
    </message>
    <message>
        <source>Page Right</source>
        <translation></translation>
    </message>
    <message>
        <source>Page Down</source>
        <translation></translation>
    </message>
    <message>
        <source>Scroll Left</source>
        <translation></translation>
    </message>
    <message>
        <source>Scroll Up</source>
        <translation></translation>
    </message>
    <message>
        <source>Scroll Right</source>
        <translation></translation>
    </message>
    <message>
        <source>Scroll Down</source>
        <translation></translation>
    </message>
</context>
<context>
    <name>LayoutTourTextFactory</name>
    <message>
        <source>Start Showreel</source>
        <translation></translation>
    </message>
</context>
<context>
    <name>LocalFiles</name>
    <message>
        <source>Path &quot;%1&quot; is invalid. Please try another path.</source>
        <translation></translation>
    </message>
    <message>
        <source>File &quot;%1&quot; already exists. Please try another name.</source>
        <translation></translation>
    </message>
    <message>
        <source>File &quot;%1&quot; is used by another process.</source>
        <translation></translation>
    </message>
    <message>
        <source>File &quot;%1&quot; cannot be written. Please try another name.</source>
        <translation></translation>
    </message>
    <message numerus="yes">
        <source>Filename should not contain the following reserved characters:
%1</source>
        <translation>
            <numerusform>Filename should not contain the following reserved character:
%1</numerusform>
            <numerusform>Filename should not contain the following reserved characters:
%1</numerusform>
        </translation>
    </message>
    <message>
        <source>Filename &quot;%1&quot; is reserved by operating system. Please try another name.</source>
        <translation></translation>
    </message>
</context>
<context>
    <name>PasswordInformation</name>
    <message>
        <source>Good</source>
        <translation></translation>
    </message>
    <message>
        <source>Fair</source>
        <translation></translation>
    </message>
    <message>
        <source>Weak</source>
        <translation></translation>
    </message>
    <message>
        <source>Password should contain different types of symbols.</source>
        <translation></translation>
    </message>
    <message>
        <source>Short</source>
        <translation></translation>
    </message>
    <message>
        <source>Common</source>
        <translation></translation>
    </message>
    <message>
        <source>This password is in list of the most popular passwords.</source>
        <translation></translation>
    </message>
    <message>
        <source>Incorrect</source>
        <translation></translation>
    </message>
    <message>
        <source>Only latin letters, numbers and keyboard symbols are allowed.</source>
        <translation></translation>
    </message>
    <message numerus="yes">
        <source>Password should contain %n different combinations of either characters, symbols, or digits</source>
        <translation type="unfinished">
            <numerusform></numerusform>
            <numerusform></numerusform>
        </translation>
    </message>
    <message numerus="yes">
        <source>Password must be at least %n characters long.</source>
        <translation type="unfinished">
            <numerusform></numerusform>
            <numerusform></numerusform>
        </translation>
    </message>
    <message>
        <source>Long</source>
        <translation type="unfinished"></translation>
    </message>
    <message numerus="yes">
        <source>Password must be no longer than %n characters.</source>
        <translation type="unfinished">
            <numerusform></numerusform>
            <numerusform></numerusform>
        </translation>
    </message>
    <message numerus="yes">
        <source>Password should not contain %n or more consecutive characters together.</source>
        <translation type="unfinished">
            <numerusform></numerusform>
            <numerusform></numerusform>
        </translation>
    </message>
    <message numerus="yes">
        <source>Password should not contain %n or more repeating characters.</source>
        <translation type="unfinished">
            <numerusform></numerusform>
            <numerusform></numerusform>
        </translation>
    </message>
    <message>
        <source>Only latin letters, numbers and keyboard symbols %1 are allowed.</source>
        <translation type="unfinished"></translation>
    </message>
</context>
<context>
    <name>PermissionsInfoTable</name>
    <message>
        <source>Cameras &amp; Resources</source>
        <translation></translation>
    </message>
    <message>
        <source>Shared Layouts</source>
        <translation></translation>
    </message>
    <message>
        <source>All</source>
        <translation></translation>
    </message>
    <message>
        <source>Permissions</source>
        <translation></translation>
    </message>
</context>
<context>
    <name>Ptz</name>
    <message>
        <source>Cannot get the current position from camera &quot;%1&quot;</source>
        <translation></translation>
    </message>
    <message>
        <source>Please wait for the camera to go online.</source>
        <translation></translation>
    </message>
    <message>
        <source>Failed to get current position</source>
        <translation></translation>
    </message>
    <message>
        <source>Cannot set the current position for camera &quot;%1&quot;</source>
        <translation></translation>
    </message>
    <message>
        <source>Failed to set current position</source>
        <translation></translation>
    </message>
    <message>
        <source>Preset used by some tours. Delete it anyway?</source>
        <translation></translation>
    </message>
    <message>
        <source>These tours will become invalid.</source>
        <translation></translation>
    </message>
</context>
<context>
<<<<<<< HEAD
=======
    <name>PtzOverlayWidget</name>
    <message>
        <source>Zoom In</source>
        <translation></translation>
    </message>
    <message>
        <source>Zoom Out</source>
        <translation></translation>
    </message>
    <message>
        <source>Focus Far</source>
        <translation></translation>
    </message>
    <message>
        <source>Focus Near</source>
        <translation></translation>
    </message>
    <message>
        <source>Auto Focus</source>
        <translation></translation>
    </message>
    <message>
        <source>Change Dewarping Mode</source>
        <translation></translation>
    </message>
</context>
<context>
>>>>>>> 3f9e5932
    <name>QObject</name>
    <message>
        <source>Parameter 1 is null.</source>
        <translation></translation>
    </message>
    <message>
        <source>None</source>
        <translation></translation>
    </message>
</context>
<context>
    <name>QPlatformTheme</name>
    <message>
        <source>OK</source>
        <translation></translation>
    </message>
</context>
<context>
    <name>QnAboutDialog</name>
    <message>
        <source>%1 uses the following external libraries:</source>
        <translation></translation>
    </message>
    <message>
        <source>OpenGL version</source>
        <translation></translation>
    </message>
    <message>
        <source>OpenGL renderer</source>
        <translation></translation>
    </message>
    <message>
        <source>OpenGL vendor</source>
        <translation></translation>
    </message>
    <message>
        <source>OpenGL max texture size</source>
        <translation></translation>
    </message>
    <message>
        <source>%1 version %2 (%3).</source>
        <translation></translation>
    </message>
    <message>
        <source>Built for %1-%2 with %3.</source>
        <translation></translation>
    </message>
    <message>
        <source>Customer Support</source>
        <translation></translation>
    </message>
</context>
<context>
    <name>QnAbstractPtzDialog</name>
    <message>
        <source>Loading...</source>
        <translation></translation>
    </message>
    <message>
        <source>Saving...</source>
        <translation></translation>
    </message>
</context>
<context>
    <name>QnAccessibleResourcesModel</name>
    <message>
        <source>Access granted by:</source>
        <translation></translation>
    </message>
    <message numerus="yes">
        <source>...and %n more</source>
        <translation>
            <numerusform>...and %n more</numerusform>
            <numerusform>...and %n more</numerusform>
        </translation>
    </message>
</context>
<context>
    <name>QnAccessibleResourcesWidget</name>
    <message>
        <source>Giving access to some layouts you give access to all cameras on them. Also user will get access to all new cameras on these layouts.</source>
        <translation></translation>
    </message>
    <message>
        <source>All Cameras &amp; Resources</source>
        <translation></translation>
    </message>
</context>
<context>
    <name>QnAdjustVideoDialog</name>
    <message>
        <source>Image Enhancement</source>
        <translation></translation>
    </message>
    <message>
        <source>Image Enhancement - %1</source>
        <translation></translation>
    </message>
</context>
<context>
    <name>QnAdvancedSettingsWidget</name>
    <message>
        <source>Folder not found</source>
        <translation></translation>
    </message>
</context>
<context>
    <name>QnArchiveLengthWidget</name>
    <message>
        <source>High minimum value can lead to archive length decrease on other devices.</source>
        <translation></translation>
    </message>
    <message>
        <source>High minimum value can lead to archive length decrease on other cameras.</source>
        <translation></translation>
    </message>
</context>
<context>
    <name>QnAuditItemDelegate</name>
    <message>
        <source>Play</source>
        <translation></translation>
    </message>
    <message>
        <source>User settings...</source>
        <translation></translation>
    </message>
    <message>
        <source>Server settings...</source>
        <translation></translation>
    </message>
    <message>
        <source>Camera settings...</source>
        <translation></translation>
    </message>
</context>
<context>
    <name>QnAuditLogDialog</name>
    <message>
        <source>Copy Selection to Clipboard</source>
        <translation></translation>
    </message>
    <message>
        <source>Export Selection to File...</source>
        <translation></translation>
    </message>
    <message>
        <source>Select All</source>
        <translation></translation>
    </message>
    <message>
        <source>Export selected records to a file</source>
        <translation></translation>
    </message>
    <message>
        <source>Devices</source>
        <translation></translation>
    </message>
    <message>
        <source>Cameras</source>
        <translation></translation>
    </message>
    <message>
        <source>Device actions</source>
        <translation></translation>
    </message>
    <message>
        <source>Camera actions</source>
        <translation></translation>
    </message>
    <message>
        <source>Details for %1 session(s) of %2</source>
        <translation></translation>
    </message>
    <message>
        <source>Details for %1 camera(s) of %2</source>
        <translation></translation>
    </message>
    <message>
        <source>No sessions</source>
        <translation></translation>
    </message>
    <message>
        <source>No cameras</source>
        <translation></translation>
    </message>
    <message>
        <source>Select sessions to see their details</source>
        <translation></translation>
    </message>
    <message>
        <source>Select cameras to see their details</source>
        <translation></translation>
    </message>
    <message>
        <source>No archive for this position</source>
        <translation></translation>
    </message>
    <message numerus="yes">
        <source>These devices are removed from System</source>
        <translation>
            <numerusform>This device is removed from System</numerusform>
            <numerusform>These devices are removed from System</numerusform>
        </translation>
    </message>
    <message numerus="yes">
        <source>These cameras are removed from System</source>
        <translation>
            <numerusform>This camera is removed from System</numerusform>
            <numerusform>These cameras are removed from System</numerusform>
        </translation>
    </message>
    <message numerus="yes">
        <source>These servers are removed from System</source>
        <translation>
            <numerusform>This server is removed from System</numerusform>
            <numerusform>These servers are removed from System</numerusform>
        </translation>
    </message>
    <message numerus="yes">
        <source>These users are removed from System</source>
        <translation>
            <numerusform>This user is removed from System</numerusform>
            <numerusform>These users are removed from System</numerusform>
        </translation>
    </message>
    <message numerus="yes">
        <source>These resources are removed from System</source>
        <translation>
            <numerusform>This resource is removed from System</numerusform>
            <numerusform>These resources are removed from System</numerusform>
        </translation>
    </message>
    <message>
        <source>Audit trail replay</source>
        <translation></translation>
    </message>
</context>
<context>
    <name>QnAuditLogModel</name>
    <message>
        <source>Unknown</source>
        <translation></translation>
    </message>
    <message>
        <source>Unsuccessful login</source>
        <translation></translation>
    </message>
    <message>
        <source>Login</source>
        <translation></translation>
    </message>
    <message>
        <source>User updated</source>
        <translation></translation>
    </message>
    <message>
        <source>Watching live</source>
        <translation></translation>
    </message>
    <message>
        <source>Watching archive</source>
        <translation></translation>
    </message>
    <message>
        <source>Exporting video</source>
        <translation></translation>
    </message>
    <message>
        <source>System name changed</source>
        <translation></translation>
    </message>
    <message>
        <source>System merge</source>
        <translation></translation>
    </message>
    <message>
        <source>General settings updated</source>
        <translation></translation>
    </message>
    <message>
        <source>Server updated</source>
        <translation></translation>
    </message>
    <message>
        <source>Business rule updated</source>
        <translation></translation>
    </message>
    <message>
        <source>Server removed</source>
        <translation></translation>
    </message>
    <message>
        <source>Business rule removed</source>
        <translation></translation>
    </message>
    <message>
        <source>User removed</source>
        <translation></translation>
    </message>
    <message>
        <source>Business rule reseted</source>
        <translation></translation>
    </message>
    <message>
        <source>Database restored</source>
        <translation></translation>
    </message>
    <message numerus="yes">
        <source>%n action(s)</source>
        <translation>
            <numerusform>%n action</numerusform>
            <numerusform>%n actions</numerusform>
        </translation>
    </message>
    <message>
        <source>Session begins</source>
        <translation></translation>
    </message>
    <message>
        <source>Session ends</source>
        <translation></translation>
    </message>
    <message>
        <source>Duration</source>
        <translation></translation>
    </message>
    <message>
        <source>User</source>
        <translation></translation>
    </message>
    <message>
        <source>IP</source>
        <translation></translation>
    </message>
    <message>
        <source>Activity</source>
        <translation></translation>
    </message>
    <message>
        <source>Date</source>
        <translation></translation>
    </message>
    <message>
        <source>Time</source>
        <translation></translation>
    </message>
    <message>
        <source>Description</source>
        <translation></translation>
    </message>
    <message>
        <source>Click to expand</source>
        <translation></translation>
    </message>
    <message>
        <source>Device updated</source>
        <translation></translation>
    </message>
    <message>
        <source>Camera updated</source>
        <translation></translation>
    </message>
    <message>
        <source>Device added</source>
        <translation></translation>
    </message>
    <message>
        <source>Camera added</source>
        <translation></translation>
    </message>
    <message>
        <source>Device removed</source>
        <translation></translation>
    </message>
    <message>
        <source>Camera removed</source>
        <translation></translation>
    </message>
    <message>
        <source>Device name</source>
        <translation></translation>
    </message>
    <message>
        <source>Camera name</source>
        <translation></translation>
    </message>
    <message>
        <source>Email settings changed</source>
        <translation></translation>
    </message>
    <message>
        <source>Filled circle mark means the archive is still available</source>
        <translation></translation>
    </message>
</context>
<context>
    <name>QnBackupCamerasDialog</name>
    <message>
        <source>Select Devices to Backup...</source>
        <translation></translation>
    </message>
    <message>
        <source>Select Cameras to Backup...</source>
        <translation></translation>
    </message>
    <message>
        <source>If the backup is not set up on the current server of the cameras, their archive will not be backed up.</source>
        <translation></translation>
    </message>
</context>
<context>
    <name>QnBackupScheduleDialog</name>
    <message>
        <source>Until finished</source>
        <translation></translation>
    </message>
</context>
<context>
    <name>QnBackupSettingsDialog</name>
    <message>
        <source>By Schedule</source>
        <translation></translation>
    </message>
    <message>
        <source>Realtime</source>
        <translation></translation>
    </message>
    <message>
        <source>On Demand</source>
        <translation></translation>
    </message>
    <message>
        <source>Hi-Res Streams</source>
        <comment>Cameras Backup</comment>
        <translation></translation>
    </message>
    <message>
        <source>All Streams</source>
        <comment>Cameras Backup</comment>
        <translation></translation>
    </message>
    <message>
        <source>Global Settings</source>
        <translation></translation>
    </message>
    <message>
        <source>Lo-Res Streams</source>
        <comment>Cameras Backup</comment>
        <translation></translation>
    </message>
    <message>
        <source>affect all servers in System</source>
        <comment>Relates to &apos;Global Settings&apos; subject</comment>
        <translation></translation>
    </message>
</context>
<context>
    <name>QnBlinkingImageButtonWidget</name>
    <message numerus="yes">
        <source>You have %n notifications</source>
        <translation>
            <numerusform>You have %n notification.</numerusform>
            <numerusform>You have %n notifications.</numerusform>
        </translation>
    </message>
</context>
<context>
    <name>QnBookmarkWidget</name>
    <message>
        <source>Do not lock archive</source>
        <translation></translation>
    </message>
    <message>
        <source>1 month</source>
        <translation></translation>
    </message>
    <message>
        <source>3 month</source>
        <translation></translation>
    </message>
    <message>
        <source>6 month</source>
        <translation></translation>
    </message>
    <message>
        <source>year</source>
        <translation></translation>
    </message>
    <message>
        <source>Name cannot be empty.</source>
        <translation></translation>
    </message>
    <message>
        <source>Description cannot be empty</source>
        <translation></translation>
    </message>
</context>
<context>
    <name>QnBuildNumberDialog</name>
    <message>
        <source>Build Number</source>
        <translation></translation>
    </message>
    <message>
        <source>Password</source>
        <translation></translation>
    </message>
    <message>
        <source>The password is incorrect.</source>
        <translation></translation>
    </message>
    <message>
        <source>Select Build</source>
        <translation></translation>
    </message>
</context>
<context>
    <name>QnBusinessResourceValidationStrings</name>
    <message numerus="yes">
        <source>%1 of %n devices</source>
        <translation>
            <numerusform>%1 device</numerusform>
            <numerusform>%1 of %n devices</numerusform>
        </translation>
    </message>
    <message numerus="yes">
        <source>%1 of %n cameras</source>
        <translation>
            <numerusform>%1 camera</numerusform>
            <numerusform>%1 of %n cameras</numerusform>
        </translation>
    </message>
    <message>
        <source>Select at least one device</source>
        <translation></translation>
    </message>
    <message>
        <source>Select at least one camera</source>
        <translation></translation>
    </message>
    <message numerus="yes">
        <source>%1 of %n I/O modules</source>
        <translation>
            <numerusform>%1 I/O module</numerusform>
            <numerusform>%1 of %n I/O modules</numerusform>
        </translation>
    </message>
    <message>
        <source>Any Device</source>
        <translation></translation>
    </message>
    <message>
        <source>Any Camera</source>
        <translation></translation>
    </message>
</context>
<context>
    <name>QnBusinessRuleItemDelegate</name>
    <message>
        <source>Manage Bookmarks</source>
        <translation></translation>
    </message>
</context>
<context>
    <name>QnBusinessRuleViewModel</name>
    <message numerus="yes">
        <source>%n Server(s)</source>
        <translation>
            <numerusform>%n Server</numerusform>
            <numerusform>%n Servers</numerusform>
        </translation>
    </message>
    <message>
        <source>Error: %1</source>
        <translation></translation>
    </message>
    <message>
        <source>Instant</source>
        <translation></translation>
    </message>
    <message>
        <source>Stops</source>
        <translation></translation>
    </message>
    <message>
        <source>Starts</source>
        <translation></translation>
    </message>
    <message>
        <source>Select at least one device</source>
        <translation></translation>
    </message>
    <message>
        <source>Select at least one camera</source>
        <translation></translation>
    </message>
    <message>
        <source>Occurs</source>
        <translation></translation>
    </message>
    <message>
        <source>Source camera</source>
        <translation></translation>
    </message>
    <message numerus="yes">
        <source>Source and %n more cameras</source>
        <translation>
            <numerusform>Source and %n more camera</numerusform>
            <numerusform>Source and %n more cameras</numerusform>
        </translation>
    </message>
    <message>
        <source>N/A</source>
        <translation></translation>
    </message>
    <message>
        <source>Every %1</source>
        <translation></translation>
    </message>
    <message>
        <source>System</source>
        <translation></translation>
    </message>
    <message>
        <source>Any Server</source>
        <translation></translation>
    </message>
    <message>
        <source>Any Device</source>
        <translation></translation>
    </message>
    <message>
        <source>Any Camera</source>
        <translation></translation>
    </message>
</context>
<context>
    <name>QnBusinessRuleWidget</name>
    <message>
        <source>to</source>
        <extracomment>&quot;to&quot; is from the sentence &quot;Send email _to_:&quot;</extracomment>
        <translation></translation>
    </message>
    <message>
        <source>at</source>
        <extracomment>&quot;at&quot; is from the sentence &quot;Display the text _at_ these cameras&quot;</extracomment>
        <translation></translation>
    </message>
    <message>
        <source>Select at least one device</source>
        <translation></translation>
    </message>
    <message>
        <source>Select at least one camera</source>
        <translation></translation>
    </message>
    <message>
        <source>Devices</source>
        <translation></translation>
    </message>
    <message>
        <source>Cameras</source>
        <translation></translation>
    </message>
    <message>
        <source>Any Device</source>
        <translation></translation>
    </message>
    <message>
        <source>Any Camera</source>
        <translation></translation>
    </message>
</context>
<context>
    <name>QnBusinessRulesDialog</name>
    <message>
        <source>&amp;New...</source>
        <translation></translation>
    </message>
    <message>
        <source>&amp;Delete</source>
        <translation></translation>
    </message>
    <message>
        <source>&amp;Schedule...</source>
        <translation></translation>
    </message>
    <message>
        <source>Restore All Rules to Default</source>
        <translation></translation>
    </message>
    <message>
        <source>No event rules</source>
        <translation></translation>
    </message>
    <message>
        <source>Filter by devices...</source>
        <translation></translation>
    </message>
    <message>
        <source>Filter by cameras...</source>
        <translation></translation>
    </message>
    <message>
        <source>Failed to retrieve rules</source>
        <translation></translation>
    </message>
    <message>
        <source>Failed to save rule</source>
        <translation></translation>
    </message>
    <message>
        <source>Some rules are not valid. Disable them?</source>
        <translation></translation>
    </message>
    <message>
        <source>Apply changes before exit?</source>
        <translation></translation>
    </message>
    <message>
        <source>This action cannot be undone.</source>
        <translation></translation>
    </message>
    <message>
        <source>Restore all rules to default?</source>
        <translation></translation>
    </message>
</context>
<context>
    <name>QnBusinessRulesViewModel</name>
    <message>
        <source>On</source>
        <translation></translation>
    </message>
    <message>
        <source>Event</source>
        <translation></translation>
    </message>
    <message>
        <source>Source</source>
        <translation></translation>
    </message>
    <message>
        <source>Action</source>
        <translation></translation>
    </message>
    <message>
        <source>Target</source>
        <translation></translation>
    </message>
    <message>
        <source>Interval of Action</source>
        <translation></translation>
    </message>
</context>
<context>
    <name>QnCameraAdditionDialog</name>
    <message>
        <source>Initializing scan...</source>
        <translation></translation>
    </message>
    <message>
        <source>First address in range is greater than the last one.</source>
        <translation></translation>
    </message>
    <message>
        <source>Scanning online hosts...</source>
        <translation></translation>
    </message>
    <message>
        <source>Select target server...</source>
        <translation></translation>
    </message>
    <message>
        <source>Examples:</source>
        <translation></translation>
    </message>
    <message>
        <source>The specified IP address range has more than 255 addresses.</source>
        <translation></translation>
    </message>
    <message>
        <source>Server went offline - search aborted.</source>
        <translation></translation>
    </message>
    <message>
        <source>Server has been removed - search aborted.</source>
        <translation></translation>
    </message>
    <message>
        <source>Device address field must contain a valid URL, IP address, or RTSP link.</source>
        <translation></translation>
    </message>
    <message>
        <source>No devices selected.</source>
        <translation></translation>
    </message>
    <message>
        <source>Please select at least one device</source>
        <translation></translation>
    </message>
    <message>
        <source>Server is offline, devices can only be added to an online server.</source>
        <translation></translation>
    </message>
    <message>
        <source>Server has been removed - cannot add devices.</source>
        <translation></translation>
    </message>
    <message numerus="yes">
        <source>%n devices found</source>
        <translation>
            <numerusform>%n device found</numerusform>
            <numerusform>%n devices found</numerusform>
        </translation>
    </message>
    <message>
        <source>Add devices to %1</source>
        <translation></translation>
    </message>
    <message>
        <source>Add devices...</source>
        <translation></translation>
    </message>
    <message>
        <source>Finishing searching...</source>
        <translation></translation>
    </message>
    <message>
        <source>Scanning hosts...</source>
        <translation></translation>
    </message>
    <message>
        <source>Scanning host...</source>
        <extracomment>Scanning host... (0 devices found)</extracomment>
        <translation></translation>
    </message>
    <message>
        <source>Server offline</source>
        <translation></translation>
    </message>
    <message>
        <source>Device adding is possible for online servers only.</source>
        <translation></translation>
    </message>
    <message numerus="yes">
        <source>%n devices added.</source>
        <translation>
            <numerusform>%n device added.</numerusform>
            <numerusform>%n devices added.</numerusform>
        </translation>
    </message>
    <message>
        <source>It might take them a few moments to appear.</source>
        <translation></translation>
    </message>
    <message numerus="yes">
        <source>Failed to add %n devices</source>
        <translation>
            <numerusform>Failed to add %n device</numerusform>
            <numerusform>Failed to add %n devices</numerusform>
        </translation>
    </message>
    <message>
        <source>Device search failed</source>
        <translation></translation>
    </message>
    <message>
        <source>No devices found</source>
        <translation></translation>
    </message>
    <message>
        <source>All devices already added</source>
        <translation></translation>
    </message>
</context>
<context>
    <name>QnCameraAnalyticsPolicy</name>
    <message>
        <source>Analytics is not available for %1</source>
        <translation type="unfinished"></translation>
    </message>
</context>
<context>
    <name>QnCameraAudioTransmitPolicy</name>
    <message>
        <source>Select device</source>
        <translation></translation>
    </message>
    <message>
        <source>Select camera</source>
        <translation></translation>
    </message>
    <message numerus="yes">
        <source>%1 does not support two-way audio</source>
        <translation>
            <numerusform>%1 does not support two-way audio</numerusform>
            <numerusform>%1 do not support two-way audio</numerusform>
        </translation>
    </message>
</context>
<context>
    <name>QnCameraDiagnosticsDialog</name>
    <message>
        <source>OK</source>
        <translation></translation>
    </message>
    <message>
        <source>FAILED: %1</source>
        <translation></translation>
    </message>
    <message>
        <source>Confirming server availability.</source>
        <translation></translation>
    </message>
    <message>
        <source>Evaluating media stream for errors.</source>
        <translation></translation>
    </message>
    <message>
        <source>Diagnostics for device %1</source>
        <translation></translation>
    </message>
    <message>
        <source>Diagnostics for camera %1</source>
        <translation></translation>
    </message>
    <message>
        <source>Device Diagnostics</source>
        <translation></translation>
    </message>
    <message>
        <source>Camera Diagnostics</source>
        <translation></translation>
    </message>
    <message>
        <source>Confirming device is accessible.</source>
        <translation></translation>
    </message>
    <message>
        <source>Confirming camera is accessible.</source>
        <translation></translation>
    </message>
    <message>
        <source>Confirming target device provides media stream.</source>
        <translation></translation>
    </message>
    <message>
        <source>Confirming target camera provides media stream.</source>
        <translation></translation>
    </message>
    <message>
        <source>Diagnostics for I/O module %1</source>
        <translation></translation>
    </message>
    <message>
        <source>I/O Module Diagnostics</source>
        <translation></translation>
    </message>
    <message>
        <source>Confirming I/O module is accessible.</source>
        <translation></translation>
    </message>
    <message>
        <source>Confirming target I/O module provides media stream.</source>
        <translation></translation>
    </message>
    <message>
        <source>Diagnostics complete</source>
        <translation></translation>
    </message>
</context>
<context>
    <name>QnCameraInputBusinessEventWidget</name>
    <message>
        <source>automatic</source>
        <translation></translation>
    </message>
</context>
<context>
    <name>QnCameraInputPolicy</name>
    <message numerus="yes">
        <source>%1 have no input ports</source>
        <translation>
            <numerusform>%1 has no input ports.</numerusform>
            <numerusform>%1 have no input ports.</numerusform>
        </translation>
    </message>
</context>
<context>
    <name>QnCameraListDialog</name>
    <message>
        <source>Copy Selection to Clipboard</source>
        <translation></translation>
    </message>
    <message>
        <source>Export Selection to File...</source>
        <translation></translation>
    </message>
    <message>
        <source>Select All</source>
        <translation></translation>
    </message>
    <message>
        <source>Devices List for %1</source>
        <extracomment>Devices List for Server (192.168.0.1)</extracomment>
        <translation></translation>
    </message>
    <message>
        <source>Cameras List for %1</source>
        <extracomment>Cameras List for Server (192.168.0.1)</extracomment>
        <translation></translation>
    </message>
    <message>
        <source>Devices List</source>
        <translation></translation>
    </message>
    <message>
        <source>Cameras List</source>
        <translation></translation>
    </message>
    <message numerus="yes">
        <source>%n devices found</source>
        <translation>
            <numerusform>%n device found</numerusform>
            <numerusform>%n devices found</numerusform>
        </translation>
    </message>
    <message numerus="yes">
        <source>%n cameras found</source>
        <translation>
            <numerusform>%n camera found</numerusform>
            <numerusform>%n cameras found</numerusform>
        </translation>
    </message>
    <message>
        <source>Export selected devices to a file.</source>
        <translation></translation>
    </message>
    <message>
        <source>Export selected cameras to a file.</source>
        <translation></translation>
    </message>
    <message numerus="yes">
        <source>%n I/O modules found</source>
        <translation>
            <numerusform>%n I/O module found</numerusform>
            <numerusform>%n I/O modules found</numerusform>
        </translation>
    </message>
    <message>
        <source>No cameras</source>
        <translation></translation>
    </message>
</context>
<context>
    <name>QnCameraListModel</name>
    <message>
        <source>Recording</source>
        <translation></translation>
    </message>
    <message>
        <source>Name</source>
        <translation></translation>
    </message>
    <message>
        <source>Vendor</source>
        <translation></translation>
    </message>
    <message>
        <source>Model</source>
        <translation></translation>
    </message>
    <message>
        <source>Firmware</source>
        <translation></translation>
    </message>
    <message>
        <source>IP/Name</source>
        <translation></translation>
    </message>
    <message>
        <source>MAC address</source>
        <translation></translation>
    </message>
    <message>
        <source>Server</source>
        <translation></translation>
    </message>
</context>
<context>
    <name>QnCameraMotionPolicy</name>
    <message>
        <source>Recording or motion detection is disabled for %1</source>
        <translation type="unfinished">Recording or motion detection is disabled on %1</translation>
    </message>
</context>
<context>
    <name>QnCameraOutputBusinessActionWidget</name>
    <message>
        <source>automatic</source>
        <translation></translation>
    </message>
</context>
<context>
    <name>QnCameraOutputPolicy</name>
    <message numerus="yes">
        <source>%1 have no output relays</source>
        <translation>
            <numerusform>%1 has no outport relays.</numerusform>
            <numerusform>%1 have no outport relays.</numerusform>
        </translation>
    </message>
</context>
<context>
    <name>QnCameraPasswordChangeDialog</name>
    <message>
        <source>Password shouldn&apos;t be equal to camera&apos;s user name</source>
        <translation type="unfinished"></translation>
    </message>
    <message>
        <source>New Password</source>
        <translation type="unfinished"></translation>
    </message>
    <message>
        <source>Repeat Password</source>
        <translation type="unfinished"></translation>
    </message>
    <message>
        <source>Passwords do not match.</source>
        <translation type="unfinished"></translation>
    </message>
    <message>
        <source>Password should be at least 8 symbols long and contain different types of characters.</source>
        <translation type="unfinished"></translation>
    </message>
</context>
<context>
    <name>QnCameraRecordingPolicy</name>
    <message>
        <source>Recording is disabled for %1</source>
        <translation type="unfinished">Recording is disabled for %1.</translation>
    </message>
</context>
<context>
    <name>QnChangeUserPasswordDialog</name>
    <message>
        <source>New Password</source>
        <translation></translation>
    </message>
    <message>
        <source>Confirm Password</source>
        <translation></translation>
    </message>
    <message>
        <source>Passwords do not match.</source>
        <translation></translation>
    </message>
    <message>
        <source>Current Password</source>
        <translation></translation>
    </message>
    <message>
        <source>To modify your password please enter the existing one.</source>
        <translation></translation>
    </message>
    <message>
        <source>Invalid current password.</source>
        <translation></translation>
    </message>
</context>
<context>
    <name>QnClockLabel</name>
    <message>
        <source>Server Time</source>
        <translation></translation>
    </message>
    <message>
        <source>Local System Time</source>
        <translation></translation>
    </message>
</context>
<context>
    <name>QnCloudManagementWidget</name>
    <message>
        <source>Connect to your Systems
from anywhere with any
devices</source>
        <translation></translation>
    </message>
    <message>
        <source>Disconnect System from %1</source>
        <comment>%1 is the cloud name (like &apos;Nx Cloud&apos;)</comment>
        <translation></translation>
    </message>
    <message>
        <source>Open %1 Portal</source>
        <comment>%1 is the cloud name (like &apos;Nx Cloud&apos;)</comment>
        <translation></translation>
    </message>
    <message>
        <source>Create %1 Account</source>
        <comment>%1 is the cloud name (like &apos;Nx Cloud&apos;)</comment>
        <translation></translation>
    </message>
    <message>
        <source>Connect System to %1...</source>
        <comment>%1 is the cloud name (like &apos;Nx Cloud&apos;)</comment>
        <translation></translation>
    </message>
    <message>
        <source>Create %1
account</source>
        <comment>%1 is the cloud name (like &apos;Nx Cloud&apos;)</comment>
        <translation></translation>
    </message>
    <message>
        <source>Connect System
to %1</source>
        <comment>%1 is the cloud name (like &apos;Nx Cloud&apos;)</comment>
        <translation></translation>
    </message>
    <message>
        <source>Learn more about %1</source>
        <comment>%1 is the cloud name (like &apos;Nx Cloud&apos;)</comment>
        <translation></translation>
    </message>
</context>
<context>
    <name>QnCloudResultMessages</name>
    <message>
        <source>Incorrect email or password</source>
        <translation></translation>
    </message>
    <message>
        <source>Account is not activated. Please check your email and follow provided instructions</source>
        <translation type="unfinished"></translation>
    </message>
</context>
<context>
    <name>QnCloudStatusPanel</name>
    <message>
        <source>Logging in...</source>
        <translation></translation>
    </message>
    <message>
        <source>Connect to Server...</source>
        <translation></translation>
    </message>
    <message>
        <source>Cannot connect to %1</source>
        <comment>%1 is the cloud name (like &apos;Nx Cloud&apos;)</comment>
        <translation></translation>
    </message>
</context>
<context>
    <name>QnCloudUserPanelWidget</name>
    <message>
        <source>Account Settings</source>
        <translation></translation>
    </message>
</context>
<context>
    <name>QnConnectToCloudDialog</name>
    <message>
        <source>Email</source>
        <translation></translation>
    </message>
    <message>
        <source>Password</source>
        <translation></translation>
    </message>
    <message>
        <source>Create account</source>
        <translation></translation>
    </message>
    <message>
        <source>Forgot password?</source>
        <translation></translation>
    </message>
    <message>
        <source>Connect to %1</source>
        <comment>%1 is the cloud name (like &apos;Nx Cloud&apos;)</comment>
        <translation></translation>
    </message>
    <message>
        <source>Enter %1 Account</source>
        <comment>%1 is the cloud name (like &apos;Nx Cloud&apos;)</comment>
        <translation></translation>
    </message>
</context>
<context>
    <name>QnConnectToCloudDialogPrivate</name>
    <message>
        <source>None of your servers is connected to the Internet.</source>
        <translation></translation>
    </message>
    <message>
        <source>System connected to %1</source>
        <comment>%1 is the cloud name (like &apos;Nx Cloud&apos;)</comment>
        <translation></translation>
    </message>
    <message>
        <source>Failed to connect System to %1</source>
        <comment>%1 is the cloud name (like &apos;Nx Cloud&apos;)</comment>
        <translation></translation>
    </message>
</context>
<context>
    <name>QnConnectToCurrentSystemTool</name>
    <message>
        <source>Configuring Server</source>
        <translation></translation>
    </message>
    <message>
        <source>Updating Server</source>
        <translation></translation>
    </message>
</context>
<context>
    <name>QnConnectionDiagnosticsHelper</name>
    <message>
        <source>You are trying to connect to incompatible Server.</source>
        <translation></translation>
    </message>
    <message>
        <source>Connection details that you have entered are incorrect, please try again.</source>
        <translation></translation>
    </message>
    <message>
        <source>If this error persists, please contact your VMS administrator.</source>
        <translation></translation>
    </message>
    <message>
        <source>Compatibility mode for versions lower than %1 is not supported.</source>
        <translation></translation>
    </message>
    <message>
        <source>Please close the application and start it again using the shortcut in the start menu.</source>
        <translation></translation>
    </message>
    <message>
        <source>Server has a different version:</source>
        <translation></translation>
    </message>
    <message>
        <source>You will be asked to restart the client in compatibility mode.</source>
        <translation></translation>
    </message>
    <message>
        <source>The username or password you have entered is incorrect. Please try again.</source>
        <translation></translation>
    </message>
    <message>
        <source>Unable to connect to the server</source>
        <translation></translation>
    </message>
    <message>
        <source>LDAP Server connection timed out.</source>
        <translation></translation>
    </message>
    <message>
        <source>Failed to connect to Server</source>
        <translation></translation>
    </message>
    <message>
        <source>Incorrect username or password</source>
        <translation></translation>
    </message>
    <message>
        <source>Server may be restarting now. Please try again later.</source>
        <translation></translation>
    </message>
    <message>
        <source>Please check access credentials and try again.</source>
        <translation></translation>
    </message>
    <message>
        <source>Incompatible Server</source>
        <translation></translation>
    </message>
    <message>
        <source>Client and Server have different versions</source>
        <translation></translation>
    </message>
    <message>
        <source>Client - %1</source>
        <comment>%1 is version</comment>
        <translation></translation>
    </message>
    <message>
        <source>Server - %1</source>
        <comment>%1 is version</comment>
        <translation></translation>
    </message>
    <message>
        <source>Download Client version %1?</source>
        <translation></translation>
    </message>
    <message>
        <source>Download</source>
        <translation></translation>
    </message>
    <message>
        <source>Restart</source>
        <translation></translation>
    </message>
    <message>
        <source>Failed to download and launch version %1</source>
        <translation></translation>
    </message>
    <message>
        <source>Try Again</source>
        <translation></translation>
    </message>
    <message>
        <source>Restart %1 in compatibility mode will be required.</source>
        <translation></translation>
    </message>
    <message>
        <source>Failed to restart %1 in compatibility mode</source>
        <translation></translation>
    </message>
    <message>
        <source>Please close %1 and start it again using the shortcut in the start menu.</source>
        <translation></translation>
    </message>
    <message>
        <source>You have to download another version of %1 to connect to this Server.</source>
        <translation></translation>
    </message>
    <message>
        <source>You have to restart %1 in compatibility mode to connect to this Server.</source>
        <translation></translation>
    </message>
    <message>
        <source>Restart %1 in compatibility mode?</source>
        <translation></translation>
    </message>
    <message>
        <source>Failed to restart %1</source>
        <translation></translation>
    </message>
    <message>
        <source>Client version: %1.</source>
        <translation></translation>
    </message>
    <message>
        <source>Server version: %1.</source>
        <translation></translation>
    </message>
    <message>
        <source>Operation is not permitted now. It could happen due to server is restarting now. Please try again later.</source>
        <translation></translation>
    </message>
    <message>
        <source>Connection to %1 is not ready yet. Check server Internet connection or try again later.</source>
        <comment>%1 is the cloud name (like &apos;Nx Cloud&apos;)</comment>
        <translation></translation>
    </message>
    <message>
        <source>Connection to Server could not be established.</source>
        <translation></translation>
    </message>
    <message>
        <source>This user is disabled by system administrator.</source>
        <translation></translation>
    </message>
</context>
<context>
    <name>QnConnectionTestingDialog</name>
    <message>
        <source>Success</source>
        <translation></translation>
    </message>
    <message>
        <source>Request timeout</source>
        <translation></translation>
    </message>
    <message>
        <source>Test Failed</source>
        <translation></translation>
    </message>
    <message>
        <source>Connect</source>
        <translation></translation>
    </message>
</context>
<context>
    <name>QnCustomBusinessEventWidget</name>
    <message>
        <source>Server API</source>
        <translation></translation>
    </message>
    <message>
        <source>To generate Generic Event, please refer to %1.</source>
        <translation></translation>
    </message>
    <message>
        <source>Event will trigger only if Generic Event meets all the above conditions. If a keyword field is empty, condition is always met. If not, condition is met if the corresponding field of Generic Event contains any keyword.</source>
        <translation></translation>
    </message>
</context>
<context>
    <name>QnDatabaseManagementWidget</name>
    <message>
        <source>Save Database Backup...</source>
        <translation></translation>
    </message>
    <message>
        <source>Database Backup Files (*.db)</source>
        <translation></translation>
    </message>
    <message>
        <source>Downloading Database Backup</source>
        <translation></translation>
    </message>
    <message>
        <source>Database backup is being downloaded from the server. Please wait.</source>
        <translation></translation>
    </message>
    <message>
        <source>Open Database Backup...</source>
        <translation></translation>
    </message>
    <message>
        <source>Restoring Database Backup</source>
        <translation></translation>
    </message>
    <message>
        <source>Database backup is being uploaded to the server. Please wait.</source>
        <translation></translation>
    </message>
    <message>
        <source>You need to connect to a server prior to backup start.</source>
        <translation></translation>
    </message>
    <message>
        <source>Failed to back up database</source>
        <translation></translation>
    </message>
    <message>
        <source>Database backed up to file</source>
        <translation></translation>
    </message>
    <message>
        <source>Failed to open file</source>
        <translation></translation>
    </message>
    <message>
        <source>Restore database?</source>
        <translation></translation>
    </message>
    <message>
        <source>Database successfully restored</source>
        <translation></translation>
    </message>
    <message>
        <source>Server application will restart shortly.</source>
        <translation></translation>
    </message>
    <message>
        <source>Failed to restore database</source>
        <translation></translation>
    </message>
    <message>
        <source>System configuration will be restored from backup, Server application will be restarted.</source>
        <translation></translation>
    </message>
    <message>
        <source>You can create a backup for System configurations that can be restored in case of failure.</source>
        <translation></translation>
    </message>
</context>
<context>
    <name>QnDefaultPasswordAlertBar</name>
    <message>
        <source>This camera requires password to be set up.</source>
        <translation type="unfinished"></translation>
    </message>
    <message>
        <source>Some of selected cameras requires password to be set up.</source>
        <translation type="unfinished"></translation>
    </message>
    <message>
        <source>Ask your system administrator to do it.</source>
        <translation type="unfinished"></translation>
    </message>
    <message numerus="yes">
        <source>Set Password</source>
        <translation type="unfinished">
            <numerusform></numerusform>
            <numerusform></numerusform>
        </translation>
    </message>
</context>
<context>
    <name>QnDesktopAudioOnlyDataProvider</name>
    <message>
        <source>Could not initialize audio encoder.</source>
        <translation></translation>
    </message>
    <message>
        <source>Sample format of input device %1 is not supported.</source>
        <translation></translation>
    </message>
    <message>
        <source>Could not find audio encoder &quot;%1&quot;.</source>
        <translation></translation>
    </message>
    <message>
        <source>Primary audio device is not selected.</source>
        <translation></translation>
    </message>
</context>
<context>
    <name>QnDesktopDataProvider</name>
    <message>
        <source>Could not find video encoder %1.</source>
        <translation></translation>
    </message>
    <message>
        <source>Could not initialize video encoder.</source>
        <translation></translation>
    </message>
    <message>
        <source>Could not initialize audio encoder.</source>
        <translation></translation>
    </message>
    <message>
        <source>Could not start primary audio device.</source>
        <translation></translation>
    </message>
    <message>
        <source>Screen width must be a multiple of 8.</source>
        <translation></translation>
    </message>
    <message>
        <source>Could not find audio encoder &quot;%1&quot;.</source>
        <translation></translation>
    </message>
    <message>
        <source>Could not initialize audio device &quot;%1&quot;.</source>
        <translation></translation>
    </message>
    <message>
        <source>44.1 kHz and 48 kHz audio formats are not supported by the audio capturing device. Please select another audio device or &quot;none&quot; in the Screen Recording settings.</source>
        <translation></translation>
    </message>
</context>
<context>
    <name>QnDisconnectFromCloudDialogPrivate</name>
    <message>
        <source>Next</source>
        <translation></translation>
    </message>
    <message>
        <source>Enter password to continue.</source>
        <translation></translation>
    </message>
    <message>
        <source>Set local owner password</source>
        <translation></translation>
    </message>
    <message>
        <source>Login</source>
        <translation></translation>
    </message>
    <message>
        <source>Password</source>
        <translation></translation>
    </message>
    <message>
        <source>Internal Error</source>
        <translation></translation>
    </message>
    <message>
        <source>Wrong Password</source>
        <translation></translation>
    </message>
    <message>
        <source>Confirm Password</source>
        <translation></translation>
    </message>
    <message>
        <source>Passwords do not match.</source>
        <translation></translation>
    </message>
    <message>
        <source>Disconnect</source>
        <translation></translation>
    </message>
    <message>
        <source>All cloud users will be deleted.</source>
        <translation></translation>
    </message>
    <message>
        <source>Failed to disconnect System from %1</source>
        <comment>%1 is the cloud name (like &apos;Nx Cloud&apos;)</comment>
        <translation></translation>
    </message>
    <message>
        <source>Disconnect System from %1?</source>
        <comment>%1 is the cloud name (like &apos;Nx Cloud&apos;)</comment>
        <translation></translation>
    </message>
    <message>
        <source>You will be disconnected from this System and able to login again through local network with local account</source>
        <translation></translation>
    </message>
    <message>
        <source>You will not be able to connect to this System with your %1 account after you disconnect this System from %1.</source>
        <comment>%1 is the cloud name (like &apos;Nx Cloud&apos;)</comment>
        <translation></translation>
    </message>
</context>
<context>
    <name>QnEventLogDialog</name>
    <message>
        <source>Filter Similar Rows</source>
        <translation></translation>
    </message>
    <message>
        <source>Copy Selection to Clipboard</source>
        <translation></translation>
    </message>
    <message>
        <source>Export Selection to File...</source>
        <translation></translation>
    </message>
    <message>
        <source>Select All</source>
        <translation></translation>
    </message>
    <message>
        <source>Clear Filter</source>
        <translation></translation>
    </message>
    <message numerus="yes">
        <source>Event log for period from %1 to %2 - %n event(s) found</source>
        <translation>
            <numerusform>Event log for period from %1 to %2 - %n event found</numerusform>
            <numerusform>Event log for period from %1 to %2 - %n events found</numerusform>
        </translation>
    </message>
    <message numerus="yes">
        <source>Event log for %1 - %n event(s) found</source>
        <translation>
            <numerusform>Event log for %1 - %n event found</numerusform>
            <numerusform>Event log for %1 - %n events found</numerusform>
        </translation>
    </message>
    <message>
        <source>Export selected events to file</source>
        <translation></translation>
    </message>
    <message>
        <source>Any Action</source>
        <translation></translation>
    </message>
    <message>
        <source>No events</source>
        <translation></translation>
    </message>
</context>
<context>
    <name>QnEventLogModel</name>
    <message>
        <source>Motion video</source>
        <translation></translation>
    </message>
    <message>
        <source>Date/Time</source>
        <translation></translation>
    </message>
    <message>
        <source>Event</source>
        <translation></translation>
    </message>
    <message>
        <source>Source</source>
        <translation></translation>
    </message>
    <message>
        <source>Action</source>
        <translation></translation>
    </message>
    <message>
        <source>Target</source>
        <translation></translation>
    </message>
    <message>
        <source>Description</source>
        <translation></translation>
    </message>
    <message>
        <source>All users</source>
        <translation></translation>
    </message>
    <message numerus="yes">
        <source>%1 (%n times)</source>
        <comment>%1 is description of event. Will be replaced in runtime</comment>
        <translation>
            <numerusform>%1 (%n time)</numerusform>
            <numerusform>%1 (%n times)</numerusform>
        </translation>
    </message>
    <message>
        <source>Open camera</source>
        <translation></translation>
    </message>
    <message numerus="yes">
        <source>and %n users more...</source>
        <translation>
            <numerusform>and %n more user...</numerusform>
            <numerusform>and %n more users...</numerusform>
        </translation>
    </message>
    <message numerus="yes">
        <source>and %n more...</source>
        <translation>
            <numerusform>and %n more...</numerusform>
            <numerusform>and %n more...</numerusform>
        </translation>
    </message>
    <message numerus="yes">
        <source>%n Removed subjects</source>
        <translation>
            <numerusform>%n Removed subject</numerusform>
            <numerusform>%n Removed subjects</numerusform>
        </translation>
    </message>
    <message>
        <source>Subject removed</source>
        <translation></translation>
    </message>
</context>
<context>
    <name>QnExecHttpRequestActionWidget</name>
    <message>
        <source>Auto</source>
        <translation></translation>
    </message>
    <message>
        <source>Basic</source>
        <translation></translation>
    </message>
</context>
<context>
    <name>QnExecPtzPresetPolicy</name>
    <message>
        <source>Select exactly one camera</source>
        <translation></translation>
    </message>
    <message>
        <source>%1 has no PTZ presets</source>
        <translation></translation>
    </message>
</context>
<context>
    <name>QnFailoverPriorityDialog</name>
    <message>
        <source>Failover Priority</source>
        <translation></translation>
    </message>
    <message>
        <source>Never</source>
        <comment>Failover priority</comment>
        <translation></translation>
    </message>
    <message>
        <source>Low</source>
        <comment>Failover priority</comment>
        <translation></translation>
    </message>
    <message>
        <source>Medium</source>
        <comment>Failover priority</comment>
        <translation></translation>
    </message>
    <message>
        <source>High</source>
        <comment>Failover priority</comment>
        <translation></translation>
    </message>
</context>
<context>
    <name>QnFailoverPriorityDialogDelegate</name>
    <message>
        <source>Set Priority:</source>
        <translation></translation>
    </message>
    <message>
        <source>Select devices to setup failover priority</source>
        <translation></translation>
    </message>
    <message>
        <source>Select cameras to setup failover priority</source>
        <translation></translation>
    </message>
</context>
<context>
    <name>QnFileMessages</name>
    <message>
        <source>Overwrite existing file?</source>
        <translation></translation>
    </message>
    <message>
        <source>Failed to overwrite file</source>
        <translation></translation>
    </message>
</context>
<context>
    <name>QnGeneralPreferencesWidget</name>
    <message>
        <source>Select folder...</source>
        <translation></translation>
    </message>
    <message>
        <source>Folder already added</source>
        <translation></translation>
    </message>
</context>
<context>
    <name>QnGeneralSystemAdministrationWidget</name>
    <message>
        <source>Open Event Log</source>
        <translation></translation>
    </message>
    <message>
        <source>Open Bookmarks List</source>
        <translation></translation>
    </message>
    <message>
        <source>Event Rules</source>
        <translation></translation>
    </message>
    <message>
        <source>Event Log</source>
        <translation></translation>
    </message>
    <message>
        <source>Audit Trail</source>
        <translation></translation>
    </message>
    <message>
        <source>Health Monitoring</source>
        <translation></translation>
    </message>
    <message>
        <source>Bookmarks</source>
        <translation></translation>
    </message>
    <message>
        <source>Device List</source>
        <translation></translation>
    </message>
    <message>
        <source>Camera List</source>
        <translation></translation>
    </message>
    <message>
        <source>Open Event Rules Management</source>
        <translation></translation>
    </message>
    <message>
        <source>Open Audit Trail Log</source>
        <translation></translation>
    </message>
    <message>
        <source>Monitor All Servers on a Single Layout</source>
        <translation></translation>
    </message>
    <message>
        <source>Open Device List</source>
        <translation></translation>
    </message>
    <message>
        <source>Open Camera List</source>
        <translation></translation>
    </message>
</context>
<context>
    <name>QnGlHardwareChecker</name>
    <message>
        <source>Video card drivers are outdated or not installed</source>
        <translation></translation>
    </message>
    <message>
        <source>%1 may not work properly.</source>
        <translation></translation>
    </message>
</context>
<context>
    <name>QnHistogramWidget</name>
    <message>
        <source>Gamma %1</source>
        <translation></translation>
    </message>
</context>
<context>
    <name>QnIOPortsViewModel</name>
    <message>
        <source>Type</source>
        <translation></translation>
    </message>
    <message>
        <source>Default state</source>
        <translation></translation>
    </message>
    <message>
        <source>Name</source>
        <translation></translation>
    </message>
    <message>
        <source>Unknown</source>
        <comment>IO Port Type</comment>
        <translation></translation>
    </message>
    <message>
        <source>Disabled</source>
        <comment>IO Port Type</comment>
        <translation></translation>
    </message>
    <message>
        <source>Input</source>
        <comment>IO Port Type</comment>
        <translation></translation>
    </message>
    <message>
        <source>Output</source>
        <comment>IO Port Type</comment>
        <translation></translation>
    </message>
    <message>
        <source>Invalid</source>
        <comment>IO Port Type</comment>
        <translation></translation>
    </message>
    <message>
        <source>Grounded circuit</source>
        <comment>IO Port State</comment>
        <translation></translation>
    </message>
    <message>
        <source>Invalid state</source>
        <comment>IO Port State</comment>
        <translation></translation>
    </message>
    <message>
        <source>On click</source>
        <translation></translation>
    </message>
    <message>
        <source>Duration</source>
        <translation></translation>
    </message>
    <message>
        <source>Open circuit</source>
        <comment>IO Port State</comment>
        <translation></translation>
    </message>
    <message>
        <source>Toggle state</source>
        <comment>IO Output Port Action</comment>
        <translation></translation>
    </message>
    <message>
        <source>Impulse</source>
        <comment>IO Output Port Action</comment>
        <translation></translation>
    </message>
    <message>
        <source>Id</source>
        <translation></translation>
    </message>
</context>
<context>
    <name>QnIoModuleOverlayWidgetPrivate</name>
    <message>
        <source>Failed to turn off I/O port %1</source>
        <translation></translation>
    </message>
    <message>
        <source>Failed to turn on I/O port %1</source>
        <translation></translation>
    </message>
</context>
<context>
    <name>QnLayoutSettingsDialog</name>
    <message>
        <source>Select file...</source>
        <translation></translation>
    </message>
    <message>
        <source>Pictures %1</source>
        <translation></translation>
    </message>
    <message>
        <source>No picture</source>
        <translation></translation>
    </message>
    <message>
        <source>Error while loading picture</source>
        <translation></translation>
    </message>
    <message>
        <source>Error while uploading picture</source>
        <translation></translation>
    </message>
    <message>
        <source>Picture cannot be read</source>
        <translation></translation>
    </message>
    <message>
        <source>Picture cannot be loaded</source>
        <translation></translation>
    </message>
    <message>
        <source>cells</source>
        <translation></translation>
    </message>
    <message>
        <source>Picture is too big. Maximum size is %1 MB</source>
        <translation></translation>
    </message>
</context>
<context>
    <name>QnLdapSettingsDialog</name>
    <message>
        <source>Test</source>
        <translation></translation>
    </message>
    <message>
        <source>Test failed</source>
        <translation></translation>
    </message>
    <message numerus="yes">
        <source>Test completed successfully: %n users found.</source>
        <translation>
            <numerusform>Test completed successfully: %n user found.</numerusform>
            <numerusform>Test completed successfully: %n users found.</numerusform>
        </translation>
    </message>
</context>
<context>
    <name>QnLdapSettingsDialogPrivate</name>
    <message>
        <source>The provided settings are not valid.</source>
        <translation></translation>
    </message>
    <message>
        <source>Could not perform a test.</source>
        <translation></translation>
    </message>
    <message>
        <source>Timed Out</source>
        <translation></translation>
    </message>
</context>
<context>
    <name>QnLdapUserListModel</name>
    <message>
        <source>Login</source>
        <translation></translation>
    </message>
    <message>
        <source>Email</source>
        <translation></translation>
    </message>
    <message>
        <source>DN</source>
        <translation></translation>
    </message>
    <message>
        <source>Name</source>
        <translation></translation>
    </message>
</context>
<context>
    <name>QnLdapUsersDialog</name>
    <message>
        <source>The provided settings are not valid.</source>
        <translation></translation>
    </message>
    <message>
        <source>Could not perform a test.</source>
        <translation></translation>
    </message>
    <message>
        <source>Could not load users.</source>
        <translation></translation>
    </message>
    <message>
        <source>Error while loading users.</source>
        <translation></translation>
    </message>
    <message>
        <source>No new users found.</source>
        <translation></translation>
    </message>
    <message>
        <source>Timed Out</source>
        <translation></translation>
    </message>
    <message>
        <source>Import Selected</source>
        <translation></translation>
    </message>
</context>
<context>
    <name>QnLicenseDetailsDialog</name>
    <message>
        <source>Screens Allowed:</source>
        <translation></translation>
    </message>
    <message>
        <source>Control Sessions Allowed:</source>
        <translation></translation>
    </message>
    <message>
        <source>Archive Streams Allowed:</source>
        <translation></translation>
    </message>
    <message>
        <source>Generic:</source>
        <translation></translation>
    </message>
    <message>
        <source>License Type</source>
        <translation></translation>
    </message>
    <message>
        <source>License Key</source>
        <translation></translation>
    </message>
    <message>
        <source>Features:</source>
        <translation></translation>
    </message>
    <message>
        <source>Locked to Hardware Id</source>
        <translation></translation>
    </message>
</context>
<context>
    <name>QnLicenseListModel</name>
    <message>
        <source>Type</source>
        <translation></translation>
    </message>
    <message>
        <source>License Key</source>
        <translation></translation>
    </message>
    <message>
        <source>Status</source>
        <translation></translation>
    </message>
    <message>
        <source>Server</source>
        <translation></translation>
    </message>
    <message>
        <source>Never</source>
        <translation></translation>
    </message>
    <message>
        <source>Expired</source>
        <translation></translation>
    </message>
    <message>
        <source>OK</source>
        <translation></translation>
    </message>
    <message>
        <source>Error</source>
        <translation></translation>
    </message>
    <message>
        <source>Server not found</source>
        <translation></translation>
    </message>
    <message>
        <source>Expires</source>
        <translation></translation>
    </message>
    <message>
        <source>License is active</source>
        <translation></translation>
    </message>
    <message>
        <source>License is expired</source>
        <translation></translation>
    </message>
    <message>
        <source>Expires soon</source>
        <translation></translation>
    </message>
    <message>
        <source>License expires today</source>
        <translation></translation>
    </message>
    <message>
        <source>License expires tomorrow</source>
        <translation></translation>
    </message>
    <message numerus="yes">
        <source>License expires in %n days</source>
        <translation>
            <numerusform>License expires in %n day</numerusform>
            <numerusform>License expires in %n days</numerusform>
        </translation>
    </message>
    <message>
        <source>Qty</source>
        <translation></translation>
    </message>
</context>
<context>
    <name>QnLicenseManagerWidget</name>
    <message>
        <source>You do not have a valid license installed.</source>
        <translation></translation>
    </message>
    <message>
        <source>Please activate your commercial or trial license.</source>
        <translation></translation>
    </message>
    <message>
        <source>Please activate your commercial license.</source>
        <translation></translation>
    </message>
    <message>
        <source>Export</source>
        <translation></translation>
    </message>
    <message>
        <source>Export licenses to a file</source>
        <translation></translation>
    </message>
    <message>
        <source>Copy To Clipboard</source>
        <translation></translation>
    </message>
    <message>
        <source>Incompatible license</source>
        <translation></translation>
    </message>
    <message>
        <source>License you are trying to activate is incompatible with your software.</source>
        <translation></translation>
    </message>
    <message>
        <source>You already activated this license</source>
        <translation></translation>
    </message>
    <message>
        <source>License activated</source>
        <translation></translation>
    </message>
    <message>
        <source>Failed to remove license from Server</source>
        <translation></translation>
    </message>
    <message>
        <source>Invalid activation key file</source>
        <translation></translation>
    </message>
    <message>
        <source>Select a valid activation key file to continue.</source>
        <translation></translation>
    </message>
    <message>
        <source>This device accepts single channel license only</source>
        <translation></translation>
    </message>
    <message>
        <source>Database error occurred.</source>
        <translation></translation>
    </message>
    <message>
        <source>Invalid data received. Please contact Customer Support to report the issue.</source>
        <translation></translation>
    </message>
    <message>
        <source>Failed to activate license</source>
        <translation></translation>
    </message>
    <message>
        <source>Network error</source>
        <translation></translation>
    </message>
    <message>
        <source>If the problem persists, please contact Customer Support.</source>
        <translation></translation>
    </message>
    <message>
        <source>License already activated on another server</source>
        <translation></translation>
    </message>
    <message numerus="yes">
        <source>At least %n %1 are required</source>
        <translation>
            <numerusform>At least %n %1 is required</numerusform>
            <numerusform>At least %n %1 are required</numerusform>
        </translation>
    </message>
    <message numerus="yes">
        <source>%n %1 are currently in use</source>
        <translation>
            <numerusform>%n %1 is currently in use</numerusform>
            <numerusform>%n %1 are currently in use</numerusform>
        </translation>
    </message>
    <message>
        <source>Please make sure it is entered correctly.</source>
        <translation></translation>
    </message>
    <message numerus="yes">
        <source>Deactivate licenses?</source>
        <translation>
            <numerusform>Deactivate license?</numerusform>
            <numerusform>Deactivate licenses?</numerusform>
        </translation>
    </message>
    <message>
        <source>Failed to deactivate license</source>
        <translation></translation>
    </message>
    <message numerus="yes">
        <source>Failed to deactivate %n licenses</source>
        <translation>
            <numerusform>Failed to deactivate license</numerusform>
            <numerusform>Failed to deactivate %n licenses</numerusform>
        </translation>
    </message>
    <message numerus="yes">
        <source>%1 of %n licenses cannot be deactivated</source>
        <translation>
            <numerusform>%1 of %n licenses cannot be deactivated</numerusform>
            <numerusform>%1 of %n licenses cannot be deactivated</numerusform>
        </translation>
    </message>
    <message numerus="yes">
        <source>Cannot deactivate licenses</source>
        <translation>
            <numerusform>Cannot deactivate license</numerusform>
            <numerusform>Cannot deactivate licenses</numerusform>
        </translation>
    </message>
    <message>
        <source>Cannot connect to the License Server</source>
        <translation></translation>
    </message>
    <message>
        <source>Please make sure your server has active Internet connection or check firewall settings.</source>
        <translation></translation>
    </message>
    <message>
        <source>License Server error</source>
        <translation></translation>
    </message>
    <message>
        <source>License deactivated</source>
        <translation></translation>
    </message>
    <message numerus="yes">
        <source>%n licenses deactivated</source>
        <translation>
            <numerusform>%n license deactivated</numerusform>
            <numerusform>%n licenses deactivated</numerusform>
        </translation>
    </message>
    <message>
        <source>Remove</source>
        <translation></translation>
    </message>
    <message>
        <source>Deactivate</source>
        <translation></translation>
    </message>
    <message numerus="yes">
        <source>%n channels.</source>
        <translation>
            <numerusform>%n channel.</numerusform>
            <numerusform>%n channels.</numerusform>
        </translation>
    </message>
    <message>
        <source>Please contact Customer Support.</source>
        <translation></translation>
    </message>
    <message numerus="yes">
        <source>Deactivate %n Other</source>
        <translation>
            <numerusform>Deactivate %n Other</numerusform>
            <numerusform>Deactivate %n Other</numerusform>
        </translation>
    </message>
    <message>
        <source>Invalid License Key</source>
        <translation></translation>
    </message>
    <message>
        <source>Please contact Customer Support to obtain a valid License Key.</source>
        <translation></translation>
    </message>
    <message>
        <source>Please contact Customer Support to activate License Key manually.</source>
        <translation></translation>
    </message>
    <message>
        <source>Please contact Customer Support to get a valid License Key.</source>
        <translation></translation>
    </message>
    <message>
        <source>This license is already activated and linked to Hardware Id %1</source>
        <translation></translation>
    </message>
    <message>
        <source>This license is already activated and linked to Hardware Id %1 on %2</source>
        <translation></translation>
    </message>
    <message>
        <source>If the problem persists please contact Customer Support.</source>
        <translation></translation>
    </message>
</context>
<context>
    <name>QnLicenseWidget</name>
    <message>
        <source>Activate Trial License</source>
        <translation></translation>
    </message>
    <message>
        <source>Activate Free License</source>
        <translation></translation>
    </message>
    <message>
        <source>Open License File</source>
        <translation></translation>
    </message>
    <message>
        <source>All files (*.*)</source>
        <translation></translation>
    </message>
    <message>
        <source>Failed to open file</source>
        <translation></translation>
    </message>
    <message>
        <source>Please send email with License Key and Hardware Id provided to %1 to obtain an Activation Key file.</source>
        <translation></translation>
    </message>
    <message>
        <source>Please send License Key and Hardware Id provided to %1 to obtain an Activation Key file.</source>
        <translation></translation>
    </message>
</context>
<context>
    <name>QnLicensesProposeWidget</name>
    <message numerus="yes">
        <source>Use licenses for selected %n devices</source>
        <translation>
            <numerusform>Use licenses for selected device</numerusform>
            <numerusform>Use licenses for selected %n devices</numerusform>
        </translation>
    </message>
    <message numerus="yes">
        <source>Use licenses for selected %n cameras</source>
        <translation>
            <numerusform>Use licenses for selected camera</numerusform>
            <numerusform>Use licenses for selected %n cameras</numerusform>
        </translation>
    </message>
    <message numerus="yes">
        <source>Use licenses for selected %n I/O modules</source>
        <translation>
            <numerusform>Use licenses for selected I/O module</numerusform>
            <numerusform>Use licenses for selected %n I/O modules</numerusform>
        </translation>
    </message>
    <message numerus="yes">
        <source>Use licenses to view these %n cameras</source>
        <translation type="unfinished">
            <numerusform></numerusform>
            <numerusform></numerusform>
        </translation>
    </message>
</context>
<context>
    <name>QnLinkToCloudDialogPrivate</name>
    <message>
        <source>Failed to login to %1</source>
        <comment>%1 is the cloud name (like &apos;Nx Cloud&apos;)</comment>
        <translation></translation>
    </message>
</context>
<context>
    <name>QnLocalSettingsDialog</name>
    <message>
        <source>General</source>
        <translation></translation>
    </message>
    <message>
        <source>Look and Feel</source>
        <translation></translation>
    </message>
    <message>
        <source>Screen Recording</source>
        <translation></translation>
    </message>
    <message>
        <source>Notifications</source>
        <translation></translation>
    </message>
    <message>
        <source>Advanced</source>
        <translation></translation>
    </message>
    <message>
        <source>Settings file is read-only. Please contact your system administrator. All changes will be lost after program exit.</source>
        <translation></translation>
    </message>
    <message>
        <source>Settings cannot be saved. Please contact your system administrator. All changes will be lost after program exit.</source>
        <translation></translation>
    </message>
    <message>
        <source>Restart required</source>
        <translation></translation>
    </message>
    <message>
        <source>Restart Now</source>
        <translation></translation>
    </message>
    <message>
        <source>Restart Later</source>
        <translation></translation>
    </message>
    <message>
        <source>Some changes will take effect only after %1 restart</source>
        <translation></translation>
    </message>
</context>
<context>
    <name>QnLoginDialog</name>
    <message>
        <source>Connect to Server...</source>
        <translation></translation>
    </message>
    <message>
        <source>Version %1</source>
        <translation></translation>
    </message>
    <message>
        <source>Saved Sessions</source>
        <translation></translation>
    </message>
    <message>
        <source>Auto-Discovered Servers</source>
        <translation></translation>
    </message>
    <message>
        <source>* Last used connection *</source>
        <translation></translation>
    </message>
    <message>
        <source>%1 at %2</source>
        <translation></translation>
    </message>
    <message>
        <source>Overwrite existing connection?</source>
        <translation></translation>
    </message>
    <message>
        <source>Delete connection?</source>
        <translation></translation>
    </message>
    <message>
        <source>There is another connection with the same name.</source>
        <translation></translation>
    </message>
    <message>
        <source>none</source>
        <translation></translation>
    </message>
</context>
<context>
    <name>QnLoginToCloudDialog</name>
    <message>
        <source>Email</source>
        <translation></translation>
    </message>
    <message>
        <source>Password</source>
        <translation></translation>
    </message>
    <message>
        <source>Create account</source>
        <translation></translation>
    </message>
    <message>
        <source>Forgot password?</source>
        <translation></translation>
    </message>
    <message>
        <source>Learn more about</source>
        <translation></translation>
    </message>
    <message>
        <source>Log in to %1</source>
        <comment>%1 is the cloud name (like &apos;Nx Cloud&apos;)</comment>
        <translation></translation>
    </message>
    <message>
        <source>Welcome to %1!</source>
        <comment>%1 is the cloud name (like &apos;Nx Cloud&apos;)</comment>
        <translation></translation>
    </message>
</context>
<context>
    <name>QnLookAndFeelPreferencesWidget</name>
    <message>
        <source>Pictures %1</source>
        <translation></translation>
    </message>
    <message>
        <source>Preparing Image...</source>
        <translation></translation>
    </message>
    <message>
        <source>Please wait while image is being prepared...</source>
        <translation></translation>
    </message>
    <message>
        <source>Server Time</source>
        <translation></translation>
    </message>
    <message>
        <source>Client Time</source>
        <translation></translation>
    </message>
    <message>
        <source>Stretch</source>
        <translation></translation>
    </message>
    <message>
        <source>Fit</source>
        <translation></translation>
    </message>
    <message>
        <source>Crop</source>
        <translation></translation>
    </message>
    <message>
        <source>This option will not affect Recording Schedule. Recording Schedule is always based on Server Time.</source>
        <translation></translation>
    </message>
    <message>
        <source>Select File...</source>
        <translation></translation>
    </message>
    <message>
        <source>No image</source>
        <translation></translation>
    </message>
</context>
<context>
    <name>QnMediaResourceWidget</name>
    <message>
        <source>Screenshot</source>
        <translation></translation>
    </message>
    <message>
        <source>Smart Search</source>
        <translation></translation>
    </message>
    <message>
        <source>PTZ</source>
        <translation></translation>
    </message>
    <message>
        <source>Dewarping</source>
        <translation></translation>
    </message>
    <message>
        <source>Create Zoom Window</source>
        <translation></translation>
    </message>
    <message>
        <source>Image Enhancement</source>
        <translation></translation>
    </message>
    <message>
        <source>Hi-Res</source>
        <translation></translation>
    </message>
    <message>
        <source>LIVE</source>
        <translation></translation>
    </message>
    <message>
        <source>%1 (Tour &quot;%2&quot; is active)</source>
        <translation></translation>
    </message>
    <message>
        <source>Zoom Window</source>
        <translation></translation>
    </message>
    <message>
        <source>I/O Module</source>
        <translation></translation>
    </message>
    <message>
        <source>Lo-Res</source>
        <translation></translation>
    </message>
    <message>
        <source>Failed to invoke trigger %1 (%2)</source>
        <translation></translation>
    </message>
    <message>
        <source>press and hold</source>
        <comment>Soft Trigger</comment>
        <translation></translation>
    </message>
    <message>
        <source>Disabled by schedule</source>
        <translation></translation>
    </message>
    <message numerus="yes">
        <source>Set for all %n Cameras</source>
        <translation type="unfinished">
            <numerusform></numerusform>
            <numerusform></numerusform>
        </translation>
    </message>
</context>
<context>
    <name>QnMergeSystemsDialog</name>
    <message>
        <source>http(s)://host:port</source>
        <translation></translation>
    </message>
    <message>
        <source>%1 (current)</source>
        <translation></translation>
    </message>
    <message>
        <source>Use a specific hostname or IP address rather than %1.</source>
        <translation></translation>
    </message>
    <message>
        <source>Merge with %1</source>
        <translation></translation>
    </message>
    <message>
        <source>Testing...</source>
        <translation></translation>
    </message>
    <message>
        <source>Merging Systems...</source>
        <translation></translation>
    </message>
    <message>
        <source>The login cannot be empty.</source>
        <translation></translation>
    </message>
    <message>
        <source>New Server</source>
        <translation></translation>
    </message>
    <message>
        <source>Failed to merge Systems</source>
        <translation></translation>
    </message>
    <message>
        <source>URL is invalid.</source>
        <translation></translation>
    </message>
    <message>
        <source>You are about to merge the current System %1 with System</source>
        <translation></translation>
    </message>
    <message>
        <source>This is the current System URL.</source>
        <translation></translation>
    </message>
    <message>
        <source>Servers from the other System will appear in the resource tree when the database synchronization is finished.</source>
        <translation></translation>
    </message>
    <message>
        <source>Systems will be merged shortly</source>
        <translation></translation>
    </message>
    <message>
        <source>You will be reconnected.</source>
        <translation></translation>
    </message>
</context>
<context>
    <name>QnMessageBox</name>
    <message>
        <source>Overwrite</source>
        <translation></translation>
    </message>
    <message>
        <source>Delete</source>
        <translation></translation>
    </message>
    <message>
        <source>Reset</source>
        <translation></translation>
    </message>
    <message>
        <source>Skip</source>
        <translation></translation>
    </message>
    <message>
        <source>Close</source>
        <translation></translation>
    </message>
    <message>
        <source>Stop</source>
        <translation></translation>
    </message>
</context>
<context>
    <name>QnNavigationItem</name>
    <message>
        <source>Speed Down</source>
        <translation></translation>
    </message>
    <message>
        <source>Previous Frame</source>
        <translation></translation>
    </message>
    <message>
        <source>Speed Up</source>
        <translation></translation>
    </message>
    <message>
        <source>Next Frame</source>
        <translation></translation>
    </message>
    <message>
        <source>To Start</source>
        <translation></translation>
    </message>
    <message>
        <source>Next Chunk</source>
        <translation></translation>
    </message>
    <message>
        <source>To End</source>
        <translation></translation>
    </message>
    <message>
        <source>Previous Chunk</source>
        <translation></translation>
    </message>
    <message>
        <source>NVR cameras do not support not-synchronized playback</source>
        <translation type="unfinished"></translation>
    </message>
</context>
<context>
    <name>QnNetworkSpeedStrings</name>
    <message>
        <source>B/s</source>
        <translation></translation>
    </message>
    <message>
        <source>MB/s</source>
        <translation></translation>
    </message>
    <message>
        <source>KB/s</source>
        <translation></translation>
    </message>
</context>
<context>
    <name>QnNewWearableCameraDialog</name>
    <message>
        <source>Wearable Camera</source>
        <translation></translation>
    </message>
    <message>
        <source>Wearable Camera %1</source>
        <translation></translation>
    </message>
    <message>
        <source>Name</source>
        <translation></translation>
    </message>
    <message>
        <source>Name cannot be empty</source>
        <translation></translation>
    </message>
</context>
<context>
    <name>QnNotificationListWidget</name>
    <message numerus="yes">
        <source>%n more notifications</source>
        <translation>
            <numerusform>%n more notification</numerusform>
            <numerusform>%n more notifications</numerusform>
        </translation>
    </message>
</context>
<context>
    <name>QnNotificationSoundManagerDialog</name>
    <message>
        <source>Clip sound up to %1 seconds</source>
        <translation></translation>
    </message>
    <message>
        <source>Rename sound</source>
        <translation></translation>
    </message>
    <message>
        <source>Custom title:</source>
        <translation></translation>
    </message>
    <message>
        <source>Sound Files</source>
        <translation></translation>
    </message>
    <message>
        <source>Select File...</source>
        <translation></translation>
    </message>
    <message>
        <source>Enter New Title:</source>
        <translation></translation>
    </message>
    <message>
        <source>Failed to add file</source>
        <translation></translation>
    </message>
    <message>
        <source>Failed to set new title</source>
        <translation></translation>
    </message>
    <message>
        <source>Delete sound?</source>
        <translation></translation>
    </message>
</context>
<context>
    <name>QnNotificationSoundModel</name>
    <message>
        <source>Downloading sound list...</source>
        <translation></translation>
    </message>
    <message>
        <source>No Sound</source>
        <translation></translation>
    </message>
    <message>
        <source>Downloading sound...</source>
        <translation></translation>
    </message>
    <message>
        <source>Uploading sound...</source>
        <translation></translation>
    </message>
</context>
<context>
    <name>QnNotificationsCollectionWidget</name>
    <message>
        <source>Alarm: %1</source>
        <translation></translation>
    </message>
    <message>
        <source>Acknowledge</source>
        <translation></translation>
    </message>
    <message>
        <source>Set Passwords</source>
        <translation type="unfinished"></translation>
    </message>
</context>
<context>
    <name>QnPerformanceTest</name>
    <message>
        <source>For full - featured mode, please use another computer</source>
        <translation></translation>
    </message>
    <message>
        <source>%1 can work in configuration mode only</source>
        <translation></translation>
    </message>
    <message>
        <source>Performance of this computer allows running %1 in configuration mode only.</source>
        <translation></translation>
    </message>
</context>
<context>
    <name>QnPermissionsWidget</name>
    <message>
        <source>Edit camera settings</source>
        <translation></translation>
    </message>
    <message>
        <source>This is also required to create/edit PTZ presets and tours.</source>
        <translation></translation>
    </message>
    <message>
        <source>Control video walls</source>
        <translation></translation>
    </message>
    <message>
        <source>View event log</source>
        <translation></translation>
    </message>
    <message>
        <source>View archive</source>
        <translation></translation>
    </message>
    <message>
        <source>Export archive</source>
        <translation></translation>
    </message>
    <message>
        <source>View bookmarks</source>
        <translation></translation>
    </message>
    <message>
        <source>Modify bookmarks</source>
        <translation></translation>
    </message>
    <message>
        <source>User Input</source>
        <translation></translation>
    </message>
    <message>
        <source>PTZ, Device Output, 2-Way Audio, Soft Triggers.</source>
        <translation></translation>
    </message>
</context>
<context>
    <name>QnPopupBusinessActionWidget</name>
    <message>
        <source>Manage Bookmarks</source>
        <translation></translation>
    </message>
    <message>
        <source>Notification will be shown until one of the users who see it creates bookmark with event description</source>
        <translation></translation>
    </message>
</context>
<context>
    <name>QnProgressDialog</name>
    <message>
        <source>Cancel</source>
        <translation></translation>
    </message>
</context>
<context>
    <name>QnPtzManageDialog</name>
    <message>
        <source>Manage PTZ for %1...</source>
        <translation></translation>
    </message>
    <message>
        <source>Apply changes before exit?</source>
        <translation></translation>
    </message>
</context>
<context>
    <name>QnPtzManageModel</name>
    <message>
        <source>Name</source>
        <translation></translation>
    </message>
    <message>
        <source>Hotkey</source>
        <translation></translation>
    </message>
    <message>
        <source>Home</source>
        <translation></translation>
    </message>
    <message>
        <source>Details</source>
        <translation></translation>
    </message>
    <message>
        <source>Tours</source>
        <translation></translation>
    </message>
    <message>
        <source>Positions</source>
        <translation></translation>
    </message>
    <message>
        <source>None</source>
        <translation></translation>
    </message>
    <message numerus="yes">
        <source>This preset will be activated after %n minutes of inactivity</source>
        <translation>
            <numerusform>This preset will be activated after %n minute of inactivity</numerusform>
            <numerusform>This preset will be activated after %n minutes of inactivity</numerusform>
        </translation>
    </message>
    <message numerus="yes">
        <source>Tour has %n identical positions</source>
        <translation>
            <numerusform>Tour has %n identical position.</numerusform>
            <numerusform>Tour has %n identical positions.</numerusform>
        </translation>
    </message>
    <message numerus="yes">
        <source>about %n minute(s)</source>
        <translation>
            <numerusform>about %n minute</numerusform>
            <numerusform>about %n minutes</numerusform>
        </translation>
    </message>
    <message>
        <source>less than a minute</source>
        <translation></translation>
    </message>
    <message>
        <source>Invalid tour</source>
        <translation></translation>
    </message>
    <message>
        <source>New Tour %1</source>
        <translation></translation>
    </message>
    <message>
        <source>Saved Position %1</source>
        <translation></translation>
    </message>
    <message>
        <source>Tour should contain at least 2 positions.</source>
        <translation></translation>
    </message>
    <message>
        <source>Tour Time: %1.</source>
        <translation></translation>
    </message>
</context>
<context>
    <name>QnPtzPresetDialog</name>
    <message>
        <source>Saved Position %1</source>
        <translation></translation>
    </message>
    <message>
        <source>None</source>
        <translation></translation>
    </message>
</context>
<context>
    <name>QnPtzPresetHotkeyItemDelegate</name>
    <message>
        <source>None</source>
        <translation></translation>
    </message>
    <message>
        <source>Reassign</source>
        <translation></translation>
    </message>
    <message>
        <source>Hotkey used by preset &quot;%1&quot;</source>
        <translation></translation>
    </message>
    <message>
        <source>Hotkey used by tour &quot;%1&quot;</source>
        <translation></translation>
    </message>
</context>
<context>
    <name>QnPtzTourSpotsModel</name>
    <message>
        <source>Lowest</source>
        <translation></translation>
    </message>
    <message>
        <source>Low</source>
        <translation></translation>
    </message>
    <message>
        <source>Normal</source>
        <translation></translation>
    </message>
    <message>
        <source>High</source>
        <translation></translation>
    </message>
    <message>
        <source>Highest</source>
        <translation></translation>
    </message>
    <message>
        <source>Instant</source>
        <translation></translation>
    </message>
    <message>
        <source>Position</source>
        <translation></translation>
    </message>
    <message>
        <source>Stay Time</source>
        <translation></translation>
    </message>
    <message>
        <source>Speed</source>
        <translation></translation>
    </message>
    <message>
        <source>Invalid</source>
        <translation></translation>
    </message>
</context>
<context>
    <name>QnRecordingSettingsWidget</name>
    <message>
        <source>Screen %1 - %2x%3</source>
        <translation></translation>
    </message>
    <message>
        <source>%1 (Primary)</source>
        <translation></translation>
    </message>
    <message>
        <source>Select folder...</source>
        <translation></translation>
    </message>
    <message>
        <source>Best</source>
        <translation></translation>
    </message>
    <message>
        <source>Average</source>
        <translation></translation>
    </message>
    <message>
        <source>Performance</source>
        <translation></translation>
    </message>
    <message>
        <source>Native</source>
        <translation></translation>
    </message>
    <message>
        <source>Quarter Native</source>
        <translation></translation>
    </message>
</context>
<context>
    <name>QnRecordingStatsModel</name>
    <message>
        <source>Average bitrate for the recorded period</source>
        <translation></translation>
    </message>
    <message>
        <source>Space</source>
        <translation></translation>
    </message>
    <message>
        <source>Calendar Days</source>
        <translation></translation>
    </message>
    <message>
        <source>less than an hour</source>
        <translation></translation>
    </message>
    <message>
        <source>%1 Mbps</source>
        <translation></translation>
    </message>
    <message>
        <source>empty</source>
        <translation></translation>
    </message>
    <message>
        <source>Devices with non-empty archive</source>
        <translation></translation>
    </message>
    <message>
        <source>Cameras with non-empty archive</source>
        <translation></translation>
    </message>
    <message>
        <source>Storage space occupied by devices</source>
        <translation></translation>
    </message>
    <message>
        <source>Storage space occupied by cameras</source>
        <translation></translation>
    </message>
    <message>
        <source>Device</source>
        <translation></translation>
    </message>
    <message>
        <source>Camera</source>
        <translation></translation>
    </message>
    <message>
        <source>Archived duration in calendar days since the first recording</source>
        <translation></translation>
    </message>
    <message>
        <source>Cameras from other servers and removed cameras</source>
        <translation></translation>
    </message>
    <message>
        <source>%1 TB</source>
        <translation></translation>
    </message>
    <message>
        <source>%1 GB</source>
        <translation></translation>
    </message>
    <message numerus="yes">
        <source>Total %1 %n devices</source>
        <comment>%1 is long dash, do not replace</comment>
        <translation>
            <numerusform>Total %1 %n device</numerusform>
            <numerusform>Total %1 %n devices</numerusform>
        </translation>
    </message>
    <message numerus="yes">
        <source>Total %1 %n cameras</source>
        <comment>%1 is long dash, do not replace</comment>
        <translation>
            <numerusform>Total %1 %n camera</numerusform>
            <numerusform>Total %1 %n cameras</numerusform>
        </translation>
    </message>
    <message numerus="yes">
        <source>Total %1 %n I/O modules</source>
        <comment>%1 is long dash, do not replace</comment>
        <translation>
            <numerusform>Total %1 %n I/O module</numerusform>
            <numerusform>Total %1 %n I/O modules</numerusform>
        </translation>
    </message>
    <message>
        <source>Bitrate</source>
        <translation></translation>
    </message>
</context>
<context>
    <name>QnRequiredPermissionSubjectPolicy</name>
    <message>
        <source>Role %1 has no %2 permission</source>
        <comment>%1 is the name of selected role, %2 is permission name</comment>
        <translation></translation>
    </message>
    <message>
        <source>Selected roles have no %1 permission</source>
        <comment>%1 is permission name</comment>
        <translation></translation>
    </message>
    <message numerus="yes">
        <source>%n of %1 selected roles have no %2 permission</source>
        <comment>%1 is number of selected roles, %2 is permission name</comment>
        <translation>
            <numerusform>%n of %1 selected roles has no %2 permission</numerusform>
            <numerusform>%n of %1 selected roles have no %2 permission</numerusform>
        </translation>
    </message>
    <message>
        <source>User %1 has no %2 permission</source>
        <comment>%1 is the name of selected user, %2 is permission name</comment>
        <translation></translation>
    </message>
    <message>
        <source>Selected users have no %1 permission</source>
        <comment>%1 is permission name</comment>
        <translation></translation>
    </message>
    <message numerus="yes">
        <source>%n of %1 selected users have no %2 permission</source>
        <comment>%1 is number of selected users, %2 is permission name</comment>
        <translation>
            <numerusform>%n of %1 selected users has no %2 permission</numerusform>
            <numerusform>%n of %1 selected users have no %2 permission</numerusform>
        </translation>
    </message>
</context>
<context>
    <name>QnResourceBrowserWidget</name>
    <message>
        <source>Any Type</source>
        <translation></translation>
    </message>
    <message>
        <source>Video Files</source>
        <translation></translation>
    </message>
    <message>
        <source>Image Files</source>
        <translation></translation>
    </message>
    <message>
        <source>Live Devices</source>
        <translation></translation>
    </message>
    <message>
        <source>Live Cameras</source>
        <translation></translation>
    </message>
</context>
<context>
    <name>QnResourceItemDelegate</name>
    <message>
        <source>Health Monitor</source>
        <translation></translation>
    </message>
</context>
<context>
    <name>QnResourceSelectionDialog</name>
    <message>
        <source>Select Devices...</source>
        <translation></translation>
    </message>
    <message>
        <source>Select Cameras...</source>
        <translation></translation>
    </message>
    <message>
        <source>Select users...</source>
        <translation></translation>
    </message>
</context>
<context>
    <name>QnResourceTreeModelNode</name>
    <message>
        <source>Servers</source>
        <translation></translation>
    </message>
    <message>
        <source>Other Systems</source>
        <translation></translation>
    </message>
    <message>
        <source>Users</source>
        <translation></translation>
    </message>
    <message>
        <source>Web Pages</source>
        <translation></translation>
    </message>
    <message>
        <source>Cameras &amp; Resources</source>
        <translation></translation>
    </message>
    <message>
        <source>Layouts</source>
        <translation></translation>
    </message>
    <message>
        <source>All Cameras &amp; Resources</source>
        <translation></translation>
    </message>
    <message>
        <source>All Shared Layouts</source>
        <translation></translation>
    </message>
    <message>
        <source>Shared Layouts</source>
        <translation></translation>
    </message>
    <message>
        <source>Local Files</source>
        <translation></translation>
    </message>
    <message>
        <source>Showreels</source>
        <translation></translation>
    </message>
    <message>
        <source>Showreel</source>
        <translation></translation>
    </message>
    <message>
        <source>Cameras &amp; Devices</source>
        <translation type="unfinished"></translation>
    </message>
    <message>
        <source>Videowalls</source>
        <translation type="unfinished"></translation>
    </message>
</context>
<context>
    <name>QnResourceTreeModelOtherSystemsNode</name>
    <message>
        <source>New System</source>
        <translation></translation>
    </message>
</context>
<context>
    <name>QnResourceTreeWidget</name>
    <message>
        <source>All types</source>
        <translation type="unfinished"></translation>
    </message>
    <message>
        <source>Servers</source>
        <translation type="unfinished"></translation>
    </message>
    <message>
        <source>Cameras &amp; Devices</source>
        <translation type="unfinished"></translation>
    </message>
    <message>
        <source>Layouts</source>
        <translation type="unfinished"></translation>
    </message>
    <message>
        <source>Layout Tours</source>
        <translation type="unfinished"></translation>
    </message>
    <message>
        <source>Video Walls</source>
        <translation type="unfinished"></translation>
    </message>
    <message>
        <source>Web Pages</source>
        <translation type="unfinished"></translation>
    </message>
    <message>
        <source>Users</source>
        <translation type="unfinished"></translation>
    </message>
    <message>
        <source>Local Files</source>
        <translation type="unfinished"></translation>
    </message>
    <message>
        <source>add to current layout</source>
        <translation type="unfinished"></translation>
    </message>
    <message>
        <source>open all at a new layout</source>
        <translation type="unfinished"></translation>
    </message>
    <message>
        <source>Cameras &amp; Resources</source>
        <translation type="unfinished"></translation>
    </message>
</context>
<context>
    <name>QnResourceWidget</name>
    <message>
        <source>Close</source>
        <translation></translation>
    </message>
    <message>
        <source>Information</source>
        <translation></translation>
    </message>
    <message>
        <source>Rotate</source>
        <translation></translation>
    </message>
</context>
<context>
    <name>QnRoutingManagementWidget</name>
    <message>
        <source>Enter URL</source>
        <translation></translation>
    </message>
    <message>
        <source>URL</source>
        <translation></translation>
    </message>
    <message>
        <source>Server</source>
        <translation></translation>
    </message>
    <message>
        <source>Invalid URL</source>
        <translation></translation>
    </message>
    <message>
        <source>URL already added</source>
        <translation></translation>
    </message>
</context>
<context>
    <name>QnScheduleGridWidget</name>
    <message>
        <source>All</source>
        <translation></translation>
    </message>
</context>
<context>
    <name>QnSearchBookmarksDialogPrivate</name>
    <message>
        <source>Export Bookmark...</source>
        <translation></translation>
    </message>
    <message>
        <source>No bookmarks</source>
        <translation></translation>
    </message>
    <message>
        <source>Search</source>
        <translation></translation>
    </message>
</context>
<context>
    <name>QnSearchBookmarksModel</name>
    <message>
        <source>Name</source>
        <translation></translation>
    </message>
    <message>
        <source>Start time</source>
        <translation></translation>
    </message>
    <message>
        <source>Length</source>
        <translation></translation>
    </message>
    <message>
        <source>Tags</source>
        <translation></translation>
    </message>
    <message>
        <source>Camera</source>
        <translation></translation>
    </message>
    <message>
        <source>Created</source>
        <translation></translation>
    </message>
    <message>
        <source>Creator</source>
        <translation></translation>
    </message>
</context>
<context>
    <name>QnSearchLineEdit</name>
    <message>
        <source>Search</source>
        <translation></translation>
    </message>
</context>
<context>
    <name>QnSelectDevicesButton</name>
    <message>
        <source>Any Device</source>
        <translation></translation>
    </message>
    <message>
        <source>Any Camera</source>
        <translation></translation>
    </message>
    <message>
        <source>All Devices</source>
        <translation></translation>
    </message>
    <message>
        <source>All Cameras</source>
        <translation></translation>
    </message>
    <message>
        <source>Select devices...</source>
        <translation></translation>
    </message>
    <message>
        <source>Select cameras...</source>
        <translation></translation>
    </message>
</context>
<context>
    <name>QnSelectServersButton</name>
    <message>
        <source>Any Server</source>
        <translation></translation>
    </message>
    <message>
        <source>All Servers</source>
        <translation></translation>
    </message>
    <message>
        <source>Select Servers...</source>
        <translation></translation>
    </message>
    <message numerus="yes">
        <source>%n Servers</source>
        <translation>
            <numerusform>%n Server</numerusform>
            <numerusform>%n Servers</numerusform>
        </translation>
    </message>
</context>
<context>
    <name>QnSelectUsersButton</name>
    <message>
        <source>Any User</source>
        <translation></translation>
    </message>
    <message>
        <source>All Users</source>
        <translation></translation>
    </message>
    <message>
        <source>Select Users...</source>
        <translation></translation>
    </message>
    <message numerus="yes">
        <source>%n Users</source>
        <translation>
            <numerusform>%n User</numerusform>
            <numerusform>%n Users</numerusform>
        </translation>
    </message>
</context>
<context>
    <name>QnSendEmailActionDelegate</name>
    <message numerus="yes">
        <source>%n additional</source>
        <translation>
            <numerusform>%n additional</numerusform>
            <numerusform>%n additional</numerusform>
        </translation>
    </message>
    <message>
        <source>User %1 has invalid email address</source>
        <translation></translation>
    </message>
    <message numerus="yes">
        <source>%n of %1 users have invalid email address</source>
        <translation>
            <numerusform>%n of %1 users has invalid email address</numerusform>
            <numerusform>%n of %1 users have invalid email address</numerusform>
        </translation>
    </message>
    <message>
        <source>Invalid email address %1</source>
        <translation></translation>
    </message>
    <message numerus="yes">
        <source>%n of %1 additional email addresses are invalid</source>
        <translation>
            <numerusform>%n of %1 additional email addresses is invalid</numerusform>
            <numerusform>%n of %1 additional email addresses are invalid</numerusform>
        </translation>
    </message>
    <message>
        <source>Send email to %1</source>
        <translation></translation>
    </message>
</context>
<context>
    <name>QnServerAddressesModel</name>
    <message>
        <source>Address</source>
        <translation></translation>
    </message>
</context>
<context>
    <name>QnServerResourceWidget</name>
    <message>
        <source>Show Log</source>
        <translation></translation>
    </message>
    <message>
        <source>Check Issues</source>
        <translation></translation>
    </message>
    <message>
        <source>%1 (up %2)</source>
        <translation></translation>
    </message>
</context>
<context>
    <name>QnServerSettingsDialog</name>
    <message>
        <source>General</source>
        <translation></translation>
    </message>
    <message>
        <source>Storage Analytics</source>
        <translation></translation>
    </message>
    <message>
        <source>Server Settings - %1 (readonly)</source>
        <translation></translation>
    </message>
    <message>
        <source>Server Settings - %1</source>
        <translation></translation>
    </message>
    <message>
        <source>Server Settings</source>
        <translation></translation>
    </message>
    <message>
        <source>Storage Management</source>
        <translation></translation>
    </message>
    <message>
        <source>Apply changes before switching to another server?</source>
        <translation></translation>
    </message>
    <message>
        <source>Server Web Page</source>
        <translation></translation>
    </message>
</context>
<context>
    <name>QnServerSettingsWidget</name>
    <message>
        <source>At least two servers are required for this feature.</source>
        <translation></translation>
    </message>
    <message>
        <source>Max devices on this server:</source>
        <translation></translation>
    </message>
    <message>
        <source>Max cameras on this server:</source>
        <translation></translation>
    </message>
    <message>
        <source>This server already has more than max devices</source>
        <translation></translation>
    </message>
    <message>
        <source>This server already has more than max cameras</source>
        <translation></translation>
    </message>
    <message>
        <source>To avoid issues adjust max number of devices</source>
        <translation></translation>
    </message>
    <message>
        <source>To avoid issues adjust max number of cameras</source>
        <translation></translation>
    </message>
    <message>
        <source>server will take devices automatically from offline servers</source>
        <translation></translation>
    </message>
    <message>
        <source>server will take cameras automatically from offline servers</source>
        <translation></translation>
    </message>
    <message>
        <source>Failover</source>
        <translation></translation>
    </message>
</context>
<context>
    <name>QnServerUpdatesModel</name>
    <message>
        <source>Server</source>
        <translation></translation>
    </message>
    <message>
        <source>Status</source>
        <translation></translation>
    </message>
</context>
<context>
    <name>QnServerUpdatesWidget</name>
    <message>
        <source>Select Update File...</source>
        <translation></translation>
    </message>
    <message>
        <source>Update Files (*.zip)</source>
        <translation></translation>
    </message>
    <message>
        <source>Release notes</source>
        <translation></translation>
    </message>
    <message>
        <source>You will have to update the client manually using an installer.</source>
        <translation></translation>
    </message>
    <message>
        <source>Cannot update from this file.</source>
        <translation></translation>
    </message>
    <message>
        <source>Latest Available Update</source>
        <translation></translation>
    </message>
    <message>
        <source>Download the Latest Version Update File</source>
        <translation></translation>
    </message>
    <message>
        <source>Selected Version</source>
        <translation></translation>
    </message>
    <message>
        <source>Download Update File</source>
        <translation></translation>
    </message>
    <message>
        <source>Browse for Update File...</source>
        <translation></translation>
    </message>
    <message>
        <source>Selected Update File</source>
        <translation></translation>
    </message>
    <message>
        <source>Download in External Browser</source>
        <translation></translation>
    </message>
    <message>
        <source>Copy Link to Clipboard</source>
        <translation></translation>
    </message>
    <message>
        <source>Unable to check updates on the Internet.</source>
        <translation></translation>
    </message>
    <message>
        <source>Unknown build number.</source>
        <translation></translation>
    </message>
    <message>
        <source>Downgrade to an earlier version is prohibited.</source>
        <translation></translation>
    </message>
    <message>
        <source>Updates for one or more servers were not found.</source>
        <translation></translation>
    </message>
    <message>
        <source>Client update was not found.</source>
        <translation></translation>
    </message>
    <message>
        <source>Unable to extract update file. No free space left on the disk.</source>
        <translation></translation>
    </message>
    <message>
        <source>Update Finished...</source>
        <translation></translation>
    </message>
    <message>
        <source>Checking for updates...</source>
        <translation></translation>
    </message>
    <message>
        <source>Downloading updates...</source>
        <translation></translation>
    </message>
    <message>
        <source>Installing client update...</source>
        <translation></translation>
    </message>
    <message>
        <source>Installing updates to incompatible servers...</source>
        <translation></translation>
    </message>
    <message>
        <source>Pushing updates to servers...</source>
        <translation></translation>
    </message>
    <message>
        <source>Installing updates...</source>
        <translation></translation>
    </message>
    <message>
        <source>Specific Build...</source>
        <translation></translation>
    </message>
    <message>
        <source>Update to Specific Build</source>
        <translation></translation>
    </message>
    <message>
        <source>Update System</source>
        <translation></translation>
    </message>
    <message>
        <source>System update in process</source>
        <translation></translation>
    </message>
    <message>
        <source>Cancel Update</source>
        <translation></translation>
    </message>
    <message>
        <source>Continue in Background</source>
        <translation></translation>
    </message>
    <message numerus="yes">
        <source>Not enough free space at %n Servers:</source>
        <translation>
            <numerusform>Not enough free space at %n Server:</numerusform>
            <numerusform>Not enough free space at %n Servers:</numerusform>
        </translation>
    </message>
    <message>
        <source>Attempt to update may fail or cause Server malfunction.</source>
        <translation></translation>
    </message>
    <message>
        <source>Force Update</source>
        <translation></translation>
    </message>
    <message>
        <source>Server update completed</source>
        <translation></translation>
    </message>
    <message>
        <source>Update completed</source>
        <translation></translation>
    </message>
    <message>
        <source>Update canceled</source>
        <translation></translation>
    </message>
    <message>
        <source>All Servers already updated</source>
        <translation></translation>
    </message>
    <message>
        <source>Update failed</source>
        <translation></translation>
    </message>
    <message>
        <source>Please update %1 manually using an installation package.</source>
        <translation></translation>
    </message>
    <message>
        <source>%1 will be restarted to the updated version.</source>
        <translation></translation>
    </message>
    <message>
        <source>Update cannot be canceled at this stage</source>
        <translation></translation>
    </message>
    <message>
        <source>Please wait until it is finished.</source>
        <translation></translation>
    </message>
    <message>
        <source>All components in your System are up to date.</source>
        <translation></translation>
    </message>
    <message>
        <source>All components in your System are up to this version.</source>
        <translation></translation>
    </message>
    <message>
        <source>Incompatible %1 instance. To update disconnect System from %1 first.</source>
        <comment>%1 here will be substituted with cloud name e.g. &apos;Nx Cloud&apos;.</comment>
        <translation></translation>
    </message>
</context>
<context>
    <name>QnSessionAwareTabbedDialog</name>
    <message>
        <source>Unsaved changes:</source>
        <translation></translation>
    </message>
    <message>
        <source>Save changes before exit?</source>
        <translation></translation>
    </message>
</context>
<context>
    <name>QnShowTextOverlayActionWidget</name>
    <message>
        <source>Html tags could be used within custom text:
&lt;h4&gt;Headers (h1-h6)&lt;/h4&gt;Also different &lt;font color=&quot;red&quot;&gt;colors&lt;/font&gt; and &lt;font size=&quot;18&quot;&gt;sizes&lt;/font&gt; could be applied. Text could be &lt;s&gt;stricken&lt;/s&gt;, &lt;u&gt;underlined&lt;/u&gt;, &lt;b&gt;bold&lt;/b&gt; or &lt;i&gt;italic&lt;/i&gt;</source>
        <comment>Do not translate tags (text between &apos;&lt;&apos; and &apos;&gt;&apos; symbols. Do not remove &apos;
&apos; sequence</comment>
        <translation></translation>
    </message>
</context>
<context>
    <name>QnSignInfo</name>
    <message>
        <source>Analyzing: %1%</source>
        <translation></translation>
    </message>
    <message>
        <source>Invalid watermark</source>
        <translation></translation>
    </message>
    <message>
        <source>Watermark Not Found</source>
        <translation></translation>
    </message>
    <message>
        <source>Watermark Matched</source>
        <translation></translation>
    </message>
</context>
<context>
    <name>QnSmtpAdvancedSettingsWidget</name>
    <message>
        <source>Auto</source>
        <translation></translation>
    </message>
    <message>
        <source>Email</source>
        <translation></translation>
    </message>
    <message>
        <source>SMTP Server</source>
        <translation></translation>
    </message>
    <message>
        <source>Server cannot be empty.</source>
        <translation></translation>
    </message>
    <message>
        <source>User</source>
        <translation></translation>
    </message>
    <message>
        <source>Password</source>
        <translation></translation>
    </message>
    <message>
        <source>System Signature</source>
        <translation></translation>
    </message>
    <message>
        <source>Support Signature</source>
        <translation></translation>
    </message>
    <message>
        <source>Enter a short System description here.</source>
        <translation></translation>
    </message>
</context>
<context>
    <name>QnSmtpSimpleSettingsWidget</name>
    <message>
        <source>Email</source>
        <translation></translation>
    </message>
    <message>
        <source>Email is not valid.</source>
        <translation></translation>
    </message>
    <message>
        <source>Password</source>
        <translation></translation>
    </message>
    <message>
        <source>Password cannot be empty.</source>
        <translation></translation>
    </message>
    <message>
        <source>System Signature</source>
        <translation></translation>
    </message>
    <message>
        <source>Support Signature</source>
        <translation></translation>
    </message>
    <message>
        <source>No preset found. Use &quot;Advanced&quot; option.</source>
        <translation></translation>
    </message>
    <message>
        <source>Enter a short System description here.</source>
        <translation></translation>
    </message>
</context>
<context>
    <name>QnSmtpTestConnectionWidget</name>
    <message>
        <source>Timed Out</source>
        <translation></translation>
    </message>
    <message>
        <source>TLS</source>
        <translation></translation>
    </message>
    <message>
        <source>SSL</source>
        <translation></translation>
    </message>
    <message>
        <source>Unsecured</source>
        <translation></translation>
    </message>
    <message>
        <source>In Progress...</source>
        <translation></translation>
    </message>
    <message>
        <source>Success</source>
        <translation></translation>
    </message>
    <message>
        <source>Connection timed out</source>
        <translation></translation>
    </message>
    <message>
        <source>Authentication failed</source>
        <translation></translation>
    </message>
    <message>
        <source>SMTP Error %1</source>
        <translation></translation>
    </message>
    <message>
        <source>Network error</source>
        <translation></translation>
    </message>
    <message>
        <source>Invalid parameters</source>
        <translation></translation>
    </message>
    <message>
        <source>Cannot perform the test.</source>
        <translation></translation>
    </message>
    <message>
        <source>No Servers connected to Internet</source>
        <translation></translation>
    </message>
</context>
<context>
    <name>QnSoftwareTriggerBusinessEventWidget</name>
    <message>
        <source>User Input</source>
        <translation></translation>
    </message>
</context>
<context>
    <name>QnSpeedSlider</name>
    <message>
        <source>%1x</source>
        <translation></translation>
    </message>
    <message>
        <source>Paused</source>
        <translation></translation>
    </message>
</context>
<context>
    <name>QnStatusOverlayController</name>
    <message>
        <source>NOT ENOUGH LICENCES</source>
        <translation></translation>
    </message>
    <message>
        <source>NO DATA</source>
        <translation></translation>
    </message>
    <message>
        <source>UNAUTHORIZED</source>
        <translation></translation>
    </message>
    <message>
        <source>NO SIGNAL</source>
        <translation></translation>
    </message>
    <message>
        <source>SERVER UNAVAILABLE</source>
        <translation></translation>
    </message>
    <message>
        <source>NO ACCESS</source>
        <translation></translation>
    </message>
    <message>
        <source>DEVICE DISABLED</source>
        <translation></translation>
    </message>
    <message>
        <source>Device Settings</source>
        <translation></translation>
    </message>
    <message>
        <source>Camera Settings</source>
        <translation></translation>
    </message>
    <message>
        <source>I/O Module Settings</source>
        <translation></translation>
    </message>
    <message>
        <source>Diagnostics</source>
        <translation></translation>
    </message>
    <message>
        <source>Enable</source>
        <translation></translation>
    </message>
    <message>
        <source>Activate License</source>
        <translation></translation>
    </message>
    <message>
        <source>Please check authentication information</source>
        <translation></translation>
    </message>
    <message>
        <source>NO LIVE STREAM</source>
        <translation></translation>
    </message>
    <message>
        <source>TOO MANY CONNECTIONS</source>
        <translation type="unfinished"></translation>
    </message>
    <message>
        <source>PASSWORD REQUIRED</source>
        <translation type="unfinished"></translation>
    </message>
    <message>
        <source>Set for this Camera</source>
        <translation type="unfinished"></translation>
    </message>
</context>
<context>
    <name>QnStorageAnalyticsWidget</name>
    <message>
        <source>Select All</source>
        <translation></translation>
    </message>
    <message>
        <source>Export Selection to File...</source>
        <translation></translation>
    </message>
    <message>
        <source>Copy Selection to Clipboard</source>
        <translation></translation>
    </message>
    <message>
        <source>Refresh</source>
        <translation></translation>
    </message>
    <message>
        <source>Export selected events to file</source>
        <translation></translation>
    </message>
    <message numerus="yes">
        <source>%n TB</source>
        <comment>TB - terabytes</comment>
        <translation>
            <numerusform>%n TB</numerusform>
            <numerusform>%n TB</numerusform>
        </translation>
    </message>
    <message>
        <source>TB</source>
        <comment>TB - terabytes</comment>
        <translation></translation>
    </message>
</context>
<context>
    <name>QnStorageConfigWidget</name>
    <message>
        <source>Backup is already in progress.</source>
        <translation></translation>
    </message>
    <message>
        <source>Cannot start backup while archive index rebuild is in progress.</source>
        <translation></translation>
    </message>
    <message>
        <source>Backup is in progress...</source>
        <translation></translation>
    </message>
    <message>
        <source>Main</source>
        <translation></translation>
    </message>
    <message>
        <source>Backup</source>
        <translation></translation>
    </message>
    <message>
        <source>Add more drives to use them as backup storage.</source>
        <translation></translation>
    </message>
    <message>
        <source>Change &quot;Main&quot; to &quot;Backup&quot; for some of the storage above to enable backup.</source>
        <translation></translation>
    </message>
    <message>
        <source>Apply changes to start backup.</source>
        <translation></translation>
    </message>
    <message>
        <source>in %1</source>
        <translation></translation>
    </message>
    <message>
        <source>%1 before now</source>
        <translation></translation>
    </message>
    <message>
        <source>Realtime backup is active...</source>
        <translation></translation>
    </message>
    <message>
        <source>Realtime backup is set up.</source>
        <translation></translation>
    </message>
    <message>
        <source>There is no backup yet.</source>
        <translation></translation>
    </message>
    <message>
        <source>Archive backup is completed up to &lt;b&gt;%1&lt;/b&gt;</source>
        <translation></translation>
    </message>
    <message>
        <source>Next backup is scheduled for &lt;b&gt;%1&lt;/b&gt;</source>
        <translation></translation>
    </message>
    <message>
        <source>Next backup is not scheduled.</source>
        <translation></translation>
    </message>
    <message>
        <source>Depending on the total size of the archive, reindexing can take up to several hours.</source>
        <translation></translation>
    </message>
    <message>
        <source>Reindexing is only necessary if your archive folders have been moved, renamed or deleted.</source>
        <translation></translation>
    </message>
    <message>
        <source>You can cancel this operation at any moment without data loss.</source>
        <translation></translation>
    </message>
    <message>
        <source>Continue anyway?</source>
        <translation></translation>
    </message>
    <message>
        <source>Hard disk load will increase significantly</source>
        <translation></translation>
    </message>
    <message>
        <source>Select at least one device in the Backup Settings to start backup.</source>
        <translation></translation>
    </message>
    <message>
        <source>Select at least one camera in the Backup Settings to start backup.</source>
        <translation></translation>
    </message>
    <message>
        <source>Archive reindexing completed</source>
        <translation></translation>
    </message>
    <message>
        <source>Backup reindexing completed</source>
        <translation></translation>
    </message>
    <message>
        <source>Backup completed</source>
        <translation></translation>
    </message>
    <message>
        <source>Recording to disabled storage will stop. However, deleting outdated footage from it will continue.</source>
        <translation></translation>
    </message>
    <message>
        <source>Recording was enabled on the USB storage</source>
        <translation></translation>
    </message>
</context>
<context>
    <name>QnStorageListModel</name>
    <message>
        <source>Invalid storage</source>
        <translation></translation>
    </message>
    <message>
        <source>Remove</source>
        <translation></translation>
    </message>
    <message>
        <source>Inaccessible</source>
        <translation></translation>
    </message>
    <message>
        <source>%1 (Checking...)</source>
        <translation></translation>
    </message>
    <message>
        <source>%1 (Scanning... %2%)</source>
        <translation></translation>
    </message>
    <message>
        <source>%1 (Rebuilding... %2%)</source>
        <translation></translation>
    </message>
    <message>
        <source>Loading...</source>
        <translation></translation>
    </message>
    <message>
        <source>Backup</source>
        <translation></translation>
    </message>
    <message>
        <source>Main</source>
        <translation></translation>
    </message>
    <message>
        <source>%1 GB</source>
        <translation></translation>
    </message>
    <message>
        <source>Too small and system partitions are reserved and not used for writing if there is enough other storage space available.</source>
        <translation></translation>
    </message>
</context>
<context>
    <name>QnStorageRebuildWidget</name>
    <message>
        <source>Fast Backup Scan...</source>
        <translation></translation>
    </message>
    <message>
        <source>Fast Archive Scan...</source>
        <translation></translation>
    </message>
    <message>
        <source>Reindexing Backup...</source>
        <translation></translation>
    </message>
    <message>
        <source>Reindexing Archive...</source>
        <translation></translation>
    </message>
</context>
<context>
    <name>QnStorageUrlDialog</name>
    <message>
        <source>\\&lt;Computer Name&gt;\&lt;Folder&gt;</source>
        <translation></translation>
    </message>
    <message>
        <source>Network Shared Resource</source>
        <translation></translation>
    </message>
    <message>
        <source>Invalid credentials for external storage</source>
        <translation></translation>
    </message>
    <message>
        <source>Invalid storage path</source>
        <translation></translation>
    </message>
    <message>
        <source>Add this storage anyway?</source>
        <translation></translation>
    </message>
    <message>
        <source>Storage path used by another server</source>
        <translation></translation>
    </message>
    <message>
        <source>Add Storage</source>
        <translation></translation>
    </message>
    <message>
        <source>It is not recommended to use one recording location for different servers.</source>
        <translation></translation>
    </message>
</context>
<context>
    <name>QnSystemAdministrationDialog</name>
    <message>
        <source>General</source>
        <translation></translation>
    </message>
    <message>
        <source>Licenses</source>
        <translation></translation>
    </message>
    <message>
        <source>Email</source>
        <translation></translation>
    </message>
    <message>
        <source>Updates</source>
        <translation></translation>
    </message>
    <message>
        <source>Routing Management</source>
        <translation></translation>
    </message>
    <message>
        <source>Time Synchronization</source>
        <translation></translation>
    </message>
    <message>
        <source>Users</source>
        <translation></translation>
    </message>
</context>
<context>
    <name>QnSystemHealthStringsHelper</name>
    <message>
        <source>Email address is not set</source>
        <translation></translation>
    </message>
    <message>
        <source>No licenses</source>
        <translation></translation>
    </message>
    <message>
        <source>Email server is not set</source>
        <translation></translation>
    </message>
    <message>
        <source>System is in safe mode</source>
        <translation></translation>
    </message>
    <message>
        <source>Storage is not configured</source>
        <translation></translation>
    </message>
    <message>
        <source>Rebuilding archive index is completed</source>
        <translation></translation>
    </message>
    <message>
        <source>Rebuilding archive index is canceled by user</source>
        <translation></translation>
    </message>
    <message>
        <source>Email address is not set for user %1</source>
        <translation></translation>
    </message>
    <message>
        <source>Email address is not set.</source>
        <translation></translation>
    </message>
    <message>
        <source>Email server is not set.</source>
        <translation></translation>
    </message>
    <message>
        <source>Any configuration changes except license activation are impossible.</source>
        <translation></translation>
    </message>
    <message>
        <source>You have no licenses.</source>
        <translation></translation>
    </message>
    <message>
        <source>You cannot record video from cameras.</source>
        <translation></translation>
    </message>
    <message>
        <source>Rebuilding archive index is completed on the following Server:</source>
        <translation></translation>
    </message>
    <message>
        <source>Rebuilding archive index is canceled by user on the following Server:</source>
        <translation></translation>
    </message>
    <message>
        <source>Storage is not configured on the following Server:</source>
        <translation></translation>
    </message>
    <message>
        <source>Learn more</source>
        <translation></translation>
    </message>
    <message>
        <source>System is running in safe mode.</source>
        <translation></translation>
    </message>
    <message>
        <source>Connect</source>
        <translation></translation>
    </message>
    <message>
        <source>Connect your System to %1 &amp;mdash; make it accessible from anywhere!</source>
        <comment>%1 is the cloud name (like &apos;Nx Cloud&apos;)</comment>
        <translation></translation>
    </message>
    <message>
        <source>Check out %1 &amp;mdash; connect to your System from anywhere!</source>
        <comment>%1 is the cloud name (like &apos;Nx Cloud&apos;)</comment>
        <translation></translation>
    </message>
    <message>
        <source>Some users have not set their email addresses</source>
        <translation></translation>
    </message>
    <message>
        <source>You cannot receive System notifications by email.</source>
        <translation></translation>
    </message>
    <message>
        <source>Some users have not set their email addresses.</source>
        <translation></translation>
    </message>
    <message>
        <source>They cannot receive System notifications by email.</source>
        <translation></translation>
    </message>
    <message>
        <source>Error while sending email</source>
        <translation></translation>
    </message>
    <message>
        <source>Remote archive synchronization has been started</source>
        <translation></translation>
    </message>
    <message>
        <source>Remote archive synchronization has been finished</source>
        <translation></translation>
    </message>
    <message>
        <source>Remote archive synchronization is in progress</source>
        <translation></translation>
    </message>
    <message>
        <source>Error occured during remote archive synchronization</source>
        <translation></translation>
    </message>
    <message>
        <source>Remote archive synchronization has been started for the following device:</source>
        <translation></translation>
    </message>
    <message>
        <source>Remote archive synchronization has been finished for the following device:</source>
        <translation></translation>
    </message>
    <message>
        <source>Remote archive synchronization</source>
        <translation></translation>
    </message>
    <message>
        <source>Archive integrity problem detected</source>
        <translation type="unfinished"></translation>
    </message>
</context>
<context>
    <name>QnSystemSettingsWidget</name>
    <message>
        <source>Enable devices and servers auto discovery</source>
        <translation></translation>
    </message>
    <message>
        <source>Enable cameras and servers auto discovery</source>
        <translation></translation>
    </message>
    <message>
        <source>Allow System to optimize device settings</source>
        <translation></translation>
    </message>
    <message>
        <source>Allow System to optimize camera settings</source>
        <translation></translation>
    </message>
</context>
<context>
    <name>QnTableExportHelper</name>
    <message>
        <source>HTML file (*.html);;Spread Sheet (CSV) File (*.csv)</source>
        <translation></translation>
    </message>
    <message>
        <source>Close all programs which may use this file and try again</source>
        <translation></translation>
    </message>
    <message>
        <source>File used by another process</source>
        <translation></translation>
    </message>
</context>
<context>
    <name>QnTimeServerSelectionModel</name>
    <message>
        <source>Server</source>
        <translation></translation>
    </message>
    <message>
        <source>Offset</source>
        <translation></translation>
    </message>
    <message>
        <source>Date</source>
        <translation></translation>
    </message>
    <message>
        <source>Timezone</source>
        <translation></translation>
    </message>
    <message>
        <source>Time</source>
        <translation></translation>
    </message>
</context>
<context>
    <name>QnTimeServerSelectionWidget</name>
    <message>
        <source>No server has Internet access. Time is not being synchronized.</source>
        <translation></translation>
    </message>
    <message>
        <source>System time is synchronized with the Internet and does not depend on local time on servers.</source>
        <translation type="unfinished"></translation>
    </message>
    <message>
        <source>System time is synchronized with local time on the selected server and does not depend on local time on other servers.</source>
        <translation type="unfinished"></translation>
    </message>
</context>
<context>
    <name>QnTimeSlider</name>
    <message>
        <source>Live</source>
        <translation></translation>
    </message>
    <message>
        <source>No thumbnails available</source>
        <translation></translation>
    </message>
    <message>
        <source>hh:mm</source>
        <comment>Format for displaying hours and minutes on timeline.</comment>
        <translation></translation>
    </message>
    <message>
        <source>h ap</source>
        <comment>Format for displaying hours on timeline, with am/pm indicator.</comment>
        <translation></translation>
    </message>
    <message>
        <source>dd</source>
        <comment>Format for displaying days on timeline.</comment>
        <translation></translation>
    </message>
    <message>
        <source>MMMM</source>
        <comment>Format for displaying months on timeline.</comment>
        <translation></translation>
    </message>
    <message>
        <source>yyyy</source>
        <comment>Format for displaying years on timeline</comment>
        <translation></translation>
    </message>
    <message>
        <source>dd MMMM yyyy hh:mm</source>
        <comment>Format for displaying minute caption in timeline&apos;s header, without am/pm indicator.</comment>
        <translation></translation>
    </message>
    <message>
        <source>dd MMMM yyyy hh:mm</source>
        <comment>Format for displaying hour caption in timeline&apos;s header, without am/pm indicator.</comment>
        <translation></translation>
    </message>
    <message>
        <source>dd MMMM yyyy h ap</source>
        <comment>Format for displaying hour caption in timeline&apos;s header, with am/pm indicator.</comment>
        <translation></translation>
    </message>
    <message>
        <source>dd MMMM yyyy</source>
        <comment>Format for displaying day caption in timeline&apos;s header.</comment>
        <translation></translation>
    </message>
    <message>
        <source>MMMM yyyy</source>
        <comment>Format for displaying month caption in timeline&apos;s header.</comment>
        <translation></translation>
    </message>
    <message>
        <source>yyyy</source>
        <comment>Format for displaying year caption in timeline&apos;s header</comment>
        <translation></translation>
    </message>
    <message>
        <source>h:mm ap</source>
        <comment>Format for displaying hours and minutes on timeline, with am/pm indicator.</comment>
        <translation></translation>
    </message>
    <message>
        <source>dd MMMM yyyy h:mm ap</source>
        <comment>Format for displaying minute caption in timeline&apos;s header, with am/pm indicator.</comment>
        <translation></translation>
    </message>
</context>
<context>
    <name>QnTwoStepFileDialog</name>
    <message>
        <source>Select folder...</source>
        <translation></translation>
    </message>
    <message>
        <source>Select file...</source>
        <translation></translation>
    </message>
</context>
<context>
    <name>QnTwoWayAudioWidgetPrivate</name>
    <message>
        <source>Hold to Speak</source>
        <translation></translation>
    </message>
    <message>
        <source>Input device is not selected</source>
        <translation></translation>
    </message>
    <message>
        <source>Streaming is not ready yet</source>
        <translation></translation>
    </message>
    <message>
        <source>Network error</source>
        <translation></translation>
    </message>
</context>
<context>
    <name>QnUpdateResult</name>
    <message>
        <source>Update has been successfully finished.</source>
        <translation></translation>
    </message>
    <message>
        <source>Update has been cancelled.</source>
        <translation></translation>
    </message>
    <message>
        <source>Another user has already started an update.</source>
        <translation></translation>
    </message>
    <message>
        <source>All servers are already updated.</source>
        <translation></translation>
    </message>
    <message>
        <source>Could not download updates.</source>
        <translation></translation>
    </message>
    <message>
        <source>No free space left on the disk.</source>
        <translation></translation>
    </message>
    <message>
        <source>Could not push updates to servers.</source>
        <translation></translation>
    </message>
    <message numerus="yes">
        <source>The problem is caused by %n servers:</source>
        <translation>
            <numerusform>The problem is caused by %n server:</numerusform>
            <numerusform>The problem is caused by %n servers:</numerusform>
        </translation>
    </message>
    <message numerus="yes">
        <source>No free space left on %n servers:</source>
        <translation>
            <numerusform>No free space left on %n server:</numerusform>
            <numerusform>No free space left on %n servers:</numerusform>
        </translation>
    </message>
    <message numerus="yes">
        <source>%n servers are not responding:</source>
        <translation>
            <numerusform>%n server is not responding:</numerusform>
            <numerusform>%n servers are not responding:</numerusform>
        </translation>
    </message>
    <message numerus="yes">
        <source>%n servers have gone offline:</source>
        <translation>
            <numerusform>%n server has gone offline:</numerusform>
            <numerusform>%n servers have gone offline:</numerusform>
        </translation>
    </message>
    <message numerus="yes">
        <source>Authentication failed for %n servers:</source>
        <translation>
            <numerusform>Authentication failed for %n server:</numerusform>
            <numerusform>Authentication failed for %n servers:</numerusform>
        </translation>
    </message>
    <message>
        <source>Could not install an update to the client.</source>
        <translation></translation>
    </message>
    <message>
        <source>Could not install updates on one or more servers.</source>
        <translation></translation>
    </message>
</context>
<context>
    <name>QnUserListModel</name>
    <message>
        <source>LDAP user</source>
        <translation></translation>
    </message>
    <message>
        <source>Enabled</source>
        <translation></translation>
    </message>
    <message>
        <source>Disabled</source>
        <translation></translation>
    </message>
    <message>
        <source>Name</source>
        <translation></translation>
    </message>
    <message>
        <source>Local user</source>
        <translation></translation>
    </message>
    <message>
        <source>Cloud user</source>
        <translation></translation>
    </message>
    <message>
        <source>Login</source>
        <translation></translation>
    </message>
    <message>
        <source>Role</source>
        <translation></translation>
    </message>
</context>
<context>
    <name>QnUserListModelPrivate</name>
    <message>
        <source>Owner</source>
        <translation></translation>
    </message>
    <message>
        <source>Administrator</source>
        <translation></translation>
    </message>
    <message>
        <source>View live video</source>
        <translation></translation>
    </message>
    <message>
        <source>Use PTZ controls</source>
        <translation></translation>
    </message>
    <message>
        <source>View video archives</source>
        <translation></translation>
    </message>
    <message>
        <source>Export video</source>
        <translation></translation>
    </message>
    <message>
        <source>Adjust device settings</source>
        <translation></translation>
    </message>
    <message>
        <source>Adjust camera settings</source>
        <translation></translation>
    </message>
    <message>
        <source>Control Video Walls</source>
        <translation></translation>
    </message>
</context>
<context>
    <name>QnUserManagementWidget</name>
    <message>
        <source>Edit</source>
        <translation></translation>
    </message>
</context>
<context>
    <name>QnUserProfileWidget</name>
    <message>
        <source>Login</source>
        <translation></translation>
    </message>
    <message>
        <source>Name</source>
        <translation></translation>
    </message>
    <message>
        <source>Role</source>
        <translation></translation>
    </message>
    <message>
        <source>Email</source>
        <translation></translation>
    </message>
</context>
<context>
    <name>QnUserRoleSettingsWidget</name>
    <message>
        <source>Role name cannot be empty.</source>
        <translation></translation>
    </message>
    <message>
        <source>Role with same name already exists.</source>
        <translation></translation>
    </message>
</context>
<context>
    <name>QnUserRoleSettingsWidgetPrivate</name>
    <message>
        <source>No users have this role</source>
        <translation></translation>
    </message>
    <message>
        <source>Custom with no permissions</source>
        <translation></translation>
    </message>
    <message>
        <source>Users will have no permissions unless changed later.</source>
        <translation></translation>
    </message>
    <message>
        <source>Assign a new role</source>
        <translation></translation>
    </message>
    <message>
        <source>Delete such users</source>
        <translation></translation>
    </message>
    <message numerus="yes">
        <source>Please select an action to perform on %n users with this role</source>
        <translation>
            <numerusform>Please select an action to perform on %n user with this role</numerusform>
            <numerusform>Please select an action to perform on %n users with this role</numerusform>
        </translation>
    </message>
</context>
<context>
    <name>QnUserRolesDialog</name>
    <message>
        <source>Role Info</source>
        <translation></translation>
    </message>
    <message>
        <source>Permissions</source>
        <translation></translation>
    </message>
    <message>
        <source>Cameras &amp;&amp; Resources</source>
        <translation></translation>
    </message>
    <message>
        <source>Layouts</source>
        <translation></translation>
    </message>
    <message>
        <source>New Role</source>
        <translation></translation>
    </message>
    <message>
        <source>New Role %1</source>
        <translation></translation>
    </message>
</context>
<context>
    <name>QnUserSettingsDialog</name>
    <message>
        <source>User Information</source>
        <translation></translation>
    </message>
    <message>
        <source>Permissions</source>
        <translation></translation>
    </message>
    <message>
        <source>Cameras &amp;&amp; Resources</source>
        <translation></translation>
    </message>
    <message>
        <source>Layouts</source>
        <translation></translation>
    </message>
    <message>
        <source>Send Invite</source>
        <translation></translation>
    </message>
    <message>
        <source>New User...</source>
        <translation></translation>
    </message>
    <message>
        <source>User Settings - %1 (readonly)</source>
        <translation></translation>
    </message>
    <message>
        <source>User Settings - %1</source>
        <translation></translation>
    </message>
    <message>
        <source>Enabled</source>
        <translation></translation>
    </message>
    <message>
        <source>User is disabled</source>
        <translation></translation>
    </message>
    <message>
        <source>Apply changes before switching to another user?</source>
        <translation></translation>
    </message>
    <message>
        <source>This user has not yet signed up for %1</source>
        <comment>%1 is the cloud name (like &apos;Nx Cloud&apos;)</comment>
        <translation></translation>
    </message>
</context>
<context>
    <name>QnUserSettingsWidget</name>
    <message>
        <source>Local</source>
        <translation></translation>
    </message>
    <message>
        <source>Cloud</source>
        <translation></translation>
    </message>
    <message>
        <source>Login</source>
        <translation></translation>
    </message>
    <message>
        <source>Login cannot be empty.</source>
        <translation></translation>
    </message>
    <message>
        <source>User with specified login already exists.</source>
        <translation></translation>
    </message>
    <message>
        <source>User has been renamed. Password must be updated.</source>
        <translation></translation>
    </message>
    <message>
        <source>Name</source>
        <translation></translation>
    </message>
    <message>
        <source>Email</source>
        <translation></translation>
    </message>
    <message>
        <source>Email cannot be empty.</source>
        <translation></translation>
    </message>
    <message>
        <source>Password</source>
        <translation></translation>
    </message>
    <message>
        <source>Confirm Password</source>
        <translation></translation>
    </message>
    <message>
        <source>Passwords do not match.</source>
        <translation></translation>
    </message>
    <message>
        <source>Cloud user with specified email already exists.</source>
        <translation></translation>
    </message>
</context>
<context>
    <name>QnValidatorStrings</name>
    <message>
        <source>Email cannot be empty.</source>
        <translation></translation>
    </message>
    <message>
        <source>Email is not valid.</source>
        <translation></translation>
    </message>
    <message>
        <source>Password cannot be empty.</source>
        <translation></translation>
    </message>
    <message>
        <source>Avoid leading and trailing spaces.</source>
        <translation></translation>
    </message>
</context>
<context>
    <name>QnVideowallManageWidgetPrivate</name>
    <message>
        <source>Screen</source>
        <translation></translation>
    </message>
    <message>
        <source>Screen %1</source>
        <translation></translation>
    </message>
    <message>
        <source>New Item</source>
        <translation></translation>
    </message>
    <message>
        <source>Display %1</source>
        <translation></translation>
    </message>
    <message>
        <source>Delete &quot;%1&quot;?</source>
        <translation></translation>
    </message>
</context>
<context>
    <name>QnVideowallScreenWidget</name>
    <message>
        <source>PC %1</source>
        <translation></translation>
    </message>
    <message>
        <source>PC %1 - Display %2</source>
        <translation></translation>
    </message>
    <message numerus="yes">
        <source>PC %1 - Displays %2</source>
        <comment>%2 will be substituted by _list_ of displays</comment>
        <translation>
            <numerusform>PC %1 - Display %2</numerusform>
            <numerusform>PC %1 - Displays %2</numerusform>
        </translation>
    </message>
</context>
<context>
    <name>QnVolumeSlider</name>
    <message>
        <source>Muted</source>
        <translation></translation>
    </message>
</context>
<context>
    <name>QnWearableProgressWidget</name>
    <message>
        <source>Uploading %1... %2	%p%</source>
        <translation></translation>
    </message>
    <message>
        <source>Stop uploading?</source>
        <translation></translation>
    </message>
    <message>
        <source>Already uploaded files will be kept.</source>
        <translation></translation>
    </message>
    <message>
        <source>Finalizing %1... %2	%p%</source>
        <translation></translation>
    </message>
    <message>
        <source>(%1 of %2)</source>
        <translation></translation>
    </message>
</context>
<context>
    <name>QnWearableUploadWidget</name>
    <message>
        <source>User &quot;%1&quot; is currently uploading footage to this camera.</source>
        <translation></translation>
    </message>
    <message>
        <source>Another user is currently uploading footage to this camera.</source>
        <translation></translation>
    </message>
</context>
<context>
    <name>QnWebResourceWidget</name>
    <message>
        <source>Fullscreen mode</source>
        <translation></translation>
    </message>
</context>
<context>
    <name>QnWebpageDialog</name>
    <message>
        <source>Name</source>
        <translation></translation>
    </message>
    <message>
        <source>URL</source>
        <translation></translation>
    </message>
    <message>
        <source>URL cannot be empty.</source>
        <translation></translation>
    </message>
    <message>
        <source>Wrong URL format.</source>
        <translation></translation>
    </message>
    <message>
        <source>Web Page</source>
        <translation></translation>
    </message>
</context>
<context>
    <name>QnWorkbenchAlarmLayoutHandler</name>
    <message>
        <source>Alarms</source>
        <translation></translation>
    </message>
</context>
<context>
    <name>QnWorkbenchBookmarksHandler</name>
    <message>
        <source>Bookmark</source>
        <translation></translation>
    </message>
    <message>
        <source>Bookmarks can only be added to an online server.</source>
        <translation></translation>
    </message>
    <message>
        <source>Press %1 to search bookmarks</source>
        <translation></translation>
    </message>
    <message>
        <source>Server offline</source>
        <translation></translation>
    </message>
    <message>
        <source>Bookmarks can only be edited on an online Server.</source>
        <translation></translation>
    </message>
    <message>
        <source>Delete bookmark?</source>
        <translation></translation>
    </message>
    <message numerus="yes">
        <source>Delete %n bookmarks?</source>
        <translation>
            <numerusform>Delete bookmark?</numerusform>
            <numerusform>Delete %n bookmarks?</numerusform>
        </translation>
    </message>
</context>
<context>
    <name>QnWorkbenchConnectHandler</name>
    <message>
        <source>Connect to Another Server...</source>
        <translation></translation>
    </message>
    <message>
        <source>Connect to Server...</source>
        <translation></translation>
    </message>
    <message>
        <source>%1 in %2</source>
        <comment>%1 is user name, %2 is name of system</comment>
        <translation></translation>
    </message>
    <message>
        <source>Could not connect to server. Video Wall will be closed.</source>
        <translation></translation>
    </message>
</context>
<context>
    <name>QnWorkbenchIncompatibleServersActionHandler</name>
    <message>
        <source>Systems will be merged shortly</source>
        <translation></translation>
    </message>
    <message>
        <source>Servers from the other System will appear in the resource tree.</source>
        <translation></translation>
    </message>
    <message>
        <source>Failed to merge Systems</source>
        <translation></translation>
    </message>
    <message>
        <source>Failed to update Server</source>
        <translation></translation>
    </message>
    <message>
        <source>Total amount of licenses will decrease</source>
        <translation></translation>
    </message>
    <message>
        <source>Cloud Systems cannot be merged</source>
        <translation></translation>
    </message>
    <message>
        <source>Connecting to the current System...</source>
        <translation></translation>
    </message>
    <message>
        <source>It will appear in the resource tree when the database synchronization is finished.</source>
        <translation></translation>
    </message>
    <message>
        <source>Server will be connected to System shortly</source>
        <translation></translation>
    </message>
    <message>
        <source>Enter password...</source>
        <translation></translation>
    </message>
    <message>
        <source>Administrator password</source>
        <translation></translation>
    </message>
</context>
<context>
    <name>QnWorkbenchResourcesChangesWatcher</name>
    <message numerus="yes">
        <source>The following %n items are not saved:</source>
        <translation>
            <numerusform>The following item is not saved:</numerusform>
            <numerusform>The following %n items are not saved:</numerusform>
        </translation>
    </message>
    <message>
        <source>Changing System configuration not allowed in Safe Mode</source>
        <translation></translation>
    </message>
    <message>
        <source>Failed to save changes</source>
        <translation></translation>
    </message>
    <message numerus="yes">
        <source>The following %n items are not deleted:</source>
        <translation>
            <numerusform>The following item is not deleted:</numerusform>
            <numerusform>The following %n items are not deleted:</numerusform>
        </translation>
    </message>
    <message>
        <source>Deleting objects not allowed in Safe Mode</source>
        <translation></translation>
    </message>
    <message numerus="yes">
        <source>Failed to delete %n items:</source>
        <translation>
            <numerusform>Failed to delete %n item:</numerusform>
            <numerusform>Failed to delete %n items:</numerusform>
        </translation>
    </message>
    <message>
        <source>System is in Safe Mode. It is not allowed to make any changes except license activation.</source>
        <translation></translation>
    </message>
</context>
<context>
    <name>QnWorkbenchSafeModeWatcher</name>
    <message>
        <source>System is in safe mode</source>
        <translation></translation>
    </message>
</context>
<context>
    <name>QnWorkbenchScreenRecordingHandler</name>
    <message>
        <source>Screen capturing subsystem is not initialized yet. Please try again later.</source>
        <translation></translation>
    </message>
    <message>
        <source>Recording in %1...</source>
        <translation></translation>
    </message>
    <message>
        <source>Recorded Video</source>
        <translation></translation>
    </message>
    <message>
        <source>Save Recording As...</source>
        <translation></translation>
    </message>
    <message>
        <source>AVI (Audio/Video Interleaved) (*.avi)</source>
        <translation></translation>
    </message>
    <message>
        <source>Failed to start recording</source>
        <translation></translation>
    </message>
</context>
<context>
    <name>QnWorkbenchScreenshotHandler</name>
    <message>
        <source>PNG Image (*.png)</source>
        <translation></translation>
    </message>
    <message>
        <source>JPEG Image (*.jpg)</source>
        <translation></translation>
    </message>
    <message>
        <source>Save Screenshot As...</source>
        <translation></translation>
    </message>
    <message>
        <source>Timestamp:</source>
        <translation></translation>
    </message>
    <message>
        <source>Saving %1</source>
        <translation></translation>
    </message>
    <message>
        <source>Saving Screenshot...</source>
        <translation></translation>
    </message>
    <message>
        <source>No Timestamp</source>
        <translation></translation>
    </message>
    <message>
        <source>Top Left Corner</source>
        <translation></translation>
    </message>
    <message>
        <source>Top Right Corner</source>
        <translation></translation>
    </message>
    <message>
        <source>Bottom Left Corner</source>
        <translation></translation>
    </message>
    <message>
        <source>Bottom Right Corner</source>
        <translation></translation>
    </message>
    <message>
        <source>Failed to save screenshot</source>
        <translation></translation>
    </message>
    <message>
        <source>Failed to take screenshot</source>
        <translation></translation>
    </message>
</context>
<context>
    <name>QnWorkbenchUpdateWatcher</name>
    <message>
        <source>Release Notes</source>
        <translation></translation>
    </message>
    <message>
        <source>%1 version available</source>
        <translation></translation>
    </message>
    <message>
        <source>Major issues have been fixed. Update is strongly recommended.</source>
        <translation></translation>
    </message>
    <message>
        <source>Update...</source>
        <translation></translation>
    </message>
    <message>
        <source>Do not notify again about this update</source>
        <translation></translation>
    </message>
</context>
<context>
    <name>QnWorkbenchVideoWallHandler</name>
    <message>
        <source>Video Wall</source>
        <translation></translation>
    </message>
    <message>
        <source>Video Wall %1</source>
        <translation></translation>
    </message>
    <message>
        <source>New Video Wall...</source>
        <translation></translation>
    </message>
    <message>
        <source>New Matrix %1</source>
        <translation></translation>
    </message>
    <message>
        <source>Video Wall license required</source>
        <translation></translation>
    </message>
    <message>
        <source>To enable this feature, please activate a Video Wall license.</source>
        <translation></translation>
    </message>
    <message>
        <source>Failed to apply changes</source>
        <translation></translation>
    </message>
    <message>
        <source>To enable Video Wall, please activate a Video Wall license.</source>
        <translation></translation>
    </message>
    <message numerus="yes">
        <source>Delete %n items?</source>
        <translation>
            <numerusform>Delete item?</numerusform>
            <numerusform>Delete %n items?</numerusform>
        </translation>
    </message>
    <message>
        <source>Stop Video Wall?</source>
        <translation></translation>
    </message>
    <message>
        <source>To start it again, you should have physical access to its computer.</source>
        <translation></translation>
    </message>
    <message>
        <source>Stop</source>
        <translation></translation>
    </message>
    <message numerus="yes">
        <source>Delete %n matrices?</source>
        <translation>
            <numerusform>Delete matrix?</numerusform>
            <numerusform>Delete %n matrices?</numerusform>
        </translation>
    </message>
    <message>
        <source>More Video Wall licenses required</source>
        <translation></translation>
    </message>
    <message>
        <source>Control session cannot be started.</source>
        <translation></translation>
    </message>
    <message>
        <source>Cannot save empty matrix</source>
        <translation></translation>
    </message>
    <message>
        <source>Screen is being controlled by another user</source>
        <translation></translation>
    </message>
    <message>
        <source>Activate one more license to start Video Wall control session.</source>
        <translation></translation>
    </message>
    <message>
        <source>Enter the name of Video Wall to create:</source>
        <translation></translation>
    </message>
    <message>
        <source>Activate one more license to start Video Wall.</source>
        <translation></translation>
    </message>
</context>
<context>
    <name>QnWorkbenchWearableHandler</name>
    <message>
        <source>All files (*.*)</source>
        <translation></translation>
    </message>
    <message>
        <source>Video (%1)</source>
        <translation></translation>
    </message>
    <message>
        <source>Open Wearable Camera Recordings...</source>
        <translation></translation>
    </message>
    <message>
        <source>Only video files with correct timestamp are supported.</source>
        <translation></translation>
    </message>
    <message>
        <source>Not enough space on server storage</source>
        <translation></translation>
    </message>
    <message>
        <source>Could not start upload as user &quot;%1&quot; is currently uploading footage to this camera.</source>
        <translation></translation>
    </message>
    <message>
        <source>Could not start upload as another user is currently uploading footage to this camera.</source>
        <translation></translation>
    </message>
    <message>
        <source>Failed to add wearable camera</source>
        <translation></translation>
    </message>
    <message>
        <source>No video files found in selected folder</source>
        <translation></translation>
    </message>
    <message numerus="yes">
        <source>Selected file formats are not supported</source>
        <translation>
            <numerusform>Selected file format is not supported</numerusform>
            <numerusform>Selected file formats are not supported</numerusform>
        </translation>
    </message>
    <message>
        <source>Use .MKV, .AVI, .MP4 or other video files.</source>
        <translation></translation>
    </message>
    <message numerus="yes">
        <source>Selected files do not have timestamps</source>
        <translation>
            <numerusform>Selected file does not have timestamp</numerusform>
            <numerusform>Selected files do not have timestamps</numerusform>
        </translation>
    </message>
    <message numerus="yes">
        <source>Selected files cover periods for which videos are already being uploaded</source>
        <translation>
            <numerusform>Selected file covers period for which video is already being uploaded</numerusform>
            <numerusform>Selected files cover periods for which videos are already being uploaded</numerusform>
        </translation>
    </message>
    <message numerus="yes">
        <source>You can upload these files to a different instance of a Wearable Camera.</source>
        <translation>
            <numerusform>You can upload this file to a different instance of a Wearable Camera.</numerusform>
            <numerusform>You can upload these files to a different instance of a Wearable Camera.</numerusform>
        </translation>
    </message>
    <message numerus="yes">
        <source>Selected files cover periods for which videos have already been uploaded</source>
        <translation>
            <numerusform>Selected file covers period for which video has already been uploaded</numerusform>
            <numerusform>Selected files cover periods for which videos have already been uploaded</numerusform>
        </translation>
    </message>
    <message>
        <source>Selected files will not be uploaded</source>
        <translation></translation>
    </message>
    <message>
        <source>Some files will not be uploaded</source>
        <translation></translation>
    </message>
    <message>
        <source>No new files to upload in selected folder</source>
        <translation></translation>
    </message>
    <message numerus="yes">
        <source>Files size - %2</source>
        <translation>
            <numerusform>File size — %2</numerusform>
            <numerusform>Files size — %2</numerusform>
        </translation>
    </message>
    <message>
        <source>Free space - %2</source>
        <translation>Free space — %2</translation>
    </message>
    <message>
        <source>%1 - has unsupported format.</source>
        <translation>%1 — has unsupported format.</translation>
    </message>
    <message>
        <source>%1 - does not have timestamp.</source>
        <translation>%1 — does not have timestamp.</translation>
    </message>
    <message>
        <source>%1 - covers period for which video has already been uploaded.</source>
        <translation>%1 — covers period for which video has already been uploaded.</translation>
    </message>
    <message>
        <source>%1 - covers period for which video is being uploaded.</source>
        <translation>%1 — covers period for which video is being uploaded.</translation>
    </message>
    <message>
        <source>%1 - does not fit on server storage.</source>
        <translation>%1 — does not fit on server storage.</translation>
    </message>
</context>
<context>
    <name>QnWorkbenchWebPageHandler</name>
    <message>
        <source>New Web Page</source>
        <translation></translation>
    </message>
    <message>
        <source>Edit Web Page</source>
        <translation></translation>
    </message>
</context>
<context>
    <name>Resources</name>
    <message>
        <source>There is another layout with the same name</source>
        <translation></translation>
    </message>
    <message>
        <source>You do not have permission to overwrite it.</source>
        <translation></translation>
    </message>
    <message>
        <source>Overwrite existing layout?</source>
        <translation></translation>
    </message>
    <message>
        <source>There is another layout with the same name.</source>
        <translation></translation>
    </message>
    <message numerus="yes">
        <source>User will still have access to %n removed resources:</source>
        <translation>
            <numerusform>User will still have access to %n removed resource:</numerusform>
            <numerusform>User will still have access to %n removed resources:</numerusform>
        </translation>
    </message>
    <message>
        <source>To remove access, please go to User Settings.</source>
        <translation></translation>
    </message>
    <message numerus="yes">
        <source>All users with this role will get access to %n resources:</source>
        <translation>
            <numerusform>All users with this role will get access to %n resource:</numerusform>
            <numerusform>All users with this role will get access to %n resources:</numerusform>
        </translation>
    </message>
    <message>
        <source>To remove access, please go to Role Settings.</source>
        <translation></translation>
    </message>
    <message numerus="yes">
        <source>All users with this role will still have access to %n removed resources:</source>
        <translation>
            <numerusform>All users with this role will still have access to %n removed resource:</numerusform>
            <numerusform>All users with this role will still have access to %n removed resources:</numerusform>
        </translation>
    </message>
    <message>
        <source>Changes will affect other users</source>
        <translation></translation>
    </message>
    <message>
        <source>This layout is shared with other users, so you change it for them too.</source>
        <translation></translation>
    </message>
    <message numerus="yes">
        <source>User will lose access to %n resources:</source>
        <translation>
            <numerusform>User will lose access to %n resource:</numerusform>
            <numerusform>User will lose access to %n resources:</numerusform>
        </translation>
    </message>
    <message numerus="yes">
        <source>All users with this role will lose access to %n resources:</source>
        <translation>
            <numerusform>All users with this role will lose access to %n resource:</numerusform>
            <numerusform>All users with this role will lose access to %n resources:</numerusform>
        </translation>
    </message>
    <message numerus="yes">
        <source>Delete %n shared layouts?</source>
        <translation>
            <numerusform>Delete %n shared layout?</numerusform>
            <numerusform>Delete %n shared layouts?</numerusform>
        </translation>
    </message>
    <message numerus="yes">
        <source>These %n layouts are shared with other users, so you delete it for them too.</source>
        <translation>
            <numerusform>This layout is shared with other users, so it will be deleted from their accounts as well.</numerusform>
            <numerusform>These %n layouts are shared with other users, so they will be deleted from their accounts as well.</numerusform>
        </translation>
    </message>
    <message numerus="yes">
        <source>Remove %n items from layout?</source>
        <translation>
            <numerusform>Remove %n item from layout?</numerusform>
            <numerusform>Remove %n items from layout?</numerusform>
        </translation>
    </message>
    <message>
        <source>Remove</source>
        <translation></translation>
    </message>
    <message>
        <source>You are going to delete some resources to which you have access from Video Wall only. You will not see them in your resource list after it and will not be able to add them to Video Wall again.</source>
        <translation></translation>
    </message>
    <message>
        <source>You will lose access to following resources:</source>
        <translation></translation>
    </message>
    <message numerus="yes">
        <source>Delete %n users?</source>
        <translation>
            <numerusform>Delete %n user?</numerusform>
            <numerusform>Delete %n users?</numerusform>
        </translation>
    </message>
    <message numerus="yes">
        <source>Delete %n devices?</source>
        <translation>
            <numerusform>Delete %n device?</numerusform>
            <numerusform>Delete %n devices?</numerusform>
        </translation>
    </message>
    <message numerus="yes">
        <source>Delete %n cameras?</source>
        <translation>
            <numerusform>Delete %n camera?</numerusform>
            <numerusform>Delete %n cameras?</numerusform>
        </translation>
    </message>
    <message numerus="yes">
        <source>Delete %n I/O Modules?</source>
        <translation>
            <numerusform>Delete %n I/O Module?</numerusform>
            <numerusform>Delete %n I/O Modules?</numerusform>
        </translation>
    </message>
    <message numerus="yes">
        <source>Delete %n items?</source>
        <translation>
            <numerusform>Delete item?</numerusform>
            <numerusform>Delete %n items?</numerusform>
        </translation>
    </message>
    <message numerus="yes">
        <source>%n of them are auto-discovered.</source>
        <translation>
            <numerusform>%n of them is auto-discovered.</numerusform>
            <numerusform>%n of them are auto-discovered.</numerusform>
        </translation>
    </message>
    <message numerus="yes">
        <source>%n cameras are auto-discovered.</source>
        <translation>
            <numerusform>%n camera is auto-discovered.</numerusform>
            <numerusform>%n cameras are auto-discovered.</numerusform>
        </translation>
    </message>
    <message numerus="yes">
        <source>%n I/O modules are auto-discovered.</source>
        <translation>
            <numerusform>%n I/O module is auto-discovered.</numerusform>
            <numerusform>%n I/O modules are auto-discovered.</numerusform>
        </translation>
    </message>
    <message>
        <source>They may be auto-discovered again after removing.</source>
        <translation></translation>
    </message>
    <message>
        <source>Overwrite existing showreel?</source>
        <translation></translation>
    </message>
    <message>
        <source>There is another showreel with the same name.</source>
        <translation></translation>
    </message>
    <message numerus="yes">
        <source>Remove %n items from showreel?</source>
        <translation>
            <numerusform>Remove item from showreel?</numerusform>
            <numerusform>Remove %n items from showreel?</numerusform>
        </translation>
    </message>
    <message>
        <source>Stop uploading?</source>
        <translation></translation>
    </message>
    <message>
        <source>Stop</source>
        <translation></translation>
    </message>
    <message numerus="yes">
        <source>Some video file(s) are still being uploaded to %n wearable cameras:</source>
        <translation>
            <numerusform>Some video files are still being uploaded to the wearable camera:</numerusform>
            <numerusform>Some video files are still being uploaded to %n wearable cameras:</numerusform>
        </translation>
    </message>
</context>
<context>
    <name>SubjectSelectionDialog::RoleListDelegate</name>
    <message numerus="yes">
        <source>%n users</source>
        <translation>
            <numerusform>%n user</numerusform>
            <numerusform>%n users</numerusform>
        </translation>
    </message>
</context>
<context>
    <name>Videowall</name>
    <message>
        <source>There is another video wall with the same name</source>
        <translation></translation>
    </message>
    <message>
        <source>Close %1 before starting Video Wall?</source>
        <translation></translation>
    </message>
    <message>
        <source>Close</source>
        <translation></translation>
    </message>
    <message>
        <source>Keep</source>
        <translation></translation>
    </message>
    <message>
        <source>Local files cannot be placed on Video Wall Screen attached to another computer</source>
        <translation></translation>
    </message>
    <message>
        <source>To display local files on Video Wall, please attach them using computer where Video Wall is hosted.</source>
        <translation></translation>
    </message>
</context>
<context>
    <name>nx::client::desktop::AnalyticsActionFactory</name>
    <message>
        <source>Dynamic</source>
        <translation type="unfinished"></translation>
    </message>
</context>
<context>
    <name>nx::client::desktop::AnalyticsSearchListModel::Private</name>
    <message>
        <source>Unknown object</source>
        <translation type="unfinished"></translation>
    </message>
    <message>
        <source>Start</source>
        <translation type="unfinished"></translation>
    </message>
    <message>
        <source>Duration</source>
        <translation type="unfinished"></translation>
    </message>
</context>
<context>
    <name>nx::client::desktop::CameraAdvancedParamsWidget</name>
    <message>
        <source>Loading values...</source>
        <translation type="unfinished"></translation>
    </message>
    <message>
        <source>Applying changes...</source>
        <translation type="unfinished"></translation>
    </message>
</context>
<context>
    <name>nx::client::desktop::CameraAdvancedSettingsWidget</name>
    <message>
        <source>Secondary Stream</source>
        <translation type="unfinished"></translation>
    </message>
    <message>
        <source>I/O Module Id</source>
        <translation type="unfinished"></translation>
    </message>
    <message>
        <source>Camera Id</source>
        <translation type="unfinished"></translation>
    </message>
    <message>
        <source>This I/O module has no advanced settings</source>
        <translation type="unfinished"></translation>
    </message>
    <message>
        <source>This camera has no advanced settings</source>
        <translation type="unfinished"></translation>
    </message>
    <message>
        <source>Audio Stream</source>
        <translation type="unfinished"></translation>
    </message>
    <message>
        <source>Primary Stream</source>
        <translation type="unfinished"></translation>
    </message>
    <message>
        <source>URL is not available. Open stream and try again.</source>
        <translation type="unfinished"></translation>
    </message>
    <message>
        <source>URL is not available. Open video stream and try again.</source>
        <translation type="unfinished"></translation>
    </message>
    <message>
        <source>Settings</source>
        <translation type="unfinished"></translation>
    </message>
    <message>
        <source>Web</source>
        <translation type="unfinished"></translation>
    </message>
    <message>
        <source>No settings</source>
        <translation type="unfinished"></translation>
    </message>
    <message>
        <source>I/O module has no audio stream</source>
        <translation type="unfinished"></translation>
    </message>
    <message>
        <source>Camera has no secondary stream</source>
        <translation type="unfinished"></translation>
    </message>
    <message>
        <source>Loading...</source>
        <translation type="unfinished"></translation>
    </message>
</context>
<context>
    <name>nx::client::desktop::CameraInfoWidget</name>
    <message>
        <source>Device Rules...</source>
        <translation type="unfinished"></translation>
    </message>
    <message>
        <source>Camera Rules...</source>
        <translation type="unfinished"></translation>
    </message>
    <message>
        <source>I/O Module Rules...</source>
        <translation type="unfinished"></translation>
    </message>
    <message>
        <source>More Info</source>
        <translation type="unfinished"></translation>
    </message>
    <message>
        <source>Less Info</source>
        <translation type="unfinished"></translation>
    </message>
</context>
<context>
    <name>nx::client::desktop::CameraMotionMaskWidget</name>
    <message>
        <source>Too many motion windows</source>
        <translation type="unfinished"></translation>
    </message>
    <message>
        <source>Maximum number of motion windows for the current camera is %1, and %2 motion windows are currently selected.</source>
        <translation type="unfinished"></translation>
    </message>
    <message>
        <source>Maximum number of motion sensitivity settings for any sensor of the current camera is %1, and %2 settings are currently selected.</source>
        <translation type="unfinished"></translation>
    </message>
    <message>
        <source>Maximum number of motion sensitivity settings for the current camera is %1, and %2 settings are currently selected.</source>
        <translation type="unfinished"></translation>
    </message>
    <message>
        <source>Too many motion sensitivity settings</source>
        <translation type="unfinished"></translation>
    </message>
    <message>
        <source>Too many motion areas</source>
        <translation type="unfinished"></translation>
    </message>
    <message>
        <source>Maximum number of motion areas for the current camera is %1, and %2 motion areas are currently selected.</source>
        <translation type="unfinished"></translation>
    </message>
</context>
<context>
    <name>nx::client::desktop::CameraScheduleWidget</name>
    <message>
        <source>Mbit/s</source>
        <translation type="unfinished"></translation>
    </message>
    <message>
        <source>Recording Schedule</source>
        <translation type="unfinished"></translation>
    </message>
    <message>
        <source>based on server time</source>
        <translation type="unfinished"></translation>
    </message>
    <message>
        <source>Less Settings</source>
        <translation type="unfinished"></translation>
    </message>
    <message>
        <source>More Settings</source>
        <translation type="unfinished"></translation>
    </message>
    <message>
        <source>Off</source>
        <translation type="unfinished"></translation>
    </message>
    <message>
        <source>On</source>
        <translation type="unfinished"></translation>
    </message>
    <message>
        <source>Motion detection disabled or not supported</source>
        <translation type="unfinished"></translation>
    </message>
    <message>
        <source>To ensure it is supported and to enable it, go to the &quot;Motion&quot; tab in Camera Settings.</source>
        <translation type="unfinished"></translation>
    </message>
    <message>
        <source>Dual-Streaming not supported for this camera</source>
        <translation type="unfinished"></translation>
    </message>
    <message>
        <source>Dual-Streaming and motion detection not supported for this camera</source>
        <translation type="unfinished"></translation>
    </message>
    <message>
        <source>Motion detection disabled</source>
        <translation type="unfinished"></translation>
    </message>
    <message>
        <source>To enable or adjust it, go to the &quot;Motion&quot; tab in Camera Settings.</source>
        <translation type="unfinished"></translation>
    </message>
    <message>
        <source>Not enough licenses to enable recording</source>
        <translation type="unfinished"></translation>
    </message>
    <message>
        <source>License limit exceeded, recording will not be enabled.</source>
        <translation type="unfinished"></translation>
    </message>
    <message>
        <source>Select areas on the schedule to apply chosen parameters to.</source>
        <translation type="unfinished"></translation>
    </message>
    <message>
        <source>Turn on selector at the top of the window to enable recording.</source>
        <translation type="unfinished"></translation>
    </message>
    <message>
        <source>Set recording parameters and select areas on the schedule grid to apply them to.</source>
        <translation type="unfinished"></translation>
    </message>
</context>
<context>
    <name>nx::client::desktop::CameraSettingsDialog</name>
    <message>
        <source>General</source>
        <translation type="unfinished"></translation>
    </message>
    <message>
        <source>Recording</source>
        <translation type="unfinished"></translation>
    </message>
    <message numerus="yes">
        <source>Changes to the following %n devices are not saved:</source>
        <translation type="unfinished">
            <numerusform>Changes to the following %n device are not saved:</numerusform>
            <numerusform>Changes to the following %n devices are not saved:</numerusform>
        </translation>
    </message>
    <message numerus="yes">
        <source>Changes to the following %n cameras are not saved:</source>
        <translation type="unfinished">
            <numerusform>Changes to the following %n camera are not saved:</numerusform>
            <numerusform>Changes to the following %n cameras are not saved:</numerusform>
        </translation>
    </message>
    <message numerus="yes">
        <source>Changes to the following %n I/O Modules are not saved:</source>
        <translation type="unfinished">
            <numerusform>Changes to the following %n I/O Module are not saved:</numerusform>
            <numerusform>Changes to the following %n I/O Modules are not saved:</numerusform>
        </translation>
    </message>
    <message>
        <source>Apply changes before switching to another camera?</source>
        <translation type="unfinished"></translation>
    </message>
    <message>
        <source>Device Settings</source>
        <translation type="unfinished"></translation>
    </message>
    <message>
        <source>Devices Settings</source>
        <translation type="unfinished"></translation>
    </message>
    <message>
        <source>Camera Settings</source>
        <translation type="unfinished"></translation>
    </message>
    <message>
        <source>Cameras Settings</source>
        <translation type="unfinished"></translation>
    </message>
    <message>
        <source>I/O Module Settings</source>
        <translation type="unfinished"></translation>
    </message>
    <message>
        <source>I/O Modules Settings</source>
        <translation type="unfinished"></translation>
    </message>
</context>
<context>
    <name>nx::client::desktop::CameraSettingsModel</name>
    <message>
        <source>I/O module has no audio stream</source>
        <translation type="unfinished"></translation>
    </message>
    <message>
        <source>Camera has no secondary stream</source>
        <translation type="unfinished"></translation>
    </message>
</context>
<context>
    <name>nx::client::desktop::CameraSettingsWidget</name>
    <message>
        <source>Cannot edit properties for items of different types.</source>
        <translation type="unfinished"></translation>
    </message>
    <message>
        <source>No device selected.</source>
        <translation type="unfinished"></translation>
    </message>
    <message>
        <source>Cannot edit properties for several wearable and non-wearable cameras.</source>
        <translation type="unfinished"></translation>
    </message>
    <message>
        <source>Cannot edit properties for several wearable cameras.</source>
        <translation type="unfinished"></translation>
    </message>
</context>
<context>
    <name>nx::client::desktop::DeviceAdditionDialog</name>
    <message>
        <source>IP / Hostname / RTSP link / UDP link</source>
        <translation type="unfinished"></translation>
    </message>
    <message>
        <source>Start address</source>
        <translation type="unfinished"></translation>
    </message>
    <message>
        <source>End address</source>
        <translation type="unfinished"></translation>
    </message>
    <message>
        <source>Examples:</source>
        <translation type="unfinished"></translation>
    </message>
    <message>
        <source>Server offline</source>
        <translation type="unfinished"></translation>
    </message>
    <message>
        <source>Device search failed</source>
        <translation type="unfinished"></translation>
    </message>
    <message numerus="yes">
        <source>Failed to add %n devices</source>
        <translation type="unfinished">
            <numerusform>Failed to add %n device</numerusform>
            <numerusform>Failed to add %n devices</numerusform>
        </translation>
    </message>
    <message>
        <source>Scan</source>
        <translation type="unfinished"></translation>
    </message>
    <message>
        <source>Search</source>
        <translation type="unfinished"></translation>
    </message>
    <message numerus="yes">
        <source>Add %n Devices</source>
        <translation type="unfinished">
            <numerusform></numerusform>
            <numerusform></numerusform>
        </translation>
    </message>
    <message>
        <source>Add all devices</source>
        <translation type="unfinished"></translation>
    </message>
    <message>
        <source>Initializing scan</source>
        <translation type="unfinished"></translation>
    </message>
    <message>
        <source>Scanning online hosts</source>
        <translation type="unfinished"></translation>
    </message>
    <message>
        <source>Checking host</source>
        <translation type="unfinished"></translation>
    </message>
    <message>
        <source>Finished</source>
        <translation type="unfinished"></translation>
    </message>
    <message>
        <source>Aborted</source>
        <translation type="unfinished"></translation>
    </message>
    <message>
        <source>Searching...</source>
        <translation type="unfinished"></translation>
    </message>
    <message>
        <source>No devices found</source>
        <translation type="unfinished"></translation>
    </message>
</context>
<context>
    <name>nx::client::desktop::EventPanel::Private</name>
    <message>
        <source>Notifications</source>
        <comment>Notifications tab title</comment>
        <translation type="unfinished"></translation>
    </message>
    <message>
        <source>Motion</source>
        <comment>Motion tab title</comment>
        <translation type="unfinished"></translation>
    </message>
    <message>
        <source>Bookmarks</source>
        <comment>Bookmarks tab title</comment>
        <translation type="unfinished"></translation>
    </message>
    <message>
        <source>Events</source>
        <comment>Events tab title</comment>
        <translation type="unfinished"></translation>
    </message>
    <message>
        <source>Objects</source>
        <comment>Analytics tab title</comment>
        <translation type="unfinished"></translation>
    </message>
    <message>
        <source>No events</source>
        <translation type="unfinished"></translation>
    </message>
    <message>
        <source>No events occured</source>
        <translation type="unfinished"></translation>
    </message>
    <message>
        <source>Any type</source>
        <translation type="unfinished"></translation>
    </message>
    <message>
        <source>&gt;99 events</source>
        <translation type="unfinished"></translation>
    </message>
    <message numerus="yes">
        <source>%n events</source>
        <translation type="unfinished">
            <numerusform></numerusform>
            <numerusform></numerusform>
        </translation>
    </message>
    <message>
        <source>No bookmarks</source>
        <translation type="unfinished"></translation>
    </message>
    <message>
        <source>Select some period on timeline and click with right mouse button on it to create a bookmark.</source>
        <translation type="unfinished"></translation>
    </message>
    <message>
        <source>&gt;99 bookmarks</source>
        <translation type="unfinished"></translation>
    </message>
    <message numerus="yes">
        <source>%n bookmarks</source>
        <translation type="unfinished">
            <numerusform></numerusform>
            <numerusform></numerusform>
        </translation>
    </message>
    <message>
        <source>No objects</source>
        <translation type="unfinished"></translation>
    </message>
    <message>
        <source>No objects detected</source>
        <translation type="unfinished"></translation>
    </message>
    <message>
        <source>Anywhere on the video</source>
        <translation type="unfinished"></translation>
    </message>
    <message>
        <source>Select some area on video</source>
        <translation type="unfinished"></translation>
    </message>
    <message>
        <source>In selected area</source>
        <translation type="unfinished"></translation>
    </message>
    <message>
        <source>&gt;99 detected objects</source>
        <translation type="unfinished"></translation>
    </message>
    <message numerus="yes">
        <source>%n detected objects</source>
        <translation type="unfinished">
            <numerusform></numerusform>
            <numerusform></numerusform>
        </translation>
    </message>
</context>
<context>
    <name>nx::client::desktop::ExportProcess</name>
    <message>
        <source>Unsupported media for data export.</source>
        <translation type="unfinished"></translation>
    </message>
    <message>
        <source>Selected format is not supported by FFMPEG library.</source>
        <translation type="unfinished"></translation>
    </message>
    <message>
        <source>FFMPEG library error.</source>
        <translation type="unfinished"></translation>
    </message>
    <message>
        <source>Video or audio codec is incompatible with selected format.</source>
        <translation type="unfinished"></translation>
    </message>
    <message>
        <source>File write error.</source>
        <translation type="unfinished"></translation>
    </message>
    <message>
        <source>No data exported.</source>
        <translation type="unfinished"></translation>
    </message>
    <message>
        <source>Internal error</source>
        <translation type="unfinished"></translation>
    </message>
</context>
<context>
    <name>nx::client::desktop::ExportSettingsDialog</name>
    <message>
        <source>exported</source>
        <translation type="unfinished"></translation>
    </message>
    <message>
        <source>Export</source>
        <translation type="unfinished"></translation>
    </message>
    <message>
        <source>Rapid Review</source>
        <translation type="unfinished"></translation>
    </message>
    <message>
        <source>Export Settings</source>
        <translation type="unfinished"></translation>
    </message>
    <message>
        <source>Add Timestamp</source>
        <translation type="unfinished"></translation>
    </message>
    <message>
        <source>Delete Timestamp</source>
        <translation type="unfinished"></translation>
    </message>
    <message>
        <source>Timestamp</source>
        <translation type="unfinished"></translation>
    </message>
    <message>
        <source>Add Image</source>
        <translation type="unfinished"></translation>
    </message>
    <message>
        <source>Delete Image</source>
        <translation type="unfinished"></translation>
    </message>
    <message>
        <source>Image</source>
        <translation type="unfinished"></translation>
    </message>
    <message>
        <source>Add Text</source>
        <translation type="unfinished"></translation>
    </message>
    <message>
        <source>Delete Text</source>
        <translation type="unfinished"></translation>
    </message>
    <message>
        <source>Text</source>
        <translation type="unfinished"></translation>
    </message>
    <message>
        <source>Reset Speed</source>
        <translation type="unfinished"></translation>
    </message>
    <message>
        <source>Add Bookmark Info</source>
        <translation type="unfinished"></translation>
    </message>
    <message>
        <source>Delete Bookmark Info</source>
        <translation type="unfinished"></translation>
    </message>
    <message>
        <source>Bookmark Info</source>
        <translation type="unfinished"></translation>
    </message>
</context>
<context>
    <name>nx::client::desktop::FilenamePanel</name>
    <message>
        <source>Folder</source>
        <translation type="unfinished"></translation>
    </message>
    <message>
        <source>Name</source>
        <translation type="unfinished"></translation>
    </message>
    <message>
        <source>Name cannot be empty.</source>
        <translation type="unfinished"></translation>
    </message>
    <message>
        <source>Select folder...</source>
        <translation type="unfinished"></translation>
    </message>
</context>
<context>
    <name>nx::client::desktop::FisheyeCalibrationWidget</name>
    <message>
        <source>Loading preview, please wait...</source>
        <translation type="unfinished"></translation>
    </message>
    <message>
        <source>Auto calibration failed</source>
        <translation type="unfinished"></translation>
    </message>
    <message>
        <source>Image is not round.</source>
        <translation type="unfinished"></translation>
    </message>
    <message>
        <source>Image might be too dim.</source>
        <translation type="unfinished"></translation>
    </message>
</context>
<context>
    <name>nx::client::desktop::FoundDevicesModel</name>
    <message>
        <source>Brand</source>
        <translation type="unfinished"></translation>
    </message>
    <message>
        <source>Model</source>
        <translation type="unfinished"></translation>
    </message>
    <message>
        <source>Address</source>
        <translation type="unfinished"></translation>
    </message>
    <message>
        <source>%1 devices total, %2 new </source>
        <translation type="unfinished"></translation>
    </message>
</context>
<context>
    <name>nx::client::desktop::ImageControlWidget</name>
    <message>
        <source>Auto</source>
        <translation type="unfinished"></translation>
    </message>
    <message>
        <source>multiple values</source>
        <translation type="unfinished"></translation>
    </message>
    <message>
        <source>%1 degrees</source>
        <translation type="unfinished"></translation>
    </message>
</context>
<context>
    <name>nx::client::desktop::ImageOverlaySettingsWidget</name>
    <message>
        <source>Select file...</source>
        <translation type="unfinished"></translation>
    </message>
    <message>
        <source>Pictures (%1)</source>
        <translation type="unfinished"></translation>
    </message>
    <message>
        <source>Error</source>
        <translation type="unfinished"></translation>
    </message>
    <message>
        <source>Image cannot be loaded.</source>
        <translation type="unfinished"></translation>
    </message>
</context>
<context>
    <name>nx::client::desktop::LayoutThumbnailLoader</name>
    <message>
        <source>NO DATA</source>
        <translation type="unfinished"></translation>
    </message>
    <message>
        <source>NOT A CAMERA</source>
        <translation type="unfinished"></translation>
    </message>
</context>
<context>
    <name>nx::client::desktop::LegacyCameraSettingsDialog</name>
    <message>
        <source>Show on Layout</source>
        <translation type="unfinished"></translation>
    </message>
    <message>
        <source>Event Log...</source>
        <translation type="unfinished"></translation>
    </message>
    <message>
        <source>Device Settings</source>
        <translation type="unfinished"></translation>
    </message>
    <message>
        <source>Devices Settings</source>
        <translation type="unfinished"></translation>
    </message>
    <message>
        <source>Camera Settings</source>
        <translation type="unfinished"></translation>
    </message>
    <message>
        <source>Cameras Settings</source>
        <translation type="unfinished"></translation>
    </message>
    <message>
        <source>I/O Module Settings</source>
        <translation type="unfinished"></translation>
    </message>
    <message>
        <source>I/O Modules Settings</source>
        <translation type="unfinished"></translation>
    </message>
    <message>
        <source>Device Rules...</source>
        <translation type="unfinished"></translation>
    </message>
    <message>
        <source>Devices Rules...</source>
        <translation type="unfinished"></translation>
    </message>
    <message>
        <source>Camera Rules...</source>
        <translation type="unfinished"></translation>
    </message>
    <message>
        <source>Cameras Rules...</source>
        <translation type="unfinished"></translation>
    </message>
    <message>
        <source>I/O Module Rules...</source>
        <translation type="unfinished"></translation>
    </message>
    <message>
        <source>I/O Modules Rules...</source>
        <translation type="unfinished"></translation>
    </message>
    <message numerus="yes">
        <source>Changes to the following %n devices are not saved:</source>
        <translation type="unfinished">
            <numerusform>Changes to the following %n device are not saved:</numerusform>
            <numerusform>Changes to the following %n devices are not saved:</numerusform>
        </translation>
    </message>
    <message numerus="yes">
        <source>Changes to the following %n cameras are not saved:</source>
        <translation type="unfinished">
            <numerusform>Changes to the following %n camera are not saved:</numerusform>
            <numerusform>Changes to the following %n cameras are not saved:</numerusform>
        </translation>
    </message>
    <message numerus="yes">
        <source>Changes to the following %n I/O Modules are not saved:</source>
        <translation type="unfinished">
            <numerusform>Changes to the following %n I/O Module are not saved:</numerusform>
            <numerusform>Changes to the following %n I/O Modules are not saved:</numerusform>
        </translation>
    </message>
    <message>
        <source>Apply changes before switching to another camera?</source>
        <translation type="unfinished"></translation>
    </message>
</context>
<context>
    <name>nx::client::desktop::ManualDeviceSearcher</name>
    <message>
        <source>Server is not specified</source>
        <translation type="unfinished"></translation>
    </message>
    <message>
        <source>Server offline</source>
        <translation type="unfinished"></translation>
    </message>
    <message>
        <source>Device address field must contain a valid URL, IP address, or RTSP link.</source>
        <translation type="unfinished"></translation>
    </message>
    <message>
        <source>First address in range is greater than the last one.</source>
        <translation type="unfinished"></translation>
    </message>
    <message>
        <source>The specified IP address range has more than 255 addresses.</source>
        <translation type="unfinished"></translation>
    </message>
    <message>
        <source>Can&apos;t start searching process</source>
        <translation type="unfinished"></translation>
    </message>
</context>
<context>
    <name>nx::client::desktop::MotionSearchListModel</name>
    <message>
        <source>Motion on camera</source>
        <translation type="unfinished"></translation>
    </message>
    <message>
        <source>Start</source>
        <translation type="unfinished"></translation>
    </message>
    <message>
        <source>Duration</source>
        <translation type="unfinished"></translation>
    </message>
</context>
<context>
    <name>nx::client::desktop::MotionSearchListModel::Private</name>
    <message>
        <source>Bookmark it...</source>
        <translation type="unfinished"></translation>
    </message>
</context>
<context>
    <name>nx::client::desktop::MotionSearchWidget</name>
    <message>
        <source>No motion</source>
        <translation type="unfinished"></translation>
    </message>
    <message>
        <source>No motion detected</source>
        <translation type="unfinished"></translation>
    </message>
    <message>
        <source>Motion search is turned off</source>
        <translation type="unfinished"></translation>
    </message>
    <message numerus="yes">
        <source>%n motion events</source>
        <translation type="unfinished">
            <numerusform></numerusform>
            <numerusform></numerusform>
        </translation>
    </message>
</context>
<context>
    <name>nx::client::desktop::MultipleCameraSettingsWidget</name>
    <message>
        <source>Secondary stream disabled for these cameras</source>
        <translation type="unfinished"></translation>
    </message>
    <message>
        <source>&quot;Motion + Low - Res&quot; recording option cannot be set.</source>
        <translation type="unfinished"></translation>
    </message>
    <message>
        <source>Set Recording to &quot;Always&quot;</source>
        <translation type="unfinished"></translation>
    </message>
    <message>
        <source>Enable Secondary Stream</source>
        <translation type="unfinished"></translation>
    </message>
    <message>
        <source>multiple values</source>
        <translation type="unfinished"></translation>
    </message>
</context>
<context>
    <name>nx::client::desktop::NotificationListModel::Private</name>
    <message>
        <source>Alarm: %1</source>
        <translation type="unfinished"></translation>
    </message>
    <message>
        <source>Acknowledge</source>
        <translation type="unfinished"></translation>
    </message>
</context>
<context>
    <name>nx::client::desktop::PresentedStateDelegate</name>
    <message>
        <source>Added</source>
        <translation type="unfinished"></translation>
    </message>
    <message>
        <source>Adding</source>
        <translation type="unfinished"></translation>
    </message>
</context>
<context>
    <name>nx::client::desktop::RadassActionFactory</name>
    <message>
        <source>Auto</source>
        <translation type="unfinished"></translation>
    </message>
    <message>
        <source>Low</source>
        <translation type="unfinished"></translation>
    </message>
    <message>
        <source>High</source>
        <translation type="unfinished"></translation>
    </message>
    <message>
        <source>Custom</source>
        <translation type="unfinished"></translation>
    </message>
</context>
<context>
    <name>nx::client::desktop::RadassActionHandler</name>
    <message>
        <source>Set layout resolution to &quot;Auto&quot; to increase performance.</source>
        <translation type="unfinished"></translation>
    </message>
</context>
<context>
    <name>nx::client::desktop::RapidReviewSettingsWidget</name>
    <message numerus="yes">
        <source>For exporting as Rapid Review video length should be at least %n seconds.</source>
        <translation type="unfinished">
            <numerusform></numerusform>
            <numerusform></numerusform>
        </translation>
    </message>
</context>
<context>
    <name>nx::client::desktop::RecordingStatusHelper</name>
    <message>
        <source>Not recording</source>
        <translation type="unfinished"></translation>
    </message>
    <message>
        <source>Recording everything</source>
        <translation type="unfinished"></translation>
    </message>
    <message>
        <source>Recording motion only</source>
        <translation type="unfinished"></translation>
    </message>
    <message>
        <source>Recording motion and low quality</source>
        <translation type="unfinished"></translation>
    </message>
    <message>
        <source>Continuous</source>
        <translation type="unfinished"></translation>
    </message>
    <message>
        <source>Motion only</source>
        <translation type="unfinished"></translation>
    </message>
    <message>
        <source>Motion + Lo-Res</source>
        <translation type="unfinished"></translation>
    </message>
</context>
<context>
    <name>nx::client::desktop::SingleCameraSettingsWidget</name>
    <message>
        <source>Device Settings</source>
        <translation type="unfinished"></translation>
    </message>
    <message>
        <source>Camera Settings</source>
        <translation type="unfinished"></translation>
    </message>
    <message>
        <source>I/O Module Settings</source>
        <translation type="unfinished"></translation>
    </message>
    <message>
        <source>FPS too high</source>
        <translation type="unfinished"></translation>
    </message>
    <message>
        <source>FPS in the schedule was lowered from %1 to %2, which is the maximum for this camera.</source>
        <translation type="unfinished"></translation>
    </message>
    <message>
        <source>For software motion detection, 2 FPS are reserved for the secondary stream.</source>
        <translation type="unfinished"></translation>
    </message>
    <message>
        <source>FPS in the schedule was lowered from %1 to %2.</source>
        <translation type="unfinished"></translation>
    </message>
    <message>
        <source>Motion detection will work only when camera is being viewed. Enable recording to make it work all the time.</source>
        <translation type="unfinished"></translation>
    </message>
    <message>
        <source>Secondary stream disabled for this camera</source>
        <translation type="unfinished"></translation>
    </message>
    <message>
        <source>&quot;Motion + Low - Res&quot; recording option cannot be set.</source>
        <translation type="unfinished"></translation>
    </message>
    <message>
        <source>Set Recording to &quot;Always&quot;</source>
        <translation type="unfinished"></translation>
    </message>
    <message>
        <source>Enable Secondary Stream</source>
        <translation type="unfinished"></translation>
    </message>
    <message>
        <source>Reset motion regions to default?</source>
        <translation type="unfinished"></translation>
    </message>
    <message>
        <source>This action cannot be undone.</source>
        <translation type="unfinished"></translation>
    </message>
</context>
<context>
    <name>nx::client::desktop::TimestampOverlaySettingsWidget</name>
    <message>
        <source>Long</source>
        <translation type="unfinished"></translation>
    </message>
    <message>
        <source>Short</source>
        <translation type="unfinished"></translation>
    </message>
</context>
<context>
    <name>nx::client::desktop::UnifiedSearchWidget</name>
    <message>
        <source>Any time</source>
        <translation type="unfinished"></translation>
    </message>
    <message>
        <source>Last day</source>
        <translation type="unfinished"></translation>
    </message>
    <message>
        <source>Last 7 days</source>
        <translation type="unfinished"></translation>
    </message>
    <message>
        <source>Last 30 days</source>
        <translation type="unfinished"></translation>
    </message>
    <message>
        <source>Selected on Timeline</source>
        <translation type="unfinished"></translation>
    </message>
</context>
<context>
    <name>nx::client::desktop::UploadWorker</name>
    <message>
        <source>Could not open file &quot;%1&quot;</source>
        <translation></translation>
    </message>
    <message>
        <source>Could not calculate md5 for file &quot;%1&quot;</source>
        <translation></translation>
    </message>
    <message>
        <source>Could not create upload on the server side</source>
        <translation></translation>
    </message>
    <message>
        <source>Could not upload file chunk to the server</source>
        <translation></translation>
    </message>
    <message>
        <source>Could not check uploaded file on the server</source>
        <translation></translation>
    </message>
    <message>
        <source>File was corrupted while being uploaded to the server</source>
        <translation></translation>
    </message>
</context>
<context>
    <name>nx::client::desktop::WearableWorker</name>
    <message>
        <source>Failed to send request to the server.</source>
        <translation></translation>
    </message>
</context>
<context>
    <name>nx::client::desktop::WorkbenchAnalyticsController</name>
    <message>
        <source>%1 Analytics</source>
        <translation type="unfinished"></translation>
    </message>
</context>
<context>
    <name>nx::client::desktop::WorkbenchExportHandler</name>
    <message>
        <source>Stop Export</source>
        <translation type="unfinished"></translation>
    </message>
    <message>
        <source>Export completed</source>
        <translation type="unfinished"></translation>
    </message>
    <message>
        <source>Export failed</source>
        <translation type="unfinished"></translation>
    </message>
    <message>
        <source>Cannot write file</source>
        <translation type="unfinished"></translation>
    </message>
    <message>
        <source>%1 is in use by another export.</source>
        <comment>%1 is file name</comment>
        <translation type="unfinished"></translation>
    </message>
    <message>
        <source>Selected period cannot be exported for the current camera.</source>
        <translation type="unfinished"></translation>
    </message>
    <message>
        <source>Export video</source>
        <translation type="unfinished"></translation>
    </message>
    <message>
        <source>Minimize</source>
        <translation type="unfinished"></translation>
    </message>
</context>
<context>
    <name>nx::client::desktop::legacy::ExportLayoutTool</name>
    <message>
        <source>File &quot;%1&quot; is used by another process. Please try another name.</source>
        <translation type="unfinished"></translation>
    </message>
    <message>
        <source>Could not create output file %1...</source>
        <translation type="unfinished"></translation>
    </message>
    <message>
        <source>Unknown error has occurred.</source>
        <translation type="unfinished"></translation>
    </message>
    <message>
        <source>Exporting to &quot;%1&quot;...</source>
        <translation type="unfinished"></translation>
    </message>
    <message>
        <source>Could not export device %1.</source>
        <extracomment>&quot;Could not export camera AXIS1334&quot;</extracomment>
        <translation type="unfinished"></translation>
    </message>
    <message>
        <source>Could not export camera %1.</source>
        <translation type="unfinished"></translation>
    </message>
    <message>
        <source>Could not export I/O module %1.</source>
        <translation type="unfinished"></translation>
    </message>
</context>
<context>
    <name>nx::client::desktop::legacy::WorkbenchExportHandler</name>
    <message>
        <source>Executable %1 Media File (x64) (*.exe)</source>
        <translation type="unfinished"></translation>
    </message>
    <message>
        <source>Executable %1 Media File (x86) (*.exe)</source>
        <translation type="unfinished"></translation>
    </message>
    <message>
        <source>File already used for recording</source>
        <translation type="unfinished"></translation>
    </message>
    <message>
        <source>Please choose another name or wait until recording is finished.</source>
        <translation type="unfinished"></translation>
    </message>
    <message>
        <source>Exporting Layout</source>
        <translation type="unfinished"></translation>
    </message>
    <message>
        <source>EXE format not recommended</source>
        <translation type="unfinished"></translation>
    </message>
    <message>
        <source>EXE files over 4 GB cannot be opened by double click due to a Windows limitation.</source>
        <translation type="unfinished"></translation>
    </message>
    <message>
        <source>Export to EXE anyway?</source>
        <translation type="unfinished"></translation>
    </message>
    <message>
        <source>Failed to export Multi-Video</source>
        <translation type="unfinished"></translation>
    </message>
    <message>
        <source>Local files not allowed for Multi-Video export</source>
        <translation type="unfinished"></translation>
    </message>
    <message>
        <source>Please remove all local files from the layout and try again.</source>
        <translation type="unfinished"></translation>
    </message>
    <message>
        <source>Save local layout as...</source>
        <translation type="unfinished"></translation>
    </message>
    <message>
        <source>exported</source>
        <translation type="unfinished"></translation>
    </message>
    <message>
        <source>%1 Media File (*.nov)</source>
        <translation type="unfinished"></translation>
    </message>
    <message>
        <source>Make file read-only.</source>
        <translation type="unfinished"></translation>
    </message>
    <message>
        <source>Export</source>
        <translation type="unfinished"></translation>
    </message>
</context>
<context>
    <name>nx::client::desktop::ui::AnalyticsSdkEventModel</name>
    <message>
        <source>No event types supported</source>
        <translation type="unfinished"></translation>
    </message>
</context>
<context>
    <name>nx::client::desktop::ui::AnalyticsSdkEventWidget</name>
    <message>
        <source>Event will trigger only if Analytics Event meets all the above conditions. If a keyword field is empty, condition is always met. If not, condition is met if the corresponding field of Analytics Event contains any keyword.</source>
        <translation type="unfinished"></translation>
    </message>
</context>
<context>
    <name>nx::client::desktop::ui::ClipboardButton</name>
    <message>
        <source>Copy</source>
        <comment>to Clipboard</comment>
        <translation></translation>
    </message>
    <message>
        <source>Copy to Clipboard</source>
        <translation></translation>
    </message>
    <message>
        <source>Paste</source>
        <comment>from Clipboard</comment>
        <translation></translation>
    </message>
    <message>
        <source>Paste from Clipboard</source>
        <translation></translation>
    </message>
    <message>
        <source>Copied</source>
        <comment>to Clipboard</comment>
        <translation></translation>
    </message>
    <message>
        <source>Pasted</source>
        <comment>from Clipboard</comment>
        <translation></translation>
    </message>
</context>
<context>
    <name>nx::client::desktop::ui::LayoutPreviewPainter</name>
    <message>
        <source>NO DATA</source>
        <translation></translation>
    </message>
</context>
<context>
    <name>nx::client::desktop::ui::LayoutTourDropPlaceholder</name>
    <message>
        <source>Drag layout or camera here to add it to the showreel</source>
        <translation></translation>
    </message>
</context>
<context>
    <name>nx::client::desktop::ui::SubjectSelectionDialog</name>
    <message>
        <source>Users</source>
        <translation></translation>
    </message>
    <message>
        <source>Custom Users</source>
        <translation></translation>
    </message>
    <message>
        <source>All Users</source>
        <translation></translation>
    </message>
</context>
<context>
    <name>nx::client::desktop::ui::action::LayoutTourSettingsFactory</name>
    <message>
        <source>Switch with Hotkeys</source>
        <translation></translation>
    </message>
    <message>
        <source>Switch on Timer</source>
        <translation></translation>
    </message>
</context>
<context>
    <name>nx::client::desktop::ui::action::LayoutTourTextFactory</name>
    <message>
        <source>Stop Showreel</source>
        <translation></translation>
    </message>
    <message>
        <source>Start Showreel</source>
        <translation></translation>
    </message>
    <message>
        <source>Stop Tour</source>
        <translation></translation>
    </message>
    <message>
        <source>Start Tour</source>
        <translation></translation>
    </message>
</context>
<context>
    <name>nx::client::desktop::ui::action::PtzPresetsToursFactory</name>
    <message>
        <source>%1 (active)</source>
        <comment>Template for active PTZ preset</comment>
        <translation></translation>
    </message>
    <message>
        <source>%1 (active)</source>
        <comment>Template for active PTZ tour</comment>
        <translation></translation>
    </message>
</context>
<context>
    <name>nx::client::desktop::ui::dialogs::LicenseDeactivationReason</name>
    <message>
        <source>Please fill up information about yourself and reason for license deactivation</source>
        <translation></translation>
    </message>
    <message>
        <source>Next</source>
        <translation></translation>
    </message>
    <message>
        <source>Name is necessary</source>
        <translation></translation>
    </message>
    <message>
        <source>Reason is necessary</source>
        <translation></translation>
    </message>
    <message>
        <source>Name</source>
        <translation></translation>
    </message>
    <message>
        <source>Email</source>
        <translation></translation>
    </message>
    <message>
        <source>Reason for deactivation</source>
        <translation></translation>
    </message>
    <message>
        <source>- Choose one -</source>
        <translation></translation>
    </message>
    <message>
        <source>I accidentally assigned the license to a wrong machine</source>
        <translation></translation>
    </message>
    <message>
        <source>Other Reason</source>
        <translation></translation>
    </message>
    <message>
        <source>I am upgrading my machine</source>
        <translation></translation>
    </message>
</context>
<context>
    <name>nx::client::desktop::ui::graphics::SoftwareTriggerButton</name>
    <message>
        <source>Go to Live</source>
        <translation></translation>
    </message>
</context>
<context>
    <name>nx::client::desktop::ui::workbench::ActionHandler</name>
    <message numerus="yes">
        <source>Failed to move %n devices</source>
        <translation>
            <numerusform>Failed to move %n device</numerusform>
            <numerusform>Failed to move %n devices</numerusform>
        </translation>
    </message>
    <message numerus="yes">
        <source>Failed to move %n cameras</source>
        <translation>
            <numerusform>Failed to move %n camera</numerusform>
            <numerusform>Failed to move %n cameras</numerusform>
        </translation>
    </message>
    <message numerus="yes">
        <source>Failed to move %n I/O Modules</source>
        <translation>
            <numerusform>Failed to move %n I/O Module</numerusform>
            <numerusform>Failed to move %n I/O Modules</numerusform>
        </translation>
    </message>
    <message>
        <source>Server &quot;%1&quot; is not responding.</source>
        <translation></translation>
    </message>
    <message numerus="yes">
        <source>Server &quot;%1&quot; cannot access %n devices. Move them anyway?</source>
        <translation>
            <numerusform>Server &quot;%1&quot; cannot access the device. Move it anyway?</numerusform>
            <numerusform>Server &quot;%1&quot; cannot access %n devices. Move them anyway?</numerusform>
        </translation>
    </message>
    <message numerus="yes">
        <source>Server &quot;%1&quot; cannot access %n cameras. Move them anyway?</source>
        <translation>
            <numerusform>Server &quot;%1&quot; cannot access the camera. Move it anyway?</numerusform>
            <numerusform>Server &quot;%1&quot; cannot access %n cameras. Move them anyway?</numerusform>
        </translation>
    </message>
    <message numerus="yes">
        <source>Server &quot;%1&quot; cannot access %n I/O modules. Move them anyway?</source>
        <translation>
            <numerusform>Server &quot;%1&quot; cannot access the I/O module. Move it anyway?</numerusform>
            <numerusform>Server &quot;%1&quot; cannot access %n I/O modules. Move them anyway?</numerusform>
        </translation>
    </message>
    <message>
        <source>Move</source>
        <translation></translation>
    </message>
    <message>
        <source>Layout is locked and cannot be changed.</source>
        <translation></translation>
    </message>
    <message>
        <source>All Supported (*.nov *.avi *.mkv *.mp4 *.mov *.ts *.m2ts *.mpeg *.mpg *.flv *.wmv *.3gp *.jpg *.png *.gif *.bmp *.tiff)</source>
        <translation></translation>
    </message>
    <message>
        <source>Video (*.avi *.mkv *.mp4 *.mov *.ts *.m2ts *.mpeg *.mpg *.flv *.wmv *.3gp)</source>
        <translation></translation>
    </message>
    <message>
        <source>Pictures (*.jpg *.png *.gif *.bmp *.tiff)</source>
        <translation></translation>
    </message>
    <message>
        <source>All files (*.*)</source>
        <translation></translation>
    </message>
    <message>
        <source>Open File</source>
        <translation></translation>
    </message>
    <message>
        <source>Select folder...</source>
        <translation></translation>
    </message>
    <message>
        <source>Too short period selected</source>
        <translation></translation>
    </message>
    <message>
        <source>Cannot perform Preview Search. Please select a period of 15 seconds or longer.</source>
        <translation></translation>
    </message>
    <message>
        <source>Preview Search for %1</source>
        <translation></translation>
    </message>
    <message>
        <source>Cancel device adding?</source>
        <translation></translation>
    </message>
    <message>
        <source>Confirm files deleting</source>
        <translation></translation>
    </message>
    <message numerus="yes">
        <source>Are you sure you want to permanently delete these %n files?</source>
        <translation>
            <numerusform>Are you sure you want to permanently delete %n file?</numerusform>
            <numerusform>Are you sure you want to permanently delete these %n files?</numerusform>
        </translation>
    </message>
    <message>
        <source>There is another user with the same name</source>
        <translation></translation>
    </message>
    <message>
        <source>Rename</source>
        <translation></translation>
    </message>
    <message>
        <source>Enter new name for the selected item:</source>
        <translation></translation>
    </message>
    <message>
        <source>Updating Background...</source>
        <translation></translation>
    </message>
    <message>
        <source>Image processing may take a few moments. Please be patient.</source>
        <translation></translation>
    </message>
    <message>
        <source>Image too big</source>
        <translation></translation>
    </message>
    <message>
        <source>Maximum size is %1 MB.</source>
        <translation></translation>
    </message>
    <message>
        <source>Failed to upload image</source>
        <translation></translation>
    </message>
    <message>
        <source>Please update all components to the version %1</source>
        <translation></translation>
    </message>
    <message>
        <source>Components of System have different versions:</source>
        <translation></translation>
    </message>
    <message>
        <source>Update...</source>
        <translation></translation>
    </message>
    <message>
        <source>Skip</source>
        <translation></translation>
    </message>
    <message>
        <source>Beta version %1</source>
        <translation></translation>
    </message>
    <message>
        <source>Some functionality may be unavailable or not working properly.</source>
        <translation></translation>
    </message>
    <message>
        <source>System sends anonymous usage statistics</source>
        <translation></translation>
    </message>
    <message>
        <source>It will be used by software development team to improve your user experience.</source>
        <translation></translation>
    </message>
    <message>
        <source>To disable it, go to System Administration dialog.</source>
        <translation></translation>
    </message>
    <message>
        <source>Failed to open server web page</source>
        <translation></translation>
    </message>
    <message>
        <source>Wearable Cameras cannot be moved between servers</source>
        <translation></translation>
    </message>
    <message>
        <source>Failed to change password</source>
        <translation type="unfinished"></translation>
    </message>
    <message>
        <source>Failed to change password on %1 of %2 cameras</source>
        <translation type="unfinished"></translation>
    </message>
</context>
<context>
    <name>nx::client::desktop::ui::workbench::LayoutTourExecutor</name>
    <message>
        <source>Use keyboard arrows to switch layouts. To exit the showreel press Esc.</source>
        <translation></translation>
    </message>
    <message>
        <source>Press any key to stop the tour.</source>
        <translation></translation>
    </message>
</context>
<context>
    <name>nx::client::desktop::ui::workbench::LayoutTourItemWidget</name>
    <message>
        <source>Switch by %1</source>
        <translation></translation>
    </message>
    <message>
        <source>Display for</source>
        <translation></translation>
    </message>
    <message>
        <source>Display selected for</source>
        <translation></translation>
    </message>
</context>
<context>
    <name>nx::client::desktop::ui::workbench::LayoutToursHandler</name>
    <message>
        <source>Showreel</source>
        <translation></translation>
    </message>
    <message>
        <source>Showreel %1</source>
        <translation></translation>
    </message>
    <message>
        <source>Delete Showreel %1?</source>
        <translation></translation>
    </message>
</context>
<context>
    <name>nx::client::desktop::ui::workbench::LayoutsHandler</name>
    <message>
        <source>Save Layout As</source>
        <translation></translation>
    </message>
    <message>
        <source>Enter Layout Name:</source>
        <translation></translation>
    </message>
    <message>
        <source>New Layout</source>
        <translation></translation>
    </message>
    <message>
        <source>Enter the name of the layout to create:</source>
        <translation></translation>
    </message>
    <message>
        <source>New Layout %1</source>
        <translation></translation>
    </message>
</context>
</TS><|MERGE_RESOLUTION|>--- conflicted
+++ resolved
@@ -1302,8 +1302,6 @@
     </message>
 </context>
 <context>
-<<<<<<< HEAD
-=======
     <name>PtzOverlayWidget</name>
     <message>
         <source>Zoom In</source>
@@ -1331,7 +1329,6 @@
     </message>
 </context>
 <context>
->>>>>>> 3f9e5932
     <name>QObject</name>
     <message>
         <source>Parameter 1 is null.</source>
