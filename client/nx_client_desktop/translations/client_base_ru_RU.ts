--- conflicted
+++ resolved
@@ -8234,19 +8234,13 @@
   <context>
     <name>nx::client::desktop::AnalyticsActionFactory</name>
     <message>
-<<<<<<< HEAD
       <source>Dynamic</source>
       <translation>Динамич.</translation>
-=======
-      <source>Could not open file &quot;%1&quot;</source>
-      <translation>Не удалось открыть файл &quot;%1&quot;</translation>
->>>>>>> cb572774
     </message>
   </context>
   <context>
     <name>nx::client::desktop::ExportProcess</name>
     <message>
-<<<<<<< HEAD
       <source>Unsupported media for data export.</source>
       <translation>Неподдерживаемые тип данных для экспорта данных.</translation>
     </message>
@@ -8265,39 +8259,14 @@
     <message>
       <source>File write error.</source>
       <translation>Ошибка записи файла.</translation>
-=======
-      <source>Could not calculate md5 for file &quot;%1&quot;</source>
-      <translation>Не удалось вычислить md5 для файла &quot;%1&quot;</translation>
-    </message>
-    <message>
-      <source>Could not create upload on the server side</source>
-      <translation>Не удалось создать загрузку на стороне сервера</translation>
-    </message>
-    <message>
-      <source>Could not upload file chunk to the server</source>
-      <translation>Не удалось загрузить фрагмент файла на сервер</translation>
-    </message>
-    <message>
-      <source>Could not check uploaded file on the server</source>
-      <translation>Не удалось проверить загруженный файл на сервере</translation>
-    </message>
-    <message>
-      <source>File was corrupted while being uploaded to the server</source>
-      <translation>Файл был поврежден при загрузке на сервер</translation>
->>>>>>> cb572774
-    </message>
-    <message>
-<<<<<<< HEAD
+    </message>
+    <message>
       <source>No data exported.</source>
       <translation>Нет данных для экспорта.</translation>
     </message>
     <message>
       <source>Internal error</source>
       <translation>Внутренняя ошибка</translation>
-=======
-      <source>Failed to send request to the server.</source>
-      <translation>Не удалось отправить запрос на сервер.</translation>
->>>>>>> cb572774
     </message>
   </context>
   <context>
@@ -8473,34 +8442,34 @@
     <name>nx::client::desktop::UploadWorker</name>
     <message>
       <source>Could not open file &quot;%1&quot;</source>
-      <translation type="unfinished">Could not open file &quot;%1&quot;</translation>
+      <translation>Не удалось открыть файл &quot;%1&quot;</translation>
     </message>
     <message>
       <source>Could not calculate md5 for file &quot;%1&quot;</source>
-      <translation type="unfinished">Could not calculate md5 for file &quot;%1&quot;</translation>
+      <translation>Не удалось вычислить md5 для файла &quot;%1&quot;</translation>
     </message>
     <message>
       <source>Could not create upload on the server side</source>
-      <translation type="unfinished">Could not create upload on the server side</translation>
+      <translation>Не удалось создать загрузку на стороне сервера</translation>
     </message>
     <message>
       <source>Could not upload file chunk to the server</source>
-      <translation type="unfinished">Could not upload file chunk to the server</translation>
+      <translation>Не удалось загрузить фрагмент файла на сервер</translation>
     </message>
     <message>
       <source>Could not check uploaded file on the server</source>
-      <translation type="unfinished">Could not check uploaded file on the server</translation>
+      <translation>Не удалось проверить загруженный файл на сервере</translation>
     </message>
     <message>
       <source>File was corrupted while being uploaded to the server</source>
-      <translation type="unfinished">File was corrupted while being uploaded to the server</translation>
+      <translation>Файл был поврежден при загрузке на сервер</translation>
     </message>
   </context>
   <context>
     <name>nx::client::desktop::WearableWorker</name>
     <message>
       <source>Failed to send request to the server.</source>
-      <translation type="unfinished">Failed to send request to the server.</translation>
+      <translation>Не удалось отправить запрос на сервер.</translation>
     </message>
   </context>
   <context>
