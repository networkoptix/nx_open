--- conflicted
+++ resolved
@@ -7973,38 +7973,215 @@
   <context>
     <name>nx::client::desktop::AnalyticsActionFactory</name>
     <message>
-<<<<<<< HEAD
       <source>Dynamic</source>
       <translation>Dynamique</translation>
-=======
+    </message>
+  </context>
+  <context>
+    <name>nx::client::desktop::ExportProcess</name>
+    <message>
+      <source>Unsupported media for data export.</source>
+      <translation>Médias non supporté pour l’exportation de données.</translation>
+    </message>
+    <message>
+      <source>Selected format is not supported by FFMPEG library.</source>
+      <translation>Format sélectionné non pris en charge par la librairie FFMPEG.</translation>
+    </message>
+    <message>
+      <source>FFMPEG library error.</source>
+      <translation>Erreur Librairie FFMPEG.</translation>
+    </message>
+    <message>
+      <source>Video or audio codec is incompatible with selected format.</source>
+      <translation>Codec vidéo ou audio est incompatible avec le format sélectionné.</translation>
+    </message>
+    <message>
+      <source>File write error.</source>
+      <translation>Erreur d'écriture de fichier.</translation>
+    </message>
+    <message>
+      <source>No data exported.</source>
+      <translation>Aucune donnée exportée.</translation>
+    </message>
+    <message>
+      <source>Internal error</source>
+      <translation>Erreur interne</translation>
+    </message>
+  </context>
+  <context>
+    <name>nx::client::desktop::ExportSettingsDialog</name>
+    <message>
+      <source>exported</source>
+      <translation>exporté</translation>
+    </message>
+    <message>
+      <source>Export</source>
+      <translation>Exporter</translation>
+    </message>
+    <message>
+      <source>Rapid Review</source>
+      <translation>Revise Rapide</translation>
+    </message>
+    <message>
+      <source>Export Settings</source>
+      <translation>Paramètres d'exportation</translation>
+    </message>
+    <message>
+      <source>Add Timestamp</source>
+      <translation>Ajouter horodatage</translation>
+    </message>
+    <message>
+      <source>Delete Timestamp</source>
+      <translation>Supprimer l'horodatage</translation>
+    </message>
+    <message>
+      <source>Timestamp</source>
+      <translation>Horodatage</translation>
+    </message>
+    <message>
+      <source>Add Image</source>
+      <translation>Ajouter image</translation>
+    </message>
+    <message>
+      <source>Delete Image</source>
+      <translation>Supprimer image</translation>
+    </message>
+    <message>
+      <source>Image</source>
+      <translation type="unfinished">Image</translation>
+    </message>
+    <message>
+      <source>Add Text</source>
+      <translation>Ajouter texte</translation>
+    </message>
+    <message>
+      <source>Delete Text</source>
+      <translation>Supprimer texte</translation>
+    </message>
+    <message>
+      <source>Text</source>
+      <translation>Texte</translation>
+    </message>
+    <message>
+      <source>Reset Speed</source>
+      <translation>Réinitialiser vitesse</translation>
+    </message>
+    <message>
+      <source>Add Bookmark Info</source>
+      <translation>Ajouter info signet</translation>
+    </message>
+    <message>
+      <source>Delete Bookmark Info</source>
+      <translation>Supprimer info signet</translation>
+    </message>
+    <message>
+      <source>Bookmark Info</source>
+      <translation>Info signet</translation>
+    </message>
+  </context>
+  <context>
+    <name>nx::client::desktop::FilenamePanel</name>
+    <message>
+      <source>Folder</source>
+      <translation>Dossier</translation>
+    </message>
+    <message>
+      <source>Name</source>
+      <translation>Nom</translation>
+    </message>
+    <message>
+      <source>Name cannot be empty.</source>
+      <translation>Nom ne peut pas être vide.</translation>
+    </message>
+    <message>
+      <source>Select folder...</source>
+      <translation>Sélectionner Dossier...</translation>
+    </message>
+  </context>
+  <context>
+    <name>nx::client::desktop::ImageOverlaySettingsWidget</name>
+    <message>
+      <source>Select file...</source>
+      <translation>Sélectionner fichier...</translation>
+    </message>
+    <message>
+      <source>Pictures (%1)</source>
+      <translation>Images (%1)</translation>
+    </message>
+    <message>
+      <source>Error</source>
+      <translation>Erreur</translation>
+    </message>
+    <message>
+      <source>Image cannot be loaded.</source>
+      <translation>Image ne peut pas être chargée.</translation>
+    </message>
+  </context>
+  <context>
+    <name>nx::client::desktop::LayoutThumbnailLoader</name>
+    <message>
+      <source>NO DATA</source>
+      <translation>AUCUNE DONNÉE</translation>
+    </message>
+    <message>
+      <source>NOT A CAMERA</source>
+      <translation>PAS UNE CAMÉRA</translation>
+    </message>
+  </context>
+  <context>
+    <name>nx::client::desktop::RadassActionFactory</name>
+    <message>
+      <source>Auto</source>
+      <translation>Auto</translation>
+    </message>
+    <message>
+      <source>Low</source>
+      <translation>Bas</translation>
+    </message>
+    <message>
+      <source>High</source>
+      <translation>Haut</translation>
+    </message>
+    <message>
+      <source>Custom</source>
+      <translation>Personnalisé</translation>
+    </message>
+  </context>
+  <context>
+    <name>nx::client::desktop::RadassActionHandler</name>
+    <message>
+      <source>Set layout resolution to &quot;Auto&quot; to increase performance.</source>
+      <translation>Définissez la résolution de mise en page sur &quot;Auto&quot; pour augmenter les performances.</translation>
+    </message>
+  </context>
+  <context>
+    <name>nx::client::desktop::RapidReviewSettingsWidget</name>
+    <message numerus="yes">
+      <source>For exporting as Rapid Review video length should be at least %n seconds.</source>
+      <translation>
+        <numerusform>Pour l’exportation révision rapide, la longueur vidéo doit être d'au moins %n secondes.</numerusform>
+        <numerusform>Pour l’exportation révision rapide, la longueur vidéo doit être d'au moins %n secondes.</numerusform>
+      </translation>
+    </message>
+  </context>
+  <context>
+    <name>nx::client::desktop::TimestampOverlaySettingsWidget</name>
+    <message>
+      <source>Long</source>
+      <translation type="unfinished">Long</translation>
+    </message>
+    <message>
+      <source>Short</source>
+      <translation>Court</translation>
+    </message>
+  </context>
+  <context>
+    <name>nx::client::desktop::UploadWorker</name>
+    <message>
       <source>Could not open file &quot;%1&quot;</source>
       <translation>Impossible d'ouvrir le fichier &quot;%1&quot;</translation>
->>>>>>> 4b456500
-    </message>
-  </context>
-  <context>
-    <name>nx::client::desktop::ExportProcess</name>
-    <message>
-<<<<<<< HEAD
-      <source>Unsupported media for data export.</source>
-      <translation>Médias non supporté pour l’exportation de données.</translation>
-    </message>
-    <message>
-      <source>Selected format is not supported by FFMPEG library.</source>
-      <translation>Format sélectionné non pris en charge par la librairie FFMPEG.</translation>
-    </message>
-    <message>
-      <source>FFMPEG library error.</source>
-      <translation>Erreur Librairie FFMPEG.</translation>
-    </message>
-    <message>
-      <source>Video or audio codec is incompatible with selected format.</source>
-      <translation>Codec vidéo ou audio est incompatible avec le format sélectionné.</translation>
-    </message>
-    <message>
-      <source>File write error.</source>
-      <translation>Erreur d'écriture de fichier.</translation>
-=======
+    </message>
+    <message>
       <source>Could not calculate md5 for file &quot;%1&quot;</source>
       <translation>Impossible de calculer md5 pour le fichier &quot;%1&quot;</translation>
     </message>
@@ -8023,221 +8200,13 @@
     <message>
       <source>File was corrupted while being uploaded to the server</source>
       <translation>Fichier a été corrompu pendant son envoie sur le serveur</translation>
->>>>>>> 4b456500
-    </message>
-    <message>
-<<<<<<< HEAD
-      <source>No data exported.</source>
-      <translation>Aucune donnée exportée.</translation>
-    </message>
-    <message>
-      <source>Internal error</source>
-      <translation>Erreur interne</translation>
-=======
+    </message>
+  </context>
+  <context>
+    <name>nx::client::desktop::WearableWorker</name>
+    <message>
       <source>Failed to send request to the server.</source>
       <translation>Impossible d'envoyer la requête au serveur.</translation>
->>>>>>> 4b456500
-    </message>
-  </context>
-  <context>
-    <name>nx::client::desktop::ExportSettingsDialog</name>
-    <message>
-      <source>exported</source>
-      <translation>exporté</translation>
-    </message>
-    <message>
-      <source>Export</source>
-      <translation>Exporter</translation>
-    </message>
-    <message>
-      <source>Rapid Review</source>
-      <translation>Revise Rapide</translation>
-    </message>
-    <message>
-      <source>Export Settings</source>
-      <translation>Paramètres d'exportation</translation>
-    </message>
-    <message>
-      <source>Add Timestamp</source>
-      <translation>Ajouter horodatage</translation>
-    </message>
-    <message>
-      <source>Delete Timestamp</source>
-      <translation>Supprimer l'horodatage</translation>
-    </message>
-    <message>
-      <source>Timestamp</source>
-      <translation>Horodatage</translation>
-    </message>
-    <message>
-      <source>Add Image</source>
-      <translation>Ajouter image</translation>
-    </message>
-    <message>
-      <source>Delete Image</source>
-      <translation>Supprimer image</translation>
-    </message>
-    <message>
-      <source>Image</source>
-      <translation type="unfinished">Image</translation>
-    </message>
-    <message>
-      <source>Add Text</source>
-      <translation>Ajouter texte</translation>
-    </message>
-    <message>
-      <source>Delete Text</source>
-      <translation>Supprimer texte</translation>
-    </message>
-    <message>
-      <source>Text</source>
-      <translation>Texte</translation>
-    </message>
-    <message>
-      <source>Reset Speed</source>
-      <translation>Réinitialiser vitesse</translation>
-    </message>
-    <message>
-      <source>Add Bookmark Info</source>
-      <translation>Ajouter info signet</translation>
-    </message>
-    <message>
-      <source>Delete Bookmark Info</source>
-      <translation>Supprimer info signet</translation>
-    </message>
-    <message>
-      <source>Bookmark Info</source>
-      <translation>Info signet</translation>
-    </message>
-  </context>
-  <context>
-    <name>nx::client::desktop::FilenamePanel</name>
-    <message>
-      <source>Folder</source>
-      <translation>Dossier</translation>
-    </message>
-    <message>
-      <source>Name</source>
-      <translation>Nom</translation>
-    </message>
-    <message>
-      <source>Name cannot be empty.</source>
-      <translation>Nom ne peut pas être vide.</translation>
-    </message>
-    <message>
-      <source>Select folder...</source>
-      <translation>Sélectionner Dossier...</translation>
-    </message>
-  </context>
-  <context>
-    <name>nx::client::desktop::ImageOverlaySettingsWidget</name>
-    <message>
-      <source>Select file...</source>
-      <translation>Sélectionner fichier...</translation>
-    </message>
-    <message>
-      <source>Pictures (%1)</source>
-      <translation>Images (%1)</translation>
-    </message>
-    <message>
-      <source>Error</source>
-      <translation>Erreur</translation>
-    </message>
-    <message>
-      <source>Image cannot be loaded.</source>
-      <translation>Image ne peut pas être chargée.</translation>
-    </message>
-  </context>
-  <context>
-    <name>nx::client::desktop::LayoutThumbnailLoader</name>
-    <message>
-      <source>NO DATA</source>
-      <translation>AUCUNE DONNÉE</translation>
-    </message>
-    <message>
-      <source>NOT A CAMERA</source>
-      <translation>PAS UNE CAMÉRA</translation>
-    </message>
-  </context>
-  <context>
-    <name>nx::client::desktop::RadassActionFactory</name>
-    <message>
-      <source>Auto</source>
-      <translation>Auto</translation>
-    </message>
-    <message>
-      <source>Low</source>
-      <translation>Bas</translation>
-    </message>
-    <message>
-      <source>High</source>
-      <translation>Haut</translation>
-    </message>
-    <message>
-      <source>Custom</source>
-      <translation>Personnalisé</translation>
-    </message>
-  </context>
-  <context>
-    <name>nx::client::desktop::RadassActionHandler</name>
-    <message>
-      <source>Set layout resolution to &quot;Auto&quot; to increase performance.</source>
-      <translation>Définissez la résolution de mise en page sur &quot;Auto&quot; pour augmenter les performances.</translation>
-    </message>
-  </context>
-  <context>
-    <name>nx::client::desktop::RapidReviewSettingsWidget</name>
-    <message numerus="yes">
-      <source>For exporting as Rapid Review video length should be at least %n seconds.</source>
-      <translation>
-        <numerusform>Pour l’exportation révision rapide, la longueur vidéo doit être d'au moins %n secondes.</numerusform>
-        <numerusform>Pour l’exportation révision rapide, la longueur vidéo doit être d'au moins %n secondes.</numerusform>
-      </translation>
-    </message>
-  </context>
-  <context>
-    <name>nx::client::desktop::TimestampOverlaySettingsWidget</name>
-    <message>
-      <source>Long</source>
-      <translation type="unfinished">Long</translation>
-    </message>
-    <message>
-      <source>Short</source>
-      <translation>Court</translation>
-    </message>
-  </context>
-  <context>
-    <name>nx::client::desktop::UploadWorker</name>
-    <message>
-      <source>Could not open file &quot;%1&quot;</source>
-      <translation type="unfinished">Could not open file &quot;%1&quot;</translation>
-    </message>
-    <message>
-      <source>Could not calculate md5 for file &quot;%1&quot;</source>
-      <translation type="unfinished">Could not calculate md5 for file &quot;%1&quot;</translation>
-    </message>
-    <message>
-      <source>Could not create upload on the server side</source>
-      <translation type="unfinished">Could not create upload on the server side</translation>
-    </message>
-    <message>
-      <source>Could not upload file chunk to the server</source>
-      <translation type="unfinished">Could not upload file chunk to the server</translation>
-    </message>
-    <message>
-      <source>Could not check uploaded file on the server</source>
-      <translation type="unfinished">Could not check uploaded file on the server</translation>
-    </message>
-    <message>
-      <source>File was corrupted while being uploaded to the server</source>
-      <translation type="unfinished">File was corrupted while being uploaded to the server</translation>
-    </message>
-  </context>
-  <context>
-    <name>nx::client::desktop::WearableWorker</name>
-    <message>
-      <source>Failed to send request to the server.</source>
-      <translation type="unfinished">Failed to send request to the server.</translation>
     </message>
   </context>
   <context>
