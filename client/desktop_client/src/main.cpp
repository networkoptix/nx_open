//#define QN_USE_VLD
#include <cstdint>

#ifdef QN_USE_VLD
#   include <vld.h>
#endif

#include <qglobal.h>

#ifdef Q_OS_LINUX
#   include <unistd.h>
#endif

#ifdef Q_WS_X11
#include <X11/Xlib.h>
#endif

#include <iostream>

#include <QtCore/QString>
#include <QtCore/QDir>
#include <QtCore/QScopedPointer>
#include <QtCore/QJsonObject>
#include <QtCore/QJsonDocument>
#include <QtCore/QSettings>

#include <QtGui/QDesktopServices>
#include <QtGui/QWindow>

#include <QtNetwork/QNetworkAccessManager>
#include <QtNetwork/QNetworkRequest>
#include <QtNetwork/QNetworkReply>

#include <QtOpenGL/QGLWidget>

#include <QtWidgets/QAction>
#include <QtWidgets/QApplication>
#include <QtWidgets/QDesktopWidget>

#include <QtSingleApplication>

#include <common/static_common_module.h>

#include <client/client_settings.h>
#include <client/client_runtime_settings.h>
#include <client/client_module.h>
#include <client/client_startup_parameters.h>
#include <client/self_updater.h>

#include <nx/network/app_info.h>
#include <nx/utils/log/log.h>
#include <nx/utils/timer_manager.h>

#include <nx/audio/audiodevice.h>
#include <nx/utils/crash_dump/systemexcept.h>

#include <nx/client/desktop/ui/actions/action_manager.h>
#include <ui/help/help_handler.h>
#include <ui/widgets/main_window.h>
#include <ui/workbench/workbench_context.h>
#include <ui/workbench/workbench_access_controller.h>

#ifdef Q_OS_MAC
#include <ui/workaround/mac_utils.h>
#endif

#ifndef DISABLE_FESTIVAL
#include <nx_speech_synthesizer/text_to_wav.h>
#include <nx/utils/file_system.h>
#endif

#include <utils/common/app_info.h>
#include <utils/common/command_line_parser.h>
#include <utils/common/waiting_for_qthread_to_empty_event_queue.h>

#include <plugins/io_device/joystick/joystick_manager.h>

namespace
{
    const int kSuccessCode = 0;
    const int kInvalidParametersCode = -1;
}

#ifndef API_TEST_MAIN

<<<<<<< HEAD
namespace nx {
namespace client {
namespace desktop {

int runApplication(QtSingleApplication* application, int argc, char **argv)
=======
int runApplication(QtSingleApplication* application, const QnStartupParameters& startupParams)
>>>>>>> 6790713f
{
    const bool allowMultipleClientInstances = startupParams.allowMultipleClientInstances
        || !startupParams.customUri.isNull()
        || !startupParams.videoWallGuid.isNull();

    if (startupParams.customUri.isValid())
    {
        QPointer<QNetworkAccessManager> manager(new QNetworkAccessManager(application));
        QObject::connect(manager.data(), &QNetworkAccessManager::finished,
            [manager](QNetworkReply* reply)
            {
                qDebug() << lit("Cloud Reply received: %1").arg(QLatin1String(reply->readAll()));
                reply->deleteLater();
                manager->deleteLater();
            });

        QUrl url(nx::network::AppInfo::defaultCloudPortalUrl());
        url.setPath(lit("/api/utils/visitedKey"));
        qDebug() << "Sending Cloud Portal Confirmation to" << url.toString();

        QJsonObject data{{lit("key"), startupParams.customUri.authenticator().encode()}};
        QNetworkRequest request(url);
        request.setHeader(QNetworkRequest::ContentTypeHeader, lit("application/json"));

        manager->post(request, QJsonDocument(data).toJson(QJsonDocument::Compact));
    }

    if (!allowMultipleClientInstances)
    {
        /* Check if application is already running. */
        if (application->isRunning() && application->sendMessage(startupParams.files.join(L'\n')))
            return kSuccessCode;
    }

    QnClientModule client(startupParams);

    /* Running updater after QApplication and NX_LOG are initialized. */
    if (qnRuntime->isDesktopMode() && !startupParams.exportedMode)
    {
        /* All functionality is in the constructor. */
        nx::vms::client::SelfUpdater updater(startupParams);
    }

    /* Immediately exit if run in self-update mode. */
    if (startupParams.selfUpdateMode)
        return kSuccessCode;

    /* Initialize sound. */
    nx::audio::AudioDevice::instance()->setVolume(qnSettings->audioVolume());

    QnHelpHandler helpHandler;
    qApp->installEventFilter(&helpHandler);

    /* Create workbench context. */
    QScopedPointer<QnWorkbenchAccessController> accessController(new QnWorkbenchAccessController());
    QScopedPointer<QnWorkbenchContext> context(new QnWorkbenchContext(accessController.data()));

    #if defined(Q_OS_LINUX)
        qputenv("RESOURCE_NAME", QnAppInfo::productNameShort().toUtf8());
    #endif

    /* Create main window. */
    Qt::WindowFlags flags = qnRuntime->isVideoWallMode()
        ? Qt::FramelessWindowHint | Qt::X11BypassWindowManagerHint
        : static_cast<Qt::WindowFlags>(0);

    // todo: remove it. VMS-5837
    using namespace nx::client::plugins::io_device;
    std::unique_ptr<joystick::Manager> joystickManager(new joystick::Manager(context.data()));

    QScopedPointer<ui::MainWindow> mainWindow(new ui::MainWindow(context.data(), NULL, flags));
    context->setMainWindow(mainWindow.data());
    mainWindow->setAttribute(Qt::WA_QuitOnClose);
    application->setActivationWindow(mainWindow.data());

    #if defined(Q_OS_LINUX)
        qunsetenv("RESOURCE_NAME");
    #endif

    QDesktopWidget *desktop = qApp->desktop();
    bool customScreen = startupParams.screen != QnStartupParameters::kInvalidScreen && startupParams.screen < desktop->screenCount();
    if (customScreen)
    {
        const auto windowHandle = mainWindow->windowHandle();
        if (windowHandle && (desktop->screenCount() > 0))
        {
            /* We must handle all 'WindowScreenChange' events _before_ we changing screen. */
            qApp->processEvents();

            /* Set target screen for fullscreen mode. */
            windowHandle->setScreen(QGuiApplication::screens().value(startupParams.screen, 0));

            /* Set target position for the window when we set fullscreen off. */
            QPoint screenDelta = mainWindow->pos() - desktop->screenGeometry(mainWindow.data()).topLeft();
            QPoint targetPosition = desktop->screenGeometry(startupParams.screen).topLeft() + screenDelta;
            mainWindow->move(targetPosition);
        }
    }
    mainWindow->show();
    joystickManager->start();
    if (customScreen)
    {
        /* We must handle 'move' event _before_ we activate fullscreen. */
        qApp->processEvents();
    }

    const bool instantlyMaximize = !startupParams.fullScreenDisabled && qnRuntime->isDesktopMode();

    if (instantlyMaximize)
        context->action(ui::action::EffectiveMaximizeAction)->trigger();
    else
        mainWindow->updateDecorationsState();

    if (!allowMultipleClientInstances)
    {
        QObject::connect(application, &QtSingleApplication::messageReceived, mainWindow.data(),
            &ui::MainWindow::handleMessage);
    }

    client.initDesktopCamera(dynamic_cast<QGLWidget*>(mainWindow->viewport()));
    client.startLocalSearchers();

    if (!context->handleStartupParameters(startupParams))
        return kInvalidParametersCode;  /* For now it is only if starting videowall failed. */

    int result = application->exec();

    /* Write out settings. */
    qnSettings->setAudioVolume(nx::audio::AudioDevice::instance()->volume());
    qnSettings->save();

    // Wait while deleteLater objects will be freed
    WaitingForQThreadToEmptyEventQueue waitingForObjectsToBeFreed(QThread::currentThread(), 3);
    waitingForObjectsToBeFreed.join();

    return result;
}

} // namespace desktop
} // namespace client
} // namespace nx

int main(int argc, char** argv)
{
#ifdef Q_WS_X11
    XInitThreads();
#endif

#ifdef Q_OS_WIN
    AllowSetForegroundWindow(ASFW_ANY);
    win32_exception::installGlobalUnhandledExceptionHandler();
#endif

#ifdef Q_OS_MAC
    mac_setLimits();
#endif

#ifndef DISABLE_FESTIVAL
    std::unique_ptr<TextToWaveServer> textToWaveServer = std::make_unique<TextToWaveServer>(
        nx::utils::file_system::applicationDirPath(argc, argv));

    textToWaveServer->start();
    textToWaveServer->waitForStarted();
#endif

    const QnStartupParameters startupParams = QnStartupParameters::fromCommandLineArg(argc, argv);
    if (!startupParams.hiDpiDisabled) //< Double negation to keep startup params semantics.
    {
        // These attributes must be set before application instance is created.
        QApplication::setAttribute(Qt::AA_EnableHighDpiScaling);
        QApplication::setAttribute(Qt::AA_UseHighDpiPixmaps);
    }
    QScopedPointer<QtSingleApplication> application(new QtSingleApplication(argc, argv));

    // this is necessary to prevent crashes when we want use QDesktopWidget from the non-main thread before any window has been created
    qApp->desktop();

    //adding exe dir to plugin search path
    QStringList pluginDirs = QCoreApplication::libraryPaths();
    pluginDirs << QCoreApplication::applicationDirPath();
    QCoreApplication::setLibraryPaths(pluginDirs);
#ifdef Q_OS_LINUX
    QSettings::setPath(QSettings::IniFormat, QSettings::SystemScope, lit("/etc/xdg"));
    QSettings::setPath(QSettings::NativeFormat, QSettings::SystemScope, lit("/etc/xdg"));
#endif


#ifdef Q_OS_MAC
    mac_restoreFileAccess();
#endif

<<<<<<< HEAD
    int result = nx::client::desktop::runApplication(application.data(), argc, argv);
=======
    int result = runApplication(application.data(), startupParams);
>>>>>>> 6790713f

#ifdef Q_OS_MAC
    mac_stopFileAccess();
#endif

    return result;
}

#endif // API_TEST_MAIN<|MERGE_RESOLUTION|>--- conflicted
+++ resolved
@@ -83,15 +83,11 @@
 
 #ifndef API_TEST_MAIN
 
-<<<<<<< HEAD
 namespace nx {
 namespace client {
 namespace desktop {
 
-int runApplication(QtSingleApplication* application, int argc, char **argv)
-=======
 int runApplication(QtSingleApplication* application, const QnStartupParameters& startupParams)
->>>>>>> 6790713f
 {
     const bool allowMultipleClientInstances = startupParams.allowMultipleClientInstances
         || !startupParams.customUri.isNull()
@@ -283,11 +279,7 @@
     mac_restoreFileAccess();
 #endif
 
-<<<<<<< HEAD
-    int result = nx::client::desktop::runApplication(application.data(), argc, argv);
-=======
-    int result = runApplication(application.data(), startupParams);
->>>>>>> 6790713f
+    int result = nx::client::desktop::runApplication(application.data(), startupParams);
 
 #ifdef Q_OS_MAC
     mac_stopFileAccess();
