<project xmlns="http://maven.apache.org/POM/4.0.0" xmlns:xsi="http://www.w3.org/2001/XMLSchema-instance" xsi:schemaLocation="http://maven.apache.org/POM/4.0.0 http://maven.apache.org/maven-v4_0_0.xsd">

    <parent>
        <artifactId>cpp</artifactId>
        <groupId>com.networkoptix.hdwitness</groupId>
        <version>3.1.0-SNAPSHOT</version>
        <relativePath>../../cpp</relativePath>
    </parent>

    <groupId>com.networkoptix.hdwitness</groupId>
    <version>3.1.0-SNAPSHOT</version>
    <modelVersion>4.0.0</modelVersion>
    <artifactId>desktop_client</artifactId>
    <packaging>pom</packaging>
    <name>Nx Witness Desktop Client</name>

    <properties>
        <root.dir>${basedir}/../..</root.dir>
        <guid>${desktop_client.guid}</guid>
        <product.title>${client.name}</product.title>
        <product.display.title>${client.display.name}</product.display.title>
        <template>app</template>

        <qt.libs>core gui network opengl xml sql multimedia qtmultimediaquicktools_private concurrent webkit webkitwidgets qml quick quickwidgets xmlpatterns</qt.libs>
<<<<<<< HEAD
        <global.libs>-lcommon -lnx_vms_utils -lnx_network -lnx_streaming -lappserver2 -lnx_client_core -lclient -lnx_speech_synthesizer -lcloud_db_client -lnx_fusion -lnx_utils -lnx_audio -lnx_media -lvms_gateway -lnx_kit</global.libs>
=======
        <global.libs>-lcommon -lnx_vms_utils -lnx_network -lappserver2 -lnx_client_core -lclient -lnx_speech_synthesizer -lcloud_db_client -lnx_fusion -lnx_utils -lnx_audio -lnx_media -lvms_gateway -lnx_kit</global.libs>
>>>>>>> 62cec593
        <windows.oslibs>DbgHelp.lib -lws2_32 -lIphlpapi -lwinmm -ld3d9</windows.oslibs>
        <linux.oslibs>-lz -lopenal -lX11 -lXfixes -lGL -lGLU -lXss</linux.oslibs>
        <mac.oslibs>-lbz2 -lz -framework IOKit -framework CoreServices -framework OpenAL</mac.oslibs>

        <windows.defines>EC2_LIB_API=__declspec(dllimport)</windows.defines>

        <rdep.packages>openssl ffmpeg quazip festival any/festival-vox any/qtsingleapplication</rdep.packages>
        <rdep.windows.packages>openal directx-JUN2010</rdep.windows.packages>
    </properties>

    <dependencies>
        <dependency>
            <groupId>${project.groupId}</groupId>
            <artifactId>common</artifactId>
            <version>${project.version}</version>
            <type>pom</type>
            <scope>system</scope>
            <systemPath>${root.dir}/common/pom.xml</systemPath>
        </dependency>

        <dependency>
            <groupId>${project.groupId}</groupId>
            <artifactId>nx_audio</artifactId>
            <version>${project.version}</version>
            <type>pom</type>
            <scope>system</scope>
            <systemPath>${root.dir}/common_libs/nx_audio/pom.xml</systemPath>
        </dependency>

        <dependency>
            <groupId>${project.groupId}</groupId>
            <artifactId>nx_media</artifactId>
            <version>${project.version}</version>
            <type>pom</type>
            <scope>system</scope>
            <systemPath>${root.dir}/common_libs/nx_media/pom.xml</systemPath>
        </dependency>

        <dependency>
            <groupId>${project.groupId}</groupId>
            <artifactId>nx_speech_synthesizer</artifactId>
            <version>${project.version}</version>
            <type>pom</type>
            <scope>system</scope>
            <systemPath>${root.dir}/common_libs/nx_speech_synthesizer/pom.xml</systemPath>
        </dependency>

        <dependency>
            <groupId>${project.groupId}</groupId>
            <artifactId>appserver2</artifactId>
            <version>${project.version}</version>
            <type>pom</type>
            <scope>system</scope>
            <systemPath>${root.dir}/appserver2/pom.xml</systemPath>
        </dependency>

        <dependency>
            <groupId>${project.groupId}</groupId>
            <artifactId>nx_client_core</artifactId>
            <version>${project.version}</version>
            <type>pom</type>
            <scope>system</scope>
            <systemPath>${root.dir}/client/nx_client_core/pom.xml</systemPath>
        </dependency>

        <dependency>
            <groupId>${project.groupId}</groupId>
            <artifactId>nx_fusion</artifactId>
            <version>${project.version}</version>
            <type>pom</type>
            <scope>system</scope>
            <systemPath>${root.dir}/common_libs/nx_fusion/pom.xml</systemPath>
        </dependency>

        <dependency>
            <groupId>${project.groupId}</groupId>
            <artifactId>nx_client_desktop</artifactId>
            <version>${project.version}</version>
            <type>pom</type>
            <scope>system</scope>
            <systemPath>${root.dir}/client/nx_client_desktop/pom.xml</systemPath>
        </dependency>
    </dependencies>
</project><|MERGE_RESOLUTION|>--- conflicted
+++ resolved
@@ -22,11 +22,7 @@
         <template>app</template>
 
         <qt.libs>core gui network opengl xml sql multimedia qtmultimediaquicktools_private concurrent webkit webkitwidgets qml quick quickwidgets xmlpatterns</qt.libs>
-<<<<<<< HEAD
-        <global.libs>-lcommon -lnx_vms_utils -lnx_network -lnx_streaming -lappserver2 -lnx_client_core -lclient -lnx_speech_synthesizer -lcloud_db_client -lnx_fusion -lnx_utils -lnx_audio -lnx_media -lvms_gateway -lnx_kit</global.libs>
-=======
         <global.libs>-lcommon -lnx_vms_utils -lnx_network -lappserver2 -lnx_client_core -lclient -lnx_speech_synthesizer -lcloud_db_client -lnx_fusion -lnx_utils -lnx_audio -lnx_media -lvms_gateway -lnx_kit</global.libs>
->>>>>>> 62cec593
         <windows.oslibs>DbgHelp.lib -lws2_32 -lIphlpapi -lwinmm -ld3d9</windows.oslibs>
         <linux.oslibs>-lz -lopenal -lX11 -lXfixes -lGL -lGLU -lXss</linux.oslibs>
         <mac.oslibs>-lbz2 -lz -framework IOKit -framework CoreServices -framework OpenAL</mac.oslibs>
