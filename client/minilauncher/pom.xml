<project xmlns="http://maven.apache.org/POM/4.0.0" xmlns:xsi="http://www.w3.org/2001/XMLSchema-instance" xsi:schemaLocation="http://maven.apache.org/POM/4.0.0 http://maven.apache.org/maven-v4_0_0.xsd">
    <parent>
        <artifactId>cpp</artifactId>
        <groupId>com.networkoptix.hdwitness</groupId>
<<<<<<< HEAD
        <version>3.1.0-SNAPSHOT</version>
=======
        <version>3.0.1-SNAPSHOT</version>
>>>>>>> 3d43cf26
        <relativePath>../../cpp</relativePath>
    </parent>

    <groupId>com.networkoptix.hdwitness</groupId>
<<<<<<< HEAD
    <version>3.1.0-SNAPSHOT</version>
=======
    <version>3.0.1-SNAPSHOT</version>
>>>>>>> 3d43cf26
    <modelVersion>4.0.0</modelVersion>
    <artifactId>minilauncher</artifactId>
    <packaging>pom</packaging>
    <name>Nx Witness Desktop Client Mini-Launcher</name>

    <properties>
        <root.dir>${basedir}/../..</root.dir>
        <guid>{d4a489d6-017e-432f-afd8-cfa7645e5256}</guid>
        <product.title>${minilauncher.name}</product.title>
        <product.display.title>${minilauncher.name}</product.display.title>
        <template>app</template>
        <qt.libs></qt.libs>
        <rdep.global.packages/>
        <windows.oslibs>shlwapi.lib</windows.oslibs>
    </properties>

    <dependencies>
        <dependency>
            <groupId>${project.groupId}</groupId>
            <artifactId>build_variables</artifactId>
<<<<<<< HEAD
            <version>3.1.0-SNAPSHOT</version>
=======
            <version>3.0.1-SNAPSHOT</version>
>>>>>>> 3d43cf26
            <type>pom</type>
            <scope>system</scope>
            <systemPath>${root.dir}/build_variables/pom.xml</systemPath>
        </dependency>
    </dependencies>

</project><|MERGE_RESOLUTION|>--- conflicted
+++ resolved
@@ -2,20 +2,12 @@
     <parent>
         <artifactId>cpp</artifactId>
         <groupId>com.networkoptix.hdwitness</groupId>
-<<<<<<< HEAD
         <version>3.1.0-SNAPSHOT</version>
-=======
-        <version>3.0.1-SNAPSHOT</version>
->>>>>>> 3d43cf26
         <relativePath>../../cpp</relativePath>
     </parent>
 
     <groupId>com.networkoptix.hdwitness</groupId>
-<<<<<<< HEAD
     <version>3.1.0-SNAPSHOT</version>
-=======
-    <version>3.0.1-SNAPSHOT</version>
->>>>>>> 3d43cf26
     <modelVersion>4.0.0</modelVersion>
     <artifactId>minilauncher</artifactId>
     <packaging>pom</packaging>
@@ -36,11 +28,7 @@
         <dependency>
             <groupId>${project.groupId}</groupId>
             <artifactId>build_variables</artifactId>
-<<<<<<< HEAD
-            <version>3.1.0-SNAPSHOT</version>
-=======
-            <version>3.0.1-SNAPSHOT</version>
->>>>>>> 3d43cf26
+            <version>3.0.0-SNAPSHOT</version>
             <type>pom</type>
             <scope>system</scope>
             <systemPath>${root.dir}/build_variables/pom.xml</systemPath>
