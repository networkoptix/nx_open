set(project.build.directory "${CMAKE_CURRENT_BINARY_DIR}")
set(bin_resources "${CMAKE_CURRENT_SOURCE_DIR}/maven/bin-resources")
set(filter_resources "${CMAKE_CURRENT_SOURCE_DIR}/maven/filter-resources")
set(ClientHelpSourceDir "${bin_source_dir}/help")
set(VoxSourceDir "${bin_source_dir}/vox")
set(client_qml_dir "${CMAKE_CURRENT_BINARY_DIR}/client_qml")
set(ClientBgSourceDir "${CMAKE_CURRENT_BINARY_DIR}/Backgrounds")
set(ClientFontsDir "${bin_source_dir}/fonts")
set(VC14RedistPath "${vcredist_directory}")

# These folders are filtered from filter-resources and required for update packages only
set(client_update_files_directory "${CMAKE_CURRENT_BINARY_DIR}/client")
set(server_update_files_directory "${CMAKE_CURRENT_BINARY_DIR}/server")

file(TO_CMAKE_PATH ${wix_directory} wix_directory)
file(TO_CMAKE_PATH ${signtool_directory} signtool_directory)
file(TO_CMAKE_PATH ${certificates_path} certificates_path)
file(TO_CMAKE_PATH ${VC14RedistPath} VC14RedistPath)

ExternalProject_Add(
    customactions
    SOURCE_DIR "${bin_resources}/CustomActions"
    CMAKE_ARGS
        -DCMAKE_INSTALL_PREFIX=${CMAKE_CURRENT_BINARY_DIR}/CustomActions
        -DCONFIG_DIRECTORY=${CMAKE_CURRENT_BINARY_DIR}
        -DROOT_DIR=${CMAKE_SOURCE_DIR}
        -DCMAKE_BUILD_TYPE=${CMAKE_BUILD_TYPE}
        -DwixDirectory=${wix_directory}
)

nx_copy_bin_resources(${bin_resources} "${CMAKE_CURRENT_BINARY_DIR}")
nx_copy_bin_resources("${customization_dir}/wixsetup" "${CMAKE_CURRENT_BINARY_DIR}")
nx_configure_directory(${filter_resources} "${CMAKE_CURRENT_BINARY_DIR}")

file(WRITE ${bin_source_dir}/launcher.version "${releaseVersion.full}")


set(config_file "${CMAKE_CURRENT_BINARY_DIR}/config.yaml")
nx_configure_file("${CMAKE_CURRENT_SOURCE_DIR}/config.yaml" "${config_file}")

set(desktop_client_executable "${bin_source_dir}/desktop_client.exe")
# This line is version-dependent. In vms-4.0 path is 'static-resources/qml/'
set(desktop_client_qml_root "${CMAKE_SOURCE_DIR}/client/nx_client_desktop/static-resources/src/qml/")



add_custom_target(wixsetup ALL
    DEPENDS
        customactions
    COMMENT "Creating installer..."
    # TODO move python to cmake
    COMMAND ${CMAKE_COMMAND} -E copy
        "${bin_source_dir}/minilauncher.exe" "${bin_source_dir}/${minilauncher.binary.name}"
    COMMAND ${CMAKE_COMMAND} -E copy
        "${desktop_client_executable}" "${bin_source_dir}/${client.binary.name}"
    COMMAND ${PYTHON_EXECUTABLE} wix-gen.py
    COMMAND ${PYTHON_EXECUTABLE} wix-compile.py
)

if(withTestCamera)
    add_dependencies(wixsetup testcamera)

    add_custom_target(generate_testcamera_package ALL
        COMMENT "Preparing testcamera package..."
        DEPENDS
            testcamera
        WORKING_DIRECTORY ${CMAKE_SOURCE_DIR}/wixsetup/scripts
        COMMAND ${PYTHON_EXECUTABLE} generate_testcamera_package.py
            "--config" ${config_file}
            "--output" ${distribution_output_dir}
    )
endif()

if(withDesktopClient)
    add_custom_target(collect_qml_dependencies ALL
        DEPENDS
            desktop_client
        COMMENT "Collecting QML libraries..."
        WORKING_DIRECTORY ${CMAKE_SOURCE_DIR}/wixsetup/scripts
        COMMAND ${PYTHON_EXECUTABLE} collect_qml_dependencies.py
            "--config" ${config_file}
            "--source" ${desktop_client_executable}
            "--qml-root" ${desktop_client_qml_root}
            "--output" ${client_qml_dir}
        )
    add_dependencies(wixsetup collect_qml_dependencies applauncher minilauncher)

    add_custom_target(generate_client_update_package ALL
    COMMENT "Preparing client update package ..."
    DEPENDS
        collect_qml_dependencies
        applauncher
        minilauncher
    WORKING_DIRECTORY ${CMAKE_SOURCE_DIR}/wixsetup/scripts
    COMMAND ${PYTHON_EXECUTABLE} generate_client_update_package.py
        "--config" ${config_file}
        "--output" ${distribution_output_dir}
    )

    add_custom_target(generate_client_debug_package ALL
        COMMENT "Preparing client debug package..."
        DEPENDS
            desktop_client
        WORKING_DIRECTORY ${CMAKE_SOURCE_DIR}/wixsetup/scripts
        COMMAND ${PYTHON_EXECUTABLE} generate_client_debug_package.py
            "--config" ${config_file}
            "--output" ${distribution_output_dir}
    )
endif()

if(withMediaServer)
    add_dependencies(wixsetup
        mediaserver
<<<<<<< HEAD
        genericrtspplugin
        mjpg_link
        generic_multicast_plugin
		hikvision_metadata_plugin
		axis_metadata_plugin)

    if(TARGET hanwha_metadata_plugin)
        add_dependencies(wixsetup hanwha_metadata_plugin)
    endif()
=======
        server_plugins
    )
>>>>>>> dc979306

    if(withTrayTool)
        add_dependencies(wixsetup traytool)
    endif()

    add_custom_target(generate_server_update_package ALL
        COMMENT "Preparing mediaserver update package..."
        DEPENDS
            wixsetup
        WORKING_DIRECTORY ${CMAKE_SOURCE_DIR}/wixsetup/scripts
        COMMAND ${PYTHON_EXECUTABLE} generate_server_update_package.py
            "--config" ${config_file}
            "--output" ${distribution_output_dir}
    )
endif()


if(withDesktopClient OR withMediaServer OR withTestCamera)
    add_custom_target(generate_libs_debug_package ALL
        COMMENT "Preparing libs debug package..."
        DEPENDS
            nx_network
            nx_utils
            nx_vms_utils
            udt
        WORKING_DIRECTORY ${CMAKE_SOURCE_DIR}/wixsetup/scripts
        COMMAND ${PYTHON_EXECUTABLE} generate_libs_debug_package.py
            "--config" ${config_file}
            "--output" ${distribution_output_dir}
    )
endif()

if(withMediaServer)
    add_custom_target(generate_mediaserver_debug_package ALL
        COMMENT "Preparing mediaserver debug package..."
        DEPENDS
            mediaserver
<<<<<<< HEAD
            genericrtspplugin
            generic_multicast_plugin
            image_library_plugin
            mjpg_link
			hikvision_metadata_plugin
			axis_metadata_plugin
=======
            server_plugins
>>>>>>> dc979306
        WORKING_DIRECTORY ${CMAKE_SOURCE_DIR}/wixsetup/scripts
        COMMAND ${PYTHON_EXECUTABLE} generate_mediaserver_debug_package.py
            "--config" ${config_file}
            "--output" ${distribution_output_dir}
    )
endif()

if(withClouds)
    add_custom_target(generate_cloud_debug_package ALL
        COMMENT "Preparing cloud debug package..."
        DEPENDS
            cloud_connect_test_util
            cloud_db
            connection_mediator
            vms_gateway
        WORKING_DIRECTORY ${CMAKE_SOURCE_DIR}/wixsetup/scripts
        COMMAND ${PYTHON_EXECUTABLE} generate_cloud_debug_package.py
            "--config" ${config_file}
            "--output" ${distribution_output_dir}
    )
endif()

add_custom_target(generate_misc_debug_package ALL
    COMMENT "Preparing misc debug package..."
    WORKING_DIRECTORY ${CMAKE_SOURCE_DIR}/wixsetup/scripts
    COMMAND ${PYTHON_EXECUTABLE} generate_misc_debug_package.py
        "--config" ${config_file}
        "--output" ${distribution_output_dir}
)

if(TARGET applauncher)
    add_dependencies(generate_misc_debug_package applauncher)
endif()

if(TARGET minilauncher)
    add_dependencies(generate_misc_debug_package minilauncher)
endif()

if(TARGET traytool)
    add_dependencies(generate_misc_debug_package traytool)
endif()

if(TARGET testcamera)
    add_dependencies(generate_misc_debug_package testcamera)
endif()

if(TARGET media_db_util)
    add_dependencies(generate_misc_debug_package media_db_util)
endif()<|MERGE_RESOLUTION|>--- conflicted
+++ resolved
@@ -111,20 +111,8 @@
 if(withMediaServer)
     add_dependencies(wixsetup
         mediaserver
-<<<<<<< HEAD
-        genericrtspplugin
-        mjpg_link
-        generic_multicast_plugin
-		hikvision_metadata_plugin
-		axis_metadata_plugin)
-
-    if(TARGET hanwha_metadata_plugin)
-        add_dependencies(wixsetup hanwha_metadata_plugin)
-    endif()
-=======
         server_plugins
     )
->>>>>>> dc979306
 
     if(withTrayTool)
         add_dependencies(wixsetup traytool)
@@ -162,16 +150,8 @@
         COMMENT "Preparing mediaserver debug package..."
         DEPENDS
             mediaserver
-<<<<<<< HEAD
-            genericrtspplugin
-            generic_multicast_plugin
-            image_library_plugin
-            mjpg_link
-			hikvision_metadata_plugin
-			axis_metadata_plugin
-=======
             server_plugins
->>>>>>> dc979306
+
         WORKING_DIRECTORY ${CMAKE_SOURCE_DIR}/wixsetup/scripts
         COMMAND ${PYTHON_EXECUTABLE} generate_mediaserver_debug_package.py
             "--config" ${config_file}
