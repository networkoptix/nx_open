--- conflicted
+++ resolved
@@ -1,39 +1,31 @@
-<?xml version="1.0"?>
-<Wix xmlns="http://schemas.microsoft.com/wix/2006/wi"
-     xmlns:bal="http://schemas.microsoft.com/wix/BalExtension"
-     xmlns:util="http://schemas.microsoft.com/wix/UtilExtension">
-
-    <?include BuildVars.wxi ?>
-
-    <Bundle
-            Name="$(var.productName) Server"
-            Manufacturer="$(var.companyName)"
-            Version="$(var.releaseVersionFull)"
-            IconSourceFile="Binary\eve\eve_logo.ico"
-            UpgradeCode="$(var.serverBundleUpgradeCode)"
-            DisableModify="yes">
-        <util:RegistrySearchRef Id='SearchForIsConnectedToCloud' />
-        <util:RegistrySearchRef Id='ArchRegistrySearch' />
-
-        <BootstrapperApplicationRef Id="WixStandardBootstrapperApplication.RtfLicense">
-            <bal:WixStandardBootstrapperApplication
-                LicenseFile="License.rtf"
-                LogoFile="logo-64x64.png"
-                SuppressRepair="yes"
-                SuppressOptionsUI="yes"
-            />
-        </BootstrapperApplicationRef>
-
-        <Chain>
-<<<<<<< HEAD
-<!--            <PackageGroupRef Id="VC12RedistPackageGroup"/>
-            <PackageGroupRef Id="VC14RedistPackageGroup"/>
-
-            <RollbackBoundary />  -->
-
-=======
->>>>>>> f9dcab6a
-            <PackageGroupRef Id="ServerPackageGroup"/>
-        </Chain>
-    </Bundle>
+<?xml version="1.0"?>
+<Wix xmlns="http://schemas.microsoft.com/wix/2006/wi"
+     xmlns:bal="http://schemas.microsoft.com/wix/BalExtension"
+     xmlns:util="http://schemas.microsoft.com/wix/UtilExtension">
+
+    <?include BuildVars.wxi ?>
+
+    <Bundle
+            Name="$(var.productName) Server"
+            Manufacturer="$(var.companyName)"
+            Version="$(var.releaseVersionFull)"
+            IconSourceFile="Binary\eve\eve_logo.ico"
+            UpgradeCode="$(var.serverBundleUpgradeCode)"
+            DisableModify="yes">
+        <util:RegistrySearchRef Id='SearchForIsConnectedToCloud' />
+        <util:RegistrySearchRef Id='ArchRegistrySearch' />
+
+        <BootstrapperApplicationRef Id="WixStandardBootstrapperApplication.RtfLicense">
+            <bal:WixStandardBootstrapperApplication
+                LicenseFile="License.rtf"
+                LogoFile="logo-64x64.png"
+                SuppressRepair="yes"
+                SuppressOptionsUI="yes"
+            />
+        </BootstrapperApplicationRef>
+
+        <Chain>
+            <PackageGroupRef Id="ServerPackageGroup"/>
+        </Chain>
+    </Bundle>
 </Wix>