--- conflicted
+++ resolved
@@ -1,326 +1,321 @@
-<?xml version='1.0' encoding='windows-1252'?>
-<Wix xmlns='http://schemas.microsoft.com/wix/2006/wi'
-     xmlns:fire="http://schemas.microsoft.com/wix/FirewallExtension">
-    <?include BuildVars.wxi ?>
-
-    <Fragment Id='FragmentClient'>
-        <DirectoryRef Id="INSTALLDIR">
-            <Directory Id="$(var.customization)ClientDir" Name="Client">
-                <Directory Id="$(var.customization)HelpDir" Name="help"/>
-
-                <Directory Id="$(var.clientDirId)" Name="$(var.releaseVersionFull)">
-
-                    <Component Id="MiniLauncherExecutable">
-                        <File Id="minilauncher.exe" Name="$(var.minilauncherBinaryName)" Source="$(var.SourceDir)/minilauncher.exe" KeyPath="yes" DiskId="14">
-                            <Shortcut Id="StartmenuAppLauncher" Directory="ProgramMenuDir" Name="$(var.productName)"
-                              WorkingDirectory='$(var.clientDirId)' Advertise="yes" Icon="icon_menu.exe" >
-                            </Shortcut>
-                            <Shortcut Id="DesktopClient" Directory="DesktopFolder" Name="$(var.productName)"
-                                 WorkingDirectory='$(var.clientDirId)' Icon="icon_desktop.exe">
-                            </Shortcut>
-                        </File>
-                    </Component>
-
-                    <Component Id="AppLauncherExecutable">
-                        <File Id="applauncher.exe" Name="applauncher.exe" Source="$(var.SourceDir)/applauncher.exe" KeyPath="yes" DiskId="14"/>
-                    </Component>
-
-                    <Component Id="AppLauncherConfigurationUser">
-                        <RegistryKey Root="HKCU"
-                                 Key="Software\[Manufacturer]\$(var.applauncherName)">
-                            <RegistryValue Type="string" Name="previousLaunchedVersion" Value="$(var.releaseVersionMajor).$(var.releaseVersionMinor)"/>
-                        </RegistryKey>
-                    </Component>
-                    <Component Id="AppLauncherConfigurationSystem">
-                        <RegistryKey Root="HKLM"
-                                 Key="Software\[Manufacturer]\$(var.applauncherName)">
-                            <RegistryValue Type="string" Name="mirrorListUrl" Value="$(var.mirrorListUrl)"/>
-                        </RegistryKey>
-                    </Component>
-
-                    <Component Id="DefaultLanguage">
-                        <RegistryKey Root="HKCU"
-                                 Key="Software\[Manufacturer]\$(var.clientName)">
-                            <RegistryValue Type="string" Name="translationPath" Value=":/translations/common_$(var.translation1).qm"/>
-                        </RegistryKey>
-                    </Component>
-
-                    <Component Id="ClientUriHandler">
-                        <RegistryKey Root="HKCR" Key="$(var.uriProtocol)">
-                            <RegistryValue Type="string" Value="URL:[ProductName] Protocol"/>
-                            <RegistryValue Type="string" Name="URL Protocol" Value=""/>
-                            <RegistryValue Type="string" Name="version" Value="$(var.releaseVersionFull)"/>
-                            <RegistryKey Key="DefaultIcon">
-                                <RegistryValue Type="string" Value='"[INSTALLDIR]Client\$(var.releaseVersionFull)\$(var.clientName).exe" ,0'/>
-                            </RegistryKey>
-                            <RegistryKey Key="shell">
-                                <RegistryValue Type="string" Value="open"/>
-                                <RegistryKey Key="open">
-                                    <RegistryKey Key="command">
-                                        <RegistryValue Type="string" Value='"[INSTALLDIR]Client\$(var.releaseVersionFull)\$(var.clientName).exe" -- "%1"' />
-                                    </RegistryKey>
-                                </RegistryKey>
-                            </RegistryKey>
-                        </RegistryKey>
-                    </Component>
-
-                    <Directory Id="ImageFormats" Name="imageformats">
-                    </Directory>
-
-                    <Directory Id="Plugins" Name="plugins">
-                    </Directory>
-
-                    <Directory Id="Platforms" Name="platforms">
-                    </Directory>
-
-                    <Directory Id="Audio" Name="audio">
-                    </Directory>
-
-                    <Directory Id="ClientQml" Name="qml"/>
-                    <Directory Id="ClientFontsDir" Name="fonts"/>
-                    <Directory Id="$(var.customization)VoxDir" Name="vox"/>
-
-                    <Component Id="ClientExecutable">
-                        <File Id="client.exe" Name="$(var.clientName).exe" Source="$(var.SourceDir)/desktop_client.exe" KeyPath="yes" DiskId="14">
-                            <fire:FirewallException Id="FirewallExceptionClient" Name="$(var.productName)" Scope="any" IgnoreFailure="yes"/>
-                        </File>
-                        <File Id="launcherVersionFile" Name="$(var.launcherVersionFile)" Source="$(var.SourceDir)/$(var.launcherVersionFile)" DiskId="14" />
-                    </Component>
-
-                    <Component Id="ClientConfiguration">
-                        <Condition>
-                        NOT PREVIOUSVERSIONSINSTALLED
-                        </Condition>
-
-                        <RegistryKey Root="HKCU"
-                                 Key="Software\[Manufacturer]\$(var.clientName)">
-                            <RegistryValue Type="string" Name="afterFirstRun" Value="false"/>
-                            <RegistryValue Type="string" Name="appserverHost" Value="[CLIENT_APPSERVER_HOST]"/>
-                            <RegistryValue Type="string" Name="appserverPort" Value="[CLIENT_APPSERVER_PORT]"/>
-                            <RegistryValue Type="string" Name="appserverLogin" Value="[CLIENT_APPSERVER_LOGIN]"/>
-                        </RegistryKey>
-                    </Component>
-
-                    <Component Id="ClientSigar">
-                        <File Id="sigar.dll" Name="sigar.dll" Source="$(var.SourceDir)\sigar.dll" DiskId="6"/>
-                    </Component>
-                </Directory>
-            </Directory>
-        </DirectoryRef>
-
-        <ComponentGroup Id="ClientFFmpegLibraries" Directory="$(var.clientDirId)">
-            <Component>
-                <File Id="avcodec.dll" Name="avcodec-57.dll" Source="$(var.SourceDir)/avcodec-57.dll" DiskId="2" />
-            </Component>
-            <Component>
-                <File Id="avdevice.dll" Name="avdevice-57.dll" Source="$(var.SourceDir)/avdevice-57.dll" DiskId="2"/>
-            </Component>
-            <Component>
-                <File Id="avfilter.dll" Name="avfilter-6.dll" Source="$(var.SourceDir)/avfilter-6.dll" DiskId="2"/>
-            </Component>
-            <Component>
-                <File Id="avformat.dll" Name="avformat-57.dll" Source="$(var.SourceDir)/avformat-57.dll" DiskId="2"/>
-            </Component>
-            <Component>
-                <File Id="avutil.dll" Name="avutil-55.dll" Source="$(var.SourceDir)/avutil-55.dll" DiskId="2"/>
-            </Component>
-            <Component>
-                <File Id="swscale.dll" Name="swscale-4.dll" Source="$(var.SourceDir)/swscale-4.dll" DiskId="3"/>
-            </Component>
-            <Component>
-                <File Id="swresample.dll" Name="swresample-2.dll" Source="$(var.SourceDir)/swresample-2.dll" DiskId="3"/>
-            </Component>
-            <Component>
-                <File Id="libogg.dll" Name="libogg.dll" Source="$(var.SourceDir)/libogg.dll" DiskId="3"/>
-            </Component>
-            <Component>
-                <File Id="libvorbis.dll" Name="libvorbis.dll" Source="$(var.SourceDir)/libvorbis.dll" DiskId="3"/>
-            </Component>
-            <Component>
-                <File Id="libmp3lame.dll" Name="libmp3lame.dll" Source="$(var.SourceDir)/libmp3lame.dll" DiskId="3"/>
-            </Component>
-        </ComponentGroup>
-        <ComponentGroup Id="ClientLibs" Directory="$(var.clientDirId)">
-            <Component>
-                <File Id="nx_utils.dll" Name="nx_utils.dll" Source="$(var.SourceDir)/nx_utils.dll" DiskId="4" />
-            </Component>
-            <Component>
-                <File Id="nx_vms_utils.dll" Name="nx_vms_utils.dll" Source="$(var.SourceDir)/nx_vms_utils.dll" DiskId="13" />
-            </Component>
-            <Component>
-                <File Id="nx_network.dll" Name="nx_network.dll" Source="$(var.SourceDir)/nx_network.dll" DiskId="4" />
-            </Component>
-            <Component>
-                <File Id="udt.dll" Name="udt.dll" Source="$(var.SourceDir)/udt.dll" DiskId="4" />
-            </Component>
-        </ComponentGroup>
-
-        <ComponentGroup Id="ClientOpenAL" Directory="$(var.clientDirId)">
-            <Component>
-                <File Id="OpenAL32.dll" Name="OpenAL32.dll" Source="$(var.SourceDir)\OpenAL32.dll" DiskId="13"/>
-            </Component>
-        </ComponentGroup>
-
-        <?if $(var.quicksync) = true ?>
-        <ComponentGroup Id="ClientQuickSync" Directory="Plugins">
-            <Component>
-                <File Id="quicksyncdecoder.dll" Name="quicksyncdecoder.dll" Source="$(var.PluginsDir)/quicksyncdecoder.dll" DiskId="13"/>
-            </Component>
-            <Component>
-                <File Id="hw_decoding_conf.xml" Name="hw_decoding_conf.xml" Source="$(var.PluginsDir)/hw_decoding_conf.xml" DiskId="13"/>
-            </Component>
-        </ComponentGroup>
-        <?endif?>
-
-        <ComponentGroup Id="ClientQTLibraries" Directory="$(var.clientDirId)">
-            <Component>
-                <File Id="Qt5Core.dll" Name="Qt5Core.dll" Source="$(var.QtDir)\Qt5Core.dll" DiskId="7"/>
-            </Component>
-            <Component>
-                <File Id="Qt5Gui.dll" Name="Qt5Gui.dll" Source="$(var.QtDir)\Qt5Gui.dll" DiskId="7"/>
-            </Component>
-            <Component>
-                <File Id="Qt5Multimedia.dll" Name="Qt5Multimedia.dll" Source="$(var.QtDir)\Qt5Multimedia.dll" DiskId="8" />
-            </Component>
-            <Component>
-                <File Id="Qt5Network.dll" Name="Qt5Network.dll" Source="$(var.QtDir)\Qt5Network.dll" DiskId="8" />
-            </Component>
-            <Component>
-                <File Id="Qt5Xml.dll" Name="Qt5Xml.dll" Source="$(var.QtDir)\Qt5Xml.dll" DiskId="8" />
-            </Component>
-            <Component>
-                <File Id="Qt5XmlPatterns.dll" Name="Qt5XmlPatterns.dll" Source="$(var.QtDir)\Qt5XmlPatterns.dll" DiskId="8" />
-            </Component>
-            <Component>
-                <File Id="Qt5Concurrent.dll" Name="Qt5Concurrent.dll" Source="$(var.QtDir)\Qt5Concurrent.dll" DiskId="8"  />
-            </Component>
-            <Component>
-                <File Id="Qt5Sql.dll" Name="Qt5Sql.dll" Source="$(var.QtDir)\Qt5Sql.dll" DiskId="8"  />
-            </Component>
-            <Component>
-                <File Id="Qt5Widgets.dll" Name="Qt5Widgets.dll" Source="$(var.QtDir)\Qt5Widgets.dll" DiskId="9" />
-            </Component>
-            <Component>
-                <File Id="Qt5OpenGL.dll" Name="Qt5OpenGL.dll" Source="$(var.QtDir)\Qt5OpenGL.dll" DiskId="10" />
-            </Component>
-            <Component>
-                <File Id="Qt5WebChannel.dll" Name="Qt5WebChannel.dll" Source="$(var.QtDir)\Qt5WebChannel.dll" DiskId="10"  />
-            </Component>
-            <Component>
-                <File Id="Qt5PrintSupport.dll" Name="Qt5PrintSupport.dll" Source="$(var.QtDir)\Qt5PrintSupport.dll" DiskId="10"  />
-            </Component>
-            <Component>
-                <File Id="Qt5MultimediaWidgets.dll" Name="Qt5MultimediaWidgets.dll" Source="$(var.QtDir)\Qt5MultimediaWidgets.dll" DiskId="10"  />
-            </Component>
-            <Component>
-                <File Id="Qt5MultimediaQuick_p.dll" Name="Qt5MultimediaQuick_p.dll" Source="$(var.QtDir)\Qt5MultimediaQuick_p.dll" DiskId="10"  />
-            </Component>
-            <Component>
-                <File Id="Qt5Qml.dll" Name="Qt5Qml.dll" Source="$(var.QtDir)\Qt5Qml.dll" DiskId="10"  />
-            </Component>
-            <Component>
-                <File Id="Qt5Quick.dll" Name="Qt5Quick.dll" Source="$(var.QtDir)\Qt5Quick.dll" DiskId="10"  />
-            </Component>
-            <Component>
-                <File Id="Qt5QuickWidgets.dll" Name="Qt5QuickWidgets.dll" Source="$(var.QtDir)\Qt5QuickWidgets.dll" DiskId="10"  />
-            </Component>
-            <Component>
-                <File Id="Qt5LabsTemplates.dll" Name="Qt5LabsTemplates.dll" Source="$(var.QtDir)\Qt5LabsTemplates.dll" DiskId="10"  />
-            </Component>
-            <Component>
-                <File Id="Qt5WebKit.dll" Name="Qt5WebKit.dll" Source="$(var.QtDir)\Qt5WebKit.dll" DiskId="11"  />
-            </Component>
-            <Component>
-                <File Id="Qt5WebKitWidgets.dll" Name="Qt5WebKitWidgets.dll" Source="$(var.QtDir)\Qt5WebKitWidgets.dll" DiskId="11"  />
-            </Component>
-            <Component>
-                <File Id="icudt53.dll" Name="icudt53.dll" Source="$(var.QtDir)\icudt53.dll" DiskId="5"  />
-            </Component>
-            <Component>
-                <File Id="icuin53.dll" Name="icuin53.dll" Source="$(var.QtDir)\icuin53.dll" DiskId="5"  />
-            </Component>
-            <Component>
-                <File Id="icuuc53.dll" Name="icuuc53.dll" Source="$(var.QtDir)\icuuc53.dll" DiskId="5"  />
-            </Component>
-        </ComponentGroup>
-
-        <ComponentGroup Id="ClientQuazip" Directory="$(var.clientDirId)">
-            <Component>
-                <File Id="quazip.dll" Name="quazip.dll" Source="$(var.SourceDir)\quazip.dll" DiskId="6" />
-            </Component>
-        </ComponentGroup>
-
-        <ComponentGroup Id="ClientOpenSSL" Directory="$(var.clientDirId)">
-            <Component>
-                <File Id="ssl_libeay32.dll" Name="libeay32.dll" Source="$(var.SourceDir)\libeay32.dll" DiskId="6"/>
-            </Component>
-            <Component>
-                <File Id="ssl_ssleay32.dll" Name="ssleay32.dll" Source="$(var.SourceDir)\ssleay32.dll" DiskId="6"/>
-            </Component>
-        </ComponentGroup>
-
-        <ComponentGroup Id="ImageFormats" Directory="ImageFormats">
-            <Component>
-                <File Id="qgif.dll" Name="qgif.dll" Source="$(var.QtPluginsDir)\imageformats\qgif.dll" DiskId="12" />
-            </Component>
-            <Component>
-                <File Id="qjpeg.dll" Name="qjpeg.dll" Source="$(var.QtPluginsDir)\imageformats\qjpeg.dll" DiskId="12" />
-            </Component>
-            <Component>
-                <File Id="qtiff.dll" Name="qtiff.dll" Source="$(var.QtPluginsDir)\imageformats\qtiff.dll" DiskId="12" />
-            </Component>
-        </ComponentGroup>
-
-        <ComponentGroup Id="AudioPlugins" Directory="Audio">
-            <Component>
-                <File Id="qtaudio_windows.dll" Name="qtaudio_windows.dll" Source="$(var.QtPluginsDir)\audio\qtaudio_windows.dll" DiskId="12" />
-            </Component>
-        </ComponentGroup>
-
-        <ComponentGroup Id="Platforms" Directory="Platforms">
-            <Component>
-                <File Id="qwindows.dll" Name="qwindows.dll" Source="$(var.QtPluginsDir)\platforms\qwindows.dll" DiskId="9" />
-            </Component>
-        </ComponentGroup>
-
-        <Feature Id="ClientFeature" Title="$(var.productName) Client" Level="1"
-                 ConfigurableDirectory="INSTALLDIR" Absent="allow" InstallDefault="local" AllowAdvertise="no" Display="expand">
-
-            <ComponentRef Id="NovFileAssociation"/>
-
-            <ComponentRef Id="MiniLauncherExecutable" />
-            <ComponentRef Id="AppLauncherExecutable" />
-            <ComponentRef Id="AppLauncherConfigurationUser" />
-            <ComponentRef Id="AppLauncherConfigurationSystem" />
-            <ComponentRef Id="DefaultLanguage" />
-            <ComponentRef Id="ClientExecutable" />
-            <ComponentRef Id="ClientUriHandler"/>
-            <ComponentGroupRef Id="ClientHelpComponent"/>
-            <ComponentGroupRef Id="ClientVoxComponent"/>
-            <ComponentGroupRef Id="ClientFontsComponent"/>
-            <ComponentGroupRef Id="ClientBgComponent"/>
-            <ComponentGroupRef Id="ClientQmlComponent"/>
-            <ComponentGroupRef Id="ClientLibs"/>
-            <ComponentRef Id="ClientConfiguration" />
-            <?if $(var.quicksync) = true ?>
-            <ComponentGroupRef Id="ClientQuickSync"/>
-            <?endif?>
-            <ComponentGroupRef Id="ClientFFmpegLibraries"/>
-            <ComponentGroupRef Id="ClientQTLibraries" />
-            <ComponentGroupRef Id="ClientQuazip" />
-            <ComponentGroupRef Id="ImageFormats" />
-            <ComponentGroupRef Id="Platforms" />
-            <ComponentGroupRef Id="AudioPlugins" />
-            <ComponentGroupRef Id="ClientOpenAL" />
-            <ComponentGroupRef Id="ClientOpenSSL" />
-            <ComponentRef Id="ClientSigar"/>
-<<<<<<< HEAD
-            <ComponentRef Id="ClientVsRedistributable"/>
-            <ComponentGroupRef Id="ClientVcrt14ComponentGroup"/>
-=======
-            <ComponentGroupRef Id="ClientVcrt14ComponentGroup"/>
-            <ComponentGroupRef Id="ClientVcrt12ComponentGroup"/>
->>>>>>> d76a866d
-        </Feature>
-    </Fragment>
-</Wix>
+<?xml version='1.0' encoding='windows-1252'?>
+<Wix xmlns='http://schemas.microsoft.com/wix/2006/wi'
+     xmlns:fire="http://schemas.microsoft.com/wix/FirewallExtension">
+    <?include BuildVars.wxi ?>
+
+    <Fragment Id='FragmentClient'>
+        <DirectoryRef Id="INSTALLDIR">
+            <Directory Id="$(var.customization)ClientDir" Name="Client">
+                <Directory Id="$(var.customization)HelpDir" Name="help"/>
+
+                <Directory Id="$(var.clientDirId)" Name="$(var.releaseVersionFull)">
+
+                    <Component Id="MiniLauncherExecutable">
+                        <File Id="minilauncher.exe" Name="$(var.minilauncherBinaryName)" Source="$(var.SourceDir)/minilauncher.exe" KeyPath="yes" DiskId="14">
+                            <Shortcut Id="StartmenuAppLauncher" Directory="ProgramMenuDir" Name="$(var.productName)"
+                              WorkingDirectory='$(var.clientDirId)' Advertise="yes" Icon="icon_menu.exe" >
+                            </Shortcut>
+                            <Shortcut Id="DesktopClient" Directory="DesktopFolder" Name="$(var.productName)"
+                                 WorkingDirectory='$(var.clientDirId)' Icon="icon_desktop.exe">
+                            </Shortcut>
+                        </File>
+                    </Component>
+
+                    <Component Id="AppLauncherExecutable">
+                        <File Id="applauncher.exe" Name="applauncher.exe" Source="$(var.SourceDir)/applauncher.exe" KeyPath="yes" DiskId="14"/>
+                    </Component>
+
+                    <Component Id="AppLauncherConfigurationUser">
+                        <RegistryKey Root="HKCU"
+                                 Key="Software\[Manufacturer]\$(var.applauncherName)">
+                            <RegistryValue Type="string" Name="previousLaunchedVersion" Value="$(var.releaseVersionMajor).$(var.releaseVersionMinor)"/>
+                        </RegistryKey>
+                    </Component>
+                    <Component Id="AppLauncherConfigurationSystem">
+                        <RegistryKey Root="HKLM"
+                                 Key="Software\[Manufacturer]\$(var.applauncherName)">
+                            <RegistryValue Type="string" Name="mirrorListUrl" Value="$(var.mirrorListUrl)"/>
+                        </RegistryKey>
+                    </Component>
+
+                    <Component Id="DefaultLanguage">
+                        <RegistryKey Root="HKCU"
+                                 Key="Software\[Manufacturer]\$(var.clientName)">
+                            <RegistryValue Type="string" Name="translationPath" Value=":/translations/common_$(var.translation1).qm"/>
+                        </RegistryKey>
+                    </Component>
+
+                    <Component Id="ClientUriHandler">
+                        <RegistryKey Root="HKCR" Key="$(var.uriProtocol)">
+                            <RegistryValue Type="string" Value="URL:[ProductName] Protocol"/>
+                            <RegistryValue Type="string" Name="URL Protocol" Value=""/>
+                            <RegistryValue Type="string" Name="version" Value="$(var.releaseVersionFull)"/>
+                            <RegistryKey Key="DefaultIcon">
+                                <RegistryValue Type="string" Value='"[INSTALLDIR]Client\$(var.releaseVersionFull)\$(var.clientName).exe" ,0'/>
+                            </RegistryKey>
+                            <RegistryKey Key="shell">
+                                <RegistryValue Type="string" Value="open"/>
+                                <RegistryKey Key="open">
+                                    <RegistryKey Key="command">
+                                        <RegistryValue Type="string" Value='"[INSTALLDIR]Client\$(var.releaseVersionFull)\$(var.clientName).exe" -- "%1"' />
+                                    </RegistryKey>
+                                </RegistryKey>
+                            </RegistryKey>
+                        </RegistryKey>
+                    </Component>
+
+                    <Directory Id="ImageFormats" Name="imageformats">
+                    </Directory>
+
+                    <Directory Id="Plugins" Name="plugins">
+                    </Directory>
+
+                    <Directory Id="Platforms" Name="platforms">
+                    </Directory>
+
+                    <Directory Id="Audio" Name="audio">
+                    </Directory>
+
+                    <Directory Id="ClientQml" Name="qml"/>
+                    <Directory Id="ClientFontsDir" Name="fonts"/>
+                    <Directory Id="$(var.customization)VoxDir" Name="vox"/>
+
+                    <Component Id="ClientExecutable">
+                        <File Id="client.exe" Name="$(var.clientName).exe" Source="$(var.SourceDir)/desktop_client.exe" KeyPath="yes" DiskId="14">
+                            <fire:FirewallException Id="FirewallExceptionClient" Name="$(var.productName)" Scope="any" IgnoreFailure="yes"/>
+                        </File>
+                        <File Id="launcherVersionFile" Name="$(var.launcherVersionFile)" Source="$(var.SourceDir)/$(var.launcherVersionFile)" DiskId="14" />
+                    </Component>
+
+                    <Component Id="ClientConfiguration">
+                        <Condition>
+                        NOT PREVIOUSVERSIONSINSTALLED
+                        </Condition>
+
+                        <RegistryKey Root="HKCU"
+                                 Key="Software\[Manufacturer]\$(var.clientName)">
+                            <RegistryValue Type="string" Name="afterFirstRun" Value="false"/>
+                            <RegistryValue Type="string" Name="appserverHost" Value="[CLIENT_APPSERVER_HOST]"/>
+                            <RegistryValue Type="string" Name="appserverPort" Value="[CLIENT_APPSERVER_PORT]"/>
+                            <RegistryValue Type="string" Name="appserverLogin" Value="[CLIENT_APPSERVER_LOGIN]"/>
+                        </RegistryKey>
+                    </Component>
+
+                    <Component Id="ClientSigar">
+                        <File Id="sigar.dll" Name="sigar.dll" Source="$(var.SourceDir)\sigar.dll" DiskId="6"/>
+                    </Component>
+                </Directory>
+            </Directory>
+        </DirectoryRef>
+
+        <ComponentGroup Id="ClientFFmpegLibraries" Directory="$(var.clientDirId)">
+            <Component>
+                <File Id="avcodec.dll" Name="avcodec-57.dll" Source="$(var.SourceDir)/avcodec-57.dll" DiskId="2" />
+            </Component>
+            <Component>
+                <File Id="avdevice.dll" Name="avdevice-57.dll" Source="$(var.SourceDir)/avdevice-57.dll" DiskId="2"/>
+            </Component>
+            <Component>
+                <File Id="avfilter.dll" Name="avfilter-6.dll" Source="$(var.SourceDir)/avfilter-6.dll" DiskId="2"/>
+            </Component>
+            <Component>
+                <File Id="avformat.dll" Name="avformat-57.dll" Source="$(var.SourceDir)/avformat-57.dll" DiskId="2"/>
+            </Component>
+            <Component>
+                <File Id="avutil.dll" Name="avutil-55.dll" Source="$(var.SourceDir)/avutil-55.dll" DiskId="2"/>
+            </Component>
+            <Component>
+                <File Id="swscale.dll" Name="swscale-4.dll" Source="$(var.SourceDir)/swscale-4.dll" DiskId="3"/>
+            </Component>
+            <Component>
+                <File Id="swresample.dll" Name="swresample-2.dll" Source="$(var.SourceDir)/swresample-2.dll" DiskId="3"/>
+            </Component>
+            <Component>
+                <File Id="libogg.dll" Name="libogg.dll" Source="$(var.SourceDir)/libogg.dll" DiskId="3"/>
+            </Component>
+            <Component>
+                <File Id="libvorbis.dll" Name="libvorbis.dll" Source="$(var.SourceDir)/libvorbis.dll" DiskId="3"/>
+            </Component>
+            <Component>
+                <File Id="libmp3lame.dll" Name="libmp3lame.dll" Source="$(var.SourceDir)/libmp3lame.dll" DiskId="3"/>
+            </Component>
+        </ComponentGroup>
+        <ComponentGroup Id="ClientLibs" Directory="$(var.clientDirId)">
+            <Component>
+                <File Id="nx_utils.dll" Name="nx_utils.dll" Source="$(var.SourceDir)/nx_utils.dll" DiskId="4" />
+            </Component>
+            <Component>
+                <File Id="nx_vms_utils.dll" Name="nx_vms_utils.dll" Source="$(var.SourceDir)/nx_vms_utils.dll" DiskId="13" />
+            </Component>
+            <Component>
+                <File Id="nx_network.dll" Name="nx_network.dll" Source="$(var.SourceDir)/nx_network.dll" DiskId="4" />
+            </Component>
+            <Component>
+                <File Id="udt.dll" Name="udt.dll" Source="$(var.SourceDir)/udt.dll" DiskId="4" />
+            </Component>
+        </ComponentGroup>
+
+        <ComponentGroup Id="ClientOpenAL" Directory="$(var.clientDirId)">
+            <Component>
+                <File Id="OpenAL32.dll" Name="OpenAL32.dll" Source="$(var.SourceDir)\OpenAL32.dll" DiskId="13"/>
+            </Component>
+        </ComponentGroup>
+
+        <?if $(var.quicksync) = true ?>
+        <ComponentGroup Id="ClientQuickSync" Directory="Plugins">
+            <Component>
+                <File Id="quicksyncdecoder.dll" Name="quicksyncdecoder.dll" Source="$(var.PluginsDir)/quicksyncdecoder.dll" DiskId="13"/>
+            </Component>
+            <Component>
+                <File Id="hw_decoding_conf.xml" Name="hw_decoding_conf.xml" Source="$(var.PluginsDir)/hw_decoding_conf.xml" DiskId="13"/>
+            </Component>
+        </ComponentGroup>
+        <?endif?>
+
+        <ComponentGroup Id="ClientQTLibraries" Directory="$(var.clientDirId)">
+            <Component>
+                <File Id="Qt5Core.dll" Name="Qt5Core.dll" Source="$(var.QtDir)\Qt5Core.dll" DiskId="7"/>
+            </Component>
+            <Component>
+                <File Id="Qt5Gui.dll" Name="Qt5Gui.dll" Source="$(var.QtDir)\Qt5Gui.dll" DiskId="7"/>
+            </Component>
+            <Component>
+                <File Id="Qt5Multimedia.dll" Name="Qt5Multimedia.dll" Source="$(var.QtDir)\Qt5Multimedia.dll" DiskId="8" />
+            </Component>
+            <Component>
+                <File Id="Qt5Network.dll" Name="Qt5Network.dll" Source="$(var.QtDir)\Qt5Network.dll" DiskId="8" />
+            </Component>
+            <Component>
+                <File Id="Qt5Xml.dll" Name="Qt5Xml.dll" Source="$(var.QtDir)\Qt5Xml.dll" DiskId="8" />
+            </Component>
+            <Component>
+                <File Id="Qt5XmlPatterns.dll" Name="Qt5XmlPatterns.dll" Source="$(var.QtDir)\Qt5XmlPatterns.dll" DiskId="8" />
+            </Component>
+            <Component>
+                <File Id="Qt5Concurrent.dll" Name="Qt5Concurrent.dll" Source="$(var.QtDir)\Qt5Concurrent.dll" DiskId="8"  />
+            </Component>
+            <Component>
+                <File Id="Qt5Sql.dll" Name="Qt5Sql.dll" Source="$(var.QtDir)\Qt5Sql.dll" DiskId="8"  />
+            </Component>
+            <Component>
+                <File Id="Qt5Widgets.dll" Name="Qt5Widgets.dll" Source="$(var.QtDir)\Qt5Widgets.dll" DiskId="9" />
+            </Component>
+            <Component>
+                <File Id="Qt5OpenGL.dll" Name="Qt5OpenGL.dll" Source="$(var.QtDir)\Qt5OpenGL.dll" DiskId="10" />
+            </Component>
+            <Component>
+                <File Id="Qt5WebChannel.dll" Name="Qt5WebChannel.dll" Source="$(var.QtDir)\Qt5WebChannel.dll" DiskId="10"  />
+            </Component>
+            <Component>
+                <File Id="Qt5PrintSupport.dll" Name="Qt5PrintSupport.dll" Source="$(var.QtDir)\Qt5PrintSupport.dll" DiskId="10"  />
+            </Component>
+            <Component>
+                <File Id="Qt5MultimediaWidgets.dll" Name="Qt5MultimediaWidgets.dll" Source="$(var.QtDir)\Qt5MultimediaWidgets.dll" DiskId="10"  />
+            </Component>
+            <Component>
+                <File Id="Qt5MultimediaQuick_p.dll" Name="Qt5MultimediaQuick_p.dll" Source="$(var.QtDir)\Qt5MultimediaQuick_p.dll" DiskId="10"  />
+            </Component>
+            <Component>
+                <File Id="Qt5Qml.dll" Name="Qt5Qml.dll" Source="$(var.QtDir)\Qt5Qml.dll" DiskId="10"  />
+            </Component>
+            <Component>
+                <File Id="Qt5Quick.dll" Name="Qt5Quick.dll" Source="$(var.QtDir)\Qt5Quick.dll" DiskId="10"  />
+            </Component>
+            <Component>
+                <File Id="Qt5QuickWidgets.dll" Name="Qt5QuickWidgets.dll" Source="$(var.QtDir)\Qt5QuickWidgets.dll" DiskId="10"  />
+            </Component>
+            <Component>
+                <File Id="Qt5LabsTemplates.dll" Name="Qt5LabsTemplates.dll" Source="$(var.QtDir)\Qt5LabsTemplates.dll" DiskId="10"  />
+            </Component>
+            <Component>
+                <File Id="Qt5WebKit.dll" Name="Qt5WebKit.dll" Source="$(var.QtDir)\Qt5WebKit.dll" DiskId="11"  />
+            </Component>
+            <Component>
+                <File Id="Qt5WebKitWidgets.dll" Name="Qt5WebKitWidgets.dll" Source="$(var.QtDir)\Qt5WebKitWidgets.dll" DiskId="11"  />
+            </Component>
+            <Component>
+                <File Id="icudt53.dll" Name="icudt53.dll" Source="$(var.QtDir)\icudt53.dll" DiskId="5"  />
+            </Component>
+            <Component>
+                <File Id="icuin53.dll" Name="icuin53.dll" Source="$(var.QtDir)\icuin53.dll" DiskId="5"  />
+            </Component>
+            <Component>
+                <File Id="icuuc53.dll" Name="icuuc53.dll" Source="$(var.QtDir)\icuuc53.dll" DiskId="5"  />
+            </Component>
+        </ComponentGroup>
+
+        <ComponentGroup Id="ClientQuazip" Directory="$(var.clientDirId)">
+            <Component>
+                <File Id="quazip.dll" Name="quazip.dll" Source="$(var.SourceDir)\quazip.dll" DiskId="6" />
+            </Component>
+        </ComponentGroup>
+
+        <ComponentGroup Id="ClientOpenSSL" Directory="$(var.clientDirId)">
+            <Component>
+                <File Id="ssl_libeay32.dll" Name="libeay32.dll" Source="$(var.SourceDir)\libeay32.dll" DiskId="6"/>
+            </Component>
+            <Component>
+                <File Id="ssl_ssleay32.dll" Name="ssleay32.dll" Source="$(var.SourceDir)\ssleay32.dll" DiskId="6"/>
+            </Component>
+        </ComponentGroup>
+
+        <ComponentGroup Id="ImageFormats" Directory="ImageFormats">
+            <Component>
+                <File Id="qgif.dll" Name="qgif.dll" Source="$(var.QtPluginsDir)\imageformats\qgif.dll" DiskId="12" />
+            </Component>
+            <Component>
+                <File Id="qjpeg.dll" Name="qjpeg.dll" Source="$(var.QtPluginsDir)\imageformats\qjpeg.dll" DiskId="12" />
+            </Component>
+            <Component>
+                <File Id="qtiff.dll" Name="qtiff.dll" Source="$(var.QtPluginsDir)\imageformats\qtiff.dll" DiskId="12" />
+            </Component>
+        </ComponentGroup>
+
+        <ComponentGroup Id="AudioPlugins" Directory="Audio">
+            <Component>
+                <File Id="qtaudio_windows.dll" Name="qtaudio_windows.dll" Source="$(var.QtPluginsDir)\audio\qtaudio_windows.dll" DiskId="12" />
+            </Component>
+        </ComponentGroup>
+
+        <ComponentGroup Id="Platforms" Directory="Platforms">
+            <Component>
+                <File Id="qwindows.dll" Name="qwindows.dll" Source="$(var.QtPluginsDir)\platforms\qwindows.dll" DiskId="9" />
+            </Component>
+        </ComponentGroup>
+
+        <Feature Id="ClientFeature" Title="$(var.productName) Client" Level="1"
+                 ConfigurableDirectory="INSTALLDIR" Absent="allow" InstallDefault="local" AllowAdvertise="no" Display="expand">
+
+            <ComponentRef Id="NovFileAssociation"/>
+
+            <ComponentRef Id="MiniLauncherExecutable" />
+            <ComponentRef Id="AppLauncherExecutable" />
+            <ComponentRef Id="AppLauncherConfigurationUser" />
+            <ComponentRef Id="AppLauncherConfigurationSystem" />
+            <ComponentRef Id="DefaultLanguage" />
+            <ComponentRef Id="ClientExecutable" />
+            <ComponentRef Id="ClientUriHandler"/>
+            <ComponentGroupRef Id="ClientHelpComponent"/>
+            <ComponentGroupRef Id="ClientVoxComponent"/>
+            <ComponentGroupRef Id="ClientFontsComponent"/>
+            <ComponentGroupRef Id="ClientBgComponent"/>
+            <ComponentGroupRef Id="ClientQmlComponent"/>
+            <ComponentGroupRef Id="ClientLibs"/>
+            <ComponentRef Id="ClientConfiguration" />
+            <?if $(var.quicksync) = true ?>
+            <ComponentGroupRef Id="ClientQuickSync"/>
+            <?endif?>
+            <ComponentGroupRef Id="ClientFFmpegLibraries"/>
+            <ComponentGroupRef Id="ClientQTLibraries" />
+            <ComponentGroupRef Id="ClientQuazip" />
+            <ComponentGroupRef Id="ImageFormats" />
+            <ComponentGroupRef Id="Platforms" />
+            <ComponentGroupRef Id="AudioPlugins" />
+            <ComponentGroupRef Id="ClientOpenAL" />
+            <ComponentGroupRef Id="ClientOpenSSL" />
+            <ComponentRef Id="ClientSigar"/>
+            <ComponentGroupRef Id="ClientVcrt14ComponentGroup"/>
+            <ComponentGroupRef Id="ClientVcrt12ComponentGroup"/>
+        </Feature>
+    </Fragment>
+</Wix>