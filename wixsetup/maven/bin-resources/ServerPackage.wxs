--- conflicted
+++ resolved
@@ -1,59 +1,54 @@
-<?xml version='1.0' encoding='windows-1252'?>
-<Wix xmlns="http://schemas.microsoft.com/wix/2006/wi" xmlns:bal="http://schemas.microsoft.com/wix/BalExtension" xmlns:util="http://schemas.microsoft.com/wix/UtilExtension">
-    <Fragment Id='FragmentServerPackage'>
-        <PackageGroup Id="ServerPackageGroup">
-            <MsiPackage
-                Id="ServerPackage"
-                Name="$(var.ServerMsiName)"
-                SourceFile="bin/strip/$(var.ServerMsiName)"
-                Vital="yes"
-                Cache="no"
-                Compressed="yes">
-                <MsiProperty Name="LICENSE_ALREADY_ACCEPTED" Value="1" />
-            </MsiPackage>
-        </PackageGroup>
-    </Fragment>
-
-    <Fragment Id='FragmentConditions'>
-        <?include BuildVars.wxi ?>
-
-        <util:RegistrySearch
-          Id='SearchForIsConnectedToCloud' 
-          Variable="IsConnectedToCloud" 
-          Result="value"
-          Root="HKLM"
-          Key="$(var.ServerRegPath)" 
-          Value="isConnectedToCloud"
-          Format="raw"
-          Win64="yes"/>
-
-        <util:RegistrySearch
-          Id='SearchForCloudHost' 
-          Variable="CloudHost" 
-          Result="value"
-          Root="HKLM"
-          Key="$(var.ServerRegPath)" 
-          Value="cloudHost"
-          Format="raw"
-          Win64="yes"/>
-
-        <util:ProductSearch
-            Id="ServerMsiSearch"
-            UpgradeCode="$(var.serverUpgradeCode)"
-            Result="state"
-            Variable="ServerInstalled" />
-
-<<<<<<< HEAD
-        <?define CloudHostIsDifferent="(CloudHost <> "" AND CloudHost <> "$(var.cloudHost)")" ?>
-
-=======
->>>>>>> d76a866d
-        <?define CloudHostIsDifferent="(CloudHost <> "" AND CloudHost <> "$(var.cloudHost)")" ?>
-
-        <!-- Exit if upgrading and cloud hosts differ -->
-        <bal:Condition Message="!(loc.Product_CloudHostMismatch)">
-            <![CDATA[ (NOT (ServerInstalled = 5 AND IsConnectedToCloud = "yes" AND $(var.CloudHostIsDifferent))) OR WixBundleAction = 3 ]]>
-        </bal:Condition>
-    </Fragment>
-
+<?xml version='1.0' encoding='windows-1252'?>
+<Wix xmlns="http://schemas.microsoft.com/wix/2006/wi" xmlns:bal="http://schemas.microsoft.com/wix/BalExtension" xmlns:util="http://schemas.microsoft.com/wix/UtilExtension">
+    <Fragment Id='FragmentServerPackage'>
+        <PackageGroup Id="ServerPackageGroup">
+            <MsiPackage
+                Id="ServerPackage"
+                Name="$(var.ServerMsiName)"
+                SourceFile="bin/strip/$(var.ServerMsiName)"
+                Vital="yes"
+                Cache="no"
+                Compressed="yes">
+                <MsiProperty Name="LICENSE_ALREADY_ACCEPTED" Value="1" />
+            </MsiPackage>
+        </PackageGroup>
+    </Fragment>
+
+    <Fragment Id='FragmentConditions'>
+        <?include BuildVars.wxi ?>
+
+        <util:RegistrySearch
+          Id='SearchForIsConnectedToCloud' 
+          Variable="IsConnectedToCloud" 
+          Result="value"
+          Root="HKLM"
+          Key="$(var.ServerRegPath)" 
+          Value="isConnectedToCloud"
+          Format="raw"
+          Win64="yes"/>
+
+        <util:RegistrySearch
+          Id='SearchForCloudHost' 
+          Variable="CloudHost" 
+          Result="value"
+          Root="HKLM"
+          Key="$(var.ServerRegPath)" 
+          Value="cloudHost"
+          Format="raw"
+          Win64="yes"/>
+
+        <util:ProductSearch
+            Id="ServerMsiSearch"
+            UpgradeCode="$(var.serverUpgradeCode)"
+            Result="state"
+            Variable="ServerInstalled" />
+
+        <?define CloudHostIsDifferent="(CloudHost <> "" AND CloudHost <> "$(var.cloudHost)")" ?>
+
+        <!-- Exit if upgrading and cloud hosts differ -->
+        <bal:Condition Message="!(loc.Product_CloudHostMismatch)">
+            <![CDATA[ (NOT (ServerInstalled = 5 AND IsConnectedToCloud = "yes" AND $(var.CloudHostIsDifferent))) OR WixBundleAction = 3 ]]>
+        </bal:Condition>
+    </Fragment>
+
 </Wix>