<?xml version='1.0' encoding='windows-1252'?>
<Wix xmlns="http://schemas.microsoft.com/wix/2006/wi"
     xmlns:bal="http://schemas.microsoft.com/wix/BalExtension"
     xmlns:util="http://schemas.microsoft.com/wix/UtilExtension">
    <Fragment Id='FragmentServerPackage'>
        <PackageGroup Id="ServerPackageGroup">
            <MsiPackage
                Id="ServerPackage"
                Name="$(var.ServerMsiName)"
                SourceFile="bin/strip/$(var.ServerMsiName)"
                InstallCondition="InstallServerOnly=1 OR InstallClientAndServer=1"
                Vital="yes"
                Compressed="yes">
                <MsiProperty Name="LICENSE_ALREADY_ACCEPTED" Value="1" />
            </MsiPackage>
        </PackageGroup>
    </Fragment>

    <Fragment Id='FragmentServerConditions'>
        <?include BuildVars.wxi ?>

        <util:RegistrySearch
          Id='SearchForIsConnectedToCloud' 
          Variable="IsConnectedToCloud" 
          Result="value"
          Root="HKLM"
          Key="$(var.ServerRegPath)" 
          Value="isConnectedToCloud"
          Format="raw"
          Win64="yes"/>

        <util:RegistrySearch
          Id='SearchForCloudHost' 
          Variable="CloudHost" 
          Result="value"
          Root="HKLM"
          Key="$(var.ServerRegPath)" 
          Value="cloudHost"
          Format="raw"
          Win64="yes"/>

        <util:ProductSearch
            Id="ServerMsiSearch"
            UpgradeCode="$(var.serverUpgradeCode)"
            Result="state"
            Variable="ServerInstalled" />

        <util:ProductSearch
            Id="ServerMsiVersion"
            UpgradeCode="$(var.serverUpgradeCode)"
            Result="version"
            Variable="InstalledServerVersion" />

        <?define CloudHostIsDifferent="(CloudHost <> "" AND CloudHost <> "$(var.cloudHost)")" ?>

        <!-- Exit if upgrading and cloud hosts differ -->
        <bal:Condition Message="This beta package is for another cloud instance. Please disconnect from the cloud first. Setup will now exit.">
            <![CDATA[ (NOT (ServerInstalled = 5 AND IsConnectedToCloud = "yes" AND $(var.CloudHostIsDifferent))) OR WixBundleAction = 3 ]]>
        </bal:Condition>

<<<<<<< HEAD
        <bal:Condition Message="Update to this version is not allowed. You should first upgrade to version 2.6">
            <![CDATA[ InstalledServerVersion = "0.0.0.0" OR InstalledServerVersion >= "2.3" ]]>
=======
        <bal:Condition Message="!(loc.Product_ProductIsTooOld)">
            <![CDATA[ (NOT (ServerInstalled = 5)) OR InstalledServerVersion >= "2.3" ]]>
>>>>>>> 7c56e836
        </bal:Condition>
    </Fragment>

</Wix><|MERGE_RESOLUTION|>--- conflicted
+++ resolved
@@ -1,71 +1,66 @@
-<?xml version='1.0' encoding='windows-1252'?>
-<Wix xmlns="http://schemas.microsoft.com/wix/2006/wi"
-     xmlns:bal="http://schemas.microsoft.com/wix/BalExtension"
-     xmlns:util="http://schemas.microsoft.com/wix/UtilExtension">
-    <Fragment Id='FragmentServerPackage'>
-        <PackageGroup Id="ServerPackageGroup">
-            <MsiPackage
-                Id="ServerPackage"
-                Name="$(var.ServerMsiName)"
-                SourceFile="bin/strip/$(var.ServerMsiName)"
-                InstallCondition="InstallServerOnly=1 OR InstallClientAndServer=1"
-                Vital="yes"
-                Compressed="yes">
-                <MsiProperty Name="LICENSE_ALREADY_ACCEPTED" Value="1" />
-            </MsiPackage>
-        </PackageGroup>
-    </Fragment>
-
-    <Fragment Id='FragmentServerConditions'>
-        <?include BuildVars.wxi ?>
-
-        <util:RegistrySearch
-          Id='SearchForIsConnectedToCloud' 
-          Variable="IsConnectedToCloud" 
-          Result="value"
-          Root="HKLM"
-          Key="$(var.ServerRegPath)" 
-          Value="isConnectedToCloud"
-          Format="raw"
-          Win64="yes"/>
-
-        <util:RegistrySearch
-          Id='SearchForCloudHost' 
-          Variable="CloudHost" 
-          Result="value"
-          Root="HKLM"
-          Key="$(var.ServerRegPath)" 
-          Value="cloudHost"
-          Format="raw"
-          Win64="yes"/>
-
-        <util:ProductSearch
-            Id="ServerMsiSearch"
-            UpgradeCode="$(var.serverUpgradeCode)"
-            Result="state"
-            Variable="ServerInstalled" />
-
-        <util:ProductSearch
-            Id="ServerMsiVersion"
-            UpgradeCode="$(var.serverUpgradeCode)"
-            Result="version"
-            Variable="InstalledServerVersion" />
-
-        <?define CloudHostIsDifferent="(CloudHost <> "" AND CloudHost <> "$(var.cloudHost)")" ?>
-
-        <!-- Exit if upgrading and cloud hosts differ -->
-        <bal:Condition Message="This beta package is for another cloud instance. Please disconnect from the cloud first. Setup will now exit.">
-            <![CDATA[ (NOT (ServerInstalled = 5 AND IsConnectedToCloud = "yes" AND $(var.CloudHostIsDifferent))) OR WixBundleAction = 3 ]]>
-        </bal:Condition>
-
-<<<<<<< HEAD
-        <bal:Condition Message="Update to this version is not allowed. You should first upgrade to version 2.6">
-            <![CDATA[ InstalledServerVersion = "0.0.0.0" OR InstalledServerVersion >= "2.3" ]]>
-=======
-        <bal:Condition Message="!(loc.Product_ProductIsTooOld)">
-            <![CDATA[ (NOT (ServerInstalled = 5)) OR InstalledServerVersion >= "2.3" ]]>
->>>>>>> 7c56e836
-        </bal:Condition>
-    </Fragment>
-
+<?xml version='1.0' encoding='windows-1252'?>
+<Wix xmlns="http://schemas.microsoft.com/wix/2006/wi"
+     xmlns:bal="http://schemas.microsoft.com/wix/BalExtension"
+     xmlns:util="http://schemas.microsoft.com/wix/UtilExtension">
+    <Fragment Id='FragmentServerPackage'>
+        <PackageGroup Id="ServerPackageGroup">
+            <MsiPackage
+                Id="ServerPackage"
+                Name="$(var.ServerMsiName)"
+                SourceFile="bin/strip/$(var.ServerMsiName)"
+                InstallCondition="InstallServerOnly=1 OR InstallClientAndServer=1"
+                Vital="yes"
+                Compressed="yes">
+                <MsiProperty Name="LICENSE_ALREADY_ACCEPTED" Value="1" />
+            </MsiPackage>
+        </PackageGroup>
+    </Fragment>
+
+    <Fragment Id='FragmentServerConditions'>
+        <?include BuildVars.wxi ?>
+
+        <util:RegistrySearch
+          Id='SearchForIsConnectedToCloud' 
+          Variable="IsConnectedToCloud" 
+          Result="value"
+          Root="HKLM"
+          Key="$(var.ServerRegPath)" 
+          Value="isConnectedToCloud"
+          Format="raw"
+          Win64="yes"/>
+
+        <util:RegistrySearch
+          Id='SearchForCloudHost' 
+          Variable="CloudHost" 
+          Result="value"
+          Root="HKLM"
+          Key="$(var.ServerRegPath)" 
+          Value="cloudHost"
+          Format="raw"
+          Win64="yes"/>
+
+        <util:ProductSearch
+            Id="ServerMsiSearch"
+            UpgradeCode="$(var.serverUpgradeCode)"
+            Result="state"
+            Variable="ServerInstalled" />
+
+        <util:ProductSearch
+            Id="ServerMsiVersion"
+            UpgradeCode="$(var.serverUpgradeCode)"
+            Result="version"
+            Variable="InstalledServerVersion" />
+
+        <?define CloudHostIsDifferent="(CloudHost <> "" AND CloudHost <> "$(var.cloudHost)")" ?>
+
+        <!-- Exit if upgrading and cloud hosts differ -->
+        <bal:Condition Message="This beta package is for another cloud instance. Please disconnect from the cloud first. Setup will now exit.">
+            <![CDATA[ (NOT (ServerInstalled = 5 AND IsConnectedToCloud = "yes" AND $(var.CloudHostIsDifferent))) OR WixBundleAction = 3 ]]>
+        </bal:Condition>
+
+        <bal:Condition Message="Update to this version is not allowed. You should first upgrade to version 2.6">
+            <![CDATA[ (NOT (ServerInstalled = 5)) OR InstalledServerVersion >= "2.3" ]]>
+        </bal:Condition>
+    </Fragment>
+
 </Wix>