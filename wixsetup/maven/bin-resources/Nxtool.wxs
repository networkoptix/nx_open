<?xml version='1.0' encoding='windows-1252'?>
<Wix xmlns='http://schemas.microsoft.com/wix/2006/wi'
     xmlns:fire="http://schemas.microsoft.com/wix/FirewallExtension">
    <Fragment Id='FragmentNxtool'>
        <?include BuildVars.wxi ?>

        <DirectoryRef Id="INSTALLDIR">
            <Directory Id="$(var.customization)NxtoolDir" Name="Nxtool">
                <Component Id="DefaultLanguage">
                    <RegistryKey Root="HKCU"
                             Key="Software\[Manufacturer]\$(var.nxtoolName)">
                        <RegistryValue Type="string" Name="translationPath" Value=":/translations/common_$(var.translation1).qm"/>
                    </RegistryKey>
                </Component>

                <Component Id="nxtoolShortcutDesktop">
                    <Condition>INSTALL_NXTOOL_DESKTOP</Condition>

                    <RegistryValue Root="HKCU" Key="Software\[Manufacturer]\$(var.productName) Server Config Tool" Name="nxtoolShortcutDesktop" Type="integer" Value="1" KeyPath="yes"/>

                    <Shortcut Id="DesktopNxtool" Directory="DesktopFolder" Name="$(var.nxtoolName)"
                      WorkingDirectory='$(var.customization)NxtoolDir' Target="[#nxtool.exe]" Icon="icon_desktop.exe">
                    </Shortcut>                
                </Component>                            

                <Directory Id="Platforms" Name="platforms">
                </Directory>                    

                <Directory Id="Qml" Name="qml">
                    <Directory Id="QtQuick" Name="QtQuick">
                        <Directory Id="QtQuickControls" Name="Controls">                        
                        </Directory> 
                        <Directory Id="QtQuickDialogs" Name="Dialogs">                        
                        </Directory> 
                        <Directory Id="QtQuickLayouts" Name="Layouts">                        
                        </Directory>  
                        <Directory Id="QtQuickWindow2" Name="Window.2">                        
                        </Directory> 
                    </Directory>   
                    <Directory Id="QtQuick2" Name="QtQuick.2">
                    </Directory>                      
                </Directory>    
                
                <Component Id="NxtoolExecutable">
                    <File Id="nxtool.exe" Name="$(var.nxtoolName).exe" Source="$(var.NxtoolSourceDir)/nxtool.exe" KeyPath="yes" DiskId="1">
                        <fire:FirewallException Id="FirewallExceptionNxtool" Name="$(var.productName)" Scope="any" IgnoreFailure="yes"/>
                        <Shortcut Id="StartmenuNxtool" Directory="ProgramMenuDir" Name="$(var.nxtoolName)"
                        WorkingDirectory='$(var.customization)NxtoolDir' Advertise="yes" Icon="icon_menu.exe" >                    
                        </Shortcut>      
                    </File>
                </Component>                                

                <Component Id="NxtoolConfiguration">
                    <Condition>
                    NOT PREVIOUSVERSIONSINSTALLED
                    </Condition>

                    <RegistryKey Root="HKCU"
                             Key="Software\[Manufacturer]\$(var.nxtoolName)">
                        <RegistryValue Type="string" Name="afterFirstRun" Value="false"/>
                    </RegistryKey>
                </Component>
            </Directory>    
        </DirectoryRef>

        <ComponentGroup Id="NxtoolQTLibraries" Directory="$(var.customization)NxtoolDir">
            <Component>
                <File Id="NxtoolQt5Core$(var.suffix).dll" Name="Qt5Core$(var.suffix).dll" Source="$(var.NxtoolSourceDir)\Qt5Core$(var.suffix).dll" DiskId="1"/>
            </Component>
            <Component>
                <File Id="NxtoolQt5Gui$(var.suffix).dll" Name="Qt5Gui$(var.suffix).dll" Source="$(var.NxtoolSourceDir)\Qt5Gui$(var.suffix).dll" DiskId="1"/>
            </Component>
            <Component>
                <File Id="NxtoolQt5Network$(var.suffix).dll" Name="Qt5Network$(var.suffix).dll" Source="$(var.NxtoolSourceDir)\Qt5Network$(var.suffix).dll" DiskId="1" />
            </Component>     
            <Component>
                <File Id="NxtoolQt5Qml$(var.suffix).dll" Name="Qt5Qml$(var.suffix).dll" Source="$(var.NxtoolSourceDir)\Qt5Qml$(var.suffix).dll" DiskId="1"  />                
            </Component>       
            <Component>
                <File Id="NxtoolQt5Quick$(var.suffix).dll" Name="Qt5Quick$(var.suffix).dll" Source="$(var.NxtoolSourceDir)\Qt5Quick$(var.suffix).dll" DiskId="1"  />                
            </Component>
            <Component>            
                <File Id="NxtoolQt5Widgets$(var.suffix).dll" Name="Qt5Widgets$(var.suffix).dll" Source="$(var.NxtoolSourceDir)\Qt5Widgets$(var.suffix).dll" DiskId="1"  />
            </Component>             
        </ComponentGroup>
        
<<<<<<< HEAD
        <ComponentGroup Id="QtQuickControlsFiles" Directory="QtQuickControls">
            <Component>
                <File Id="qtquickcontrolsplugin$(var.suffix).dll" Name="qtquickcontrolsplugin$(var.suffix).dll" Source="$(var.NxtoolSourceDir)\qml\QtQuick\Controls\qtquickcontrolsplugin$(var.suffix).dll" DiskId="1"/>
            </Component>  
            <Component>
                <File Id="qtquickcontrolsplugin_qmldir" Name="qmldir" Source="$(var.NxtoolSourceDir)\qml\QtQuick\Controls\qmldir" DiskId="1"/>
            </Component>  
            <Component>
                <File Id="qtquickcontrolsplugin_combobox.qml" Name="combobox.qml" Source="$(var.NxtoolSourceDir)\qml\QtQuick\Controls\ComboBox.qml" DiskId="1"/>
            </Component>          
        </ComponentGroup>      

=======
>>>>>>> 099e93cf
        <ComponentGroup Id="QtQuickDialogsFiles" Directory="QtQuickDialogs">
            <Component>
                <File Id="dialogplugin$(var.suffix).dll" Name="dialogplugin$(var.suffix).dll" Source="$(var.NxtoolSourceDir)\qml\QtQuick\Dialogs\dialogplugin$(var.suffix).dll" DiskId="1"/>
            </Component>  
            <Component>
                <File Id="qquicklayoutsplugin_qmldir" Name="qmldir" Source="$(var.NxtoolSourceDir)\qml\QtQuick\Dialogs\qmldir" DiskId="1"/>
            </Component>          
        </ComponentGroup>  

        <ComponentGroup Id="QtQuickLayoutsFiles" Directory="QtQuickLayouts">
            <Component>
                <File Id="qquicklayoutsplugin$(var.suffix).dll" Name="qquicklayoutsplugin$(var.suffix).dll" Source="$(var.NxtoolSourceDir)\qml\QtQuick\Layouts\qquicklayoutsplugin$(var.suffix).dll" DiskId="1"/>
            </Component>  
            <Component>
                <File Id="qtquickcontrols_qmldir" Name="qmldir" Source="$(var.NxtoolSourceDir)\qml\QtQuick\Layouts\qmldir" DiskId="1"/>
            </Component>          
        </ComponentGroup>  

        <ComponentGroup Id="QtQuickWindow2Files" Directory="QtQuickWindow2">
            <Component>
                <File Id="windowplugin$(var.suffix).dll" Name="windowplugin$(var.suffix).dll" Source="$(var.NxtoolSourceDir)\qml\QtQuick\Window.2\windowplugin$(var.suffix).dll" DiskId="1"/>
            </Component>  
            <Component>
                <File Id="windowplugin_qmldir" Name="qmldir" Source="$(var.NxtoolSourceDir)\qml\QtQuick\Window.2\qmldir" DiskId="1"/>
            </Component>          
        </ComponentGroup>   

        <ComponentGroup Id="QtQuick2Files" Directory="QtQuick2">
            <Component>
                <File Id="qtquick2plugin$(var.suffix).dll" Name="qtquick2plugin$(var.suffix).dll" Source="$(var.NxtoolSourceDir)\qml\QtQuick.2\qtquick2plugin$(var.suffix).dll" DiskId="1"/>
            </Component>  
            <Component>
                <File Id="qtquick2plugin_qmldir" Name="qmldir" Source="$(var.NxtoolSourceDir)\qml\QtQuick.2\qmldir" DiskId="1"/>
            </Component>          
        </ComponentGroup>           
        
        <ComponentGroup Id="Platforms" Directory="Platforms">
            <Component>
                <File Id="qwindows$(var.suffix).dll" Name="qwindows.dll" Source="$(var.NxtoolSourceDir)\platforms\qwindows$(var.suffix).dll" DiskId="1" />
            </Component>
        </ComponentGroup>            

        <Feature Id="NxtoolFeature" Title="$(var.productName) Server Configuration Utility" Level="1"
                 ConfigurableDirectory="INSTALLDIR" Absent="allow" InstallDefault="local" AllowAdvertise="no" Display="expand">

            <ComponentRef Id="DefaultLanguage" />                                         
            <ComponentRef Id="NxtoolExecutable" />
            <ComponentRef Id="nxtoolShortcutDesktop"/>
            <ComponentRef Id="NxtoolConfiguration" />
            <ComponentGroupRef Id="NxtoolQTLibraries" />
            <ComponentGroupRef Id="NxtoolQuickControlsComponent"/>
            <ComponentGroupRef Id="QtQuickDialogsFiles" />
            <ComponentGroupRef Id="QtQuickLayoutsFiles" />
            <ComponentGroupRef Id="QtQuickWindow2Files" />
            <ComponentGroupRef Id="QtQuick2Files" />
            <ComponentGroupRef Id="Platforms" />
        </Feature>
    </Fragment>
</Wix><|MERGE_RESOLUTION|>--- conflicted
+++ resolved
@@ -1,160 +1,149 @@
-<?xml version='1.0' encoding='windows-1252'?>
-<Wix xmlns='http://schemas.microsoft.com/wix/2006/wi'
-     xmlns:fire="http://schemas.microsoft.com/wix/FirewallExtension">
-    <Fragment Id='FragmentNxtool'>
-        <?include BuildVars.wxi ?>
-
-        <DirectoryRef Id="INSTALLDIR">
-            <Directory Id="$(var.customization)NxtoolDir" Name="Nxtool">
-                <Component Id="DefaultLanguage">
-                    <RegistryKey Root="HKCU"
-                             Key="Software\[Manufacturer]\$(var.nxtoolName)">
-                        <RegistryValue Type="string" Name="translationPath" Value=":/translations/common_$(var.translation1).qm"/>
-                    </RegistryKey>
-                </Component>
-
-                <Component Id="nxtoolShortcutDesktop">
-                    <Condition>INSTALL_NXTOOL_DESKTOP</Condition>
-
-                    <RegistryValue Root="HKCU" Key="Software\[Manufacturer]\$(var.productName) Server Config Tool" Name="nxtoolShortcutDesktop" Type="integer" Value="1" KeyPath="yes"/>
-
-                    <Shortcut Id="DesktopNxtool" Directory="DesktopFolder" Name="$(var.nxtoolName)"
-                      WorkingDirectory='$(var.customization)NxtoolDir' Target="[#nxtool.exe]" Icon="icon_desktop.exe">
-                    </Shortcut>                
-                </Component>                            
-
-                <Directory Id="Platforms" Name="platforms">
-                </Directory>                    
-
-                <Directory Id="Qml" Name="qml">
-                    <Directory Id="QtQuick" Name="QtQuick">
-                        <Directory Id="QtQuickControls" Name="Controls">                        
-                        </Directory> 
-                        <Directory Id="QtQuickDialogs" Name="Dialogs">                        
-                        </Directory> 
-                        <Directory Id="QtQuickLayouts" Name="Layouts">                        
-                        </Directory>  
-                        <Directory Id="QtQuickWindow2" Name="Window.2">                        
-                        </Directory> 
-                    </Directory>   
-                    <Directory Id="QtQuick2" Name="QtQuick.2">
-                    </Directory>                      
-                </Directory>    
-                
-                <Component Id="NxtoolExecutable">
-                    <File Id="nxtool.exe" Name="$(var.nxtoolName).exe" Source="$(var.NxtoolSourceDir)/nxtool.exe" KeyPath="yes" DiskId="1">
-                        <fire:FirewallException Id="FirewallExceptionNxtool" Name="$(var.productName)" Scope="any" IgnoreFailure="yes"/>
-                        <Shortcut Id="StartmenuNxtool" Directory="ProgramMenuDir" Name="$(var.nxtoolName)"
-                        WorkingDirectory='$(var.customization)NxtoolDir' Advertise="yes" Icon="icon_menu.exe" >                    
-                        </Shortcut>      
-                    </File>
-                </Component>                                
-
-                <Component Id="NxtoolConfiguration">
-                    <Condition>
-                    NOT PREVIOUSVERSIONSINSTALLED
-                    </Condition>
-
-                    <RegistryKey Root="HKCU"
-                             Key="Software\[Manufacturer]\$(var.nxtoolName)">
-                        <RegistryValue Type="string" Name="afterFirstRun" Value="false"/>
-                    </RegistryKey>
-                </Component>
-            </Directory>    
-        </DirectoryRef>
-
-        <ComponentGroup Id="NxtoolQTLibraries" Directory="$(var.customization)NxtoolDir">
-            <Component>
-                <File Id="NxtoolQt5Core$(var.suffix).dll" Name="Qt5Core$(var.suffix).dll" Source="$(var.NxtoolSourceDir)\Qt5Core$(var.suffix).dll" DiskId="1"/>
-            </Component>
-            <Component>
-                <File Id="NxtoolQt5Gui$(var.suffix).dll" Name="Qt5Gui$(var.suffix).dll" Source="$(var.NxtoolSourceDir)\Qt5Gui$(var.suffix).dll" DiskId="1"/>
-            </Component>
-            <Component>
-                <File Id="NxtoolQt5Network$(var.suffix).dll" Name="Qt5Network$(var.suffix).dll" Source="$(var.NxtoolSourceDir)\Qt5Network$(var.suffix).dll" DiskId="1" />
-            </Component>     
-            <Component>
-                <File Id="NxtoolQt5Qml$(var.suffix).dll" Name="Qt5Qml$(var.suffix).dll" Source="$(var.NxtoolSourceDir)\Qt5Qml$(var.suffix).dll" DiskId="1"  />                
-            </Component>       
-            <Component>
-                <File Id="NxtoolQt5Quick$(var.suffix).dll" Name="Qt5Quick$(var.suffix).dll" Source="$(var.NxtoolSourceDir)\Qt5Quick$(var.suffix).dll" DiskId="1"  />                
-            </Component>
-            <Component>            
-                <File Id="NxtoolQt5Widgets$(var.suffix).dll" Name="Qt5Widgets$(var.suffix).dll" Source="$(var.NxtoolSourceDir)\Qt5Widgets$(var.suffix).dll" DiskId="1"  />
-            </Component>             
-        </ComponentGroup>
-        
-<<<<<<< HEAD
-        <ComponentGroup Id="QtQuickControlsFiles" Directory="QtQuickControls">
-            <Component>
-                <File Id="qtquickcontrolsplugin$(var.suffix).dll" Name="qtquickcontrolsplugin$(var.suffix).dll" Source="$(var.NxtoolSourceDir)\qml\QtQuick\Controls\qtquickcontrolsplugin$(var.suffix).dll" DiskId="1"/>
-            </Component>  
-            <Component>
-                <File Id="qtquickcontrolsplugin_qmldir" Name="qmldir" Source="$(var.NxtoolSourceDir)\qml\QtQuick\Controls\qmldir" DiskId="1"/>
-            </Component>  
-            <Component>
-                <File Id="qtquickcontrolsplugin_combobox.qml" Name="combobox.qml" Source="$(var.NxtoolSourceDir)\qml\QtQuick\Controls\ComboBox.qml" DiskId="1"/>
-            </Component>          
-        </ComponentGroup>      
-
-=======
->>>>>>> 099e93cf
-        <ComponentGroup Id="QtQuickDialogsFiles" Directory="QtQuickDialogs">
-            <Component>
-                <File Id="dialogplugin$(var.suffix).dll" Name="dialogplugin$(var.suffix).dll" Source="$(var.NxtoolSourceDir)\qml\QtQuick\Dialogs\dialogplugin$(var.suffix).dll" DiskId="1"/>
-            </Component>  
-            <Component>
-                <File Id="qquicklayoutsplugin_qmldir" Name="qmldir" Source="$(var.NxtoolSourceDir)\qml\QtQuick\Dialogs\qmldir" DiskId="1"/>
-            </Component>          
-        </ComponentGroup>  
-
-        <ComponentGroup Id="QtQuickLayoutsFiles" Directory="QtQuickLayouts">
-            <Component>
-                <File Id="qquicklayoutsplugin$(var.suffix).dll" Name="qquicklayoutsplugin$(var.suffix).dll" Source="$(var.NxtoolSourceDir)\qml\QtQuick\Layouts\qquicklayoutsplugin$(var.suffix).dll" DiskId="1"/>
-            </Component>  
-            <Component>
-                <File Id="qtquickcontrols_qmldir" Name="qmldir" Source="$(var.NxtoolSourceDir)\qml\QtQuick\Layouts\qmldir" DiskId="1"/>
-            </Component>          
-        </ComponentGroup>  
-
-        <ComponentGroup Id="QtQuickWindow2Files" Directory="QtQuickWindow2">
-            <Component>
-                <File Id="windowplugin$(var.suffix).dll" Name="windowplugin$(var.suffix).dll" Source="$(var.NxtoolSourceDir)\qml\QtQuick\Window.2\windowplugin$(var.suffix).dll" DiskId="1"/>
-            </Component>  
-            <Component>
-                <File Id="windowplugin_qmldir" Name="qmldir" Source="$(var.NxtoolSourceDir)\qml\QtQuick\Window.2\qmldir" DiskId="1"/>
-            </Component>          
-        </ComponentGroup>   
-
-        <ComponentGroup Id="QtQuick2Files" Directory="QtQuick2">
-            <Component>
-                <File Id="qtquick2plugin$(var.suffix).dll" Name="qtquick2plugin$(var.suffix).dll" Source="$(var.NxtoolSourceDir)\qml\QtQuick.2\qtquick2plugin$(var.suffix).dll" DiskId="1"/>
-            </Component>  
-            <Component>
-                <File Id="qtquick2plugin_qmldir" Name="qmldir" Source="$(var.NxtoolSourceDir)\qml\QtQuick.2\qmldir" DiskId="1"/>
-            </Component>          
-        </ComponentGroup>           
-        
-        <ComponentGroup Id="Platforms" Directory="Platforms">
-            <Component>
-                <File Id="qwindows$(var.suffix).dll" Name="qwindows.dll" Source="$(var.NxtoolSourceDir)\platforms\qwindows$(var.suffix).dll" DiskId="1" />
-            </Component>
-        </ComponentGroup>            
-
-        <Feature Id="NxtoolFeature" Title="$(var.productName) Server Configuration Utility" Level="1"
-                 ConfigurableDirectory="INSTALLDIR" Absent="allow" InstallDefault="local" AllowAdvertise="no" Display="expand">
-
-            <ComponentRef Id="DefaultLanguage" />                                         
-            <ComponentRef Id="NxtoolExecutable" />
-            <ComponentRef Id="nxtoolShortcutDesktop"/>
-            <ComponentRef Id="NxtoolConfiguration" />
-            <ComponentGroupRef Id="NxtoolQTLibraries" />
-            <ComponentGroupRef Id="NxtoolQuickControlsComponent"/>
-            <ComponentGroupRef Id="QtQuickDialogsFiles" />
-            <ComponentGroupRef Id="QtQuickLayoutsFiles" />
-            <ComponentGroupRef Id="QtQuickWindow2Files" />
-            <ComponentGroupRef Id="QtQuick2Files" />
-            <ComponentGroupRef Id="Platforms" />
-        </Feature>
-    </Fragment>
+<?xml version='1.0' encoding='windows-1252'?>
+<Wix xmlns='http://schemas.microsoft.com/wix/2006/wi'
+     xmlns:fire="http://schemas.microsoft.com/wix/FirewallExtension">
+    <Fragment Id='FragmentNxtool'>
+        <?include BuildVars.wxi ?>
+
+        <DirectoryRef Id="INSTALLDIR">
+            <Directory Id="$(var.customization)NxtoolDir" Name="Nxtool">
+                <Component Id="DefaultLanguage">
+                    <RegistryKey Root="HKCU"
+                             Key="Software\[Manufacturer]\$(var.nxtoolName)">
+                        <RegistryValue Type="string" Name="translationPath" Value=":/translations/common_$(var.translation1).qm"/>
+                    </RegistryKey>
+                </Component>
+
+                <Component Id="nxtoolShortcutDesktop">
+                    <Condition>INSTALL_NXTOOL_DESKTOP</Condition>
+
+                    <RegistryValue Root="HKCU" Key="Software\[Manufacturer]\$(var.productName) Server Config Tool" Name="nxtoolShortcutDesktop" Type="integer" Value="1" KeyPath="yes"/>
+
+                    <Shortcut Id="DesktopNxtool" Directory="DesktopFolder" Name="$(var.nxtoolName)"
+                      WorkingDirectory='$(var.customization)NxtoolDir' Target="[#nxtool.exe]" Icon="icon_desktop.exe">
+                    </Shortcut>                
+                </Component>                            
+
+                <Directory Id="Platforms" Name="platforms">
+                </Directory>                    
+
+                <Directory Id="Qml" Name="qml">
+                    <Directory Id="QtQuick" Name="QtQuick">
+                        <Directory Id="QtQuickControls" Name="Controls">                        
+                        </Directory> 
+                        <Directory Id="QtQuickDialogs" Name="Dialogs">                        
+                        </Directory> 
+                        <Directory Id="QtQuickLayouts" Name="Layouts">                        
+                        </Directory>  
+                        <Directory Id="QtQuickWindow2" Name="Window.2">                        
+                        </Directory> 
+                    </Directory>   
+                    <Directory Id="QtQuick2" Name="QtQuick.2">
+                    </Directory>                      
+                </Directory>    
+                
+                <Component Id="NxtoolExecutable">
+                    <File Id="nxtool.exe" Name="$(var.nxtoolName).exe" Source="$(var.NxtoolSourceDir)/nxtool.exe" KeyPath="yes" DiskId="1">
+                        <fire:FirewallException Id="FirewallExceptionNxtool" Name="$(var.productName)" Scope="any" IgnoreFailure="yes"/>
+                        <Shortcut Id="StartmenuNxtool" Directory="ProgramMenuDir" Name="$(var.nxtoolName)"
+                        WorkingDirectory='$(var.customization)NxtoolDir' Advertise="yes" Icon="icon_menu.exe" >                    
+                        </Shortcut>      
+                    </File>
+                </Component>                                
+
+                <Component Id="NxtoolConfiguration">
+                    <Condition>
+                    NOT PREVIOUSVERSIONSINSTALLED
+                    </Condition>
+
+                    <RegistryKey Root="HKCU"
+                             Key="Software\[Manufacturer]\$(var.nxtoolName)">
+                        <RegistryValue Type="string" Name="afterFirstRun" Value="false"/>
+                    </RegistryKey>
+                </Component>
+            </Directory>    
+        </DirectoryRef>
+
+        <ComponentGroup Id="NxtoolQTLibraries" Directory="$(var.customization)NxtoolDir">
+            <Component>
+                <File Id="NxtoolQt5Core$(var.suffix).dll" Name="Qt5Core$(var.suffix).dll" Source="$(var.NxtoolSourceDir)\Qt5Core$(var.suffix).dll" DiskId="1"/>
+            </Component>
+            <Component>
+                <File Id="NxtoolQt5Gui$(var.suffix).dll" Name="Qt5Gui$(var.suffix).dll" Source="$(var.NxtoolSourceDir)\Qt5Gui$(var.suffix).dll" DiskId="1"/>
+            </Component>
+            <Component>
+                <File Id="NxtoolQt5Network$(var.suffix).dll" Name="Qt5Network$(var.suffix).dll" Source="$(var.NxtoolSourceDir)\Qt5Network$(var.suffix).dll" DiskId="1" />
+            </Component>     
+            <Component>
+                <File Id="NxtoolQt5Qml$(var.suffix).dll" Name="Qt5Qml$(var.suffix).dll" Source="$(var.NxtoolSourceDir)\Qt5Qml$(var.suffix).dll" DiskId="1"  />                
+            </Component>       
+            <Component>
+                <File Id="NxtoolQt5Quick$(var.suffix).dll" Name="Qt5Quick$(var.suffix).dll" Source="$(var.NxtoolSourceDir)\Qt5Quick$(var.suffix).dll" DiskId="1"  />                
+            </Component>
+            <Component>            
+                <File Id="NxtoolQt5Widgets$(var.suffix).dll" Name="Qt5Widgets$(var.suffix).dll" Source="$(var.NxtoolSourceDir)\Qt5Widgets$(var.suffix).dll" DiskId="1"  />
+            </Component>             
+        </ComponentGroup>
+        
+            </Component>          
+            <Component>
+                <File Id="qtquickcontrolsplugin_combobox.qml" Name="combobox.qml" Source="$(var.NxtoolSourceDir)\qml\QtQuick\Controls\ComboBox.qml" DiskId="1"/>
+            </Component>          
+        <ComponentGroup Id="QtQuickDialogsFiles" Directory="QtQuickDialogs">
+            <Component>
+                <File Id="dialogplugin$(var.suffix).dll" Name="dialogplugin$(var.suffix).dll" Source="$(var.NxtoolSourceDir)\qml\QtQuick\Dialogs\dialogplugin$(var.suffix).dll" DiskId="1"/>
+            </Component>  
+            <Component>
+                <File Id="qquicklayoutsplugin_qmldir" Name="qmldir" Source="$(var.NxtoolSourceDir)\qml\QtQuick\Dialogs\qmldir" DiskId="1"/>
+            </Component>          
+        </ComponentGroup>  
+
+        <ComponentGroup Id="QtQuickLayoutsFiles" Directory="QtQuickLayouts">
+            <Component>
+                <File Id="qquicklayoutsplugin$(var.suffix).dll" Name="qquicklayoutsplugin$(var.suffix).dll" Source="$(var.NxtoolSourceDir)\qml\QtQuick\Layouts\qquicklayoutsplugin$(var.suffix).dll" DiskId="1"/>
+            </Component>  
+            <Component>
+                <File Id="qtquickcontrols_qmldir" Name="qmldir" Source="$(var.NxtoolSourceDir)\qml\QtQuick\Layouts\qmldir" DiskId="1"/>
+            </Component>          
+        </ComponentGroup>  
+
+        <ComponentGroup Id="QtQuickWindow2Files" Directory="QtQuickWindow2">
+            <Component>
+                <File Id="windowplugin$(var.suffix).dll" Name="windowplugin$(var.suffix).dll" Source="$(var.NxtoolSourceDir)\qml\QtQuick\Window.2\windowplugin$(var.suffix).dll" DiskId="1"/>
+            </Component>  
+            <Component>
+                <File Id="windowplugin_qmldir" Name="qmldir" Source="$(var.NxtoolSourceDir)\qml\QtQuick\Window.2\qmldir" DiskId="1"/>
+            </Component>          
+        </ComponentGroup>   
+
+        <ComponentGroup Id="QtQuick2Files" Directory="QtQuick2">
+            <Component>
+                <File Id="qtquick2plugin$(var.suffix).dll" Name="qtquick2plugin$(var.suffix).dll" Source="$(var.NxtoolSourceDir)\qml\QtQuick.2\qtquick2plugin$(var.suffix).dll" DiskId="1"/>
+            </Component>  
+            <Component>
+                <File Id="qtquick2plugin_qmldir" Name="qmldir" Source="$(var.NxtoolSourceDir)\qml\QtQuick.2\qmldir" DiskId="1"/>
+            </Component>          
+        </ComponentGroup>           
+        
+        <ComponentGroup Id="Platforms" Directory="Platforms">
+            <Component>
+                <File Id="qwindows$(var.suffix).dll" Name="qwindows.dll" Source="$(var.NxtoolSourceDir)\platforms\qwindows$(var.suffix).dll" DiskId="1" />
+            </Component>
+        </ComponentGroup>            
+
+        <Feature Id="NxtoolFeature" Title="$(var.productName) Server Configuration Utility" Level="1"
+                 ConfigurableDirectory="INSTALLDIR" Absent="allow" InstallDefault="local" AllowAdvertise="no" Display="expand">
+
+            <ComponentRef Id="DefaultLanguage" />                                         
+            <ComponentRef Id="NxtoolExecutable" />
+            <ComponentRef Id="nxtoolShortcutDesktop"/>
+            <ComponentRef Id="NxtoolConfiguration" />
+            <ComponentGroupRef Id="NxtoolQTLibraries" />
+            <ComponentGroupRef Id="NxtoolQuickControlsComponent"/>
+            <ComponentGroupRef Id="QtQuickDialogsFiles" />
+            <ComponentGroupRef Id="QtQuickLayoutsFiles" />
+            <ComponentGroupRef Id="QtQuickWindow2Files" />
+            <ComponentGroupRef Id="QtQuick2Files" />
+            <ComponentGroupRef Id="Platforms" />
+        </Feature>
+    </Fragment>
 </Wix>