<?xml version="1.0" encoding="UTF-8"?>
<Wix xmlns="http://schemas.microsoft.com/wix/2006/wi"
     xmlns:util="http://schemas.microsoft.com/wix/UtilExtension"
     xmlns:fire="http://schemas.microsoft.com/wix/FirewallExtension"
     xmlns:SystemTools="http://schemas.appsecinc.com/wix/SystemToolsExtension">
    <Product Id="*" Name="${product.name}" Language="1033" Version="${release.version}.${buildNumber}" Manufacturer="${company.name}" UpgradeCode="${customization.upgradeCode}">
        <Package Id="*" InstallerVersion="300" Compressed="yes" Keywords="Installer" Comments="${company.name} ${product.name} Installer" Manufacturer="${company.name}" InstallPrivileges="elevated" InstallScope="perMachine"/>

        <?define arch = "${arch}"?>
        <?define vmax = "${vmax}"?>

        <?include ControlPanel.wxi ?>
        <Property Id="ARPSYSTEMCOMPONENT" Value="1" />

        <?if $(var.arch) = x86?>
        <?define ProgramFilesFolder = "ProgramFilesFolder"?>
        <?define SystemFolderActual = "SystemFolder"?>
        <?else?>
        <?define ProgramFilesFolder = "ProgramFiles64Folder"?>
        <?define SystemFolderActual = "System64Folder"?>
        <?endif?>

        <!-- Wix Variables -->

        <?ifdef env.CommonProgramFiles(x86) ?>
        <?define commonProgramFiles = "c:\Program Files (x86)\Common Files\" ?>
        <?else?>
        <?define commonProgramFiles = "c:\Program Files\Common Files\" ?>
        <?endif?>

        <?if ${build.configuration} = debug ?>
        <?define suffix = "d" ?>
		<?define vmaxsuffix = "dd" ?>
        <?else?>
        <?define suffix = "" ?>
		<?define vmaxsuffix = "r" ?>
        <?endif?>

        <?define VmsInstalling=" (NOT Installed AND NOT PREVIOUSVERSIONSINSTALLED) "?>
        <?define VmsUpgrading=" (NOT Installed AND PREVIOUSVERSIONSINSTALLED)" ?>
        <?define VmsChanging=" (Installed AND REMOVE <> "ALL") "?>
        <?define VmsRemoving=" (Installed AND REMOVE = "ALL") "?>
        <?define VmsRepairing=" (REINSTALLMODE) " ?>
        <?define VmsInstallingOrChanging="($(var.VmsInstalling) OR $(var.VmsChanging))" ?>

        <?define LaunchClientChecBoxText="Launch ${product.name} when setup exits." ?>

        <?if $(var.arch) = x86 ?>
        <Condition Message="This package is designed for 32-bit OS. Setup will now exit.">
            <![CDATA[ NOT VersionNT64 ]]>
        </Condition>
        <?endif?>

        <SetProperty Id="REBOOT" Value="reallysuppress" After="FindRelatedProducts">Installed AND REMOVE&lt;&gt;"ALL"</SetProperty>
        <SetProperty Id="PREVIOUSVERSIONSINSTALLED" Value="[MIGRATE]" After="FindRelatedProducts"/>
        <SetProperty Id="APPSERVER_PASSWORD" Value="[APPSERVER_PASSWORD_REG]" After="FindRelatedProducts">$(var.VmsRepairing)</SetProperty>

        <SetProperty Id="APPSERVER_GUID" Value="[APPSERVER_GUID32]" After="AppSearch">
            <![CDATA[ APPSERVER_GUID = "" ]]>
        </SetProperty>
        <SetProperty Id="APPSERVER_PORT" Value="[APPSERVER_PORT32]" After="AppSearch">
            <![CDATA[ APPSERVER_PORT = "" ]]>
        </SetProperty>        
        <SetProperty Id="PROXY_PORT" Value="[PROXY_PORT32]" After="AppSearch">
            <![CDATA[ PROXY_PORT = "" ]]>
        </SetProperty>
        <SetProperty Id="APPSERVER_PASSWORD_REG" Value="[APPSERVER_PASSWORD_REG32]" After="AppSearch">
            <![CDATA[ APPSERVER_PASSWORD_REG = "" ]]>
        </SetProperty>

        <Property Id="INSTALL_ECS" Secure="yes"/>
        <Property Id="INSTALL_SERVER" Secure="yes"/>
        <Property Id="INSTALL_CLIENT" Secure="yes"/>

        <SetProperty Id="INSTALL_ECS" Value="1" After="ResetPreselected" Sequence="ui">
            <![CDATA[ $(var.VmsInstalling) OR &AppServerFeature = 3 OR !AppServerFeature = 3 ]]>
        </SetProperty>
        <SetProperty Id="INSTALL_SERVER" Value="1" After="ResetPreselected" Sequence="ui">
            <![CDATA[ $(var.VmsInstalling) OR &ServerFeature = 3 OR !ServerFeature = 3 ]]>
        </SetProperty>
        <SetProperty Id="INSTALL_CLIENT" Value="1" After="ResetPreselected" Sequence="ui">
            <![CDATA[ $(var.VmsInstalling) OR &ClientFeature = 3 OR !ClientFeature = 3 ]]>
        </SetProperty>


        <SetProperty Id="SERVER_APPSERVER_HOST" Value="[SERVER_APPSERVER_HOST32]" After="AppSearch">
            <![CDATA[ SERVER_APPSERVER_HOST = "" ]]>
        </SetProperty>
        <SetProperty Id="SERVER_APPSERVER_PORT" Value="[SERVER_APPSERVER_PORT32]" After="AppSearch">
            <![CDATA[ SERVER_APPSERVER_PORT = "" ]]>
        </SetProperty>
        <SetProperty Id="SERVER_APPSERVER_LOGIN" Value="[SERVER_APPSERVER_LOGIN32]" After="AppSearch">
            <![CDATA[ SERVER_APPSERVER_LOGIN = "" ]]>
        </SetProperty>
        <SetProperty Id="SERVER_APPSERVER_PASSWORD" Value="[SERVER_APPSERVER_PASSWORD32]" After="AppSearch">
            <![CDATA[ SERVER_APPSERVER_PASSWORD = "" ]]>
        </SetProperty>

        <SetProperty Id="SERVER_PORT" Value="[SERVER_PORT32]" After="AppSearch">
            <![CDATA[ SERVER_PORT = "" ]]>
        </SetProperty>
        <SetProperty Id="SERVER_GUID" Value="[SERVER_GUID32]" After="AppSearch">
            <![CDATA[ SERVER_GUID = "" ]]>
        </SetProperty>
        <SetProperty Id="CLIENT_DIRECTORY_REG" Value="[CLIENT_DIRECTORY_REG32]" After="AppSearch">
            <![CDATA[ CLIENT_DIRECTORY_REG = "" ]]>
        </SetProperty>        

        <WixVariable Id="WixUILicenseRtf" Value="License.rtf" />
        <WixVariable Id="WixUIBannerBmp" Value="Binary\eve\eve_logo-493x58.bmp" />
        <WixVariable Id="WixUIDialogBmp" Value="Binary\eve\eve_logo-493x312.bmp" />

        <!-- Logo -->
        <Icon Id="icon_menu.exe" SourceFile="Binary\eve\eve_logo.ico"/>
        <Icon Id="icon_desktop.exe" SourceFile="Binary\eve\eve_logo.ico"/>

        <!-- Add property to access from custom actions -->
        <Property Id="ARCHITECTURE" Value="$(var.arch)" />
        <Property Id="MSIRESTARTMANAGERCONTROL" Value="Disable" Secure="yes"/>

        <Property Id="LAUNCHAPPONEXIT" Secure="yes" />
        <Property Id="WIXUI_EXITDIALOGOPTIONALCHECKBOXTEXT" Secure="yes" />

        <!-- Properties -->
        <Property Id="WelcomeDlg_Title" Value="${product.name} Installer Setup" />

        <Property Id="INSTALLTYPE" Secure="yes"/>

        <Property Id="BUSYPORT" Secure="yes"/>
        <Property Id="DUMMY_APPSERVER_LOGIN" Value="admin"/>

        <Property Id="MEDIASERVER_REGISTRY_PATH" Value="Software\${company.name}\${mediaserver.name}"/>

        <Property Id="REMOVE_DATABASE" Secure="yes"/>

        <Property Id="INSTALL_SHORTCUT_DESKTOP" Value="1"/>

        <!-- AppServer properties-->
        <Property Id="APPSERVER_GUID" Secure="yes">
            <RegistrySearch Id="EcsGuidReg"
                            Root="HKLM"
                            Key="Software\${company.name}\${appserver.name}"
                            Name="ecsGuid"
                            Type="raw"
                            Win64="yes"/>
        </Property>

        <Property Id="APPSERVER_GUID32" Secure="yes">
            <RegistrySearch Id="EcsGuidReg32"
                            Root="HKLM"
                            Key="Software\${company.name}\${appserver.name}"
                            Name="ecsGuid"
                            Type="raw"
                            Win64="no"/>
        </Property>

        <Property Id="APPSERVER_PORT" Secure="yes">
            <RegistrySearch Id="AppServerPortReg"
                            Root="HKLM"
                            Key="Software\${company.name}\${appserver.name}"
                            Name="port"
                            Type="raw"
                            Win64="yes"/>
        </Property>

        <Property Id="APPSERVER_PORT32" Secure="yes">
            <RegistrySearch Id="AppServerPortReg32"
                            Root="HKLM"
                            Key="Software\${company.name}\${appserver.name}"
                            Name="port"
                            Type="raw"
                            Win64="no"/>
        </Property>

        <Property Id="PROXY_PORT" Secure="yes">
            <RegistrySearch Id="ProxyPortReg"
                            Root="HKLM"
                            Key="Software\${company.name}\${appserver.name}"
                            Name="proxyPort"
                            Type="raw"
                            Win64="yes"/>
        </Property>

        <Property Id="PROXY_PORT32" Secure="yes">
            <RegistrySearch Id="ProxyPortReg32"
                            Root="HKLM"
                            Key="Software\${company.name}\${appserver.name}"
                            Name="proxyPort"
                            Type="raw"
                            Win64="no"/>
        </Property>

        <!-- We use ecs password only when doing repair -->
        <Property Id="APPSERVER_PASSWORD_REG" Secure="yes">
            <RegistrySearch Id="AppServerPasswordReg"
                            Root="HKLM"
                            Key="Software\${company.name}\${appserver.name}"
                            Name="password"
                            Type="raw"
                            Win64="yes"/>
        </Property>

        <Property Id="APPSERVER_PASSWORD_REG32" Secure="yes">
            <RegistrySearch Id="AppServerPasswordReg32"
                            Root="HKLM"
                            Key="Software\${company.name}\${appserver.name}"
                            Name="password"
                            Type="raw"
                            Win64="no"/>
        </Property>

        <Property Id="APPSERVER_LOGIN" Secure="yes" Value="admin"/>
        <Property Id="APPSERVER_PASSWORD" Secure="yes"/>
        <Property Id="APPSERVER_PASSWORD_CONFIRM" Secure="yes"/>

        <!-- MediaServer properties-->
        <Property Id="SERVER_APPSERVER_HOST" Secure="yes">
            <RegistrySearch Id="ServerEcsHostReg"
                            Root="HKLM"
                            Key="Software\${company.name}\${mediaserver.name}"
                            Name="appserverHost"
                            Type="raw"
                            Win64="yes"/>
        </Property>

        <Property Id="SERVER_APPSERVER_HOST32" Secure="yes">
            <RegistrySearch Id="ServerEcsHostReg32"
                            Root="HKLM"
                            Key="Software\${company.name}\${mediaserver.name}"
                            Name="appserverHost"
                            Type="raw"
                            Win64="no"/>
        </Property>

        <Property Id="SERVER_APPSERVER_PORT" Secure="yes">
            <RegistrySearch Id="ServerEcsPortReg"
                            Root="HKLM"
                            Key="Software\${company.name}\${mediaserver.name}"
                            Name="appserverPort"
                            Type="raw"
                            Win64="yes"/>
        </Property>

        <Property Id="SERVER_APPSERVER_PORT32" Secure="yes">
            <RegistrySearch Id="ServerEcsPortReg32"
                            Root="HKLM"
                            Key="Software\${company.name}\${mediaserver.name}"
                            Name="appserverPort"
                            Type="raw"
                            Win64="no"/>
        </Property>

        <Property Id="SERVER_APPSERVER_LOGIN" Secure="yes">
            <RegistrySearch Id="ServerEcsLoginReg"
                            Root="HKLM"
                            Key="Software\${company.name}\${mediaserver.name}"
                            Name="appserverLogin"
                            Type="raw"
                            Win64="yes"/>
        </Property>

        <Property Id="SERVER_APPSERVER_LOGIN32" Secure="yes">
            <RegistrySearch Id="ServerEcsLoginReg32"
                            Root="HKLM"
                            Key="Software\${company.name}\${mediaserver.name}"
                            Name="appserverLogin"
                            Type="raw"
                            Win64="no"/>
        </Property>

        <Property Id="SERVER_APPSERVER_PASSWORD" Secure="yes">
            <RegistrySearch Id="ServerEcsPasswordReg"
                            Root="HKLM"
                            Key="Software\${company.name}\${mediaserver.name}"
                            Name="appserverPassword"
                            Type="raw"
                            Win64="yes"/>
        </Property>

        <Property Id="SERVER_APPSERVER_PASSWORD32" Secure="yes">
            <RegistrySearch Id="ServerEcsPasswordReg32"
                            Root="HKLM"
                            Key="Software\${company.name}\${mediaserver.name}"
                            Name="appserverPassword"
                            Type="raw"
                            Win64="no"/>
        </Property>

        <Property Id="SERVER_PORT" Secure="yes">
            <RegistrySearch Id="ServerPortReg"
                            Root="HKLM"
                            Key="Software\${company.name}\${mediaserver.name}"
                            Name="rtspPort"
                            Type="raw"
                            Win64="yes"/>
        </Property>

        <Property Id="SERVER_PORT32" Secure="yes">
            <RegistrySearch Id="ServerPortReg32"
                            Root="HKLM"
                            Key="Software\${company.name}\${mediaserver.name}"
                            Name="rtspPort"
                            Type="raw"
                            Win64="no"/>
        </Property>

        <Property Id="SERVER_GUID" Secure="yes">
            <RegistrySearch Id="ServerGuidReg"
                            Root="HKLM"
                            Key="Software\${company.name}\${mediaserver.name}"
                            Name="serverGuid"
                            Type="raw"
                            Win64="yes"/>
        </Property>

        <Property Id="SERVER_GUID32" Secure="yes">
            <RegistrySearch Id="ServerGuidReg32"
                            Root="HKLM"
                            Key="Software\${company.name}\${mediaserver.name}"
                            Name="serverGuid"
                            Type="raw"
                            Win64="no"/>
        </Property>

        <!-- Client properties-->
        <Property Id="CLIENT_APPSERVER_HOST" Secure="yes" Value="localhost"/>
        <Property Id="CLIENT_APPSERVER_PORT" Secure="yes" Value="7001"/>
        <Property Id="CLIENT_APPSERVER_LOGIN" Secure="yes" Value="admin"/>
        <Property Id="CLIENT_VMS_MODE" Value="1"/>
        <Property Id="CLIENT_DIRECTORY_REG" Secure="yes">
            <RegistrySearch Id="ClientDirectoryReg"
                            Root="HKCU"
                            Key="Software\[Manufacturer]\${product.name}"
                            Name="mediaRoot"
                            Type="raw"
                            Win64="yes"/>
        </Property>

        <Property Id="CLIENT_DIRECTORY_REG32" Secure="yes">
            <RegistrySearch Id="ClientDirectoryReg32"
                            Root="HKCU"
                            Key="Software\[Manufacturer]\${client.name}"
                            Name="mediaRoot"
                            Type="raw"
                            Win64="no"/>
        </Property>

        <Binary Id="CustomActions.dll" SourceFile="CustomActions\${build.configuration}\CustomActions.dll" />

        <!-- Custom actions -->
        <CustomAction Id="ResetPreselected" Property="Preselected" Value="" />
        <CustomAction Id="SetMoviesFolder" BinaryKey="CustomActions.dll" DllEntry="SetMoviesFolder" />
        <CustomAction Id="GenerateGuidsForServers" BinaryKey="CustomActions.dll" DllEntry="GenerateGuidsForServers"/>
        <CustomAction Id="CopyAppServerProfile" BinaryKey="CustomActions.dll" DllEntry="CopyAppServerProfile" Execute="deferred" Impersonate="no"/>
        <CustomAction Id="CopyAppServerNotificationFiles" BinaryKey="CustomActions.dll" DllEntry="CopyAppServerNotificationFiles" Execute="deferred" Impersonate="no"/>
        <CustomAction Id="CopyMediaServerProfile" BinaryKey="CustomActions.dll" DllEntry="CopyMediaServerProfile" Execute="deferred" Impersonate="no"/>
        <CustomAction Id="FindConfiguredStorages" BinaryKey="CustomActions.dll" DllEntry="FindConfiguredStorages"/>
        <CustomAction Id="DeleteDatabaseFile" BinaryKey="CustomActions.dll" DllEntry="DeleteDatabaseFile" Execute="deferred" Impersonate="no"/>

        <CustomAction Id="MissingFeature"  Error="At least one component should be selected"/>

        <CustomAction Id="IsClientFolderExists" BinaryKey="CustomActions.dll" DllEntry="IsClientFolderExists"/>

        <CustomAction Id="FindFreePorts" BinaryKey="CustomActions.dll" DllEntry="FindFreePorts" />
        <CustomAction Id="CheckPorts" BinaryKey="CustomActions.dll" DllEntry="CheckPorts"/>
        <CustomAction Id="CheckPorts2" BinaryKey="CustomActions.dll" DllEntry="CheckPorts"/>
        <CustomAction Id="FixServerFolder" BinaryKey="CustomActions.dll" DllEntry="FixServerFolder"/>
        <CustomAction Id="FixClientFolder" BinaryKey="CustomActions.dll" DllEntry="FixClientFolder"/>

        <CustomAction Id="SetNewGuidForEcs" Property="APPSERVER_GUID" Value="[APPSERVER_GUID_NEW]"/>
        <CustomAction Id="SetNewGuidForServer" Property="SERVER_GUID" Value="[SERVER_GUID_NEW]"/>

        <CustomAction Id="AssignOldAppServerPort" Property="OLD_APPSERVER_PORT" Value="[APPSERVER_PORT]"/>
        <CustomAction Id="AssignOldServerPort" Property="OLD_SERVER_PORT" Value="[SERVER_PORT]"/>
        <CustomAction Id="AssignOldProxyPort" Property="OLD_PROXY_PORT" Value="[PROXY_PORT]"/>

        <CustomAction Id="AssignAppServerPort" Property="APPSERVER_PORT" Value="[FREEPORT1]"/>
        <CustomAction Id="AssignServerPort" Property="SERVER_PORT" Value="[FREEPORT2]"/>
        <CustomAction Id="AssignProxyPort" Property="PROXY_PORT" Value="[FREEPORT4]"/>

        <!-- Assign default values for Quick installation -->
        <CustomAction Id="AssignServerAppServerPort" Property="SERVER_APPSERVER_PORT" Value="[APPSERVER_PORT]"/>
        <CustomAction Id="AssignClientAppServerPort" Property="CLIENT_APPSERVER_PORT" Value="[APPSERVER_PORT]"/>

        <CustomAction Id="SetClientFolderToDefault" Property="CLIENT_DIRECTORY" Value="[MOVIESFOLDER]\${product.name} Client Media" />
        <CustomAction Id="SetClientFolderToRegistry" Property="CLIENT_DIRECTORY" Value="[CLIENT_DIRECTORY_REG]" />

        <CustomAction Id="InitDatabaseAction_Cmd" Property="InitDatabaseAction"
                      Value="&quot;[#dbconfig.exe]&quot; &quot;[APPSERVER_LOGIN]&quot;  &quot;[APPSERVER_PASSWORD]&quot;" Execute="immediate" Impersonate="yes"/>
        <CustomAction Id="InitDatabaseAction" BinaryKey="WixCA" DllEntry="CAQuietExec"
                      Execute="deferred" Return="check" Impersonate="no" />

        <CustomAction Id="SyncDatabaseAction_Cmd" Property="SyncDatabaseAction"
                      Value="&quot;[#dbsync.exe]&quot;" Execute="immediate" Impersonate="yes"/>
        <CustomAction Id="SyncDatabaseAction" BinaryKey="WixCA" DllEntry="CAQuietExec"
                      Execute="deferred" Return="check" Impersonate="no" />

        <CustomAction Id="CopyAppServerProfile_Cmd" Property="CopyAppServerProfile" Execute="immediate" Impersonate="yes"
            Value="[SystemFolder]config\systemprofile\AppData\Local\${company.name}\Enterprise Controller;[System64Folder]config\systemprofile\AppData\Local\${company.name}\Enterprise Controller"/>

        <CustomAction Id="CopyAppServerNotificationFiles_Cmd" Property="CopyAppServerNotificationFiles" Execute="immediate" Impersonate="yes"
            Value="[${installer.customization}AppServerDir]hostedfiles\notifications;[System64Folder]config\systemprofile\AppData\Local\${company.name}\Enterprise Controller\hostedfiles\notifications"/>
        
        <CustomAction Id="CopyMediaServerProfile_Cmd" Property="CopyMediaServerProfile" Execute="immediate" Impersonate="yes"
            Value="[SystemFolder]config\systemprofile\AppData\Local\${company.name}\${company.name} Media Server;[System64Folder]config\systemprofile\AppData\Local\${company.name}\${company.name} Media Server"/>

        <CustomAction Id="CertGenAction_Cmd" Property="CertGenAction"
                      Value="&quot;[#certgen.exe]&quot; -i" Execute="immediate" Impersonate="yes"/>
        <CustomAction Id="CertGenAction" BinaryKey="WixCA" DllEntry="CAQuietExec"
                      Execute="deferred" Return="check" Impersonate="no" />

        <CustomAction Id="CloseTrayToolAction_Cmd" Property="CloseTrayToolAction"
                      Value="&quot;[${installer.customization}TrayToolDir]traytool.exe&quot; &quot;quit&quot;" Execute="immediate" />
        <CustomAction Id="CloseTrayToolAction" BinaryKey="WixCA" DllEntry="CAQuietExec"
                      Execute="deferred" Return="ignore" Impersonate="no" />

        <CustomAction Id="CloseAppLauncherAction_Cmd" Property="CloseAppLauncherAction"
                      Value="&quot;[${installer.customization}_${parsedVersion.majorVersion}_${parsedVersion.minorVersion}_Dir]${product.name} Launcher.exe&quot; &quot;quit&quot;" Execute="immediate" />
        <CustomAction Id="CloseAppLauncherAction" BinaryKey="WixCA" DllEntry="CAQuietExec"
                      Execute="deferred" Return="ignore" Impersonate="no" />

        <CustomAction Id="DeleteDatabaseFile_Cmd" Property="DeleteDatabaseFile" Execute="immediate" Impersonate="yes"
            Value="[$(var.SystemFolderActual)]config\systemprofile\AppData\Local\${company.name}\Enterprise Controller\db\ecs.db"/>

        <CustomAction Id="LaunchTrayTool" Execute="immediate" Impersonate="yes" Return="asyncNoWait" FileKey="traytool.exe" ExeCommand=""/>
        <CustomAction Id="LaunchClient" Execute="immediate" Impersonate="yes" Return="asyncNoWait" FileKey="applauncher.exe" ExeCommand=""/>

        <CustomAction Id="NoDowngrade" Error="NoDowngrade" /> 


        <!--        <util:CloseApplication Id="CloseTrayTool" ElevatedCloseMessage="yes" CloseMessage="yes" Target="traytool.exe" RebootPrompt="no"/>-->

        <MajorUpgrade AllowSameVersionUpgrades="yes"
            Schedule="afterInstallInitialize"
            DowngradeErrorMessage="A later version of [ProductName] is already installed. Setup will now exit."
            MigrateFeatures="yes" />

<!--        <Upgrade Id="${customization.clientUpgradeCode}">
            <UpgradeVersion OnlyDetect='yes' Property='NEWERCLIENTINSTALLED' Minimum='${release.version}.${buildNumber}' IncludeMinimum='no' />
        </Upgrade> -->

        <?define EcsNeedsGuid="(INSTALL_ECS AND NOT APPSERVER_GUID)"?>
        <?define ServerNeedsGuid="INSTALL_SERVER AND NOT SERVER_GUID"?>
        <InstallUISequence>
            <Custom Action="ResetPreselected" After="MigrateFeatureStates">Installed AND Preselected</Custom>
            <FindRelatedProducts Before="AppSearch" />
            <AppSearch Before="LaunchConditions" />

            <Custom Action="FindFreePorts" Before="AssignOldAppServerPort"/>
            <Custom Action="AssignOldAppServerPort" Before="AssignOldServerPort">1</Custom>
            <Custom Action="AssignOldServerPort" Before="AssignOldProxyPort">1</Custom>
            <Custom Action="AssignOldProxyPort" Before="AssignAppServerPort">1</Custom>
            <Custom Action="AssignAppServerPort" Before="AssignServerPort">NOT APPSERVER_PORT</Custom>
            <Custom Action="AssignServerPort" Before="AssignProxyPort">NOT SERVER_PORT</Custom>
            <Custom Action="AssignProxyPort" Before="AssignServerAppServerPort">NOT PROXY_PORT</Custom>
            <Custom Action="AssignServerAppServerPort" Before="AssignClientAppServerPort">NOT SERVER_APPSERVER_PORT</Custom>
            <Custom Action="AssignClientAppServerPort" Before="SetMoviesFolder">1</Custom>
            <Custom Action="SetMoviesFolder" Before="GenerateGuidsForServers">1</Custom>
            <Custom Action="GenerateGuidsForServers" Before="SetNewGuidForEcs">
                <![CDATA[ $(var.EcsNeedsGuid) OR $(var.ServerNeedsGuid) ]]>
            </Custom>
            <Custom Action="SetNewGuidForEcs" Before="SetNewGuidForServer">
                <![CDATA[ $(var.EcsNeedsGuid) ]]>
            </Custom>
            <Custom Action="SetNewGuidForServer" Before="FindConfiguredStorages">
                <![CDATA[ $(var.ServerNeedsGuid)  ]]>
            </Custom>
            <Custom Action="FindConfiguredStorages" Before="SetClientFolderToDefault"/> 

            <Custom Action="SetClientFolderToRegistry" Before="CostInitialize">1</Custom>
            <Custom Action="FixClientFolder" After="SetClientFolderToRegistry">1</Custom>
            <Custom Action="IsClientFolderExists" After="FixClientFolder">1</Custom>
            <Custom Action="SetClientFolderToDefault" After="CostInitialize">CLIENT_DIRECTORY=""</Custom>

        </InstallUISequence>

        <?define InstallECS="&AppServerFeature = 3 AND !AppServerFeature <> 3"?>

        <InstallExecuteSequence>
            <FindRelatedProducts Before="AppSearch" />
            <AppSearch Before="LaunchConditions" />

            <!--            <RemoveExistingProducts After="InstallFinalize"/>-->

            <!--            <Custom Action="CloseTrayToolAction" Before="RemoveExistingProducts" />-->
            <!--            <RemoveExistingProducts After="InstallInitialize" />-->
            <Custom Action="CloseAppLauncherAction_Cmd" Before="CloseAppLauncherAction">
                <![CDATA[ NOT $(var.VmsInstalling) ]]>
            </Custom>
            <Custom Action="CloseAppLauncherAction" Before="StopServices">
                <![CDATA[ NOT $(var.VmsInstalling) ]]>
            </Custom>

            <Custom Action="CloseTrayToolAction_Cmd" Before="CloseTrayToolAction">
                <![CDATA[ NOT $(var.VmsInstalling) ]]>
            </Custom>
            <Custom Action="CloseTrayToolAction" Before="StopServices">
                <![CDATA[ NOT $(var.VmsInstalling) ]]>
            </Custom>

            <Custom Action="CopyAppServerProfile_Cmd" After="InstallFiles">
                <![CDATA[ (INSTALL_ECS OR !AppServerFeature=3) AND REMOVE <> "ALL" ]]></Custom>
            <Custom Action="CopyAppServerProfile" After="CopyAppServerProfile_Cmd">
                <![CDATA[ (INSTALL_ECS OR !AppServerFeature=3) AND REMOVE <> "ALL" ]]></Custom>

            <Custom Action="CopyAppServerNotificationFiles_Cmd" After="CopyAppServerProfile">
                <![CDATA[ (INSTALL_ECS OR !AppServerFeature=3) AND REMOVE <> "ALL" ]]></Custom>
            <Custom Action="CopyAppServerNotificationFiles" After="CopyAppServerNotificationFiles_Cmd">
                <![CDATA[ (INSTALL_ECS OR !AppServerFeature=3) AND REMOVE <> "ALL" ]]></Custom>
            
            <Custom Action="CopyMediaServerProfile_Cmd" After="CopyAppServerNotificationFiles">
                <![CDATA[ (INSTALL_SERVER OR !ServerFeature=3) AND REMOVE <> "ALL" ]]></Custom>
            <Custom Action="CopyMediaServerProfile" After="CopyMediaServerProfile_Cmd">
                <![CDATA[ (INSTALL_SERVER OR !ServerFeature=3) AND REMOVE <> "ALL" ]]></Custom>

            <Custom Action="CertGenAction_Cmd" After="CopyAppServerProfile">
                <![CDATA[ $(var.InstallECS) AND REMOVE <> "ALL" ]]></Custom>
            <Custom Action="CertGenAction" After="CertGenAction_Cmd">
                <![CDATA[ $(var.InstallECS) AND REMOVE <> "ALL" ]]></Custom>

            <Custom Action="SyncDatabaseAction_Cmd" After="CopyAppServerProfile">
                <![CDATA[ $(var.InstallECS) AND REMOVE <> "ALL" ]]></Custom>
            <Custom Action="SyncDatabaseAction" After="SyncDatabaseAction_Cmd">
                <![CDATA[ $(var.InstallECS) AND REMOVE <> "ALL" ]]></Custom>

            <Custom Action="InitDatabaseAction_Cmd" After="SyncDatabaseAction">
                <![CDATA[ $(var.VmsInstallingOrChanging) AND $(var.InstallECS) ]]>
            </Custom>
            <Custom Action="InitDatabaseAction" After="InitDatabaseAction_Cmd">
                <![CDATA[ $(var.VmsInstallingOrChanging) AND $(var.InstallECS) ]]>
            </Custom>

            <Custom Action="DeleteDatabaseFile_Cmd" After="StopServices">REMOVE_DATABASE=1</Custom>
            <Custom Action="DeleteDatabaseFile" After="DeleteDatabaseFile_Cmd">REMOVE_DATABASE=1</Custom>

            <Custom Action="LaunchTrayTool" After="InstallFinalize">
                <![CDATA[ (!AppServerFeature=3 OR INSTALL_ECS OR !ServerFeature=3 OR INSTALL_SERVER) AND REMOVE <> "ALL" ]]></Custom>
        </InstallExecuteSequence>

        <Media Id="1" Cabinet="media1.cab" EmbedCab="yes" />

        <Directory Id="TARGETDIR" Name="SourceDir">

            <Directory Id="$(var.SystemFolderActual)">
                <Directory Id="sysfoconfig" Name="config">
                    <Directory Id="sysfoprofile" Name="systemprofile">
                        <Directory Id="sysfoappda" Name="AppData">
                            <Directory Id="sysfolocal" Name="Local">
                                <Directory Id="sysfocona" Name="${company.name}">
                                    <Component Id="sysfomediaservercomponent">
                                        <CreateFolder Directory="sysfocona"/>
                                        <RegistryValue Root='HKLM' Key='Software\[Manufacturer]\version' Type='string' Value='${release.version}.${buildNumber}' KeyPath='yes' />
                                    </Component>
                                </Directory>
                            </Directory>
                        </Directory>
                    </Directory>
                </Directory>
            </Directory>

            <Directory Id="CLIENT_DIRECTORY" Name="Client Media">
                <Component Id="ClientDirectoryComponent" Permanent="yes">
                    <CreateFolder Directory="CLIENT_DIRECTORY"/>
                    <RegistryValue Root='HKCU' Key='Software\[Manufacturer]\${client.name}' Type='string' Value='' KeyPath='yes' />
                </Component>
            </Directory>

            <Directory Id="$(var.ProgramFilesFolder)">
                <Directory Id="NetworkOptix" Name="${company.name}">
                    <Directory Id="INSTALLDIR" Name="${product.name}">
                        <Directory Id="${installer.customization}AppServerDir" Name="${appserver.name}">
                            <Component Id="AppServerExecutable">
                                <File Id="ecexe" Name="ecs.exe" Source="${AppServerDir}/ecs.exe" KeyPath="yes">
                                    <fire:FirewallException Id="FirewallExceptionAppServer" Name="${company.name} ${appserver.name}" Scope="any" IgnoreFailure="yes" />
                                </File>

                                <ServiceInstall Id="${installer.customization}AppServerService"
                                                Name="${installer.customization}AppServer"
                                                DisplayName="${company.name} ${appserver.name}"
                                                Type="ownProcess"
                                                Start="auto"
                                                ErrorControl="normal"
                                                Description="${company.name} ${appserver.name}">
                                    <util:ServiceConfig FirstFailureActionType="restart" SecondFailureActionType="restart" ThirdFailureActionType="restart"/>
                                </ServiceInstall>

                                <ServiceControl Id="Start${installer.customization}AppServerService" Name="${installer.customization}AppServer" Start="install" Wait="no" />
                                <ServiceControl Id="Stop${installer.customization}AppServerService" Name="${installer.customization}AppServer" Stop="both" Wait="yes" Remove="uninstall" />

                            </Component>

                            <!-- Dummy file. To remove on uninstall.  -->
                            <Component>
                                <File Id="ecs.log" Name="ecs.log" Source="files/ecs.log" KeyPath="yes"/>
                            </Component>

                            <Component Id="AppServerConfigurationGuid" Permanent="yes" NeverOverwrite="yes">
                                <RegistryKey Root="HKLM"
                                             Key="Software\[Manufacturer]\${appserver.name}">
                                    <RegistryValue Type="string" Name="ecsGuid" Value="[APPSERVER_GUID]" KeyPath="yes"/>
                                </RegistryKey>
                            </Component>

                            <Component Id="AppServerConfiguration">
                                <RegistryKey Root="HKLM"
                                             Key="Software\[Manufacturer]\${appserver.name}">
                                    <RegistryValue Type="string" Name="port" Value="[APPSERVER_PORT]"/>
                                    <RegistryValue Type="string" Name="proxyPort" Value="[PROXY_PORT]"/>
                                    <RegistryValue Type="string" Name="login" Value="[APPSERVER_LOGIN]"/>
                                </RegistryKey>
                            </Component>

                            <Component Id="AppServerConfigurationPassword" Permanent="yes">
                                <Condition>
                                    NOT PREVIOUSVERSIONSINSTALLED
                                </Condition>

                                <RegistryKey Root="HKLM"
                                             Key="Software\[Manufacturer]\Enterprise Controller">
                                    <RegistryValue Type="string" Name="password" Value="[APPSERVER_PASSWORD]"/>
                                </RegistryKey>
                            </Component>
                        </Directory>

                        <Directory Id="${installer.customization}TrayToolDir" Name="TrayTool">
                            <Component Id="traytool.exe">
                                <File Id="traytool.exe" Name="traytool.exe" Source="${libdir}/bin/${build.configuration}/traytool.exe" KeyPath="yes">
                                    <fire:FirewallException Id="FirewallException${installer.customization}TrayTool" Name="VMS Tray Tool" Scope="any" IgnoreFailure="yes"/>

                                    <Shortcut Id="StartmenuTrayTool" Directory="ProgramMenuDir" Name="${traytool.name}"
                                              WorkingDirectory='${installer.customization}TrayToolDir' Advertise="yes" Icon="icon_menu.exe" >
                                    </Shortcut>

                                    <Shortcut Id="StartmenuStartupTrayTool" Directory="StartupFolder" Name="${traytool.name}"
                                              WorkingDirectory='${installer.customization}TrayToolDir' Advertise="yes" Icon="icon_menu.exe" >
                                    </Shortcut>
                                </File>
                            </Component>
                            <Component Id="TrayToolQjson">
                                <File Id="TrayToolQjson.dll" Name="qjson.dll" Source="${libdir}/bin/${build.configuration}\qjson.dll"/>
                            </Component>                                                    
                        </Directory>

                        <Directory Id="${installer.customization}ProxyServerDir" Name="MediaProxy">
                            <Component Id="ProxyExecutable">
                                <File Id="ProxyExe" Name="mediaproxy.exe" Source="${libdir}/bin/${build.configuration}/mediaproxy.exe" KeyPath="yes">
                                    <fire:FirewallException Id="FirewallExceptionProxyServer" Name="${mediaproxy.name}" Scope="any" IgnoreFailure="yes"/>
                                </File>

                                <ServiceInstall Id="${installer.customization}MediaProxyService"
                                                Name="${installer.customization}MediaProxy"
                                                DisplayName="${mediaproxy.name}"
                                                Type="ownProcess"
                                                Start="auto"
                                                ErrorControl="normal"
                                                Description="${mediaproxy.name}">
                                    <util:ServiceConfig FirstFailureActionType="restart" SecondFailureActionType="restart" ThirdFailureActionType="restart"/>
                                </ServiceInstall>

                                <ServiceControl Id="Start${installer.customization}ProxyService" Name="${installer.customization}MediaProxy" Start="install" Wait="no" />
                                <ServiceControl Id="Stop${installer.customization}ProxyService" Name="${installer.customization}MediaProxy" Stop="both" Wait="yes" Remove="uninstall" />
                            </Component>

                            <Component Id="ProxyQjson">
                                <File Id="ProxyQjson.dll" Name="qjson.dll" Source="${libdir}/bin/${build.configuration}\qjson.dll"/>
                            </Component>                        
                        </Directory>

                        <Directory Id="${installer.customization}MediaServerDir" Name="MediaServer">
                            <Component Id="ServerExecutable">
                                <File Id="ServerExe" Name="mediaserver.exe" Source="${libdir}/bin/${build.configuration}/mediaserver.exe" KeyPath="yes">
                                    <fire:FirewallException Id="FirewallExceptionMediaServer" Name="${mediaserver.name}" Scope="any" IgnoreFailure="yes"/>
                                </File>

                                <ServiceInstall Id="${installer.customization}MediaServerService"
                                                Name="${installer.customization}MediaServer"
                                                DisplayName="${mediaserver.name}"
                                                Type="ownProcess"
                                                Start="auto"
                                                ErrorControl="normal"
                                                Description="${mediaserver.name}">
                                    <util:ServiceConfig FirstFailureActionType="restart" SecondFailureActionType="restart" ThirdFailureActionType="restart"/>
                                </ServiceInstall>

                                <ServiceControl Id="Start${installer.customization}ServerService" Name="${installer.customization}MediaServer" Start="install" Wait="no" />
                                <ServiceControl Id="Stop${installer.customization}ServerService" Name="${installer.customization}MediaServer" Stop="both" Wait="yes" Remove="uninstall" />
                            </Component>

                            <Component Id="ServerConfigurationGuid" Permanent="yes" NeverOverwrite="yes">
                                <RegistryKey Root="HKLM"
                                             Key="Software\[Manufacturer]\${mediaserver.name}">
                                    <RegistryValue Type="string" Name="serverGuid" Value="[SERVER_GUID]" KeyPath="yes"/>
                                </RegistryKey>
                            </Component>

                            <Component Id="ServerConfiguration" Permanent="yes">
                                <RegistryKey Root="HKLM"
                                             Key="Software\[Manufacturer]\${mediaserver.name}">
                                    <RegistryValue Type="string" Name="appserverHost" Value="[SERVER_APPSERVER_HOST]"/>
                                    <RegistryValue Type="string" Name="appserverPort" Value="[SERVER_APPSERVER_PORT]"/>
                                    <RegistryValue Type="string" Name="appserverLogin" Value="[SERVER_APPSERVER_LOGIN]"/>
                                    <RegistryValue Type="string" Name="appserverPassword" Value="[SERVER_APPSERVER_PASSWORD]"/>
                                    <RegistryValue Type="string" Name="rtspPort" Value="[SERVER_PORT]"/>
                                </RegistryKey>
                            </Component>

                            <Directory Id="ServerSqlDrivers" Name="sqldrivers">
                                <Component Id="ServerSqlDrivers">
                                    <File Id="qsqlite$(var.suffix)4.dll" Name="qgif4.dll" Source="${libdir}/bin/${build.configuration}\sqldrivers\qsqlite$(var.suffix)4.dll" />
                                </Component>
                            </Directory>

                            <Component Id="ServerRtspPlugin">
                                <File Id="ServerRtspPluginDll" Name="genericrtspplugin1.dll" Source="${libdir}/bin/${build.configuration}\genericrtspplugin1.dll" />
                            </Component>

                            <Component Id="ServerQjson">
                                <File Id="ServerQjson.dll" Name="qjson.dll" Source="${libdir}/bin/${build.configuration}\qjson.dll"/>
                            </Component>                        

                            <Component Id="ServerSigar">
                                <File Id="ServerSigar.dll" Name="sigar.dll" Source="${libdir}/bin/${build.configuration}\sigar.dll"/>
                            </Component>

                            <Directory Id="${installer.customization}VmaxDir" Name="VmaxProxy">
                                <Component Id="vmaxproxy.exe">
                                    <File Id="vmaxproxy.exe" Name="vmaxproxy.exe" Source="${libdir}/bin/${build.configuration}/vmaxproxy/vmaxproxy.exe" KeyPath="yes">
                                        <fire:FirewallException Id="FirewallException${installer.customization}VmaxProxy" Name="VMS Vmax Proxy" Scope="any" IgnoreFailure="yes"/>
                                    </File>
                                </Component>

                                <Component Id="VmaxProxyQTLibraries">
                                    <File Id="VmaxProxyQtCore$(var.suffix)4.dll" Name="QtCore$(var.suffix)4.dll" Source="${libdir}/bin/${build.configuration}/vmaxproxy/QtCore$(var.suffix)4.dll"  />
                                </Component>
                            </Directory>

                        </Directory>

                        <Directory Id="${installer.customization}ClientDir" Name="Client">
                            <Directory Id="${installer.customization}HelpDir" Name="help"/>                         

                            <Directory Id="${installer.customization}_${parsedVersion.majorVersion}_${parsedVersion.minorVersion}_Dir" Name="${parsedVersion.majorVersion}.${parsedVersion.minorVersion}">

                                <Component Id="AppLauncherExecutable">
                                    <File Id="applauncher.exe" Name="${product.name} Launcher.exe" Source="${libdir}/bin/${build.configuration}/applauncher.exe" KeyPath="yes">
                                        <Shortcut Id="StartmenuAppLauncher" Directory="ProgramMenuDir" Name="${product.name}"
                                              WorkingDirectory='${installer.customization}_${parsedVersion.majorVersion}_${parsedVersion.minorVersion}_Dir' Advertise="yes" Icon="icon_menu.exe" >
                                        </Shortcut>
                                    </File>

                                    <!--<ServiceInstall Id="${installer.customization}AppLauncherService"
                                                Name="${installer.customization}AppLauncher"
                                                DisplayName="${applauncher.name}"
                                                Type="ownProcess"
                                                Start="auto"
                                                ErrorControl="normal"
                                                Description="${applauncher.name}">
                                    <util:ServiceConfig FirstFailureActionType="restart" SecondFailureActionType="restart" ThirdFailureActionType="restart"/>
                                </ServiceInstall>                               
                                
                                <ServiceControl Id="Start${installer.customization}AppLauncherService" Name="${installer.customization}AppLauncherServer" Start="install" Wait="no" />
                                <ServiceControl Id="Stop${installer.customization}AppLauncherService" Name="${installer.customization}AppLauncherServer" Stop="both" Wait="yes" Remove="uninstall" />   -->
                                </Component>

                                <Component Id="AppLauncherConfiguration" Permanent="yes">
                                    <!--<Condition>
                                        NOT PREVIOUSVERSIONSINSTALLED
                                    </Condition> -->

                                    <RegistryKey Root="HKCU"
                                                 Key="Software\[Manufacturer]\${applauncher.name}">
                                        <RegistryValue Type="string" Name="previousLaunchedVersion" Value="${parsedVersion.majorVersion}.${parsedVersion.minorVersion}"/>
                                    </RegistryKey>
                                </Component>                                

                                <Component Id="clientShortcutDesktop">
                                    <Condition>INSTALL_SHORTCUT_DESKTOP</Condition>

                                    <RegistryValue Root="HKCU" Key="Software\[Manufacturer]\${applauncher.name}" Name="clientShortcutDesktop" Type="integer" Value="1" KeyPath="yes"/>

                                    <Shortcut Id="DesktopClient" Directory="DesktopFolder" Name="${product.name}"
                                          WorkingDirectory='${installer.customization}_${parsedVersion.majorVersion}_${parsedVersion.minorVersion}_Dir' Target="[#applauncher.exe]" Icon="icon_desktop.exe">
                                    </Shortcut>
                                </Component>                            

                                <Directory Id="styles" Name="styles">
                                    <Component Id="bespin">
                                        <File Id="bespin$(var.suffix).dll" Name="bespin$(var.suffix).dll" Source="${libdir}/bin/${build.configuration}\styles\bespin$(var.suffix).dll" />
                                    </Component>
                                </Directory>

                                <Directory Id="ImageFormats" Name="imageformats">
                                </Directory>    

                                <Directory Id="${installer.customization}VoxDir" Name="vox"/>                                

                                <Component Id="ClientExecutable">
                                    <File Id="client.exe" Name="${product.name}.exe" Source="${libdir}/bin/${build.configuration}/client.exe" KeyPath="yes">
                                        <fire:FirewallException Id="FirewallExceptionClient" Name="${product.name}" Scope="any" IgnoreFailure="yes"/>
                                    </File>
                                </Component>                                

                                <Component Id="ClientConfiguration" Permanent="yes">
                                    <Condition>
                                        NOT PREVIOUSVERSIONSINSTALLED
                                    </Condition>

                                    <RegistryKey Root="HKCU"
                                                 Key="Software\[Manufacturer]\${client.name}">
                                        <RegistryValue Type="string" Name="afterFirstRun" Value="false"/>
                                        <RegistryValue Type="string" Name="appserverHost" Value="[CLIENT_APPSERVER_HOST]"/>
                                        <RegistryValue Type="string" Name="appserverPort" Value="[CLIENT_APPSERVER_PORT]"/>
                                        <RegistryValue Type="string" Name="appserverLogin" Value="[CLIENT_APPSERVER_LOGIN]"/>
                                        <RegistryValue Type="string" Name="mediaRoot" Value="[CLIENT_DIRECTORY]"/>
                                    </RegistryKey>
                                </Component>

                                <Component Id="ClientQjson">
                                    <File Id="ClientQjson.dll" Name="qjson.dll" Source="${libdir}/bin/${build.configuration}\qjson.dll"/>
                                </Component>                            

                                <Component Id="ClientSigar">
                                    <File Id="ClientSigar.dll" Name="sigar.dll" Source="${libdir}/bin/${build.configuration}\sigar.dll"/>
                                </Component>

                                <Component Id="ClientQtColorPicker">
                                    <File Id="ColorPicker26$(var.suffix).dll" Name="QtSolutions_ColorPicker-2.6$(var.suffix).dll" Source="${libdir}/bin/${build.configuration}\QtSolutions_ColorPicker-2.6$(var.suffix).dll"/>
                                </Component>

                                <Component Id="ClientVsRedistributable">
                                    <File Id="VcRedistexe" Name="vcredist_${arch}.exe" Source="${libdir}/bin/${build.configuration}\vcredist_${arch}.exe"/>
                                </Component>
                            </Directory>    

                            <Directory Id="${installer.customization}_1_4_Dir" Name="1.4">

                                <Directory Id="styles_1_4" Name="styles">
                                    <Component Id="bespin_1_4">
                                        <File Id="bespin$(var.suffix).dll_1_4" Name="bespin$(var.suffix).dll" Source="${libdir}/bin/${build.configuration}\styles\bespin$(var.suffix).dll" />
                                    </Component>
                                </Directory>

                                <Directory Id="ImageFormats_1_4" Name="imageformats">
                                </Directory>                            

                                <Component Id="ClientExecutable_1_4">
                                    <File Id="client.exe_1_4" Name="${product.name}.exe" Source="${project.build.directory}/1.4/bin/client.exe" KeyPath="yes">
                                        <fire:FirewallException Id="FirewallExceptionClient_1_4" Name="${product.name} 1.4" Scope="any" IgnoreFailure="yes"/>
                                    </File>
                                </Component>

                                <Component Id="ClientSigar_1_4">
                                    <File Id="ClientSigar.dll_1_4" Name="sigar.dll" Source="${libdir}/bin/${build.configuration}\sigar.dll"/>
                                </Component>

                                <Component Id="ClientQtColorPicker_1_4">
                                    <File Id="ColorPicker26$(var.suffix).dll_1_4" Name="QtSolutions_ColorPicker-2.6$(var.suffix).dll" Source="${libdir}/bin/${build.configuration}\QtSolutions_ColorPicker-2.6$(var.suffix).dll"/>
                                </Component>
                            </Directory>                            
                        </Directory>
                    </Directory>
                </Directory>
            </Directory>

            <Directory Id="ProgramMenuFolder" Name="Programs">
                <Directory Id="ProgramMenuDir" Name="${company.name}">
                    <Component Id="UninstallProgramMenuFolder" DiskId="1">
                        <RegistryValue Root='HKLM' Key='Software\[Manufacturer]\ProgramMenu' Type='string' Value='' KeyPath='yes' />
                        <RemoveFolder Id='DashMenuDirRem' On='uninstall' />
                    </Component>
                </Directory>
            </Directory>

            <Directory Id="DesktopFolder" Name="Desktop"/>
            <Directory Id="StartupFolder" Name="Startup"/>            
        </Directory>

        <!-- Component groups -->
        <ComponentGroup Id="TrayToolQTLibraries" Directory="${installer.customization}TrayToolDir">
            <Component>
                <File Id="TrayToolQtCore$(var.suffix)4.dll" Name="QtCore$(var.suffix)4.dll" Source="${libdir}/bin/${build.configuration}\QtCore$(var.suffix)4.dll"  />
            </Component>
            <Component>
                <File Id="TrayToolQtGui$(var.suffix)4.dll" Name="QtGui$(var.suffix)4.dll" Source="${libdir}/bin/${build.configuration}\QtGui$(var.suffix)4.dll"  />
            </Component>
            <Component>
                <File Id="TrayToolQtNetwork$(var.suffix)4.dll" Name="QtNetwork$(var.suffix)4.dll" Source="${libdir}/bin/${build.configuration}\QtNetwork$(var.suffix)4.dll"  />
            </Component>
        </ComponentGroup>

        <ComponentGroup Id="TrayToolOpenSSL" Directory="${installer.customization}TrayToolDir">
            <Component>
                <File Id="TrayToollibeay32.dll" Name="libeay32.dll" Source="${libdir}/bin/${build.configuration}\libeay32.dll"/>
            </Component>
            <Component>
                <File Id="TrayToolssleay32.dll" Name="ssleay32.dll" Source="${libdir}/bin/${build.configuration}\ssleay32.dll"/>
            </Component>
        </ComponentGroup>
        
        <ComponentGroup Id="ProxyQTLibraries" Directory="${installer.customization}ProxyServerDir">
            <Component>
                <File Id="ProxyQtCore$(var.suffix)4.dll" Name="QtCore$(var.suffix)4.dll" Source="${libdir}/bin/${build.configuration}\QtCore$(var.suffix)4.dll" />
            </Component>
            <Component>
                <File Id="ProxyQtGui$(var.suffix)4.dll" Name="QtGui$(var.suffix)4.dll" Source="${libdir}/bin/${build.configuration}\QtGui$(var.suffix)4.dll" />
            </Component>
            <Component>
                <File Id="ProxyQtMultimedia$(var.suffix)4.dll" Name="QtMultimedia$(var.suffix)4.dll" Source="${libdir}/bin/${build.configuration}\QtMultimedia$(var.suffix)4.dll" />
            </Component>
            <Component>
                <File Id="ProxyQtNetwork$(var.suffix)4.dll" Name="QtNetwork$(var.suffix)4.dll" Source="${libdir}/bin/${build.configuration}\QtNetwork$(var.suffix)4.dll" />
            </Component>
            <Component>
                <File Id="ProxyQtXml$(var.suffix)4.dll" Name="QtXml$(var.suffix)4.dll" Source="${libdir}/bin/${build.configuration}\QtXml$(var.suffix)4.dll" />
            </Component>
        </ComponentGroup>

        <ComponentGroup Id="ServerFFmpegLibraries" Directory="${installer.customization}MediaServerDir">
            <Component>
                <File Id="ServerAvcodecDll" Name="avcodec-54.dll" Source="${libdir}/bin/${build.configuration}/avcodec-54.dll"/>
            </Component>
            <Component>
                <File Id="ServerAvdeviceDll" Name="avdevice-53.dll" Source="${libdir}/bin/${build.configuration}/avdevice-53.dll"/>
            </Component>
            <Component>
                <File Id="ServerAvfilterDll" Name="avfilter-2.dll" Source="${libdir}/bin/${build.configuration}/avfilter-2.dll"/>
            </Component>
            <Component>
                <File Id="ServerAvformatDll" Name="avformat-54.dll" Source="${libdir}/bin/${build.configuration}/avformat-54.dll"/>
            </Component>
            <Component>
                <File Id="ServerAvutilDll" Name="avutil-51.dll" Source="${libdir}/bin/${build.configuration}/avutil-51.dll"/>
            </Component>
            <Component>
                <File Id="ServerSwscaleDll" Name="swscale-2.dll" Source="${libdir}/bin/${build.configuration}/swscale-2.dll"/>
            </Component>
            <Component>
                <File Id="ServerOggDll" Name="libogg-0.dll" Source="${libdir}/bin/${build.configuration}/libogg-0.dll"/>
            </Component>
            <Component>
                <File Id="ServerVorbisDll" Name="libvorbis-0.dll" Source="${libdir}/bin/${build.configuration}/libvorbis-0.dll"/>
            </Component>
            <Component>
                <File Id="ServerMp3lameDll" Name="libmp3lame-0.dll" Source="${libdir}/bin/${build.configuration}/libmp3lame-0.dll"/>
            </Component>
            <Component>
                <File Id="ServerVorbisEncDll" Name="libvorbisenc-2.dll" Source="${libdir}/bin/${build.configuration}/libvorbisenc-2.dll"/>
            </Component>
        </ComponentGroup>

        <ComponentGroup Id="ServerQTLibraries" Directory="${installer.customization}MediaServerDir">
            <Component>
                <File Id="ServerQtCore$(var.suffix)4.dll" Name="QtCore$(var.suffix)4.dll" Source="${libdir}/bin/${build.configuration}\QtCore$(var.suffix)4.dll" />
            </Component>
            <Component>
                <File Id="ServerQtGui$(var.suffix)4.dll" Name="QtGui$(var.suffix)4.dll" Source="${libdir}/bin/${build.configuration}\QtGui$(var.suffix)4.dll" />
            </Component>
            <Component>
                <File Id="ServerQtMultimedia$(var.suffix)4.dll" Name="QtMultimedia$(var.suffix)4.dll" Source="${libdir}/bin/${build.configuration}\QtMultimedia$(var.suffix)4.dll" />
            </Component>
            <Component>
                <File Id="ServerQtNetwork$(var.suffix)4.dll" Name="QtNetwork$(var.suffix)4.dll" Source="${libdir}/bin/${build.configuration}\QtNetwork$(var.suffix)4.dll" />
            </Component>
            <Component>
                <File Id="ServerQtXml$(var.suffix)4.dll" Name="QtXml$(var.suffix)4.dll" Source="${libdir}/bin/${build.configuration}\QtXml$(var.suffix)4.dll" />
            </Component>
            <Component>
                <File Id="ServerQtSql$(var.suffix)4.dll" Name="QtSql$(var.suffix)4.dll" Source="${libdir}/bin/${build.configuration}\QtSql$(var.suffix)4.dll" />
            </Component>
        </ComponentGroup>

        <ComponentGroup Id="ServerOpenSSL" Directory="${installer.customization}MediaServerDir">
            <Component>
                <File Id="Serverlibeay32.dll" Name="libeay32.dll" Source="${libdir}/bin/${build.configuration}\libeay32.dll"/>
            </Component>
            <Component>
                <File Id="Serverssleay32.dll" Name="ssleay32.dll" Source="${libdir}/bin/${build.configuration}\ssleay32.dll"/>
            </Component>
        </ComponentGroup>

        <ComponentGroup Id="ClientFFmpegLibraries" Directory="${installer.customization}_${parsedVersion.majorVersion}_${parsedVersion.minorVersion}_Dir">
            <Component>
                <File Id="ClientAvcodecDll" Name="avcodec-54.dll" Source="${libdir}/bin/${build.configuration}/avcodec-54.dll"/>
            </Component>
            <Component>
                <File Id="ClientAvdeviceDll" Name="avdevice-53.dll" Source="${libdir}/bin/${build.configuration}/avdevice-53.dll"/>
            </Component>
            <Component>
                <File Id="ClientAvfilterDll" Name="avfilter-2.dll" Source="${libdir}/bin/${build.configuration}/avfilter-2.dll"/>
            </Component>
            <Component>
                <File Id="ClientAvformatDll" Name="avformat-54.dll" Source="${libdir}/bin/${build.configuration}/avformat-54.dll"/>
            </Component>
            <Component>
                <File Id="ClientAvutilDll" Name="avutil-51.dll" Source="${libdir}/bin/${build.configuration}/avutil-51.dll"/>
            </Component>
            <Component>
                <File Id="ClientSwscaleDll" Name="swscale-2.dll" Source="${libdir}/bin/${build.configuration}/swscale-2.dll"/>
            </Component>
            <Component>
                <File Id="ClientOggDll" Name="libogg-0.dll" Source="${libdir}/bin/${build.configuration}/libogg-0.dll"/>
            </Component>
            <Component>
                <File Id="ClientVorbisDll" Name="libvorbis-0.dll" Source="${libdir}/bin/${build.configuration}/libvorbis-0.dll"/>
            </Component>
            <Component>
                <File Id="ClientMp3lameDll" Name="libmp3lame-0.dll" Source="${libdir}/bin/${build.configuration}/libmp3lame-0.dll"/>
            </Component>
            <Component>
                <File Id="ClientVorbisEncDll" Name="libvorbisenc-2.dll" Source="${libdir}/bin/${build.configuration}/libvorbisenc-2.dll"/>
            </Component>
            <Component>
                <File Id="ClientX264" Name="x264.exe" Source="${libdir}/bin/${build.configuration}/x264.exe"/>                                
            </Component>
        </ComponentGroup>

        <ComponentGroup Id="ClientQuickSync" Directory="${installer.customization}_${parsedVersion.majorVersion}_${parsedVersion.minorVersion}_Dir">
            <Component>
                <File Id="ClientQuickSyncDll" Name="quicksyncdecoder1.dll" Source="${libdir}/bin/${build.configuration}/quicksyncdecoder1.dll"/>
            </Component>
            <Component>
                <File Id="ClientQuickSyncXml" Name="hw_decoding_conf.xml" Source="${libdir}/bin/${build.configuration}/hw_decoding_conf.xml"/>                               
            </Component>
        </ComponentGroup>                            

        <ComponentGroup Id="ClientQTLibraries" Directory="${installer.customization}_${parsedVersion.majorVersion}_${parsedVersion.minorVersion}_Dir">
            <Component>
                <File Id="ClientQtCore$(var.suffix)4.dll" Name="QtCore$(var.suffix)4.dll" Source="${libdir}/bin/${build.configuration}\QtCore$(var.suffix)4.dll" />
            </Component>
            <Component>
                <File Id="ClientQtGui$(var.suffix)4.dll" Name="QtGui$(var.suffix)4.dll" Source="${libdir}/bin/${build.configuration}\QtGui$(var.suffix)4.dll" />
            </Component>
            <Component>
                <File Id="ClientQtMultimedia$(var.suffix)4.dll" Name="QtMultimedia$(var.suffix)4.dll" Source="${libdir}/bin/${build.configuration}\QtMultimedia$(var.suffix)4.dll" />
            </Component>
            <Component>
                <File Id="ClientQtNetwork$(var.suffix)4.dll" Name="QtNetwork$(var.suffix)4.dll" Source="${libdir}/bin/${build.configuration}\QtNetwork$(var.suffix)4.dll" />
            </Component>
            <Component>
                <File Id="ClientQtOpenGL$(var.suffix)4.dll" Name="QtOpenGL$(var.suffix)4.dll" Source="${libdir}/bin/${build.configuration}\QtOpenGL$(var.suffix)4.dll" />
            </Component>
            <Component>
                <File Id="ClientQtXml$(var.suffix)4.dll" Name="QtXml$(var.suffix)4.dll" Source="${libdir}/bin/${build.configuration}\QtXml$(var.suffix)4.dll" />
            </Component>
        </ComponentGroup>

        <ComponentGroup Id="ClientOpenAL" Directory="${installer.customization}_${parsedVersion.majorVersion}_${parsedVersion.minorVersion}_Dir">
            <Component>
                <File Id="OpenAL32.dll" Name="OpenAL32.dll" Source="${libdir}/bin/${build.configuration}\OpenAL32.dll"/>
            </Component>
            <Component>
                <File Id="wrap_oal.dll" Name="wrap_oal.dll" Source="${libdir}/bin/${build.configuration}\wrap_oal.dll"/>
            </Component>
        </ComponentGroup>

        <ComponentGroup Id="ClientOpenSSL" Directory="${installer.customization}_${parsedVersion.majorVersion}_${parsedVersion.minorVersion}_Dir">
            <Component>
                <File Id="Clientlibeay32.dll" Name="libeay32.dll" Source="${libdir}/bin/${build.configuration}\libeay32.dll"/>
            </Component>
            <Component>
                <File Id="Clientssleay32.dll" Name="ssleay32.dll" Source="${libdir}/bin/${build.configuration}\ssleay32.dll"/>
            </Component>
        </ComponentGroup>

        <ComponentGroup Id="ProxyOpenSSL" Directory="${installer.customization}ProxyServerDir">
            <Component>
                <File Id="Proxylibeay32.dll" Name="libeay32.dll" Source="${libdir}/bin/${build.configuration}\libeay32.dll"/>
            </Component>
            <Component> 
                <File Id="Proxyssleay32.dll" Name="ssleay32.dll" Source="${libdir}/bin/${build.configuration}\ssleay32.dll"/>
            </Component>
        </ComponentGroup>                            

        <ComponentGroup Id="VmaxProxySDK" Directory="${installer.customization}VmaxDir">
<<<<<<< HEAD
            <Component>
                <File Id="VmaxProxyacsstreamsourcemr.dll" Name="acs_stream_source_mr.dll" Source="${libdir}/bin/${build.configuration}/vmaxproxy/acs_stream_source_mr.dll"/>
            </Component>
            <Component>
                <File Id="VmaxProxyPid.dat" Name="pid.dat" Source="${libdir}/bin/${build.configuration}/vmaxproxy/pid.dat"/>
            </Component>
=======
        	<Component>
            	<File Id="VmaxProxyacsstreamsourcemr.dll" Name="acs_stream_source_mr.dll" Source="${libdir}/bin/${build.configuration}/vmaxproxy/acs_stream_source_m$(var.vmaxsuffix).dll"/>
        	</Component>
        	<Component>
            	<File Id="VmaxProxyPid.dat" Name="pid.dat" Source="${libdir}/bin/${build.configuration}/vmaxproxy/pid.dat"/>
			</Component>
>>>>>>> 991b49b8
        </ComponentGroup>                            

        <ComponentGroup Id="ClientFFmpegLibraries_1_4" Directory="${installer.customization}_1_4_Dir">
            <Component>
                <File Id="ClientAvcodecDll_1_4" Name="avcodec-54.dll" Source="${libdir}/bin/${build.configuration}/avcodec-54.dll"/>
            </Component>
            <Component>
                <File Id="ClientAvdeviceDll_1_4" Name="avdevice-53.dll" Source="${libdir}/bin/${build.configuration}/avdevice-53.dll"/>
            </Component>
            <Component>
                <File Id="ClientAvfilterDll_1_4" Name="avfilter-2.dll" Source="${libdir}/bin/${build.configuration}/avfilter-2.dll"/>
            </Component>
            <Component>
                <File Id="ClientAvformatDll_1_4" Name="avformat-54.dll" Source="${libdir}/bin/${build.configuration}/avformat-54.dll"/>
            </Component>
            <Component>
                <File Id="ClientAvutilDll_1_4" Name="avutil-51.dll" Source="${libdir}/bin/${build.configuration}/avutil-51.dll"/>
            </Component>
            <Component>
                <File Id="ClientSwscaleDll_1_4" Name="swscale-2.dll" Source="${libdir}/bin/${build.configuration}/swscale-2.dll"/>
            </Component>
            <Component>
                <File Id="ClientOggDll_1_4" Name="libogg-0.dll" Source="${libdir}/bin/${build.configuration}/libogg-0.dll"/>
            </Component>
            <Component>
                <File Id="ClientVorbisDll_1_4" Name="libvorbis-0.dll" Source="${libdir}/bin/${build.configuration}/libvorbis-0.dll"/>
            </Component>
            <Component>
                <File Id="ClientMp3lameDll_1_4" Name="libmp3lame-0.dll" Source="${libdir}/bin/${build.configuration}/libmp3lame-0.dll"/>
            </Component>
            <Component>
                <File Id="ClientVorbisEncDll_1_4" Name="libvorbisenc-2.dll" Source="${libdir}/bin/${build.configuration}/libvorbisenc-2.dll"/>
            </Component>
            <Component>
                <File Id="ClientX264_1_4" Name="x264.exe" Source="${libdir}/bin/${build.configuration}/x264.exe"/>                                
            </Component>
        </ComponentGroup>                            

        <ComponentGroup Id="ClientQTLibraries_1_4" Directory="${installer.customization}_1_4_Dir">
            <Component>
                <File Id="ClientQtCore$(var.suffix)4.dll_1_4" Name="QtCore$(var.suffix)4.dll" Source="${libdir}/bin/${build.configuration}\QtCore$(var.suffix)4.dll" />
            </Component>
            <Component>
                <File Id="ClientQtGui$(var.suffix)4.dll_1_4" Name="QtGui$(var.suffix)4.dll" Source="${libdir}/bin/${build.configuration}\QtGui$(var.suffix)4.dll" />
            </Component>
            <Component>
                <File Id="ClientQtMultimedia$(var.suffix)4.dll_1_4" Name="QtMultimedia$(var.suffix)4.dll" Source="${libdir}/bin/${build.configuration}\QtMultimedia$(var.suffix)4.dll" />
            </Component>
            <Component>
                <File Id="ClientQtNetwork$(var.suffix)4.dll_1_4" Name="QtNetwork$(var.suffix)4.dll" Source="${libdir}/bin/${build.configuration}\QtNetwork$(var.suffix)4.dll" />
            </Component>
            <Component>
                <File Id="ClientQtOpenGL$(var.suffix)4.dll_1_4" Name="QtOpenGL$(var.suffix)4.dll" Source="${libdir}/bin/${build.configuration}\QtOpenGL$(var.suffix)4.dll" />
            </Component>
            <Component>
                <File Id="ClientQtXml$(var.suffix)4.dll_1_4" Name="QtXml$(var.suffix)4.dll" Source="${libdir}/bin/${build.configuration}\QtXml$(var.suffix)4.dll" />
            </Component>
        </ComponentGroup>

        <ComponentGroup Id="ClientOpenAL_1_4" Directory="${installer.customization}_1_4_Dir">
            <Component>
                <File Id="OpenAL32.dll_1_4" Name="OpenAL32.dll" Source="${libdir}/bin/${build.configuration}\OpenAL32.dll"/>
            </Component>
            <Component>
                <File Id="wrap_oal.dll_1_4" Name="wrap_oal.dll" Source="${libdir}/bin/${build.configuration}\wrap_oal.dll"/>
            </Component>
        </ComponentGroup>

        <ComponentGroup Id="ClientOpenSSL_1_4" Directory="${installer.customization}_1_4_Dir">
            <Component>
                <File Id="Clientlibeay32.dll_1_4" Name="libeay32.dll" Source="${libdir}/bin/${build.configuration}\libeay32.dll"/>
            </Component>
            <Component>
                <File Id="Clientssleay32.dll_1_4" Name="ssleay32.dll" Source="${libdir}/bin/${build.configuration}\ssleay32.dll"/>
            </Component>
        </ComponentGroup>                        
        
        <ComponentGroup Id="ImageFormats" Directory="ImageFormats">
            <Component>
                <File Id="qgif$(var.suffix)4.dll" Name="qgif4.dll" Source="${libdir}/bin/${build.configuration}\imageformats\qgif$(var.suffix)4.dll" />
            </Component>
            <Component>
                <File Id="qjpeg$(var.suffix)4.dll" Name="qjpeg4.dll" Source="${libdir}/bin/${build.configuration}\imageformats\qjpeg$(var.suffix)4.dll" />
            </Component>
            <Component>
                <File Id="qtiff$(var.suffix)4.dll" Name="qtiff4.dll" Source="${libdir}/bin/${build.configuration}\imageformats\qtiff$(var.suffix)4.dll" />
            </Component>
        </ComponentGroup>
        
        <ComponentGroup Id="ImageFormats_1_4" Directory="ImageFormats_1_4">
            <Component>
                <File Id="qgif4.dll_1_4" Name="qgif4.dll" Source="${libdir}/bin/${build.configuration}\imageformats\qgif$(var.suffix)4.dll" />
            </Component>
            <Component>
                <File Id="qjpeg4.dll_1_4" Name="qjpeg4.dll" Source="${libdir}/bin/${build.configuration}\imageformats\qjpeg$(var.suffix)4.dll" />
            </Component>
            <Component>
                <File Id="qtiff4.dll_1_4" Name="qtiff4.dll" Source="${libdir}/bin/${build.configuration}\imageformats\qtiff$(var.suffix)4.dll" />
            </Component>
        </ComponentGroup>

        <?if $(var.arch) = x86 ?>
        <?define archSuffix = "x86" ?>
        <?else?>
        <?define archSuffix = "x86_x64" ?>
        <?endif?>


        <DirectoryRef Id="TARGETDIR">
            <Merge Id="VCRedist1" SourceFile="$(var.commonProgramFiles)Merge Modules\Microsoft_VC90_CRT_$(var.archSuffix).msm" DiskId="1" Language="0"/>
            <Merge Id="VCRedist2" SourceFile="$(var.commonProgramFiles)Merge Modules\policy_9_0_Microsoft_VC90_CRT_$(var.archSuffix).msm" DiskId="1" Language="0"/>
            <?if ${build.configuration} = Debug ?>
            <Merge Id="VCRedist3" SourceFile="$(var.commonProgramFiles)Merge Modules\Microsoft_VC90_DebugCRT_$(var.archSuffix).msm" DiskId="1" Language="0"/>
            <Merge Id="VCRedist4" SourceFile="$(var.commonProgramFiles)Merge Modules\policy_9_0_Microsoft_VC90_DebugCRT_$(var.archSuffix).msm" DiskId="1" Language="0"/>
            <?endif?>
        </DirectoryRef>

        <Feature Id="VCRedist" Title="Visual C++ 9.0 Runtime" AllowAdvertise="no" Display="hidden" Level="1">
            <MergeRef Id="VCRedist1"/>
            <MergeRef Id="VCRedist2"/>
            <?if ${build.configuration} = Debug ?>
            <MergeRef Id="VCRedist3"/>
            <MergeRef Id="VCRedist4"/>
            <?endif?>
        </Feature>

        <Feature Id="AppServerFeature" Title="${product.name} ${appserver.name}" Level="1"
                 ConfigurableDirectory="INSTALLDIR" Absent="allow" InstallDefault="local" AllowAdvertise="no" Display="hidden" >
            <!--            <Condition Level="0"><![CDATA[ $(var.VmsUpgrading) AND !AppServerFeature <> 3 ]]> </Condition>-->

            <ComponentGroupRef Id="AppServerFilesComponent" />
            <ComponentRef Id="AppServerExecutable" />
            <ComponentRef Id="ecs.log" />           
            <ComponentRef Id="AppServerConfiguration"/>
            <ComponentRef Id="AppServerConfigurationPassword"/>
            <ComponentRef Id="AppServerConfigurationGuid"/>

            <ComponentRef Id="ProxyExecutable" />
            <ComponentGroupRef Id="ProxyQTLibraries" />
            <ComponentRef Id="ProxyQjson" />            
            <ComponentGroupRef Id="ProxyOpenSSL" />
        </Feature>

        <Feature Id="AlwaysFeature" Title="Always Tool" AllowAdvertise="no" Display="hidden" Level="1">
            <ComponentRef Id="AlwaysFiles"/>
            <ComponentRef Id="ARPAltRegistryEntries"/>            
            <ComponentRef Id="UninstallProgramMenuFolder"/>
        </Feature>

        <Feature Id="TrayToolFeature" Title="Tray Tool" AllowAdvertise="no" Display="hidden" Level="1">
            <!--            <Condition Level="0"><![CDATA[ $(var.VmsUpgrading) AND !TrayToolFeature <> 3 ]]> </Condition>-->

            <ComponentRef Id="traytool.exe"/>
            <ComponentGroupRef Id="TrayToolQTLibraries"/>
            <ComponentGroupRef Id="TrayToolOpenSSL"/>
            <ComponentRef Id="TrayToolQjson"/>
        </Feature>

        <Feature Id="ServerFeature" Title="${product.name} Media Server" Level="1"
                 ConfigurableDirectory="INSTALLDIR" Absent="allow" InstallDefault="local" AllowAdvertise="no" Display="expand">
            <!--            <Condition Level="0"><![CDATA[ $(var.VmsUpgrading) AND !ServerFeature <> 3 ]]> </Condition>-->

            <ComponentRef Id='ServerConfiguration'/>
            <ComponentRef Id='ServerConfigurationGuid'/>

            <ComponentRef Id="ServerExecutable" />
            <ComponentGroupRef Id="ServerFFmpegLibraries"/>
            <ComponentRef Id="ServerSqlDrivers"/>
            <ComponentRef Id="ServerRtspPlugin"/>
            <ComponentGroupRef Id="ServerQTLibraries" />
            <ComponentGroupRef Id="ServerOpenSSL"/>
            <ComponentRef Id="ServerSigar"/>
            <ComponentRef Id="ServerQjson"/>
            <ComponentRef Id="sysfomediaservercomponent"/>

            <?if $(var.vmax) = true?>   
            <ComponentRef Id="vmaxproxy.exe"/>
            <ComponentRef Id="VmaxProxyQTLibraries"/>
            <ComponentGroupRef Id="VmaxProxySDK"/>
            <?endif?>       
        </Feature>

        <Feature Id="ClientFeature" Title="${product.name} Client" Level="1"
                 ConfigurableDirectory="INSTALLDIR" Absent="allow" InstallDefault="local" AllowAdvertise="no" Display="expand">
            <!--            <Condition Level="0"><![CDATA[ $(var.VmsUpgrading) AND !ClientFeature <> 3 ]]> </Condition>-->

            <ComponentRef Id="NovFileAssociation"/>

            <ComponentRef Id="AppLauncherExecutable" />
            <ComponentRef Id="AppLauncherConfiguration" />          
            <ComponentRef Id="ClientExecutable" />
            <ComponentRef Id="clientShortcutDesktop"/>
            <ComponentGroupRef Id="ClientHelpComponent"/>
            <ComponentGroupRef Id="ClientVoxComponent"/>
            <ComponentRef Id="ClientConfiguration" />
            <ComponentGroupRef Id="ClientQuickSync"/>
            <ComponentGroupRef Id="ClientFFmpegLibraries"/>
            <ComponentGroupRef Id="ClientQTLibraries" />
            <ComponentGroupRef Id="ImageFormats" />
            <ComponentGroupRef Id="ClientOpenAL" />
            <ComponentGroupRef Id="ClientOpenSSL" />
            <ComponentRef Id="ClientSigar"/>    
            <ComponentRef Id="ClientQjson"/>            
            <ComponentRef Id="ClientQtColorPicker"/>
            <ComponentRef Id="ClientVsRedistributable"/>
            <ComponentRef Id="bespin" />

            <ComponentRef Id="ClientExecutable_1_4" />          
            <ComponentGroupRef Id="ClientFFmpegLibraries_1_4"/>
            <ComponentGroupRef Id="ClientQTLibraries_1_4" />
            <ComponentGroupRef Id="ImageFormats_1_4" />
            <ComponentGroupRef Id="ClientOpenAL_1_4" />
            <ComponentGroupRef Id="ClientOpenSSL_1_4" />
            <ComponentRef Id="ClientSigar_1_4"/>            
            <ComponentRef Id="ClientQtColorPicker_1_4"/>
            <ComponentRef Id="bespin_1_4" />            

            <ComponentRef Id='ClientDirectoryComponent'/>
        </Feature>

        <Property Id="WIXUI_INSTALLDIR" Value="INSTALLDIR" />
        <Property Id="WIXUI_CLIENT_DIRECTORY" Value="CLIENT_DIRECTORY"/>
        <Property Id="WIXUI_SERVER_ALLOWCHANGEIP" Value="SERVER_ALLOWCHANGEIP"/>


        <UIRef Id="WixUI_Common" />
        <UIRef Id="WixUI_ErrorProgressText" />

        <UI>
            <!-- These dialog references are needed for CloseApplication above to work correctly -->
            <DialogRef Id="FilesInUse" />
            <DialogRef Id="MsiRMFilesInUse" />      

            <Property Id="DefaultUIFont" Value="WixUI_Font_Normal" />
            <TextStyle Id="WixUI_Font_Normal" FaceName="Tahoma" Size="8" />
            <TextStyle Id="WixUI_Font_Bigger" FaceName="Tahoma" Size="12" />
            <TextStyle Id="WixUI_Font_Title" FaceName="Tahoma" Size="9" Bold="yes" />

            <!--            <Property Id="ARPNOMODIFY" Value="1" />-->

            <DialogRef Id="MyFeaturesDlg" />
            <DialogRef Id="SelectionWarningDlg" />
            <DialogRef Id="DowngradeWarningDlg" />
            <DialogRef Id="BrowseDlg" />
            <DialogRef Id="DiskCostDlg" />
            <DialogRef Id="ErrorDlg" />
            <DialogRef Id="FatalError" />
            <DialogRef Id="FilesInUse" />
            <DialogRef Id="MsiRMFilesInUse" />
            <DialogRef Id="PrepareDlg" />
            <DialogRef Id="ProgressDlg" />
            <DialogRef Id="ResumeDlg" />
            <DialogRef Id="UserExit" />
            <!--Width="260" Height="85"-->

            <Binary Id="Warning" SourceFile="Binary\Exclam.ico" />

            <Publish Dialog="MyExitDialog" Control="Finish" Event="EndDialog" Value="Return" Order="999">1</Publish>
            <Publish Dialog="MyExitDialog" Control="Finish" Order="1" Event="DoAction" Value="LaunchClient">WIXUI_EXITDIALOGOPTIONALCHECKBOX</Publish>

            <Publish Dialog="WelcomeDlg" Control="Next" Event="NewDialog" Value="LicenseAgreementDlg">NOT PREVIOUSVERSIONSINSTALLED</Publish>          
            <Publish Dialog="WelcomeDlg" Control="Next" Event="NewDialog" Value="UpgradeDlg">PREVIOUSVERSIONSINSTALLED</Publish>

            <Publish Dialog="UpgradeDlg" Control="Back" Event="NewDialog" Value="WelcomeDlg">1</Publish>
            <Publish Dialog="UpgradeDlg" Control="Next" Event="NewDialog" Value="VerifyReadyDlg">1</Publish>

            <Publish Dialog="DowngradeWarningDlg" Control="Next" Event="NewDialog" Value="LicenseAgreementDlg">1</Publish>
            <Publish Dialog="DowngradeWarningDlg" Control="Back" Event="NewDialog" Value="WelcomeDlg">1</Publish>

            <Publish Dialog="LicenseAgreementDlg" Control="Back" Event="NewDialog" Value="WelcomeDlg">1</Publish>
            <Publish Dialog="LicenseAgreementDlg" Control="Next" Event="NewDialog" Value="InstallTypeDlg">LicenseAccepted = "1"</Publish>

            <Publish Dialog="InstallTypeDlg" Control="Back" Event="NewDialog" Value="LicenseAgreementDlg">1</Publish>

            <Publish Dialog="InstallTypeDlg" Control="Next" Property="INSTALL_ECS" Value="{}">INSTALLTYPE=2</Publish>
            <Publish Dialog="InstallTypeDlg" Control="Next" Property="INSTALL_SERVER" Value="{}">INSTALLTYPE=2</Publish>
            <Publish Dialog="InstallTypeDlg" Control="Next" Property="INSTALL_CLIENT" Value="1">INSTALLTYPE=2</Publish>

            <Publish Dialog="InstallTypeDlg" Control="Next" Property="INSTALL_ECS" Value="1">
                <![CDATA[ INSTALLTYPE <> 2 ]]></Publish>
            <Publish Dialog="InstallTypeDlg" Control="Next" Property="INSTALL_SERVER" Value="1">
                <![CDATA[ INSTALLTYPE <> 2 ]]></Publish>
            <Publish Dialog="InstallTypeDlg" Control="Next" Property="INSTALL_CLIENT" Value="1">
                <![CDATA[ INSTALLTYPE <> 2 ]]></Publish>

            <Publish Dialog="InstallTypeDlg" Control="Next" Event="NewDialog" Value="PasswordDlg">INSTALLTYPE=0</Publish>
            <Publish Dialog="InstallTypeDlg" Control="Next" Event="NewDialog" Value="MyFeaturesDlg">INSTALLTYPE=1</Publish>
            <Publish Dialog="InstallTypeDlg" Control="Next" Event="NewDialog" Value="InstallDirDlg">INSTALLTYPE=2</Publish>

            <Publish Dialog="InstallTypeDlg" Control="Next" Property="WIXUI_EXITDIALOGOPTIONALCHECKBOXTEXT" Value="$(var.LaunchClientChecBoxText)">
                <![CDATA[ INSTALLTYPE=0 OR INSTALLTYPE=2 ]]>
            </Publish>
            <Publish Dialog="InstallTypeDlg" Control="Next" Property="SERVER_APPSERVER_HOST" Value="localhost" Order="4">
                <![CDATA[ INSTALLTYPE=0 ]]>
            </Publish>
            <Publish Dialog="InstallTypeDlg" Control="Next" Property="SERVER_APPSERVER_PORT" Value="[APPSERVER_PORT]" Order="4">
                <![CDATA[ INSTALLTYPE=0 ]]>
            </Publish>
            <Publish Dialog="InstallTypeDlg" Control="Next" Property="SERVER_APPSERVER_LOGIN" Value="[APPSERVER_LOGIN]" Order="4">
                <![CDATA[ INSTALLTYPE=0 ]]>
            </Publish>
            <Publish Dialog="InstallTypeDlg" Control="Next" Property="SERVER_APPSERVER_PASSWORD" Value="[APPSERVER_PASSWORD]" Order="4" >
                <![CDATA[ INSTALLTYPE=0 ]]>
            </Publish>

            <Publish Dialog="InstallTypeDlg" Control="Next" Property="CLIENT_APPSERVER_HOST" Value="localhost" Order="4">
                <![CDATA[ INSTALLTYPE=0 OR INSTALLTYPE=2]]>
            </Publish>
            <Publish Dialog="InstallTypeDlg" Control="Next" Property="CLIENT_APPSERVER_PORT" Value="[APPSERVER_PORT]" Order="4">
                <![CDATA[ INSTALLTYPE=0 OR INSTALLTYPE=2]]>
            </Publish>
            <Publish Dialog="InstallTypeDlg" Control="Next" Property="CLIENT_APPSERVER_LOGIN" Value="[APPSERVER_LOGIN]" Order="4">
                <![CDATA[ INSTALLTYPE=0 OR INSTALLTYPE=2]]>
            </Publish>

            <?define EcsPasswordsEqual="(APPSERVER_PASSWORD = APPSERVER_PASSWORD_CONFIRM)" ?>

            <Publish Dialog="PasswordDlg" Control="Back" Event="NewDialog" Value="InstallTypeDlg">1</Publish>
            <Publish Dialog="PasswordDlg" Control="Next" Event="SpawnDialog" Value="EmptyPasswordDlg">NOT APPSERVER_PASSWORD</Publish>
            <Publish Dialog="PasswordDlg" Control="Next" Property="SERVER_APPSERVER_PASSWORD" Value="[APPSERVER_PASSWORD]">APPSERVER_PASSWORD</Publish>
            <Publish Dialog="PasswordDlg" Control="Next" Event="SpawnDialog" Value="PasswordShouldMatchDlg" Order="2">
                <![CDATA[ NOT $(var.EcsPasswordsEqual) ]]>
            </Publish>
            <Publish Dialog="PasswordDlg" Control="Next" Event="NewDialog" Value="VerifyReadyDlg">$(var.EcsPasswordsEqual) AND APPSERVER_PASSWORD</Publish>

            <Publish Dialog="MyFeaturesDlg" Control="Back" Event="NewDialog" Value="InstallTypeDlg">
                <![CDATA[ NOT $(var.VmsChanging) ]]>
            </Publish>
            <Publish Dialog="MyFeaturesDlg" Control="Back" Event="NewDialog" Value="MaintenanceTypeDlg">
                <![CDATA[ $(var.VmsChanging) ]]>
            </Publish>

            <?define SomeFeaturesSelected="(INSTALL_ECS OR INSTALL_SERVER OR INSTALL_CLIENT)"?>         

            <Publish Dialog="MyFeaturesDlg" Control="Next" Event="SpawnDialog" Value="SelectionWarningDlg">
                <![CDATA[NOT $(var.SomeFeaturesSelected)]]>
            </Publish>
            <Publish Dialog="MyFeaturesDlg" Control="Next" Event="NewDialog" Value="InstallDirDlg">
                <![CDATA[$(var.SomeFeaturesSelected) AND $(var.VmsInstalling)]]>
            </Publish>

            <?define Remove_E1="(INSTALL_ECS <> 1 AND !AppServerFeature = 3)"?>

            <?define Inst_E1="(INSTALL_ECS    AND !AppServerFeature <> 3)"?>
            <?define Inst_S1="(INSTALL_SERVER AND !ServerFeature <> 3)"?>
            <?define Inst_C1="(INSTALL_CLIENT AND !ClientFeature <> 3)"?>
            <?define Inst_E0="(NOT $(var.Inst_E1))"?>
            <?define Inst_S0="(NOT $(var.Inst_S1))"?>
            <?define Inst_C0="(NOT $(var.Inst_C1))"?>

            <?define Inst_E0S0="($(var.Inst_E0) AND $(var.Inst_S0))"?>
            <?define Inst_E0S1="($(var.Inst_E0) AND $(var.Inst_S1))"?>
            <?define Inst_E1S0="($(var.Inst_E1) AND $(var.Inst_S0))"?>

            <?define Inst_S0C0="($(var.Inst_S0) AND $(var.Inst_C0))"?>
            <?define Inst_S0C1="($(var.Inst_S0) AND $(var.Inst_C1))"?>
            <?define Inst_S1C0="($(var.Inst_S1) AND $(var.Inst_C0))"?>

            <?define Inst_E1S0C0="($(var.Inst_E1) AND $(var.Inst_S0) AND $(var.Inst_C0))"?>
            <?define Inst_E0S1C0="($(var.Inst_E0) AND $(var.Inst_S1) AND $(var.Inst_C0))"?>
            <?define Inst_E0S0C1="($(var.Inst_E0) AND $(var.Inst_S0) AND $(var.Inst_C1))"?>
            <?define Inst_E1S1C0="($(var.Inst_E1) AND $(var.Inst_S1) AND $(var.Inst_C0))"?> 
            <?define Inst_E1S0C1="($(var.Inst_E1) AND $(var.Inst_S0) AND $(var.Inst_C1))"?>
            <?define Inst_E0S1C1="($(var.Inst_E0) AND $(var.Inst_S1) AND $(var.Inst_C1))"?>
            <?define Inst_E1S1C1="($(var.Inst_E1) AND $(var.Inst_S1) AND $(var.Inst_C1))"?>
            <?define Inst_E0S0C0="($(var.Inst_E0) AND $(var.Inst_S0) AND $(var.Inst_C0))"?>                

            <?define Changing_E1="NOT $(var.VmsInstalling) AND $(var.Inst_E1)"?>
            <?define Changing_E0S1="NOT $(var.VmsInstalling) AND $(var.Inst_E0S1)"?>
            <?define Changing_E0S0C1="NOT $(var.VmsInstalling) AND $(var.Inst_E0S0C1)"?>
            <?define ChangingNothing="NOT $(var.VmsInstalling) AND $(var.Inst_E0S0C0)"?>

            <!-- Changing -->
            <Publish Dialog="MyFeaturesDlg" Control="Next" Event="NewDialog" Value="AppServerDlg">
                <![CDATA[ $(var.Changing_E1) ]]>
            </Publish>
            <Publish Dialog="MyFeaturesDlg" Control="Next" Event="NewDialog" Value="UninstallOptionsDlg">
                <![CDATA[ $(var.Remove_E1) ]]>
            </Publish>
            <Publish Dialog="MyFeaturesDlg" Control="Next" Event="NewDialog" Value="MediaServerDlg">
                <![CDATA[ $(var.Changing_E0S1) ]]>
            </Publish>
            <Publish Dialog="MyFeaturesDlg" Control="Next" Event="NewDialog" Value="ClientDlg">
                <![CDATA[ $(var.Changing_E0S0C1) ]]>
            </Publish>
            <Publish Dialog="MyFeaturesDlg" Control="Next" Event="NewDialog" Value="VerifyReadyDlg">
                <![CDATA[ $(var.ChangingNothing) AND NOT $(var.Remove_E1) ]]>
            </Publish>

            <!-- Reset values in case when user returns to this dialog after AppServerDlg -->

            <?define AppServerInstallingMediaServer="($(var.VmsChanging) AND !AppServerFeature=3 AND $(var.Inst_S1))"?>
            <?define AppServerInstallingClient="($(var.VmsChanging) AND !AppServerFeature=3 AND $(var.Inst_C1))"?>

            <Publish Dialog="MyFeaturesDlg" Control="Next" Property="SERVER_APPSERVER_HOST" Value="localhost" Order="4">
                <![CDATA[ $(var.AppServerInstallingMediaServer) ]]>
            </Publish>
            <Publish Dialog="MyFeaturesDlg" Control="Next" Property="SERVER_APPSERVER_PORT" Value="[APPSERVER_PORT]" Order="4">
                <![CDATA[ $(var.AppServerInstallingMediaServer) ]]>
            </Publish>
            <Publish Dialog="MyFeaturesDlg" Control="Next" Property="SERVER_APPSERVER_LOGIN" Value="[APPSERVER_LOGIN]" Order="4">
                <![CDATA[ $(var.AppServerInstallingMediaServer) ]]>
            </Publish>
            <Publish Dialog="MyFeaturesDlg" Control="Next" Property="SERVER_APPSERVER_PASSWORD" Value="[APPSERVER_PASSWORD]" Order="4" >
                <![CDATA[ $(var.AppServerInstallingMediaServer) ]]>
            </Publish>

            <Publish Dialog="MyFeaturesDlg" Control="Next" Property="SERVER_APPSERVER_HOST" Value="{}" Order="4">
                <![CDATA[ NOT $(var.AppServerInstallingMediaServer) ]]>
            </Publish>
            <Publish Dialog="MyFeaturesDlg" Control="Next" Property="SERVER_APPSERVER_PORT" Value="{}" Order="4">
                <![CDATA[ NOT $(var.AppServerInstallingMediaServer) ]]>
            </Publish>
            <Publish Dialog="MyFeaturesDlg" Control="Next" Property="SERVER_APPSERVER_LOGIN" Value="{}" Order="4">
                <![CDATA[ NOT $(var.AppServerInstallingMediaServer) ]]>
            </Publish>
            <Publish Dialog="MyFeaturesDlg" Control="Next" Property="SERVER_APPSERVER_PASSWORD" Value="{}" Order="4" >
                <![CDATA[ NOT $(var.AppServerInstallingMediaServer) ]]>
            </Publish>

            <Publish Dialog="MyFeaturesDlg" Control="Next" Property="CLIENT_APPSERVER_HOST" Value="localhost" Order="4">
                <![CDATA[ $(var.AppServerInstallingClient) ]]>
            </Publish>
            <Publish Dialog="MyFeaturesDlg" Control="Next" Property="CLIENT_APPSERVER_PORT" Value="[APPSERVER_PORT]" Order="4">
                <![CDATA[ $(var.AppServerInstallingClient) ]]>
            </Publish>
            <Publish Dialog="MyFeaturesDlg" Control="Next" Property="CLIENT_APPSERVER_LOGIN" Value="[APPSERVER_LOGIN]" Order="4">
                <![CDATA[ $(var.AppServerInstallingClient) ]]>
            </Publish>

            <Publish Dialog="MyFeaturesDlg" Control="Next" Property="CLIENT_APPSERVER_HOST" Value="{}" Order="4">
                <![CDATA[ NOT $(var.AppServerInstallingClient) ]]>
            </Publish>
            <Publish Dialog="MyFeaturesDlg" Control="Next" Property="CLIENT_APPSERVER_PORT" Value="{}" Order="4">
                <![CDATA[ NOT $(var.AppServerInstallingClient) ]]>
            </Publish>
            <Publish Dialog="MyFeaturesDlg" Control="Next" Property="CLIENT_APPSERVER_LOGIN" Value="{}" Order="4">
                <![CDATA[ NOT $(var.AppServerInstallingClient) ]]>
            </Publish>
            <Publish Dialog="MyFeaturesDlg" Control="Next" Property="WIXUI_EXITDIALOGOPTIONALCHECKBOXTEXT" Value="{}">
                <![CDATA[ $(var.Inst_C0) ]]>
            </Publish>
            <Publish Dialog="MyFeaturesDlg" Control="Next" Property="WIXUI_EXITDIALOGOPTIONALCHECKBOXTEXT" Value="$(var.LaunchClientChecBoxText)">
                <![CDATA[ $(var.Inst_C1) ]]>
            </Publish>

            <Publish Dialog="InstallDirDlg" Control="Back" Event="NewDialog" Value="MyFeaturesDlg">
                <![CDATA[ INSTALLTYPE <> 2 ]]></Publish>
            <Publish Dialog="InstallDirDlg" Control="Back" Event="NewDialog" Value="InstallTypeDlg">
                <![CDATA[ INSTALLTYPE = 2 ]]>
            </Publish>

            <Publish Dialog="InstallDirDlg" Control="Next" Event="SetTargetPath" Value="[WIXUI_INSTALLDIR]" Order="1">1</Publish>
            <Publish Dialog="InstallDirDlg" Control="Next" Event="NewDialog" Value="AppServerDlg" Order="2">INSTALL_ECS</Publish>
            <Publish Dialog="InstallDirDlg" Control="Next" Event="NewDialog" Value="MediaServerDlg" Order="3">NOT INSTALL_ECS AND INSTALL_SERVER</Publish>
            <Publish Dialog="InstallDirDlg" Control="Next" Event="NewDialog" Value="ClientDlg" Order="4">NOT INSTALL_ECS AND NOT INSTALL_SERVER AND INSTALL_CLIENT</Publish>
            <Publish Dialog="InstallDirDlg" Control="ChangeFolder" Property="_BrowseProperty" Value="[WIXUI_INSTALLDIR]" Order="1">1</Publish>
            <Publish Dialog="InstallDirDlg" Control="ChangeFolder" Event="SpawnDialog" Value="BrowseDlg" Order="2">1</Publish>

            <Publish Dialog="AppServerDlg" Control="Back" Event="NewDialog" Value="MyFeaturesDlg">
                <![CDATA[ $(var.VmsChanging) ]]>
            </Publish>
            <Publish Dialog="AppServerDlg" Control="Back" Event="NewDialog" Value="InstallDirDlg">
                <![CDATA[ $(var.VmsInstalling) ]]>
            </Publish>

            <?define EcsPortsDiffer="(APPSERVER_PORT <> PROXY_PORT)" ?>
            <?define EcsNeedCheckPorts="(APPSERVER_PORT <> OLD_APPSERVER_PORT OR PROXY_PORT <> OLD_PROXY_PORT)" ?>        

            <Publish Dialog="AppServerDlg" Control="Next" Property="BUSYPORT" Value="{}">1</Publish>
            <Publish Dialog="AppServerDlg" Control="Next" Property="PORTSTOTEST" Value="[APPSERVER_PORT] [PROXY_PORT]" Order="1">1</Publish>
            <Publish Dialog="AppServerDlg" Control="Next" Event="SpawnDialog" Value="PortDuplicateDlg" Order="2">
                <![CDATA[ NOT $(var.EcsPortsDiffer) ]]>
            </Publish>
            <Publish Dialog="AppServerDlg" Control="Next" Event="SpawnDialog" Value="PasswordShouldMatchDlg" Order="2">
                <![CDATA[ $(var.EcsPortsDiffer) AND NOT $(var.EcsPasswordsEqual) ]]>
            </Publish>
            <Publish Dialog="AppServerDlg" Control="Next" Event="DoAction" Value="CheckPorts" Order="2">
                <![CDATA[ $(var.EcsPortsDiffer) AND $(var.EcsPasswordsEqual) AND $(var.EcsNeedCheckPorts) ]]>
            </Publish>
            <Publish Dialog="AppServerDlg" Control="Next" Event="NewDialog" Value="PortIsBusyDlg" Order="3">
                <![CDATA[ $(var.EcsPortsDiffer) AND $(var.EcsPasswordsEqual) AND BUSYPORT ]]>
            </Publish>

            <?define IsAsSettingsFilled="(APPSERVER_PORT AND PROXY_PORT AND APPSERVER_LOGIN AND APPSERVER_PASSWORD)" ?>
            <?define EcsSettingsValid="($(var.IsAsSettingsFilled) AND NOT BUSYPORT)"?>

            <Publish Dialog="AppServerDlg" Control="Next" Event="SpawnDialog" Value="AllFieldsAreMandatoryDlg">
                <![CDATA[ NOT $(var.IsAsSettingsFilled) ]]>
            </Publish>

            <Publish Dialog="AppServerDlg" Control="Next" Event="NewDialog" Value="MediaServerDlg" Order="2">
                <![CDATA[ $(var.EcsSettingsValid) AND $(var.Inst_S1) ]]>
            </Publish>
            <Publish Dialog="AppServerDlg" Control="Next" Event="NewDialog" Value="ClientDlg" Order="4">
                <![CDATA[ ($(var.EcsSettingsValid) AND $(var.Inst_S0C1)) ]]>
            </Publish>
            <Publish Dialog="AppServerDlg" Control="Next" Event="NewDialog" Value="VerifyReadyDlg" Order="4">
                <![CDATA[ ($(var.EcsSettingsValid) AND $(var.Inst_S0C0)) ]]>
            </Publish>

            <Publish Dialog="AppServerDlg" Control="Next" Property="SERVER_APPSERVER_HOST" Value="localhost" Order="4">1</Publish>
            <Publish Dialog="AppServerDlg" Control="Next" Property="SERVER_APPSERVER_PORT" Value="[APPSERVER_PORT]" Order="4">1</Publish>
            <Publish Dialog="AppServerDlg" Control="Next" Property="SERVER_APPSERVER_LOGIN" Value="[APPSERVER_LOGIN]" Order="4">1</Publish>
            <Publish Dialog="AppServerDlg" Control="Next" Property="SERVER_APPSERVER_PASSWORD" Value="[APPSERVER_PASSWORD]" Order="4">1</Publish>

            <Publish Dialog="AppServerDlg" Control="Next" Property="CLIENT_APPSERVER_HOST" Value="localhost" Order="4">1</Publish>
            <Publish Dialog="AppServerDlg" Control="Next" Property="CLIENT_APPSERVER_PORT" Value="[APPSERVER_PORT]" Order="4">1</Publish>
            <Publish Dialog="AppServerDlg" Control="Next" Property="CLIENT_APPSERVER_LOGIN" Value="[APPSERVER_LOGIN]" Order="4">1</Publish>

            <Publish Dialog="AppServerDlg" Control="Next" Property="PORT_DIALOG_BACK" Value="AppServerDlg">1</Publish>
            <Publish Dialog="AppServerDlg" Control="Next" Property="PORT_DIALOG_NEXT" Value="MediaServerDlg">
                <![CDATA[(NOT BUSYPORT AND INSTALL_SERVER)]]>
            </Publish>
            <Publish Dialog="AppServerDlg" Control="Next" Property="PORT_DIALOG_BACK"  Value="VerifyReadyDlg">
                <![CDATA[(NOT BUSYPORT AND NOT INSTALL_SERVER)]]>
            </Publish>

            <Publish Dialog="PortIsBusyDlg" Control="Back" Event="NewDialog" Value="[PORT_DIALOG_BACK]">1</Publish>
            <Publish Dialog="PortIsBusyDlg" Control="Next" Event="NewDialog" Value="[PORT_DIALOG_NEXT]">1</Publish>

            <Publish Dialog="MediaServerDlg" Control="Back" Event="NewDialog" Value="AppServerDlg">
                <![CDATA[ $(var.Inst_E1) ]]>
            </Publish>
            <Publish Dialog="MediaServerDlg" Control="Back" Event="NewDialog" Value="InstallDirDlg">
                <![CDATA[ $(var.VmsInstalling) AND $(var.Inst_E0) ]]>
            </Publish>
            <Publish Dialog="MediaServerDlg" Control="Back" Event="NewDialog" Value="MyFeaturesDlg">
                <![CDATA[ $(var.VmsChanging) AND $(var.Inst_E0) ]]>
            </Publish>


            <?define IsPortsValid="((INSTALL_ECS AND SERVER_PORT<>APPSERVER_PORT AND SERVER_PORT<>PROXY_PORT) OR (NOT INSTALL_ECS))" ?>
            <?define IsSettingsFilled="(SERVER_PORT AND SERVER_APPSERVER_HOST AND SERVER_APPSERVER_PORT AND SERVER_APPSERVER_LOGIN AND SERVER_APPSERVER_PASSWORD)"?>
            <?define IsSettingsValid="($(var.IsPortsValid) AND $(var.IsSettingsFilled))"?>

            <Publish Dialog="MediaServerDlg" Control="Next" Event="SpawnDialog" Value="AllFieldsAreMandatoryDlg">
                <![CDATA[ NOT $(var.IsSettingsFilled) ]]>
            </Publish>
            <Publish Dialog="MediaServerDlg" Control="Next" Event="SpawnDialog" Value="PortDuplicateDlg">
                <![CDATA[ NOT $(var.IsPortsValid) AND $(var.IsSettingsFilled) ]]>
            </Publish>

            <Publish Dialog="MediaServerDlg" Control="Next" Event="NewDialog" Value="ClientDlg" Order="2">
                <![CDATA[$(var.IsSettingsValid) AND $(var.IsPortsValid) AND $(var.Inst_C1) ]]>
            </Publish>
            <Publish Dialog="MediaServerDlg" Control="Next" Event="NewDialog" Value="VerifyReadyDlg" Order="2">
                <![CDATA[$(var.IsSettingsValid) AND $(var.IsPortsValid)  AND $(var.Inst_C0) ]]>
            </Publish>

            <Publish Dialog="MediaServerDlg" Control="Next" Property="CLIENT_APPSERVER_HOST" Value="[SERVER_APPSERVER_HOST]" Order="4">1</Publish>
            <Publish Dialog="MediaServerDlg" Control="Next" Property="CLIENT_APPSERVER_PORT" Value="[SERVER_APPSERVER_PORT]" Order="4">1</Publish>
            <Publish Dialog="MediaServerDlg" Control="Next" Property="CLIENT_APPSERVER_LOGIN" Value="[SERVER_APPSERVER_LOGIN]" Order="4">1</Publish>

            <Publish Dialog="MediaServerDlg" Control="Next" Property="BUSYPORT" Value="{}">1</Publish>
            <Publish Dialog="MediaServerDlg" Control="Next" Property="PORTSTOTEST" Value="[SERVER_PORT]" Order="1">
                <![CDATA[ SERVER_PORT <> OLD_SERVER_PORT]]></Publish>

            <Publish Dialog="MediaServerDlg" Control="Next" Event="DoAction" Value="CheckPorts2" Order="2">
                <![CDATA[ SERVER_PORT <> OLD_SERVER_PORT]]></Publish>
            <Publish Dialog="MediaServerDlg" Control="Next" Event="NewDialog" Value="PortIsBusyDlg" Order="3">BUSYPORT</Publish>

            <Publish Dialog="MediaServerDlg" Control="Next" Property="PORT_DIALOG_BACK" Value="MediaServerDlg">1</Publish>
            <Publish Dialog="MediaServerDlg" Control="Next" Property="PORT_DIALOG_NEXT" Value="VerifyReadyDlg">1</Publish>

            <Publish Dialog="ClientDlg" Control="Back" Event="NewDialog" Value="InstallDirDlg" Order="2">
                <![CDATA[ $(var.VmsInstalling) AND $(var.Inst_E0S0) ]]>
            </Publish>
            <Publish Dialog="ClientDlg" Control="Back" Event="NewDialog" Value="MyFeaturesDlg" Order="2">
                <![CDATA[ $(var.VmsChanging) AND $(var.Inst_E0S0) ]]>
            </Publish>
            <Publish Dialog="ClientDlg" Control="Back" Event="NewDialog" Value="AppServerDlg" Order="2">
                <![CDATA[ $(var.Inst_E1S0) ]]>
            </Publish>
            <Publish Dialog="ClientDlg" Control="Back" Event="NewDialog" Value="MediaServerDlg" Order="2">
                <![CDATA[ $(var.Inst_S1) ]]>
            </Publish>
            <Publish Dialog="ClientDlg" Control="Next" Event="NewDialog" Value="VerifyReadyDlg" Order="2">1</Publish>

            <?define EditingSettings="(($(var.VmsInstalling) AND INSTALLTYPE=1) OR $(var.VmsChanging))"?>

            <Publish Dialog="VerifyReadyDlg" Control="Back" Event="NewDialog" Value="InstallDirDlg" >
                <![CDATA[ $(var.VmsInstalling) AND $(var.Inst_E0S0C0) ]]>
            </Publish>
            <Publish Dialog="VerifyReadyDlg" Control="Back" Event="NewDialog" Value="MyFeaturesDlg" >
                <![CDATA[ $(var.VmsChanging) AND $(var.Inst_E0S0C0) ]]>
            </Publish>

            <Publish Dialog="VerifyReadyDlg" Control="Back" Event="NewDialog" Value="PasswordDlg">
                <![CDATA[ $(var.VmsInstalling) AND INSTALLTYPE=0 ]]>
            </Publish>
            <Publish Dialog="VerifyReadyDlg" Control="Back" Event="NewDialog" Value="AppServerDlg" >
                <![CDATA[ $(var.EditingSettings) AND $(var.Inst_E1S0C0) ]]>
            </Publish>
            <Publish Dialog="VerifyReadyDlg" Control="Back" Event="NewDialog" Value="MediaServerDlg">
                <![CDATA[ $(var.EditingSettings) AND $(var.Inst_S1C0) ]]>
            </Publish>
            <Publish Dialog="VerifyReadyDlg" Control="Back" Event="NewDialog" Value="ClientDlg" >
                <![CDATA[ $(var.EditingSettings) AND $(var.Inst_C1) ]]>
            </Publish>

            <Publish Dialog="VerifyReadyDlg" Control="Back" Event="NewDialog" Value="UpgradeDlg">
                <![CDATA[$(var.VmsUpgrading)]]>
            </Publish>
            <!--            <Publish Dialog="VerifyReadyDlg" Control="Back" Event="NewDialog" Value="MyFeaturesDlg" Order="2"><![CDATA[ NOT $(var.VmsUpgrading) AND ((Installed AND WixUI_InstallMode <> "Repair") OR (NOT $(var.VmsInstallingOrChanging) AND NOT INSTALL_SERVER)) ]]></Publish>-->
            <Publish Dialog="VerifyReadyDlg" Control="Back" Event="NewDialog" Value="MaintenanceTypeDlg" Order="2">
                <![CDATA[ ($(var.VmsRemoving) AND !AppServerFeature <> 3) OR WixUI_InstallMode = "Repair" ]]>
            </Publish>
            <Publish Dialog="VerifyReadyDlg" Control="Back" Event="NewDialog" Value="UninstallOptionsDlg" Order="2">
                <![CDATA[ $(var.Remove_E1) OR (!AppServerFeature = 3 AND $(var.VmsRemoving)) ]]>
            </Publish>
            <Publish Dialog="VerifyReadyDlg" Control="Back" Event="NewDialog" Value="MaintenanceTypeDlg" Order="2">
                <![CDATA[ NOT $(var.Remove_E1) AND $(var.VmsRemoving) AND !AppServerFeature <> 3 ]]></Publish>
            <Publish Dialog="VerifyReadyDlg" Control="Back" Property="REMOVE" Value="{}" Order="3">
                <![CDATA[ Installed ]]>
            </Publish>

            <?define NeedTrayTool="(INSTALL_ECS OR INSTALL_SERVER)"?>

            <Publish Dialog="VerifyReadyDlg" Control="Install" Event="AddLocal" Value="AppServerFeature">INSTALL_ECS</Publish>
            <Publish Dialog="VerifyReadyDlg" Control="Install" Event="AddLocal" Value="ServerFeature">INSTALL_SERVER</Publish>
            <Publish Dialog="VerifyReadyDlg" Control="Install" Event="AddLocal" Value="ClientFeature">INSTALL_CLIENT</Publish>
            <Publish Dialog="VerifyReadyDlg" Control="Install" Event="Remove" Value="AppServerFeature">NOT INSTALL_ECS</Publish>
            <Publish Dialog="VerifyReadyDlg" Control="Install" Event="Remove" Value="ServerFeature">NOT INSTALL_SERVER</Publish>
            <Publish Dialog="VerifyReadyDlg" Control="Install" Event="Remove" Value="ClientFeature">NOT INSTALL_CLIENT</Publish>

            <Publish Dialog="VerifyReadyDlg" Control="Install" Event="AddLocal" Value="TrayToolFeature">
                <![CDATA[ $(var.NeedTrayTool) ]]>
            </Publish>
            <Publish Dialog="VerifyReadyDlg" Control="Install" Event="Remove" Value="TrayToolFeature">
                <![CDATA[ NOT $(var.NeedTrayTool) ]]>
            </Publish>

            <Publish Dialog="VerifyReadyDlg" Control="InstallNoShield" Event="AddLocal" Value="AppServerFeature">INSTALL_ECS</Publish>
            <Publish Dialog="VerifyReadyDlg" Control="InstallNoShield" Event="AddLocal" Value="ServerFeature">INSTALL_SERVER</Publish>
            <Publish Dialog="VerifyReadyDlg" Control="InstallNoShield" Event="AddLocal" Value="ClientFeature">INSTALL_CLIENT</Publish>
            <Publish Dialog="VerifyReadyDlg" Control="InstallNoShield" Event="Remove" Value="AppServerFeature">NOT INSTALL_ECS</Publish>
            <Publish Dialog="VerifyReadyDlg" Control="InstallNoShield" Event="Remove" Value="ServerFeature">NOT INSTALL_SERVER</Publish>
            <Publish Dialog="VerifyReadyDlg" Control="InstallNoShield" Event="Remove" Value="ClientFeature">NOT INSTALL_CLIENT</Publish>

            <Publish Dialog="VerifyReadyDlg" Control="InstallNoShield" Event="AddLocal" Value="TrayToolFeature">
                <![CDATA[ $(var.NeedTrayTool) ]]>
            </Publish>
            <Publish Dialog="VerifyReadyDlg" Control="InstallNoShield" Event="Remove" Value="TrayToolFeature">
                <![CDATA[ NOT $(var.NeedTrayTool) ]]>
            </Publish>

            <Publish Dialog="VerifyReadyDlg" Control="Change" Event="AddLocal" Value="AppServerFeature">INSTALL_ECS</Publish>
            <Publish Dialog="VerifyReadyDlg" Control="Change" Event="AddLocal" Value="ServerFeature">INSTALL_SERVER</Publish>
            <Publish Dialog="VerifyReadyDlg" Control="Change" Event="AddLocal" Value="ClientFeature">INSTALL_CLIENT</Publish>
            <Publish Dialog="VerifyReadyDlg" Control="Change" Event="Remove" Value="AppServerFeature">NOT INSTALL_ECS</Publish>
            <Publish Dialog="VerifyReadyDlg" Control="Change" Event="Remove" Value="ServerFeature">NOT INSTALL_SERVER</Publish>
            <Publish Dialog="VerifyReadyDlg" Control="Change" Event="Remove" Value="ClientFeature">NOT INSTALL_CLIENT</Publish>

            <Publish Dialog="VerifyReadyDlg" Control="Change" Event="AddLocal" Value="TrayToolFeature">
                <![CDATA[ $(var.NeedTrayTool) ]]>
            </Publish>
            <Publish Dialog="VerifyReadyDlg" Control="Change" Event="Remove" Value="TrayToolFeature">
                <![CDATA[ NOT $(var.NeedTrayTool) ]]>
            </Publish>

            <Publish Dialog="VerifyReadyDlg" Control="ChangeNoShield" Event="AddLocal" Value="AppServerFeature">INSTALL_ECS</Publish>
            <Publish Dialog="VerifyReadyDlg" Control="ChangeNoShield" Event="AddLocal" Value="ServerFeature">INSTALL_SERVER</Publish>
            <Publish Dialog="VerifyReadyDlg" Control="ChangeNoShield" Event="AddLocal" Value="ClientFeature">INSTALL_CLIENT</Publish>
            <Publish Dialog="VerifyReadyDlg" Control="ChangeNoShield" Event="Remove" Value="AppServerFeature">NOT INSTALL_ECS</Publish>
            <Publish Dialog="VerifyReadyDlg" Control="ChangeNoShield" Event="Remove" Value="ServerFeature">NOT INSTALL_SERVER</Publish>
            <Publish Dialog="VerifyReadyDlg" Control="ChangeNoShield" Event="Remove" Value="ClientFeature">NOT INSTALL_CLIENT</Publish>

            <Publish Dialog="VerifyReadyDlg" Control="ChangeNoShield" Event="AddLocal" Value="TrayToolFeature">
                <![CDATA[ $(var.NeedTrayTool) ]]>
            </Publish>
            <Publish Dialog="VerifyReadyDlg" Control="ChangeNoShield" Event="Remove" Value="TrayToolFeature">
                <![CDATA[ NOT $(var.NeedTrayTool) ]]>
            </Publish>


            <!--            <Publish Dialog="VerifyReadyDlg" Control="Next" Event="ReinstallMode" Value="m" Order="1">WixUI_InstallMode = Change</Publish>
            <Publish Dialog="VerifyReadyDlg" Control="Next" Event="Reinstall" Value="Registry" Order="2">WixUI_InstallMode = Change</Publish>
-->            
            <Publish Dialog="MaintenanceWelcomeDlg" Control="Next" Event="NewDialog" Value="MaintenanceTypeDlg">1</Publish>
            <Publish Dialog="MaintenanceTypeDlg" Control="ChangeButton" Event="NewDialog" Value="MyFeaturesDlg">1</Publish>
            <Publish Dialog="MaintenanceTypeDlg" Control="RepairButton" Event="NewDialog" Value="VerifyReadyDlg">1</Publish>
            <Publish Dialog="MaintenanceTypeDlg" Control="RemoveButton" Property="REMOVE" Value="ALL">1</Publish>
            <Publish Dialog="MaintenanceTypeDlg" Control="RemoveButton" Event="NewDialog" Value="UninstallOptionsDlg">
                <![CDATA[ !AppServerFeature = 3 ]]>
            </Publish>
            <Publish Dialog="MaintenanceTypeDlg" Control="RemoveButton" Event="NewDialog" Value="VerifyReadyDlg">
                <![CDATA[ !AppServerFeature <> 3 ]]></Publish>
            <Publish Dialog="MaintenanceTypeDlg" Control="Back" Event="NewDialog" Value="MaintenanceWelcomeDlg">1</Publish>

            <Publish Dialog="UninstallOptionsDlg" Control="Next" Event="NewDialog" Value="VerifyReadyDlg">1</Publish>
            <Publish Dialog="UninstallOptionsDlg" Control="Back" Event="NewDialog" Value="MyFeaturesDlg"><![CDATA[ $(var.Remove_E1) ]]></Publish>
            <Publish Dialog="UninstallOptionsDlg" Control="Back" Event="NewDialog" Value="MaintenanceTypeDlg"><![CDATA[ NOT $(var.Remove_E1) ]]></Publish>
            <Publish Dialog="UninstallOptionsDlg" Control="Back" Property="REMOVE" Value="{}">1</Publish>
            <Publish Dialog="UninstallOptionsDlg" Control="Back" Property="REMOVE_DATABASE" Value="0">1</Publish>
        </UI>
    </Product>
</Wix>
<|MERGE_RESOLUTION|>--- conflicted
+++ resolved
@@ -1,1787 +1,1778 @@
-<?xml version="1.0" encoding="UTF-8"?>
-<Wix xmlns="http://schemas.microsoft.com/wix/2006/wi"
-     xmlns:util="http://schemas.microsoft.com/wix/UtilExtension"
-     xmlns:fire="http://schemas.microsoft.com/wix/FirewallExtension"
-     xmlns:SystemTools="http://schemas.appsecinc.com/wix/SystemToolsExtension">
-    <Product Id="*" Name="${product.name}" Language="1033" Version="${release.version}.${buildNumber}" Manufacturer="${company.name}" UpgradeCode="${customization.upgradeCode}">
-        <Package Id="*" InstallerVersion="300" Compressed="yes" Keywords="Installer" Comments="${company.name} ${product.name} Installer" Manufacturer="${company.name}" InstallPrivileges="elevated" InstallScope="perMachine"/>
-
-        <?define arch = "${arch}"?>
-        <?define vmax = "${vmax}"?>
-
-        <?include ControlPanel.wxi ?>
-        <Property Id="ARPSYSTEMCOMPONENT" Value="1" />
-
-        <?if $(var.arch) = x86?>
-        <?define ProgramFilesFolder = "ProgramFilesFolder"?>
-        <?define SystemFolderActual = "SystemFolder"?>
-        <?else?>
-        <?define ProgramFilesFolder = "ProgramFiles64Folder"?>
-        <?define SystemFolderActual = "System64Folder"?>
-        <?endif?>
-
-        <!-- Wix Variables -->
-
-        <?ifdef env.CommonProgramFiles(x86) ?>
-        <?define commonProgramFiles = "c:\Program Files (x86)\Common Files\" ?>
-        <?else?>
-        <?define commonProgramFiles = "c:\Program Files\Common Files\" ?>
-        <?endif?>
-
-        <?if ${build.configuration} = debug ?>
-        <?define suffix = "d" ?>
-		<?define vmaxsuffix = "dd" ?>
-        <?else?>
-        <?define suffix = "" ?>
-		<?define vmaxsuffix = "r" ?>
-        <?endif?>
-
-        <?define VmsInstalling=" (NOT Installed AND NOT PREVIOUSVERSIONSINSTALLED) "?>
-        <?define VmsUpgrading=" (NOT Installed AND PREVIOUSVERSIONSINSTALLED)" ?>
-        <?define VmsChanging=" (Installed AND REMOVE <> "ALL") "?>
-        <?define VmsRemoving=" (Installed AND REMOVE = "ALL") "?>
-        <?define VmsRepairing=" (REINSTALLMODE) " ?>
-        <?define VmsInstallingOrChanging="($(var.VmsInstalling) OR $(var.VmsChanging))" ?>
-
-        <?define LaunchClientChecBoxText="Launch ${product.name} when setup exits." ?>
-
-        <?if $(var.arch) = x86 ?>
-        <Condition Message="This package is designed for 32-bit OS. Setup will now exit.">
-            <![CDATA[ NOT VersionNT64 ]]>
-        </Condition>
-        <?endif?>
-
-        <SetProperty Id="REBOOT" Value="reallysuppress" After="FindRelatedProducts">Installed AND REMOVE&lt;&gt;"ALL"</SetProperty>
-        <SetProperty Id="PREVIOUSVERSIONSINSTALLED" Value="[MIGRATE]" After="FindRelatedProducts"/>
-        <SetProperty Id="APPSERVER_PASSWORD" Value="[APPSERVER_PASSWORD_REG]" After="FindRelatedProducts">$(var.VmsRepairing)</SetProperty>
-
-        <SetProperty Id="APPSERVER_GUID" Value="[APPSERVER_GUID32]" After="AppSearch">
-            <![CDATA[ APPSERVER_GUID = "" ]]>
-        </SetProperty>
-        <SetProperty Id="APPSERVER_PORT" Value="[APPSERVER_PORT32]" After="AppSearch">
-            <![CDATA[ APPSERVER_PORT = "" ]]>
-        </SetProperty>        
-        <SetProperty Id="PROXY_PORT" Value="[PROXY_PORT32]" After="AppSearch">
-            <![CDATA[ PROXY_PORT = "" ]]>
-        </SetProperty>
-        <SetProperty Id="APPSERVER_PASSWORD_REG" Value="[APPSERVER_PASSWORD_REG32]" After="AppSearch">
-            <![CDATA[ APPSERVER_PASSWORD_REG = "" ]]>
-        </SetProperty>
-
-        <Property Id="INSTALL_ECS" Secure="yes"/>
-        <Property Id="INSTALL_SERVER" Secure="yes"/>
-        <Property Id="INSTALL_CLIENT" Secure="yes"/>
-
-        <SetProperty Id="INSTALL_ECS" Value="1" After="ResetPreselected" Sequence="ui">
-            <![CDATA[ $(var.VmsInstalling) OR &AppServerFeature = 3 OR !AppServerFeature = 3 ]]>
-        </SetProperty>
-        <SetProperty Id="INSTALL_SERVER" Value="1" After="ResetPreselected" Sequence="ui">
-            <![CDATA[ $(var.VmsInstalling) OR &ServerFeature = 3 OR !ServerFeature = 3 ]]>
-        </SetProperty>
-        <SetProperty Id="INSTALL_CLIENT" Value="1" After="ResetPreselected" Sequence="ui">
-            <![CDATA[ $(var.VmsInstalling) OR &ClientFeature = 3 OR !ClientFeature = 3 ]]>
-        </SetProperty>
-
-
-        <SetProperty Id="SERVER_APPSERVER_HOST" Value="[SERVER_APPSERVER_HOST32]" After="AppSearch">
-            <![CDATA[ SERVER_APPSERVER_HOST = "" ]]>
-        </SetProperty>
-        <SetProperty Id="SERVER_APPSERVER_PORT" Value="[SERVER_APPSERVER_PORT32]" After="AppSearch">
-            <![CDATA[ SERVER_APPSERVER_PORT = "" ]]>
-        </SetProperty>
-        <SetProperty Id="SERVER_APPSERVER_LOGIN" Value="[SERVER_APPSERVER_LOGIN32]" After="AppSearch">
-            <![CDATA[ SERVER_APPSERVER_LOGIN = "" ]]>
-        </SetProperty>
-        <SetProperty Id="SERVER_APPSERVER_PASSWORD" Value="[SERVER_APPSERVER_PASSWORD32]" After="AppSearch">
-            <![CDATA[ SERVER_APPSERVER_PASSWORD = "" ]]>
-        </SetProperty>
-
-        <SetProperty Id="SERVER_PORT" Value="[SERVER_PORT32]" After="AppSearch">
-            <![CDATA[ SERVER_PORT = "" ]]>
-        </SetProperty>
-        <SetProperty Id="SERVER_GUID" Value="[SERVER_GUID32]" After="AppSearch">
-            <![CDATA[ SERVER_GUID = "" ]]>
-        </SetProperty>
-        <SetProperty Id="CLIENT_DIRECTORY_REG" Value="[CLIENT_DIRECTORY_REG32]" After="AppSearch">
-            <![CDATA[ CLIENT_DIRECTORY_REG = "" ]]>
-        </SetProperty>        
-
-        <WixVariable Id="WixUILicenseRtf" Value="License.rtf" />
-        <WixVariable Id="WixUIBannerBmp" Value="Binary\eve\eve_logo-493x58.bmp" />
-        <WixVariable Id="WixUIDialogBmp" Value="Binary\eve\eve_logo-493x312.bmp" />
-
-        <!-- Logo -->
-        <Icon Id="icon_menu.exe" SourceFile="Binary\eve\eve_logo.ico"/>
-        <Icon Id="icon_desktop.exe" SourceFile="Binary\eve\eve_logo.ico"/>
-
-        <!-- Add property to access from custom actions -->
-        <Property Id="ARCHITECTURE" Value="$(var.arch)" />
-        <Property Id="MSIRESTARTMANAGERCONTROL" Value="Disable" Secure="yes"/>
-
-        <Property Id="LAUNCHAPPONEXIT" Secure="yes" />
-        <Property Id="WIXUI_EXITDIALOGOPTIONALCHECKBOXTEXT" Secure="yes" />
-
-        <!-- Properties -->
-        <Property Id="WelcomeDlg_Title" Value="${product.name} Installer Setup" />
-
-        <Property Id="INSTALLTYPE" Secure="yes"/>
-
-        <Property Id="BUSYPORT" Secure="yes"/>
-        <Property Id="DUMMY_APPSERVER_LOGIN" Value="admin"/>
-
-        <Property Id="MEDIASERVER_REGISTRY_PATH" Value="Software\${company.name}\${mediaserver.name}"/>
-
-        <Property Id="REMOVE_DATABASE" Secure="yes"/>
-
-        <Property Id="INSTALL_SHORTCUT_DESKTOP" Value="1"/>
-
-        <!-- AppServer properties-->
-        <Property Id="APPSERVER_GUID" Secure="yes">
-            <RegistrySearch Id="EcsGuidReg"
-                            Root="HKLM"
-                            Key="Software\${company.name}\${appserver.name}"
-                            Name="ecsGuid"
-                            Type="raw"
-                            Win64="yes"/>
-        </Property>
-
-        <Property Id="APPSERVER_GUID32" Secure="yes">
-            <RegistrySearch Id="EcsGuidReg32"
-                            Root="HKLM"
-                            Key="Software\${company.name}\${appserver.name}"
-                            Name="ecsGuid"
-                            Type="raw"
-                            Win64="no"/>
-        </Property>
-
-        <Property Id="APPSERVER_PORT" Secure="yes">
-            <RegistrySearch Id="AppServerPortReg"
-                            Root="HKLM"
-                            Key="Software\${company.name}\${appserver.name}"
-                            Name="port"
-                            Type="raw"
-                            Win64="yes"/>
-        </Property>
-
-        <Property Id="APPSERVER_PORT32" Secure="yes">
-            <RegistrySearch Id="AppServerPortReg32"
-                            Root="HKLM"
-                            Key="Software\${company.name}\${appserver.name}"
-                            Name="port"
-                            Type="raw"
-                            Win64="no"/>
-        </Property>
-
-        <Property Id="PROXY_PORT" Secure="yes">
-            <RegistrySearch Id="ProxyPortReg"
-                            Root="HKLM"
-                            Key="Software\${company.name}\${appserver.name}"
-                            Name="proxyPort"
-                            Type="raw"
-                            Win64="yes"/>
-        </Property>
-
-        <Property Id="PROXY_PORT32" Secure="yes">
-            <RegistrySearch Id="ProxyPortReg32"
-                            Root="HKLM"
-                            Key="Software\${company.name}\${appserver.name}"
-                            Name="proxyPort"
-                            Type="raw"
-                            Win64="no"/>
-        </Property>
-
-        <!-- We use ecs password only when doing repair -->
-        <Property Id="APPSERVER_PASSWORD_REG" Secure="yes">
-            <RegistrySearch Id="AppServerPasswordReg"
-                            Root="HKLM"
-                            Key="Software\${company.name}\${appserver.name}"
-                            Name="password"
-                            Type="raw"
-                            Win64="yes"/>
-        </Property>
-
-        <Property Id="APPSERVER_PASSWORD_REG32" Secure="yes">
-            <RegistrySearch Id="AppServerPasswordReg32"
-                            Root="HKLM"
-                            Key="Software\${company.name}\${appserver.name}"
-                            Name="password"
-                            Type="raw"
-                            Win64="no"/>
-        </Property>
-
-        <Property Id="APPSERVER_LOGIN" Secure="yes" Value="admin"/>
-        <Property Id="APPSERVER_PASSWORD" Secure="yes"/>
-        <Property Id="APPSERVER_PASSWORD_CONFIRM" Secure="yes"/>
-
-        <!-- MediaServer properties-->
-        <Property Id="SERVER_APPSERVER_HOST" Secure="yes">
-            <RegistrySearch Id="ServerEcsHostReg"
-                            Root="HKLM"
-                            Key="Software\${company.name}\${mediaserver.name}"
-                            Name="appserverHost"
-                            Type="raw"
-                            Win64="yes"/>
-        </Property>
-
-        <Property Id="SERVER_APPSERVER_HOST32" Secure="yes">
-            <RegistrySearch Id="ServerEcsHostReg32"
-                            Root="HKLM"
-                            Key="Software\${company.name}\${mediaserver.name}"
-                            Name="appserverHost"
-                            Type="raw"
-                            Win64="no"/>
-        </Property>
-
-        <Property Id="SERVER_APPSERVER_PORT" Secure="yes">
-            <RegistrySearch Id="ServerEcsPortReg"
-                            Root="HKLM"
-                            Key="Software\${company.name}\${mediaserver.name}"
-                            Name="appserverPort"
-                            Type="raw"
-                            Win64="yes"/>
-        </Property>
-
-        <Property Id="SERVER_APPSERVER_PORT32" Secure="yes">
-            <RegistrySearch Id="ServerEcsPortReg32"
-                            Root="HKLM"
-                            Key="Software\${company.name}\${mediaserver.name}"
-                            Name="appserverPort"
-                            Type="raw"
-                            Win64="no"/>
-        </Property>
-
-        <Property Id="SERVER_APPSERVER_LOGIN" Secure="yes">
-            <RegistrySearch Id="ServerEcsLoginReg"
-                            Root="HKLM"
-                            Key="Software\${company.name}\${mediaserver.name}"
-                            Name="appserverLogin"
-                            Type="raw"
-                            Win64="yes"/>
-        </Property>
-
-        <Property Id="SERVER_APPSERVER_LOGIN32" Secure="yes">
-            <RegistrySearch Id="ServerEcsLoginReg32"
-                            Root="HKLM"
-                            Key="Software\${company.name}\${mediaserver.name}"
-                            Name="appserverLogin"
-                            Type="raw"
-                            Win64="no"/>
-        </Property>
-
-        <Property Id="SERVER_APPSERVER_PASSWORD" Secure="yes">
-            <RegistrySearch Id="ServerEcsPasswordReg"
-                            Root="HKLM"
-                            Key="Software\${company.name}\${mediaserver.name}"
-                            Name="appserverPassword"
-                            Type="raw"
-                            Win64="yes"/>
-        </Property>
-
-        <Property Id="SERVER_APPSERVER_PASSWORD32" Secure="yes">
-            <RegistrySearch Id="ServerEcsPasswordReg32"
-                            Root="HKLM"
-                            Key="Software\${company.name}\${mediaserver.name}"
-                            Name="appserverPassword"
-                            Type="raw"
-                            Win64="no"/>
-        </Property>
-
-        <Property Id="SERVER_PORT" Secure="yes">
-            <RegistrySearch Id="ServerPortReg"
-                            Root="HKLM"
-                            Key="Software\${company.name}\${mediaserver.name}"
-                            Name="rtspPort"
-                            Type="raw"
-                            Win64="yes"/>
-        </Property>
-
-        <Property Id="SERVER_PORT32" Secure="yes">
-            <RegistrySearch Id="ServerPortReg32"
-                            Root="HKLM"
-                            Key="Software\${company.name}\${mediaserver.name}"
-                            Name="rtspPort"
-                            Type="raw"
-                            Win64="no"/>
-        </Property>
-
-        <Property Id="SERVER_GUID" Secure="yes">
-            <RegistrySearch Id="ServerGuidReg"
-                            Root="HKLM"
-                            Key="Software\${company.name}\${mediaserver.name}"
-                            Name="serverGuid"
-                            Type="raw"
-                            Win64="yes"/>
-        </Property>
-
-        <Property Id="SERVER_GUID32" Secure="yes">
-            <RegistrySearch Id="ServerGuidReg32"
-                            Root="HKLM"
-                            Key="Software\${company.name}\${mediaserver.name}"
-                            Name="serverGuid"
-                            Type="raw"
-                            Win64="no"/>
-        </Property>
-
-        <!-- Client properties-->
-        <Property Id="CLIENT_APPSERVER_HOST" Secure="yes" Value="localhost"/>
-        <Property Id="CLIENT_APPSERVER_PORT" Secure="yes" Value="7001"/>
-        <Property Id="CLIENT_APPSERVER_LOGIN" Secure="yes" Value="admin"/>
-        <Property Id="CLIENT_VMS_MODE" Value="1"/>
-        <Property Id="CLIENT_DIRECTORY_REG" Secure="yes">
-            <RegistrySearch Id="ClientDirectoryReg"
-                            Root="HKCU"
-                            Key="Software\[Manufacturer]\${product.name}"
-                            Name="mediaRoot"
-                            Type="raw"
-                            Win64="yes"/>
-        </Property>
-
-        <Property Id="CLIENT_DIRECTORY_REG32" Secure="yes">
-            <RegistrySearch Id="ClientDirectoryReg32"
-                            Root="HKCU"
-                            Key="Software\[Manufacturer]\${client.name}"
-                            Name="mediaRoot"
-                            Type="raw"
-                            Win64="no"/>
-        </Property>
-
-        <Binary Id="CustomActions.dll" SourceFile="CustomActions\${build.configuration}\CustomActions.dll" />
-
-        <!-- Custom actions -->
-        <CustomAction Id="ResetPreselected" Property="Preselected" Value="" />
-        <CustomAction Id="SetMoviesFolder" BinaryKey="CustomActions.dll" DllEntry="SetMoviesFolder" />
-        <CustomAction Id="GenerateGuidsForServers" BinaryKey="CustomActions.dll" DllEntry="GenerateGuidsForServers"/>
-        <CustomAction Id="CopyAppServerProfile" BinaryKey="CustomActions.dll" DllEntry="CopyAppServerProfile" Execute="deferred" Impersonate="no"/>
-        <CustomAction Id="CopyAppServerNotificationFiles" BinaryKey="CustomActions.dll" DllEntry="CopyAppServerNotificationFiles" Execute="deferred" Impersonate="no"/>
-        <CustomAction Id="CopyMediaServerProfile" BinaryKey="CustomActions.dll" DllEntry="CopyMediaServerProfile" Execute="deferred" Impersonate="no"/>
-        <CustomAction Id="FindConfiguredStorages" BinaryKey="CustomActions.dll" DllEntry="FindConfiguredStorages"/>
-        <CustomAction Id="DeleteDatabaseFile" BinaryKey="CustomActions.dll" DllEntry="DeleteDatabaseFile" Execute="deferred" Impersonate="no"/>
-
-        <CustomAction Id="MissingFeature"  Error="At least one component should be selected"/>
-
-        <CustomAction Id="IsClientFolderExists" BinaryKey="CustomActions.dll" DllEntry="IsClientFolderExists"/>
-
-        <CustomAction Id="FindFreePorts" BinaryKey="CustomActions.dll" DllEntry="FindFreePorts" />
-        <CustomAction Id="CheckPorts" BinaryKey="CustomActions.dll" DllEntry="CheckPorts"/>
-        <CustomAction Id="CheckPorts2" BinaryKey="CustomActions.dll" DllEntry="CheckPorts"/>
-        <CustomAction Id="FixServerFolder" BinaryKey="CustomActions.dll" DllEntry="FixServerFolder"/>
-        <CustomAction Id="FixClientFolder" BinaryKey="CustomActions.dll" DllEntry="FixClientFolder"/>
-
-        <CustomAction Id="SetNewGuidForEcs" Property="APPSERVER_GUID" Value="[APPSERVER_GUID_NEW]"/>
-        <CustomAction Id="SetNewGuidForServer" Property="SERVER_GUID" Value="[SERVER_GUID_NEW]"/>
-
-        <CustomAction Id="AssignOldAppServerPort" Property="OLD_APPSERVER_PORT" Value="[APPSERVER_PORT]"/>
-        <CustomAction Id="AssignOldServerPort" Property="OLD_SERVER_PORT" Value="[SERVER_PORT]"/>
-        <CustomAction Id="AssignOldProxyPort" Property="OLD_PROXY_PORT" Value="[PROXY_PORT]"/>
-
-        <CustomAction Id="AssignAppServerPort" Property="APPSERVER_PORT" Value="[FREEPORT1]"/>
-        <CustomAction Id="AssignServerPort" Property="SERVER_PORT" Value="[FREEPORT2]"/>
-        <CustomAction Id="AssignProxyPort" Property="PROXY_PORT" Value="[FREEPORT4]"/>
-
-        <!-- Assign default values for Quick installation -->
-        <CustomAction Id="AssignServerAppServerPort" Property="SERVER_APPSERVER_PORT" Value="[APPSERVER_PORT]"/>
-        <CustomAction Id="AssignClientAppServerPort" Property="CLIENT_APPSERVER_PORT" Value="[APPSERVER_PORT]"/>
-
-        <CustomAction Id="SetClientFolderToDefault" Property="CLIENT_DIRECTORY" Value="[MOVIESFOLDER]\${product.name} Client Media" />
-        <CustomAction Id="SetClientFolderToRegistry" Property="CLIENT_DIRECTORY" Value="[CLIENT_DIRECTORY_REG]" />
-
-        <CustomAction Id="InitDatabaseAction_Cmd" Property="InitDatabaseAction"
-                      Value="&quot;[#dbconfig.exe]&quot; &quot;[APPSERVER_LOGIN]&quot;  &quot;[APPSERVER_PASSWORD]&quot;" Execute="immediate" Impersonate="yes"/>
-        <CustomAction Id="InitDatabaseAction" BinaryKey="WixCA" DllEntry="CAQuietExec"
-                      Execute="deferred" Return="check" Impersonate="no" />
-
-        <CustomAction Id="SyncDatabaseAction_Cmd" Property="SyncDatabaseAction"
-                      Value="&quot;[#dbsync.exe]&quot;" Execute="immediate" Impersonate="yes"/>
-        <CustomAction Id="SyncDatabaseAction" BinaryKey="WixCA" DllEntry="CAQuietExec"
-                      Execute="deferred" Return="check" Impersonate="no" />
-
-        <CustomAction Id="CopyAppServerProfile_Cmd" Property="CopyAppServerProfile" Execute="immediate" Impersonate="yes"
-            Value="[SystemFolder]config\systemprofile\AppData\Local\${company.name}\Enterprise Controller;[System64Folder]config\systemprofile\AppData\Local\${company.name}\Enterprise Controller"/>
-
-        <CustomAction Id="CopyAppServerNotificationFiles_Cmd" Property="CopyAppServerNotificationFiles" Execute="immediate" Impersonate="yes"
-            Value="[${installer.customization}AppServerDir]hostedfiles\notifications;[System64Folder]config\systemprofile\AppData\Local\${company.name}\Enterprise Controller\hostedfiles\notifications"/>
-        
-        <CustomAction Id="CopyMediaServerProfile_Cmd" Property="CopyMediaServerProfile" Execute="immediate" Impersonate="yes"
-            Value="[SystemFolder]config\systemprofile\AppData\Local\${company.name}\${company.name} Media Server;[System64Folder]config\systemprofile\AppData\Local\${company.name}\${company.name} Media Server"/>
-
-        <CustomAction Id="CertGenAction_Cmd" Property="CertGenAction"
-                      Value="&quot;[#certgen.exe]&quot; -i" Execute="immediate" Impersonate="yes"/>
-        <CustomAction Id="CertGenAction" BinaryKey="WixCA" DllEntry="CAQuietExec"
-                      Execute="deferred" Return="check" Impersonate="no" />
-
-        <CustomAction Id="CloseTrayToolAction_Cmd" Property="CloseTrayToolAction"
-                      Value="&quot;[${installer.customization}TrayToolDir]traytool.exe&quot; &quot;quit&quot;" Execute="immediate" />
-        <CustomAction Id="CloseTrayToolAction" BinaryKey="WixCA" DllEntry="CAQuietExec"
-                      Execute="deferred" Return="ignore" Impersonate="no" />
-
-        <CustomAction Id="CloseAppLauncherAction_Cmd" Property="CloseAppLauncherAction"
-                      Value="&quot;[${installer.customization}_${parsedVersion.majorVersion}_${parsedVersion.minorVersion}_Dir]${product.name} Launcher.exe&quot; &quot;quit&quot;" Execute="immediate" />
-        <CustomAction Id="CloseAppLauncherAction" BinaryKey="WixCA" DllEntry="CAQuietExec"
-                      Execute="deferred" Return="ignore" Impersonate="no" />
-
-        <CustomAction Id="DeleteDatabaseFile_Cmd" Property="DeleteDatabaseFile" Execute="immediate" Impersonate="yes"
-            Value="[$(var.SystemFolderActual)]config\systemprofile\AppData\Local\${company.name}\Enterprise Controller\db\ecs.db"/>
-
-        <CustomAction Id="LaunchTrayTool" Execute="immediate" Impersonate="yes" Return="asyncNoWait" FileKey="traytool.exe" ExeCommand=""/>
-        <CustomAction Id="LaunchClient" Execute="immediate" Impersonate="yes" Return="asyncNoWait" FileKey="applauncher.exe" ExeCommand=""/>
-
-        <CustomAction Id="NoDowngrade" Error="NoDowngrade" /> 
-
-
-        <!--        <util:CloseApplication Id="CloseTrayTool" ElevatedCloseMessage="yes" CloseMessage="yes" Target="traytool.exe" RebootPrompt="no"/>-->
-
-        <MajorUpgrade AllowSameVersionUpgrades="yes"
-            Schedule="afterInstallInitialize"
-            DowngradeErrorMessage="A later version of [ProductName] is already installed. Setup will now exit."
-            MigrateFeatures="yes" />
-
-<!--        <Upgrade Id="${customization.clientUpgradeCode}">
-            <UpgradeVersion OnlyDetect='yes' Property='NEWERCLIENTINSTALLED' Minimum='${release.version}.${buildNumber}' IncludeMinimum='no' />
-        </Upgrade> -->
-
-        <?define EcsNeedsGuid="(INSTALL_ECS AND NOT APPSERVER_GUID)"?>
-        <?define ServerNeedsGuid="INSTALL_SERVER AND NOT SERVER_GUID"?>
-        <InstallUISequence>
-            <Custom Action="ResetPreselected" After="MigrateFeatureStates">Installed AND Preselected</Custom>
-            <FindRelatedProducts Before="AppSearch" />
-            <AppSearch Before="LaunchConditions" />
-
-            <Custom Action="FindFreePorts" Before="AssignOldAppServerPort"/>
-            <Custom Action="AssignOldAppServerPort" Before="AssignOldServerPort">1</Custom>
-            <Custom Action="AssignOldServerPort" Before="AssignOldProxyPort">1</Custom>
-            <Custom Action="AssignOldProxyPort" Before="AssignAppServerPort">1</Custom>
-            <Custom Action="AssignAppServerPort" Before="AssignServerPort">NOT APPSERVER_PORT</Custom>
-            <Custom Action="AssignServerPort" Before="AssignProxyPort">NOT SERVER_PORT</Custom>
-            <Custom Action="AssignProxyPort" Before="AssignServerAppServerPort">NOT PROXY_PORT</Custom>
-            <Custom Action="AssignServerAppServerPort" Before="AssignClientAppServerPort">NOT SERVER_APPSERVER_PORT</Custom>
-            <Custom Action="AssignClientAppServerPort" Before="SetMoviesFolder">1</Custom>
-            <Custom Action="SetMoviesFolder" Before="GenerateGuidsForServers">1</Custom>
-            <Custom Action="GenerateGuidsForServers" Before="SetNewGuidForEcs">
-                <![CDATA[ $(var.EcsNeedsGuid) OR $(var.ServerNeedsGuid) ]]>
-            </Custom>
-            <Custom Action="SetNewGuidForEcs" Before="SetNewGuidForServer">
-                <![CDATA[ $(var.EcsNeedsGuid) ]]>
-            </Custom>
-            <Custom Action="SetNewGuidForServer" Before="FindConfiguredStorages">
-                <![CDATA[ $(var.ServerNeedsGuid)  ]]>
-            </Custom>
-            <Custom Action="FindConfiguredStorages" Before="SetClientFolderToDefault"/> 
-
-            <Custom Action="SetClientFolderToRegistry" Before="CostInitialize">1</Custom>
-            <Custom Action="FixClientFolder" After="SetClientFolderToRegistry">1</Custom>
-            <Custom Action="IsClientFolderExists" After="FixClientFolder">1</Custom>
-            <Custom Action="SetClientFolderToDefault" After="CostInitialize">CLIENT_DIRECTORY=""</Custom>
-
-        </InstallUISequence>
-
-        <?define InstallECS="&AppServerFeature = 3 AND !AppServerFeature <> 3"?>
-
-        <InstallExecuteSequence>
-            <FindRelatedProducts Before="AppSearch" />
-            <AppSearch Before="LaunchConditions" />
-
-            <!--            <RemoveExistingProducts After="InstallFinalize"/>-->
-
-            <!--            <Custom Action="CloseTrayToolAction" Before="RemoveExistingProducts" />-->
-            <!--            <RemoveExistingProducts After="InstallInitialize" />-->
-            <Custom Action="CloseAppLauncherAction_Cmd" Before="CloseAppLauncherAction">
-                <![CDATA[ NOT $(var.VmsInstalling) ]]>
-            </Custom>
-            <Custom Action="CloseAppLauncherAction" Before="StopServices">
-                <![CDATA[ NOT $(var.VmsInstalling) ]]>
-            </Custom>
-
-            <Custom Action="CloseTrayToolAction_Cmd" Before="CloseTrayToolAction">
-                <![CDATA[ NOT $(var.VmsInstalling) ]]>
-            </Custom>
-            <Custom Action="CloseTrayToolAction" Before="StopServices">
-                <![CDATA[ NOT $(var.VmsInstalling) ]]>
-            </Custom>
-
-            <Custom Action="CopyAppServerProfile_Cmd" After="InstallFiles">
-                <![CDATA[ (INSTALL_ECS OR !AppServerFeature=3) AND REMOVE <> "ALL" ]]></Custom>
-            <Custom Action="CopyAppServerProfile" After="CopyAppServerProfile_Cmd">
-                <![CDATA[ (INSTALL_ECS OR !AppServerFeature=3) AND REMOVE <> "ALL" ]]></Custom>
-
-            <Custom Action="CopyAppServerNotificationFiles_Cmd" After="CopyAppServerProfile">
-                <![CDATA[ (INSTALL_ECS OR !AppServerFeature=3) AND REMOVE <> "ALL" ]]></Custom>
-            <Custom Action="CopyAppServerNotificationFiles" After="CopyAppServerNotificationFiles_Cmd">
-                <![CDATA[ (INSTALL_ECS OR !AppServerFeature=3) AND REMOVE <> "ALL" ]]></Custom>
-            
-            <Custom Action="CopyMediaServerProfile_Cmd" After="CopyAppServerNotificationFiles">
-                <![CDATA[ (INSTALL_SERVER OR !ServerFeature=3) AND REMOVE <> "ALL" ]]></Custom>
-            <Custom Action="CopyMediaServerProfile" After="CopyMediaServerProfile_Cmd">
-                <![CDATA[ (INSTALL_SERVER OR !ServerFeature=3) AND REMOVE <> "ALL" ]]></Custom>
-
-            <Custom Action="CertGenAction_Cmd" After="CopyAppServerProfile">
-                <![CDATA[ $(var.InstallECS) AND REMOVE <> "ALL" ]]></Custom>
-            <Custom Action="CertGenAction" After="CertGenAction_Cmd">
-                <![CDATA[ $(var.InstallECS) AND REMOVE <> "ALL" ]]></Custom>
-
-            <Custom Action="SyncDatabaseAction_Cmd" After="CopyAppServerProfile">
-                <![CDATA[ $(var.InstallECS) AND REMOVE <> "ALL" ]]></Custom>
-            <Custom Action="SyncDatabaseAction" After="SyncDatabaseAction_Cmd">
-                <![CDATA[ $(var.InstallECS) AND REMOVE <> "ALL" ]]></Custom>
-
-            <Custom Action="InitDatabaseAction_Cmd" After="SyncDatabaseAction">
-                <![CDATA[ $(var.VmsInstallingOrChanging) AND $(var.InstallECS) ]]>
-            </Custom>
-            <Custom Action="InitDatabaseAction" After="InitDatabaseAction_Cmd">
-                <![CDATA[ $(var.VmsInstallingOrChanging) AND $(var.InstallECS) ]]>
-            </Custom>
-
-            <Custom Action="DeleteDatabaseFile_Cmd" After="StopServices">REMOVE_DATABASE=1</Custom>
-            <Custom Action="DeleteDatabaseFile" After="DeleteDatabaseFile_Cmd">REMOVE_DATABASE=1</Custom>
-
-            <Custom Action="LaunchTrayTool" After="InstallFinalize">
-                <![CDATA[ (!AppServerFeature=3 OR INSTALL_ECS OR !ServerFeature=3 OR INSTALL_SERVER) AND REMOVE <> "ALL" ]]></Custom>
-        </InstallExecuteSequence>
-
-        <Media Id="1" Cabinet="media1.cab" EmbedCab="yes" />
-
-        <Directory Id="TARGETDIR" Name="SourceDir">
-
-            <Directory Id="$(var.SystemFolderActual)">
-                <Directory Id="sysfoconfig" Name="config">
-                    <Directory Id="sysfoprofile" Name="systemprofile">
-                        <Directory Id="sysfoappda" Name="AppData">
-                            <Directory Id="sysfolocal" Name="Local">
-                                <Directory Id="sysfocona" Name="${company.name}">
-                                    <Component Id="sysfomediaservercomponent">
-                                        <CreateFolder Directory="sysfocona"/>
-                                        <RegistryValue Root='HKLM' Key='Software\[Manufacturer]\version' Type='string' Value='${release.version}.${buildNumber}' KeyPath='yes' />
-                                    </Component>
-                                </Directory>
-                            </Directory>
-                        </Directory>
-                    </Directory>
-                </Directory>
-            </Directory>
-
-            <Directory Id="CLIENT_DIRECTORY" Name="Client Media">
-                <Component Id="ClientDirectoryComponent" Permanent="yes">
-                    <CreateFolder Directory="CLIENT_DIRECTORY"/>
-                    <RegistryValue Root='HKCU' Key='Software\[Manufacturer]\${client.name}' Type='string' Value='' KeyPath='yes' />
-                </Component>
-            </Directory>
-
-            <Directory Id="$(var.ProgramFilesFolder)">
-                <Directory Id="NetworkOptix" Name="${company.name}">
-                    <Directory Id="INSTALLDIR" Name="${product.name}">
-                        <Directory Id="${installer.customization}AppServerDir" Name="${appserver.name}">
-                            <Component Id="AppServerExecutable">
-                                <File Id="ecexe" Name="ecs.exe" Source="${AppServerDir}/ecs.exe" KeyPath="yes">
-                                    <fire:FirewallException Id="FirewallExceptionAppServer" Name="${company.name} ${appserver.name}" Scope="any" IgnoreFailure="yes" />
-                                </File>
-
-                                <ServiceInstall Id="${installer.customization}AppServerService"
-                                                Name="${installer.customization}AppServer"
-                                                DisplayName="${company.name} ${appserver.name}"
-                                                Type="ownProcess"
-                                                Start="auto"
-                                                ErrorControl="normal"
-                                                Description="${company.name} ${appserver.name}">
-                                    <util:ServiceConfig FirstFailureActionType="restart" SecondFailureActionType="restart" ThirdFailureActionType="restart"/>
-                                </ServiceInstall>
-
-                                <ServiceControl Id="Start${installer.customization}AppServerService" Name="${installer.customization}AppServer" Start="install" Wait="no" />
-                                <ServiceControl Id="Stop${installer.customization}AppServerService" Name="${installer.customization}AppServer" Stop="both" Wait="yes" Remove="uninstall" />
-
-                            </Component>
-
-                            <!-- Dummy file. To remove on uninstall.  -->
-                            <Component>
-                                <File Id="ecs.log" Name="ecs.log" Source="files/ecs.log" KeyPath="yes"/>
-                            </Component>
-
-                            <Component Id="AppServerConfigurationGuid" Permanent="yes" NeverOverwrite="yes">
-                                <RegistryKey Root="HKLM"
-                                             Key="Software\[Manufacturer]\${appserver.name}">
-                                    <RegistryValue Type="string" Name="ecsGuid" Value="[APPSERVER_GUID]" KeyPath="yes"/>
-                                </RegistryKey>
-                            </Component>
-
-                            <Component Id="AppServerConfiguration">
-                                <RegistryKey Root="HKLM"
-                                             Key="Software\[Manufacturer]\${appserver.name}">
-                                    <RegistryValue Type="string" Name="port" Value="[APPSERVER_PORT]"/>
-                                    <RegistryValue Type="string" Name="proxyPort" Value="[PROXY_PORT]"/>
-                                    <RegistryValue Type="string" Name="login" Value="[APPSERVER_LOGIN]"/>
-                                </RegistryKey>
-                            </Component>
-
-                            <Component Id="AppServerConfigurationPassword" Permanent="yes">
-                                <Condition>
-                                    NOT PREVIOUSVERSIONSINSTALLED
-                                </Condition>
-
-                                <RegistryKey Root="HKLM"
-                                             Key="Software\[Manufacturer]\Enterprise Controller">
-                                    <RegistryValue Type="string" Name="password" Value="[APPSERVER_PASSWORD]"/>
-                                </RegistryKey>
-                            </Component>
-                        </Directory>
-
-                        <Directory Id="${installer.customization}TrayToolDir" Name="TrayTool">
-                            <Component Id="traytool.exe">
-                                <File Id="traytool.exe" Name="traytool.exe" Source="${libdir}/bin/${build.configuration}/traytool.exe" KeyPath="yes">
-                                    <fire:FirewallException Id="FirewallException${installer.customization}TrayTool" Name="VMS Tray Tool" Scope="any" IgnoreFailure="yes"/>
-
-                                    <Shortcut Id="StartmenuTrayTool" Directory="ProgramMenuDir" Name="${traytool.name}"
-                                              WorkingDirectory='${installer.customization}TrayToolDir' Advertise="yes" Icon="icon_menu.exe" >
-                                    </Shortcut>
-
-                                    <Shortcut Id="StartmenuStartupTrayTool" Directory="StartupFolder" Name="${traytool.name}"
-                                              WorkingDirectory='${installer.customization}TrayToolDir' Advertise="yes" Icon="icon_menu.exe" >
-                                    </Shortcut>
-                                </File>
-                            </Component>
-                            <Component Id="TrayToolQjson">
-                                <File Id="TrayToolQjson.dll" Name="qjson.dll" Source="${libdir}/bin/${build.configuration}\qjson.dll"/>
-                            </Component>                                                    
-                        </Directory>
-
-                        <Directory Id="${installer.customization}ProxyServerDir" Name="MediaProxy">
-                            <Component Id="ProxyExecutable">
-                                <File Id="ProxyExe" Name="mediaproxy.exe" Source="${libdir}/bin/${build.configuration}/mediaproxy.exe" KeyPath="yes">
-                                    <fire:FirewallException Id="FirewallExceptionProxyServer" Name="${mediaproxy.name}" Scope="any" IgnoreFailure="yes"/>
-                                </File>
-
-                                <ServiceInstall Id="${installer.customization}MediaProxyService"
-                                                Name="${installer.customization}MediaProxy"
-                                                DisplayName="${mediaproxy.name}"
-                                                Type="ownProcess"
-                                                Start="auto"
-                                                ErrorControl="normal"
-                                                Description="${mediaproxy.name}">
-                                    <util:ServiceConfig FirstFailureActionType="restart" SecondFailureActionType="restart" ThirdFailureActionType="restart"/>
-                                </ServiceInstall>
-
-                                <ServiceControl Id="Start${installer.customization}ProxyService" Name="${installer.customization}MediaProxy" Start="install" Wait="no" />
-                                <ServiceControl Id="Stop${installer.customization}ProxyService" Name="${installer.customization}MediaProxy" Stop="both" Wait="yes" Remove="uninstall" />
-                            </Component>
-
-                            <Component Id="ProxyQjson">
-                                <File Id="ProxyQjson.dll" Name="qjson.dll" Source="${libdir}/bin/${build.configuration}\qjson.dll"/>
-                            </Component>                        
-                        </Directory>
-
-                        <Directory Id="${installer.customization}MediaServerDir" Name="MediaServer">
-                            <Component Id="ServerExecutable">
-                                <File Id="ServerExe" Name="mediaserver.exe" Source="${libdir}/bin/${build.configuration}/mediaserver.exe" KeyPath="yes">
-                                    <fire:FirewallException Id="FirewallExceptionMediaServer" Name="${mediaserver.name}" Scope="any" IgnoreFailure="yes"/>
-                                </File>
-
-                                <ServiceInstall Id="${installer.customization}MediaServerService"
-                                                Name="${installer.customization}MediaServer"
-                                                DisplayName="${mediaserver.name}"
-                                                Type="ownProcess"
-                                                Start="auto"
-                                                ErrorControl="normal"
-                                                Description="${mediaserver.name}">
-                                    <util:ServiceConfig FirstFailureActionType="restart" SecondFailureActionType="restart" ThirdFailureActionType="restart"/>
-                                </ServiceInstall>
-
-                                <ServiceControl Id="Start${installer.customization}ServerService" Name="${installer.customization}MediaServer" Start="install" Wait="no" />
-                                <ServiceControl Id="Stop${installer.customization}ServerService" Name="${installer.customization}MediaServer" Stop="both" Wait="yes" Remove="uninstall" />
-                            </Component>
-
-                            <Component Id="ServerConfigurationGuid" Permanent="yes" NeverOverwrite="yes">
-                                <RegistryKey Root="HKLM"
-                                             Key="Software\[Manufacturer]\${mediaserver.name}">
-                                    <RegistryValue Type="string" Name="serverGuid" Value="[SERVER_GUID]" KeyPath="yes"/>
-                                </RegistryKey>
-                            </Component>
-
-                            <Component Id="ServerConfiguration" Permanent="yes">
-                                <RegistryKey Root="HKLM"
-                                             Key="Software\[Manufacturer]\${mediaserver.name}">
-                                    <RegistryValue Type="string" Name="appserverHost" Value="[SERVER_APPSERVER_HOST]"/>
-                                    <RegistryValue Type="string" Name="appserverPort" Value="[SERVER_APPSERVER_PORT]"/>
-                                    <RegistryValue Type="string" Name="appserverLogin" Value="[SERVER_APPSERVER_LOGIN]"/>
-                                    <RegistryValue Type="string" Name="appserverPassword" Value="[SERVER_APPSERVER_PASSWORD]"/>
-                                    <RegistryValue Type="string" Name="rtspPort" Value="[SERVER_PORT]"/>
-                                </RegistryKey>
-                            </Component>
-
-                            <Directory Id="ServerSqlDrivers" Name="sqldrivers">
-                                <Component Id="ServerSqlDrivers">
-                                    <File Id="qsqlite$(var.suffix)4.dll" Name="qgif4.dll" Source="${libdir}/bin/${build.configuration}\sqldrivers\qsqlite$(var.suffix)4.dll" />
-                                </Component>
-                            </Directory>
-
-                            <Component Id="ServerRtspPlugin">
-                                <File Id="ServerRtspPluginDll" Name="genericrtspplugin1.dll" Source="${libdir}/bin/${build.configuration}\genericrtspplugin1.dll" />
-                            </Component>
-
-                            <Component Id="ServerQjson">
-                                <File Id="ServerQjson.dll" Name="qjson.dll" Source="${libdir}/bin/${build.configuration}\qjson.dll"/>
-                            </Component>                        
-
-                            <Component Id="ServerSigar">
-                                <File Id="ServerSigar.dll" Name="sigar.dll" Source="${libdir}/bin/${build.configuration}\sigar.dll"/>
-                            </Component>
-
-                            <Directory Id="${installer.customization}VmaxDir" Name="VmaxProxy">
-                                <Component Id="vmaxproxy.exe">
-                                    <File Id="vmaxproxy.exe" Name="vmaxproxy.exe" Source="${libdir}/bin/${build.configuration}/vmaxproxy/vmaxproxy.exe" KeyPath="yes">
-                                        <fire:FirewallException Id="FirewallException${installer.customization}VmaxProxy" Name="VMS Vmax Proxy" Scope="any" IgnoreFailure="yes"/>
-                                    </File>
-                                </Component>
-
-                                <Component Id="VmaxProxyQTLibraries">
-                                    <File Id="VmaxProxyQtCore$(var.suffix)4.dll" Name="QtCore$(var.suffix)4.dll" Source="${libdir}/bin/${build.configuration}/vmaxproxy/QtCore$(var.suffix)4.dll"  />
-                                </Component>
-                            </Directory>
-
-                        </Directory>
-
-                        <Directory Id="${installer.customization}ClientDir" Name="Client">
-                            <Directory Id="${installer.customization}HelpDir" Name="help"/>                         
-
-                            <Directory Id="${installer.customization}_${parsedVersion.majorVersion}_${parsedVersion.minorVersion}_Dir" Name="${parsedVersion.majorVersion}.${parsedVersion.minorVersion}">
-
-                                <Component Id="AppLauncherExecutable">
-                                    <File Id="applauncher.exe" Name="${product.name} Launcher.exe" Source="${libdir}/bin/${build.configuration}/applauncher.exe" KeyPath="yes">
-                                        <Shortcut Id="StartmenuAppLauncher" Directory="ProgramMenuDir" Name="${product.name}"
-                                              WorkingDirectory='${installer.customization}_${parsedVersion.majorVersion}_${parsedVersion.minorVersion}_Dir' Advertise="yes" Icon="icon_menu.exe" >
-                                        </Shortcut>
-                                    </File>
-
-                                    <!--<ServiceInstall Id="${installer.customization}AppLauncherService"
-                                                Name="${installer.customization}AppLauncher"
-                                                DisplayName="${applauncher.name}"
-                                                Type="ownProcess"
-                                                Start="auto"
-                                                ErrorControl="normal"
-                                                Description="${applauncher.name}">
-                                    <util:ServiceConfig FirstFailureActionType="restart" SecondFailureActionType="restart" ThirdFailureActionType="restart"/>
-                                </ServiceInstall>                               
-                                
-                                <ServiceControl Id="Start${installer.customization}AppLauncherService" Name="${installer.customization}AppLauncherServer" Start="install" Wait="no" />
-                                <ServiceControl Id="Stop${installer.customization}AppLauncherService" Name="${installer.customization}AppLauncherServer" Stop="both" Wait="yes" Remove="uninstall" />   -->
-                                </Component>
-
-                                <Component Id="AppLauncherConfiguration" Permanent="yes">
-                                    <!--<Condition>
-                                        NOT PREVIOUSVERSIONSINSTALLED
-                                    </Condition> -->
-
-                                    <RegistryKey Root="HKCU"
-                                                 Key="Software\[Manufacturer]\${applauncher.name}">
-                                        <RegistryValue Type="string" Name="previousLaunchedVersion" Value="${parsedVersion.majorVersion}.${parsedVersion.minorVersion}"/>
-                                    </RegistryKey>
-                                </Component>                                
-
-                                <Component Id="clientShortcutDesktop">
-                                    <Condition>INSTALL_SHORTCUT_DESKTOP</Condition>
-
-                                    <RegistryValue Root="HKCU" Key="Software\[Manufacturer]\${applauncher.name}" Name="clientShortcutDesktop" Type="integer" Value="1" KeyPath="yes"/>
-
-                                    <Shortcut Id="DesktopClient" Directory="DesktopFolder" Name="${product.name}"
-                                          WorkingDirectory='${installer.customization}_${parsedVersion.majorVersion}_${parsedVersion.minorVersion}_Dir' Target="[#applauncher.exe]" Icon="icon_desktop.exe">
-                                    </Shortcut>
-                                </Component>                            
-
-                                <Directory Id="styles" Name="styles">
-                                    <Component Id="bespin">
-                                        <File Id="bespin$(var.suffix).dll" Name="bespin$(var.suffix).dll" Source="${libdir}/bin/${build.configuration}\styles\bespin$(var.suffix).dll" />
-                                    </Component>
-                                </Directory>
-
-                                <Directory Id="ImageFormats" Name="imageformats">
-                                </Directory>    
-
-                                <Directory Id="${installer.customization}VoxDir" Name="vox"/>                                
-
-                                <Component Id="ClientExecutable">
-                                    <File Id="client.exe" Name="${product.name}.exe" Source="${libdir}/bin/${build.configuration}/client.exe" KeyPath="yes">
-                                        <fire:FirewallException Id="FirewallExceptionClient" Name="${product.name}" Scope="any" IgnoreFailure="yes"/>
-                                    </File>
-                                </Component>                                
-
-                                <Component Id="ClientConfiguration" Permanent="yes">
-                                    <Condition>
-                                        NOT PREVIOUSVERSIONSINSTALLED
-                                    </Condition>
-
-                                    <RegistryKey Root="HKCU"
-                                                 Key="Software\[Manufacturer]\${client.name}">
-                                        <RegistryValue Type="string" Name="afterFirstRun" Value="false"/>
-                                        <RegistryValue Type="string" Name="appserverHost" Value="[CLIENT_APPSERVER_HOST]"/>
-                                        <RegistryValue Type="string" Name="appserverPort" Value="[CLIENT_APPSERVER_PORT]"/>
-                                        <RegistryValue Type="string" Name="appserverLogin" Value="[CLIENT_APPSERVER_LOGIN]"/>
-                                        <RegistryValue Type="string" Name="mediaRoot" Value="[CLIENT_DIRECTORY]"/>
-                                    </RegistryKey>
-                                </Component>
-
-                                <Component Id="ClientQjson">
-                                    <File Id="ClientQjson.dll" Name="qjson.dll" Source="${libdir}/bin/${build.configuration}\qjson.dll"/>
-                                </Component>                            
-
-                                <Component Id="ClientSigar">
-                                    <File Id="ClientSigar.dll" Name="sigar.dll" Source="${libdir}/bin/${build.configuration}\sigar.dll"/>
-                                </Component>
-
-                                <Component Id="ClientQtColorPicker">
-                                    <File Id="ColorPicker26$(var.suffix).dll" Name="QtSolutions_ColorPicker-2.6$(var.suffix).dll" Source="${libdir}/bin/${build.configuration}\QtSolutions_ColorPicker-2.6$(var.suffix).dll"/>
-                                </Component>
-
-                                <Component Id="ClientVsRedistributable">
-                                    <File Id="VcRedistexe" Name="vcredist_${arch}.exe" Source="${libdir}/bin/${build.configuration}\vcredist_${arch}.exe"/>
-                                </Component>
-                            </Directory>    
-
-                            <Directory Id="${installer.customization}_1_4_Dir" Name="1.4">
-
-                                <Directory Id="styles_1_4" Name="styles">
-                                    <Component Id="bespin_1_4">
-                                        <File Id="bespin$(var.suffix).dll_1_4" Name="bespin$(var.suffix).dll" Source="${libdir}/bin/${build.configuration}\styles\bespin$(var.suffix).dll" />
-                                    </Component>
-                                </Directory>
-
-                                <Directory Id="ImageFormats_1_4" Name="imageformats">
-                                </Directory>                            
-
-                                <Component Id="ClientExecutable_1_4">
-                                    <File Id="client.exe_1_4" Name="${product.name}.exe" Source="${project.build.directory}/1.4/bin/client.exe" KeyPath="yes">
-                                        <fire:FirewallException Id="FirewallExceptionClient_1_4" Name="${product.name} 1.4" Scope="any" IgnoreFailure="yes"/>
-                                    </File>
-                                </Component>
-
-                                <Component Id="ClientSigar_1_4">
-                                    <File Id="ClientSigar.dll_1_4" Name="sigar.dll" Source="${libdir}/bin/${build.configuration}\sigar.dll"/>
-                                </Component>
-
-                                <Component Id="ClientQtColorPicker_1_4">
-                                    <File Id="ColorPicker26$(var.suffix).dll_1_4" Name="QtSolutions_ColorPicker-2.6$(var.suffix).dll" Source="${libdir}/bin/${build.configuration}\QtSolutions_ColorPicker-2.6$(var.suffix).dll"/>
-                                </Component>
-                            </Directory>                            
-                        </Directory>
-                    </Directory>
-                </Directory>
-            </Directory>
-
-            <Directory Id="ProgramMenuFolder" Name="Programs">
-                <Directory Id="ProgramMenuDir" Name="${company.name}">
-                    <Component Id="UninstallProgramMenuFolder" DiskId="1">
-                        <RegistryValue Root='HKLM' Key='Software\[Manufacturer]\ProgramMenu' Type='string' Value='' KeyPath='yes' />
-                        <RemoveFolder Id='DashMenuDirRem' On='uninstall' />
-                    </Component>
-                </Directory>
-            </Directory>
-
-            <Directory Id="DesktopFolder" Name="Desktop"/>
-            <Directory Id="StartupFolder" Name="Startup"/>            
-        </Directory>
-
-        <!-- Component groups -->
-        <ComponentGroup Id="TrayToolQTLibraries" Directory="${installer.customization}TrayToolDir">
-            <Component>
-                <File Id="TrayToolQtCore$(var.suffix)4.dll" Name="QtCore$(var.suffix)4.dll" Source="${libdir}/bin/${build.configuration}\QtCore$(var.suffix)4.dll"  />
-            </Component>
-            <Component>
-                <File Id="TrayToolQtGui$(var.suffix)4.dll" Name="QtGui$(var.suffix)4.dll" Source="${libdir}/bin/${build.configuration}\QtGui$(var.suffix)4.dll"  />
-            </Component>
-            <Component>
-                <File Id="TrayToolQtNetwork$(var.suffix)4.dll" Name="QtNetwork$(var.suffix)4.dll" Source="${libdir}/bin/${build.configuration}\QtNetwork$(var.suffix)4.dll"  />
-            </Component>
-        </ComponentGroup>
-
-        <ComponentGroup Id="TrayToolOpenSSL" Directory="${installer.customization}TrayToolDir">
-            <Component>
-                <File Id="TrayToollibeay32.dll" Name="libeay32.dll" Source="${libdir}/bin/${build.configuration}\libeay32.dll"/>
-            </Component>
-            <Component>
-                <File Id="TrayToolssleay32.dll" Name="ssleay32.dll" Source="${libdir}/bin/${build.configuration}\ssleay32.dll"/>
-            </Component>
-        </ComponentGroup>
-        
-        <ComponentGroup Id="ProxyQTLibraries" Directory="${installer.customization}ProxyServerDir">
-            <Component>
-                <File Id="ProxyQtCore$(var.suffix)4.dll" Name="QtCore$(var.suffix)4.dll" Source="${libdir}/bin/${build.configuration}\QtCore$(var.suffix)4.dll" />
-            </Component>
-            <Component>
-                <File Id="ProxyQtGui$(var.suffix)4.dll" Name="QtGui$(var.suffix)4.dll" Source="${libdir}/bin/${build.configuration}\QtGui$(var.suffix)4.dll" />
-            </Component>
-            <Component>
-                <File Id="ProxyQtMultimedia$(var.suffix)4.dll" Name="QtMultimedia$(var.suffix)4.dll" Source="${libdir}/bin/${build.configuration}\QtMultimedia$(var.suffix)4.dll" />
-            </Component>
-            <Component>
-                <File Id="ProxyQtNetwork$(var.suffix)4.dll" Name="QtNetwork$(var.suffix)4.dll" Source="${libdir}/bin/${build.configuration}\QtNetwork$(var.suffix)4.dll" />
-            </Component>
-            <Component>
-                <File Id="ProxyQtXml$(var.suffix)4.dll" Name="QtXml$(var.suffix)4.dll" Source="${libdir}/bin/${build.configuration}\QtXml$(var.suffix)4.dll" />
-            </Component>
-        </ComponentGroup>
-
-        <ComponentGroup Id="ServerFFmpegLibraries" Directory="${installer.customization}MediaServerDir">
-            <Component>
-                <File Id="ServerAvcodecDll" Name="avcodec-54.dll" Source="${libdir}/bin/${build.configuration}/avcodec-54.dll"/>
-            </Component>
-            <Component>
-                <File Id="ServerAvdeviceDll" Name="avdevice-53.dll" Source="${libdir}/bin/${build.configuration}/avdevice-53.dll"/>
-            </Component>
-            <Component>
-                <File Id="ServerAvfilterDll" Name="avfilter-2.dll" Source="${libdir}/bin/${build.configuration}/avfilter-2.dll"/>
-            </Component>
-            <Component>
-                <File Id="ServerAvformatDll" Name="avformat-54.dll" Source="${libdir}/bin/${build.configuration}/avformat-54.dll"/>
-            </Component>
-            <Component>
-                <File Id="ServerAvutilDll" Name="avutil-51.dll" Source="${libdir}/bin/${build.configuration}/avutil-51.dll"/>
-            </Component>
-            <Component>
-                <File Id="ServerSwscaleDll" Name="swscale-2.dll" Source="${libdir}/bin/${build.configuration}/swscale-2.dll"/>
-            </Component>
-            <Component>
-                <File Id="ServerOggDll" Name="libogg-0.dll" Source="${libdir}/bin/${build.configuration}/libogg-0.dll"/>
-            </Component>
-            <Component>
-                <File Id="ServerVorbisDll" Name="libvorbis-0.dll" Source="${libdir}/bin/${build.configuration}/libvorbis-0.dll"/>
-            </Component>
-            <Component>
-                <File Id="ServerMp3lameDll" Name="libmp3lame-0.dll" Source="${libdir}/bin/${build.configuration}/libmp3lame-0.dll"/>
-            </Component>
-            <Component>
-                <File Id="ServerVorbisEncDll" Name="libvorbisenc-2.dll" Source="${libdir}/bin/${build.configuration}/libvorbisenc-2.dll"/>
-            </Component>
-        </ComponentGroup>
-
-        <ComponentGroup Id="ServerQTLibraries" Directory="${installer.customization}MediaServerDir">
-            <Component>
-                <File Id="ServerQtCore$(var.suffix)4.dll" Name="QtCore$(var.suffix)4.dll" Source="${libdir}/bin/${build.configuration}\QtCore$(var.suffix)4.dll" />
-            </Component>
-            <Component>
-                <File Id="ServerQtGui$(var.suffix)4.dll" Name="QtGui$(var.suffix)4.dll" Source="${libdir}/bin/${build.configuration}\QtGui$(var.suffix)4.dll" />
-            </Component>
-            <Component>
-                <File Id="ServerQtMultimedia$(var.suffix)4.dll" Name="QtMultimedia$(var.suffix)4.dll" Source="${libdir}/bin/${build.configuration}\QtMultimedia$(var.suffix)4.dll" />
-            </Component>
-            <Component>
-                <File Id="ServerQtNetwork$(var.suffix)4.dll" Name="QtNetwork$(var.suffix)4.dll" Source="${libdir}/bin/${build.configuration}\QtNetwork$(var.suffix)4.dll" />
-            </Component>
-            <Component>
-                <File Id="ServerQtXml$(var.suffix)4.dll" Name="QtXml$(var.suffix)4.dll" Source="${libdir}/bin/${build.configuration}\QtXml$(var.suffix)4.dll" />
-            </Component>
-            <Component>
-                <File Id="ServerQtSql$(var.suffix)4.dll" Name="QtSql$(var.suffix)4.dll" Source="${libdir}/bin/${build.configuration}\QtSql$(var.suffix)4.dll" />
-            </Component>
-        </ComponentGroup>
-
-        <ComponentGroup Id="ServerOpenSSL" Directory="${installer.customization}MediaServerDir">
-            <Component>
-                <File Id="Serverlibeay32.dll" Name="libeay32.dll" Source="${libdir}/bin/${build.configuration}\libeay32.dll"/>
-            </Component>
-            <Component>
-                <File Id="Serverssleay32.dll" Name="ssleay32.dll" Source="${libdir}/bin/${build.configuration}\ssleay32.dll"/>
-            </Component>
-        </ComponentGroup>
-
-        <ComponentGroup Id="ClientFFmpegLibraries" Directory="${installer.customization}_${parsedVersion.majorVersion}_${parsedVersion.minorVersion}_Dir">
-            <Component>
-                <File Id="ClientAvcodecDll" Name="avcodec-54.dll" Source="${libdir}/bin/${build.configuration}/avcodec-54.dll"/>
-            </Component>
-            <Component>
-                <File Id="ClientAvdeviceDll" Name="avdevice-53.dll" Source="${libdir}/bin/${build.configuration}/avdevice-53.dll"/>
-            </Component>
-            <Component>
-                <File Id="ClientAvfilterDll" Name="avfilter-2.dll" Source="${libdir}/bin/${build.configuration}/avfilter-2.dll"/>
-            </Component>
-            <Component>
-                <File Id="ClientAvformatDll" Name="avformat-54.dll" Source="${libdir}/bin/${build.configuration}/avformat-54.dll"/>
-            </Component>
-            <Component>
-                <File Id="ClientAvutilDll" Name="avutil-51.dll" Source="${libdir}/bin/${build.configuration}/avutil-51.dll"/>
-            </Component>
-            <Component>
-                <File Id="ClientSwscaleDll" Name="swscale-2.dll" Source="${libdir}/bin/${build.configuration}/swscale-2.dll"/>
-            </Component>
-            <Component>
-                <File Id="ClientOggDll" Name="libogg-0.dll" Source="${libdir}/bin/${build.configuration}/libogg-0.dll"/>
-            </Component>
-            <Component>
-                <File Id="ClientVorbisDll" Name="libvorbis-0.dll" Source="${libdir}/bin/${build.configuration}/libvorbis-0.dll"/>
-            </Component>
-            <Component>
-                <File Id="ClientMp3lameDll" Name="libmp3lame-0.dll" Source="${libdir}/bin/${build.configuration}/libmp3lame-0.dll"/>
-            </Component>
-            <Component>
-                <File Id="ClientVorbisEncDll" Name="libvorbisenc-2.dll" Source="${libdir}/bin/${build.configuration}/libvorbisenc-2.dll"/>
-            </Component>
-            <Component>
-                <File Id="ClientX264" Name="x264.exe" Source="${libdir}/bin/${build.configuration}/x264.exe"/>                                
-            </Component>
-        </ComponentGroup>
-
-        <ComponentGroup Id="ClientQuickSync" Directory="${installer.customization}_${parsedVersion.majorVersion}_${parsedVersion.minorVersion}_Dir">
-            <Component>
-                <File Id="ClientQuickSyncDll" Name="quicksyncdecoder1.dll" Source="${libdir}/bin/${build.configuration}/quicksyncdecoder1.dll"/>
-            </Component>
-            <Component>
-                <File Id="ClientQuickSyncXml" Name="hw_decoding_conf.xml" Source="${libdir}/bin/${build.configuration}/hw_decoding_conf.xml"/>                               
-            </Component>
-        </ComponentGroup>                            
-
-        <ComponentGroup Id="ClientQTLibraries" Directory="${installer.customization}_${parsedVersion.majorVersion}_${parsedVersion.minorVersion}_Dir">
-            <Component>
-                <File Id="ClientQtCore$(var.suffix)4.dll" Name="QtCore$(var.suffix)4.dll" Source="${libdir}/bin/${build.configuration}\QtCore$(var.suffix)4.dll" />
-            </Component>
-            <Component>
-                <File Id="ClientQtGui$(var.suffix)4.dll" Name="QtGui$(var.suffix)4.dll" Source="${libdir}/bin/${build.configuration}\QtGui$(var.suffix)4.dll" />
-            </Component>
-            <Component>
-                <File Id="ClientQtMultimedia$(var.suffix)4.dll" Name="QtMultimedia$(var.suffix)4.dll" Source="${libdir}/bin/${build.configuration}\QtMultimedia$(var.suffix)4.dll" />
-            </Component>
-            <Component>
-                <File Id="ClientQtNetwork$(var.suffix)4.dll" Name="QtNetwork$(var.suffix)4.dll" Source="${libdir}/bin/${build.configuration}\QtNetwork$(var.suffix)4.dll" />
-            </Component>
-            <Component>
-                <File Id="ClientQtOpenGL$(var.suffix)4.dll" Name="QtOpenGL$(var.suffix)4.dll" Source="${libdir}/bin/${build.configuration}\QtOpenGL$(var.suffix)4.dll" />
-            </Component>
-            <Component>
-                <File Id="ClientQtXml$(var.suffix)4.dll" Name="QtXml$(var.suffix)4.dll" Source="${libdir}/bin/${build.configuration}\QtXml$(var.suffix)4.dll" />
-            </Component>
-        </ComponentGroup>
-
-        <ComponentGroup Id="ClientOpenAL" Directory="${installer.customization}_${parsedVersion.majorVersion}_${parsedVersion.minorVersion}_Dir">
-            <Component>
-                <File Id="OpenAL32.dll" Name="OpenAL32.dll" Source="${libdir}/bin/${build.configuration}\OpenAL32.dll"/>
-            </Component>
-            <Component>
-                <File Id="wrap_oal.dll" Name="wrap_oal.dll" Source="${libdir}/bin/${build.configuration}\wrap_oal.dll"/>
-            </Component>
-        </ComponentGroup>
-
-        <ComponentGroup Id="ClientOpenSSL" Directory="${installer.customization}_${parsedVersion.majorVersion}_${parsedVersion.minorVersion}_Dir">
-            <Component>
-                <File Id="Clientlibeay32.dll" Name="libeay32.dll" Source="${libdir}/bin/${build.configuration}\libeay32.dll"/>
-            </Component>
-            <Component>
-                <File Id="Clientssleay32.dll" Name="ssleay32.dll" Source="${libdir}/bin/${build.configuration}\ssleay32.dll"/>
-            </Component>
-        </ComponentGroup>
-
-        <ComponentGroup Id="ProxyOpenSSL" Directory="${installer.customization}ProxyServerDir">
-            <Component>
-                <File Id="Proxylibeay32.dll" Name="libeay32.dll" Source="${libdir}/bin/${build.configuration}\libeay32.dll"/>
-            </Component>
-            <Component> 
-                <File Id="Proxyssleay32.dll" Name="ssleay32.dll" Source="${libdir}/bin/${build.configuration}\ssleay32.dll"/>
-            </Component>
-        </ComponentGroup>                            
-
-        <ComponentGroup Id="VmaxProxySDK" Directory="${installer.customization}VmaxDir">
-<<<<<<< HEAD
-            <Component>
-                <File Id="VmaxProxyacsstreamsourcemr.dll" Name="acs_stream_source_mr.dll" Source="${libdir}/bin/${build.configuration}/vmaxproxy/acs_stream_source_mr.dll"/>
-            </Component>
-            <Component>
-                <File Id="VmaxProxyPid.dat" Name="pid.dat" Source="${libdir}/bin/${build.configuration}/vmaxproxy/pid.dat"/>
-            </Component>
-=======
-        	<Component>
-            	<File Id="VmaxProxyacsstreamsourcemr.dll" Name="acs_stream_source_mr.dll" Source="${libdir}/bin/${build.configuration}/vmaxproxy/acs_stream_source_m$(var.vmaxsuffix).dll"/>
-        	</Component>
-        	<Component>
-            	<File Id="VmaxProxyPid.dat" Name="pid.dat" Source="${libdir}/bin/${build.configuration}/vmaxproxy/pid.dat"/>
-			</Component>
->>>>>>> 991b49b8
-        </ComponentGroup>                            
-
-        <ComponentGroup Id="ClientFFmpegLibraries_1_4" Directory="${installer.customization}_1_4_Dir">
-            <Component>
-                <File Id="ClientAvcodecDll_1_4" Name="avcodec-54.dll" Source="${libdir}/bin/${build.configuration}/avcodec-54.dll"/>
-            </Component>
-            <Component>
-                <File Id="ClientAvdeviceDll_1_4" Name="avdevice-53.dll" Source="${libdir}/bin/${build.configuration}/avdevice-53.dll"/>
-            </Component>
-            <Component>
-                <File Id="ClientAvfilterDll_1_4" Name="avfilter-2.dll" Source="${libdir}/bin/${build.configuration}/avfilter-2.dll"/>
-            </Component>
-            <Component>
-                <File Id="ClientAvformatDll_1_4" Name="avformat-54.dll" Source="${libdir}/bin/${build.configuration}/avformat-54.dll"/>
-            </Component>
-            <Component>
-                <File Id="ClientAvutilDll_1_4" Name="avutil-51.dll" Source="${libdir}/bin/${build.configuration}/avutil-51.dll"/>
-            </Component>
-            <Component>
-                <File Id="ClientSwscaleDll_1_4" Name="swscale-2.dll" Source="${libdir}/bin/${build.configuration}/swscale-2.dll"/>
-            </Component>
-            <Component>
-                <File Id="ClientOggDll_1_4" Name="libogg-0.dll" Source="${libdir}/bin/${build.configuration}/libogg-0.dll"/>
-            </Component>
-            <Component>
-                <File Id="ClientVorbisDll_1_4" Name="libvorbis-0.dll" Source="${libdir}/bin/${build.configuration}/libvorbis-0.dll"/>
-            </Component>
-            <Component>
-                <File Id="ClientMp3lameDll_1_4" Name="libmp3lame-0.dll" Source="${libdir}/bin/${build.configuration}/libmp3lame-0.dll"/>
-            </Component>
-            <Component>
-                <File Id="ClientVorbisEncDll_1_4" Name="libvorbisenc-2.dll" Source="${libdir}/bin/${build.configuration}/libvorbisenc-2.dll"/>
-            </Component>
-            <Component>
-                <File Id="ClientX264_1_4" Name="x264.exe" Source="${libdir}/bin/${build.configuration}/x264.exe"/>                                
-            </Component>
-        </ComponentGroup>                            
-
-        <ComponentGroup Id="ClientQTLibraries_1_4" Directory="${installer.customization}_1_4_Dir">
-            <Component>
-                <File Id="ClientQtCore$(var.suffix)4.dll_1_4" Name="QtCore$(var.suffix)4.dll" Source="${libdir}/bin/${build.configuration}\QtCore$(var.suffix)4.dll" />
-            </Component>
-            <Component>
-                <File Id="ClientQtGui$(var.suffix)4.dll_1_4" Name="QtGui$(var.suffix)4.dll" Source="${libdir}/bin/${build.configuration}\QtGui$(var.suffix)4.dll" />
-            </Component>
-            <Component>
-                <File Id="ClientQtMultimedia$(var.suffix)4.dll_1_4" Name="QtMultimedia$(var.suffix)4.dll" Source="${libdir}/bin/${build.configuration}\QtMultimedia$(var.suffix)4.dll" />
-            </Component>
-            <Component>
-                <File Id="ClientQtNetwork$(var.suffix)4.dll_1_4" Name="QtNetwork$(var.suffix)4.dll" Source="${libdir}/bin/${build.configuration}\QtNetwork$(var.suffix)4.dll" />
-            </Component>
-            <Component>
-                <File Id="ClientQtOpenGL$(var.suffix)4.dll_1_4" Name="QtOpenGL$(var.suffix)4.dll" Source="${libdir}/bin/${build.configuration}\QtOpenGL$(var.suffix)4.dll" />
-            </Component>
-            <Component>
-                <File Id="ClientQtXml$(var.suffix)4.dll_1_4" Name="QtXml$(var.suffix)4.dll" Source="${libdir}/bin/${build.configuration}\QtXml$(var.suffix)4.dll" />
-            </Component>
-        </ComponentGroup>
-
-        <ComponentGroup Id="ClientOpenAL_1_4" Directory="${installer.customization}_1_4_Dir">
-            <Component>
-                <File Id="OpenAL32.dll_1_4" Name="OpenAL32.dll" Source="${libdir}/bin/${build.configuration}\OpenAL32.dll"/>
-            </Component>
-            <Component>
-                <File Id="wrap_oal.dll_1_4" Name="wrap_oal.dll" Source="${libdir}/bin/${build.configuration}\wrap_oal.dll"/>
-            </Component>
-        </ComponentGroup>
-
-        <ComponentGroup Id="ClientOpenSSL_1_4" Directory="${installer.customization}_1_4_Dir">
-            <Component>
-                <File Id="Clientlibeay32.dll_1_4" Name="libeay32.dll" Source="${libdir}/bin/${build.configuration}\libeay32.dll"/>
-            </Component>
-            <Component>
-                <File Id="Clientssleay32.dll_1_4" Name="ssleay32.dll" Source="${libdir}/bin/${build.configuration}\ssleay32.dll"/>
-            </Component>
-        </ComponentGroup>                        
-        
-        <ComponentGroup Id="ImageFormats" Directory="ImageFormats">
-            <Component>
-                <File Id="qgif$(var.suffix)4.dll" Name="qgif4.dll" Source="${libdir}/bin/${build.configuration}\imageformats\qgif$(var.suffix)4.dll" />
-            </Component>
-            <Component>
-                <File Id="qjpeg$(var.suffix)4.dll" Name="qjpeg4.dll" Source="${libdir}/bin/${build.configuration}\imageformats\qjpeg$(var.suffix)4.dll" />
-            </Component>
-            <Component>
-                <File Id="qtiff$(var.suffix)4.dll" Name="qtiff4.dll" Source="${libdir}/bin/${build.configuration}\imageformats\qtiff$(var.suffix)4.dll" />
-            </Component>
-        </ComponentGroup>
-        
-        <ComponentGroup Id="ImageFormats_1_4" Directory="ImageFormats_1_4">
-            <Component>
-                <File Id="qgif4.dll_1_4" Name="qgif4.dll" Source="${libdir}/bin/${build.configuration}\imageformats\qgif$(var.suffix)4.dll" />
-            </Component>
-            <Component>
-                <File Id="qjpeg4.dll_1_4" Name="qjpeg4.dll" Source="${libdir}/bin/${build.configuration}\imageformats\qjpeg$(var.suffix)4.dll" />
-            </Component>
-            <Component>
-                <File Id="qtiff4.dll_1_4" Name="qtiff4.dll" Source="${libdir}/bin/${build.configuration}\imageformats\qtiff$(var.suffix)4.dll" />
-            </Component>
-        </ComponentGroup>
-
-        <?if $(var.arch) = x86 ?>
-        <?define archSuffix = "x86" ?>
-        <?else?>
-        <?define archSuffix = "x86_x64" ?>
-        <?endif?>
-
-
-        <DirectoryRef Id="TARGETDIR">
-            <Merge Id="VCRedist1" SourceFile="$(var.commonProgramFiles)Merge Modules\Microsoft_VC90_CRT_$(var.archSuffix).msm" DiskId="1" Language="0"/>
-            <Merge Id="VCRedist2" SourceFile="$(var.commonProgramFiles)Merge Modules\policy_9_0_Microsoft_VC90_CRT_$(var.archSuffix).msm" DiskId="1" Language="0"/>
-            <?if ${build.configuration} = Debug ?>
-            <Merge Id="VCRedist3" SourceFile="$(var.commonProgramFiles)Merge Modules\Microsoft_VC90_DebugCRT_$(var.archSuffix).msm" DiskId="1" Language="0"/>
-            <Merge Id="VCRedist4" SourceFile="$(var.commonProgramFiles)Merge Modules\policy_9_0_Microsoft_VC90_DebugCRT_$(var.archSuffix).msm" DiskId="1" Language="0"/>
-            <?endif?>
-        </DirectoryRef>
-
-        <Feature Id="VCRedist" Title="Visual C++ 9.0 Runtime" AllowAdvertise="no" Display="hidden" Level="1">
-            <MergeRef Id="VCRedist1"/>
-            <MergeRef Id="VCRedist2"/>
-            <?if ${build.configuration} = Debug ?>
-            <MergeRef Id="VCRedist3"/>
-            <MergeRef Id="VCRedist4"/>
-            <?endif?>
-        </Feature>
-
-        <Feature Id="AppServerFeature" Title="${product.name} ${appserver.name}" Level="1"
-                 ConfigurableDirectory="INSTALLDIR" Absent="allow" InstallDefault="local" AllowAdvertise="no" Display="hidden" >
-            <!--            <Condition Level="0"><![CDATA[ $(var.VmsUpgrading) AND !AppServerFeature <> 3 ]]> </Condition>-->
-
-            <ComponentGroupRef Id="AppServerFilesComponent" />
-            <ComponentRef Id="AppServerExecutable" />
-            <ComponentRef Id="ecs.log" />           
-            <ComponentRef Id="AppServerConfiguration"/>
-            <ComponentRef Id="AppServerConfigurationPassword"/>
-            <ComponentRef Id="AppServerConfigurationGuid"/>
-
-            <ComponentRef Id="ProxyExecutable" />
-            <ComponentGroupRef Id="ProxyQTLibraries" />
-            <ComponentRef Id="ProxyQjson" />            
-            <ComponentGroupRef Id="ProxyOpenSSL" />
-        </Feature>
-
-        <Feature Id="AlwaysFeature" Title="Always Tool" AllowAdvertise="no" Display="hidden" Level="1">
-            <ComponentRef Id="AlwaysFiles"/>
-            <ComponentRef Id="ARPAltRegistryEntries"/>            
-            <ComponentRef Id="UninstallProgramMenuFolder"/>
-        </Feature>
-
-        <Feature Id="TrayToolFeature" Title="Tray Tool" AllowAdvertise="no" Display="hidden" Level="1">
-            <!--            <Condition Level="0"><![CDATA[ $(var.VmsUpgrading) AND !TrayToolFeature <> 3 ]]> </Condition>-->
-
-            <ComponentRef Id="traytool.exe"/>
-            <ComponentGroupRef Id="TrayToolQTLibraries"/>
-            <ComponentGroupRef Id="TrayToolOpenSSL"/>
-            <ComponentRef Id="TrayToolQjson"/>
-        </Feature>
-
-        <Feature Id="ServerFeature" Title="${product.name} Media Server" Level="1"
-                 ConfigurableDirectory="INSTALLDIR" Absent="allow" InstallDefault="local" AllowAdvertise="no" Display="expand">
-            <!--            <Condition Level="0"><![CDATA[ $(var.VmsUpgrading) AND !ServerFeature <> 3 ]]> </Condition>-->
-
-            <ComponentRef Id='ServerConfiguration'/>
-            <ComponentRef Id='ServerConfigurationGuid'/>
-
-            <ComponentRef Id="ServerExecutable" />
-            <ComponentGroupRef Id="ServerFFmpegLibraries"/>
-            <ComponentRef Id="ServerSqlDrivers"/>
-            <ComponentRef Id="ServerRtspPlugin"/>
-            <ComponentGroupRef Id="ServerQTLibraries" />
-            <ComponentGroupRef Id="ServerOpenSSL"/>
-            <ComponentRef Id="ServerSigar"/>
-            <ComponentRef Id="ServerQjson"/>
-            <ComponentRef Id="sysfomediaservercomponent"/>
-
-            <?if $(var.vmax) = true?>   
-            <ComponentRef Id="vmaxproxy.exe"/>
-            <ComponentRef Id="VmaxProxyQTLibraries"/>
-            <ComponentGroupRef Id="VmaxProxySDK"/>
-            <?endif?>       
-        </Feature>
-
-        <Feature Id="ClientFeature" Title="${product.name} Client" Level="1"
-                 ConfigurableDirectory="INSTALLDIR" Absent="allow" InstallDefault="local" AllowAdvertise="no" Display="expand">
-            <!--            <Condition Level="0"><![CDATA[ $(var.VmsUpgrading) AND !ClientFeature <> 3 ]]> </Condition>-->
-
-            <ComponentRef Id="NovFileAssociation"/>
-
-            <ComponentRef Id="AppLauncherExecutable" />
-            <ComponentRef Id="AppLauncherConfiguration" />          
-            <ComponentRef Id="ClientExecutable" />
-            <ComponentRef Id="clientShortcutDesktop"/>
-            <ComponentGroupRef Id="ClientHelpComponent"/>
-            <ComponentGroupRef Id="ClientVoxComponent"/>
-            <ComponentRef Id="ClientConfiguration" />
-            <ComponentGroupRef Id="ClientQuickSync"/>
-            <ComponentGroupRef Id="ClientFFmpegLibraries"/>
-            <ComponentGroupRef Id="ClientQTLibraries" />
-            <ComponentGroupRef Id="ImageFormats" />
-            <ComponentGroupRef Id="ClientOpenAL" />
-            <ComponentGroupRef Id="ClientOpenSSL" />
-            <ComponentRef Id="ClientSigar"/>    
-            <ComponentRef Id="ClientQjson"/>            
-            <ComponentRef Id="ClientQtColorPicker"/>
-            <ComponentRef Id="ClientVsRedistributable"/>
-            <ComponentRef Id="bespin" />
-
-            <ComponentRef Id="ClientExecutable_1_4" />          
-            <ComponentGroupRef Id="ClientFFmpegLibraries_1_4"/>
-            <ComponentGroupRef Id="ClientQTLibraries_1_4" />
-            <ComponentGroupRef Id="ImageFormats_1_4" />
-            <ComponentGroupRef Id="ClientOpenAL_1_4" />
-            <ComponentGroupRef Id="ClientOpenSSL_1_4" />
-            <ComponentRef Id="ClientSigar_1_4"/>            
-            <ComponentRef Id="ClientQtColorPicker_1_4"/>
-            <ComponentRef Id="bespin_1_4" />            
-
-            <ComponentRef Id='ClientDirectoryComponent'/>
-        </Feature>
-
-        <Property Id="WIXUI_INSTALLDIR" Value="INSTALLDIR" />
-        <Property Id="WIXUI_CLIENT_DIRECTORY" Value="CLIENT_DIRECTORY"/>
-        <Property Id="WIXUI_SERVER_ALLOWCHANGEIP" Value="SERVER_ALLOWCHANGEIP"/>
-
-
-        <UIRef Id="WixUI_Common" />
-        <UIRef Id="WixUI_ErrorProgressText" />
-
-        <UI>
-            <!-- These dialog references are needed for CloseApplication above to work correctly -->
-            <DialogRef Id="FilesInUse" />
-            <DialogRef Id="MsiRMFilesInUse" />      
-
-            <Property Id="DefaultUIFont" Value="WixUI_Font_Normal" />
-            <TextStyle Id="WixUI_Font_Normal" FaceName="Tahoma" Size="8" />
-            <TextStyle Id="WixUI_Font_Bigger" FaceName="Tahoma" Size="12" />
-            <TextStyle Id="WixUI_Font_Title" FaceName="Tahoma" Size="9" Bold="yes" />
-
-            <!--            <Property Id="ARPNOMODIFY" Value="1" />-->
-
-            <DialogRef Id="MyFeaturesDlg" />
-            <DialogRef Id="SelectionWarningDlg" />
-            <DialogRef Id="DowngradeWarningDlg" />
-            <DialogRef Id="BrowseDlg" />
-            <DialogRef Id="DiskCostDlg" />
-            <DialogRef Id="ErrorDlg" />
-            <DialogRef Id="FatalError" />
-            <DialogRef Id="FilesInUse" />
-            <DialogRef Id="MsiRMFilesInUse" />
-            <DialogRef Id="PrepareDlg" />
-            <DialogRef Id="ProgressDlg" />
-            <DialogRef Id="ResumeDlg" />
-            <DialogRef Id="UserExit" />
-            <!--Width="260" Height="85"-->
-
-            <Binary Id="Warning" SourceFile="Binary\Exclam.ico" />
-
-            <Publish Dialog="MyExitDialog" Control="Finish" Event="EndDialog" Value="Return" Order="999">1</Publish>
-            <Publish Dialog="MyExitDialog" Control="Finish" Order="1" Event="DoAction" Value="LaunchClient">WIXUI_EXITDIALOGOPTIONALCHECKBOX</Publish>
-
-            <Publish Dialog="WelcomeDlg" Control="Next" Event="NewDialog" Value="LicenseAgreementDlg">NOT PREVIOUSVERSIONSINSTALLED</Publish>          
-            <Publish Dialog="WelcomeDlg" Control="Next" Event="NewDialog" Value="UpgradeDlg">PREVIOUSVERSIONSINSTALLED</Publish>
-
-            <Publish Dialog="UpgradeDlg" Control="Back" Event="NewDialog" Value="WelcomeDlg">1</Publish>
-            <Publish Dialog="UpgradeDlg" Control="Next" Event="NewDialog" Value="VerifyReadyDlg">1</Publish>
-
-            <Publish Dialog="DowngradeWarningDlg" Control="Next" Event="NewDialog" Value="LicenseAgreementDlg">1</Publish>
-            <Publish Dialog="DowngradeWarningDlg" Control="Back" Event="NewDialog" Value="WelcomeDlg">1</Publish>
-
-            <Publish Dialog="LicenseAgreementDlg" Control="Back" Event="NewDialog" Value="WelcomeDlg">1</Publish>
-            <Publish Dialog="LicenseAgreementDlg" Control="Next" Event="NewDialog" Value="InstallTypeDlg">LicenseAccepted = "1"</Publish>
-
-            <Publish Dialog="InstallTypeDlg" Control="Back" Event="NewDialog" Value="LicenseAgreementDlg">1</Publish>
-
-            <Publish Dialog="InstallTypeDlg" Control="Next" Property="INSTALL_ECS" Value="{}">INSTALLTYPE=2</Publish>
-            <Publish Dialog="InstallTypeDlg" Control="Next" Property="INSTALL_SERVER" Value="{}">INSTALLTYPE=2</Publish>
-            <Publish Dialog="InstallTypeDlg" Control="Next" Property="INSTALL_CLIENT" Value="1">INSTALLTYPE=2</Publish>
-
-            <Publish Dialog="InstallTypeDlg" Control="Next" Property="INSTALL_ECS" Value="1">
-                <![CDATA[ INSTALLTYPE <> 2 ]]></Publish>
-            <Publish Dialog="InstallTypeDlg" Control="Next" Property="INSTALL_SERVER" Value="1">
-                <![CDATA[ INSTALLTYPE <> 2 ]]></Publish>
-            <Publish Dialog="InstallTypeDlg" Control="Next" Property="INSTALL_CLIENT" Value="1">
-                <![CDATA[ INSTALLTYPE <> 2 ]]></Publish>
-
-            <Publish Dialog="InstallTypeDlg" Control="Next" Event="NewDialog" Value="PasswordDlg">INSTALLTYPE=0</Publish>
-            <Publish Dialog="InstallTypeDlg" Control="Next" Event="NewDialog" Value="MyFeaturesDlg">INSTALLTYPE=1</Publish>
-            <Publish Dialog="InstallTypeDlg" Control="Next" Event="NewDialog" Value="InstallDirDlg">INSTALLTYPE=2</Publish>
-
-            <Publish Dialog="InstallTypeDlg" Control="Next" Property="WIXUI_EXITDIALOGOPTIONALCHECKBOXTEXT" Value="$(var.LaunchClientChecBoxText)">
-                <![CDATA[ INSTALLTYPE=0 OR INSTALLTYPE=2 ]]>
-            </Publish>
-            <Publish Dialog="InstallTypeDlg" Control="Next" Property="SERVER_APPSERVER_HOST" Value="localhost" Order="4">
-                <![CDATA[ INSTALLTYPE=0 ]]>
-            </Publish>
-            <Publish Dialog="InstallTypeDlg" Control="Next" Property="SERVER_APPSERVER_PORT" Value="[APPSERVER_PORT]" Order="4">
-                <![CDATA[ INSTALLTYPE=0 ]]>
-            </Publish>
-            <Publish Dialog="InstallTypeDlg" Control="Next" Property="SERVER_APPSERVER_LOGIN" Value="[APPSERVER_LOGIN]" Order="4">
-                <![CDATA[ INSTALLTYPE=0 ]]>
-            </Publish>
-            <Publish Dialog="InstallTypeDlg" Control="Next" Property="SERVER_APPSERVER_PASSWORD" Value="[APPSERVER_PASSWORD]" Order="4" >
-                <![CDATA[ INSTALLTYPE=0 ]]>
-            </Publish>
-
-            <Publish Dialog="InstallTypeDlg" Control="Next" Property="CLIENT_APPSERVER_HOST" Value="localhost" Order="4">
-                <![CDATA[ INSTALLTYPE=0 OR INSTALLTYPE=2]]>
-            </Publish>
-            <Publish Dialog="InstallTypeDlg" Control="Next" Property="CLIENT_APPSERVER_PORT" Value="[APPSERVER_PORT]" Order="4">
-                <![CDATA[ INSTALLTYPE=0 OR INSTALLTYPE=2]]>
-            </Publish>
-            <Publish Dialog="InstallTypeDlg" Control="Next" Property="CLIENT_APPSERVER_LOGIN" Value="[APPSERVER_LOGIN]" Order="4">
-                <![CDATA[ INSTALLTYPE=0 OR INSTALLTYPE=2]]>
-            </Publish>
-
-            <?define EcsPasswordsEqual="(APPSERVER_PASSWORD = APPSERVER_PASSWORD_CONFIRM)" ?>
-
-            <Publish Dialog="PasswordDlg" Control="Back" Event="NewDialog" Value="InstallTypeDlg">1</Publish>
-            <Publish Dialog="PasswordDlg" Control="Next" Event="SpawnDialog" Value="EmptyPasswordDlg">NOT APPSERVER_PASSWORD</Publish>
-            <Publish Dialog="PasswordDlg" Control="Next" Property="SERVER_APPSERVER_PASSWORD" Value="[APPSERVER_PASSWORD]">APPSERVER_PASSWORD</Publish>
-            <Publish Dialog="PasswordDlg" Control="Next" Event="SpawnDialog" Value="PasswordShouldMatchDlg" Order="2">
-                <![CDATA[ NOT $(var.EcsPasswordsEqual) ]]>
-            </Publish>
-            <Publish Dialog="PasswordDlg" Control="Next" Event="NewDialog" Value="VerifyReadyDlg">$(var.EcsPasswordsEqual) AND APPSERVER_PASSWORD</Publish>
-
-            <Publish Dialog="MyFeaturesDlg" Control="Back" Event="NewDialog" Value="InstallTypeDlg">
-                <![CDATA[ NOT $(var.VmsChanging) ]]>
-            </Publish>
-            <Publish Dialog="MyFeaturesDlg" Control="Back" Event="NewDialog" Value="MaintenanceTypeDlg">
-                <![CDATA[ $(var.VmsChanging) ]]>
-            </Publish>
-
-            <?define SomeFeaturesSelected="(INSTALL_ECS OR INSTALL_SERVER OR INSTALL_CLIENT)"?>         
-
-            <Publish Dialog="MyFeaturesDlg" Control="Next" Event="SpawnDialog" Value="SelectionWarningDlg">
-                <![CDATA[NOT $(var.SomeFeaturesSelected)]]>
-            </Publish>
-            <Publish Dialog="MyFeaturesDlg" Control="Next" Event="NewDialog" Value="InstallDirDlg">
-                <![CDATA[$(var.SomeFeaturesSelected) AND $(var.VmsInstalling)]]>
-            </Publish>
-
-            <?define Remove_E1="(INSTALL_ECS <> 1 AND !AppServerFeature = 3)"?>
-
-            <?define Inst_E1="(INSTALL_ECS    AND !AppServerFeature <> 3)"?>
-            <?define Inst_S1="(INSTALL_SERVER AND !ServerFeature <> 3)"?>
-            <?define Inst_C1="(INSTALL_CLIENT AND !ClientFeature <> 3)"?>
-            <?define Inst_E0="(NOT $(var.Inst_E1))"?>
-            <?define Inst_S0="(NOT $(var.Inst_S1))"?>
-            <?define Inst_C0="(NOT $(var.Inst_C1))"?>
-
-            <?define Inst_E0S0="($(var.Inst_E0) AND $(var.Inst_S0))"?>
-            <?define Inst_E0S1="($(var.Inst_E0) AND $(var.Inst_S1))"?>
-            <?define Inst_E1S0="($(var.Inst_E1) AND $(var.Inst_S0))"?>
-
-            <?define Inst_S0C0="($(var.Inst_S0) AND $(var.Inst_C0))"?>
-            <?define Inst_S0C1="($(var.Inst_S0) AND $(var.Inst_C1))"?>
-            <?define Inst_S1C0="($(var.Inst_S1) AND $(var.Inst_C0))"?>
-
-            <?define Inst_E1S0C0="($(var.Inst_E1) AND $(var.Inst_S0) AND $(var.Inst_C0))"?>
-            <?define Inst_E0S1C0="($(var.Inst_E0) AND $(var.Inst_S1) AND $(var.Inst_C0))"?>
-            <?define Inst_E0S0C1="($(var.Inst_E0) AND $(var.Inst_S0) AND $(var.Inst_C1))"?>
-            <?define Inst_E1S1C0="($(var.Inst_E1) AND $(var.Inst_S1) AND $(var.Inst_C0))"?> 
-            <?define Inst_E1S0C1="($(var.Inst_E1) AND $(var.Inst_S0) AND $(var.Inst_C1))"?>
-            <?define Inst_E0S1C1="($(var.Inst_E0) AND $(var.Inst_S1) AND $(var.Inst_C1))"?>
-            <?define Inst_E1S1C1="($(var.Inst_E1) AND $(var.Inst_S1) AND $(var.Inst_C1))"?>
-            <?define Inst_E0S0C0="($(var.Inst_E0) AND $(var.Inst_S0) AND $(var.Inst_C0))"?>                
-
-            <?define Changing_E1="NOT $(var.VmsInstalling) AND $(var.Inst_E1)"?>
-            <?define Changing_E0S1="NOT $(var.VmsInstalling) AND $(var.Inst_E0S1)"?>
-            <?define Changing_E0S0C1="NOT $(var.VmsInstalling) AND $(var.Inst_E0S0C1)"?>
-            <?define ChangingNothing="NOT $(var.VmsInstalling) AND $(var.Inst_E0S0C0)"?>
-
-            <!-- Changing -->
-            <Publish Dialog="MyFeaturesDlg" Control="Next" Event="NewDialog" Value="AppServerDlg">
-                <![CDATA[ $(var.Changing_E1) ]]>
-            </Publish>
-            <Publish Dialog="MyFeaturesDlg" Control="Next" Event="NewDialog" Value="UninstallOptionsDlg">
-                <![CDATA[ $(var.Remove_E1) ]]>
-            </Publish>
-            <Publish Dialog="MyFeaturesDlg" Control="Next" Event="NewDialog" Value="MediaServerDlg">
-                <![CDATA[ $(var.Changing_E0S1) ]]>
-            </Publish>
-            <Publish Dialog="MyFeaturesDlg" Control="Next" Event="NewDialog" Value="ClientDlg">
-                <![CDATA[ $(var.Changing_E0S0C1) ]]>
-            </Publish>
-            <Publish Dialog="MyFeaturesDlg" Control="Next" Event="NewDialog" Value="VerifyReadyDlg">
-                <![CDATA[ $(var.ChangingNothing) AND NOT $(var.Remove_E1) ]]>
-            </Publish>
-
-            <!-- Reset values in case when user returns to this dialog after AppServerDlg -->
-
-            <?define AppServerInstallingMediaServer="($(var.VmsChanging) AND !AppServerFeature=3 AND $(var.Inst_S1))"?>
-            <?define AppServerInstallingClient="($(var.VmsChanging) AND !AppServerFeature=3 AND $(var.Inst_C1))"?>
-
-            <Publish Dialog="MyFeaturesDlg" Control="Next" Property="SERVER_APPSERVER_HOST" Value="localhost" Order="4">
-                <![CDATA[ $(var.AppServerInstallingMediaServer) ]]>
-            </Publish>
-            <Publish Dialog="MyFeaturesDlg" Control="Next" Property="SERVER_APPSERVER_PORT" Value="[APPSERVER_PORT]" Order="4">
-                <![CDATA[ $(var.AppServerInstallingMediaServer) ]]>
-            </Publish>
-            <Publish Dialog="MyFeaturesDlg" Control="Next" Property="SERVER_APPSERVER_LOGIN" Value="[APPSERVER_LOGIN]" Order="4">
-                <![CDATA[ $(var.AppServerInstallingMediaServer) ]]>
-            </Publish>
-            <Publish Dialog="MyFeaturesDlg" Control="Next" Property="SERVER_APPSERVER_PASSWORD" Value="[APPSERVER_PASSWORD]" Order="4" >
-                <![CDATA[ $(var.AppServerInstallingMediaServer) ]]>
-            </Publish>
-
-            <Publish Dialog="MyFeaturesDlg" Control="Next" Property="SERVER_APPSERVER_HOST" Value="{}" Order="4">
-                <![CDATA[ NOT $(var.AppServerInstallingMediaServer) ]]>
-            </Publish>
-            <Publish Dialog="MyFeaturesDlg" Control="Next" Property="SERVER_APPSERVER_PORT" Value="{}" Order="4">
-                <![CDATA[ NOT $(var.AppServerInstallingMediaServer) ]]>
-            </Publish>
-            <Publish Dialog="MyFeaturesDlg" Control="Next" Property="SERVER_APPSERVER_LOGIN" Value="{}" Order="4">
-                <![CDATA[ NOT $(var.AppServerInstallingMediaServer) ]]>
-            </Publish>
-            <Publish Dialog="MyFeaturesDlg" Control="Next" Property="SERVER_APPSERVER_PASSWORD" Value="{}" Order="4" >
-                <![CDATA[ NOT $(var.AppServerInstallingMediaServer) ]]>
-            </Publish>
-
-            <Publish Dialog="MyFeaturesDlg" Control="Next" Property="CLIENT_APPSERVER_HOST" Value="localhost" Order="4">
-                <![CDATA[ $(var.AppServerInstallingClient) ]]>
-            </Publish>
-            <Publish Dialog="MyFeaturesDlg" Control="Next" Property="CLIENT_APPSERVER_PORT" Value="[APPSERVER_PORT]" Order="4">
-                <![CDATA[ $(var.AppServerInstallingClient) ]]>
-            </Publish>
-            <Publish Dialog="MyFeaturesDlg" Control="Next" Property="CLIENT_APPSERVER_LOGIN" Value="[APPSERVER_LOGIN]" Order="4">
-                <![CDATA[ $(var.AppServerInstallingClient) ]]>
-            </Publish>
-
-            <Publish Dialog="MyFeaturesDlg" Control="Next" Property="CLIENT_APPSERVER_HOST" Value="{}" Order="4">
-                <![CDATA[ NOT $(var.AppServerInstallingClient) ]]>
-            </Publish>
-            <Publish Dialog="MyFeaturesDlg" Control="Next" Property="CLIENT_APPSERVER_PORT" Value="{}" Order="4">
-                <![CDATA[ NOT $(var.AppServerInstallingClient) ]]>
-            </Publish>
-            <Publish Dialog="MyFeaturesDlg" Control="Next" Property="CLIENT_APPSERVER_LOGIN" Value="{}" Order="4">
-                <![CDATA[ NOT $(var.AppServerInstallingClient) ]]>
-            </Publish>
-            <Publish Dialog="MyFeaturesDlg" Control="Next" Property="WIXUI_EXITDIALOGOPTIONALCHECKBOXTEXT" Value="{}">
-                <![CDATA[ $(var.Inst_C0) ]]>
-            </Publish>
-            <Publish Dialog="MyFeaturesDlg" Control="Next" Property="WIXUI_EXITDIALOGOPTIONALCHECKBOXTEXT" Value="$(var.LaunchClientChecBoxText)">
-                <![CDATA[ $(var.Inst_C1) ]]>
-            </Publish>
-
-            <Publish Dialog="InstallDirDlg" Control="Back" Event="NewDialog" Value="MyFeaturesDlg">
-                <![CDATA[ INSTALLTYPE <> 2 ]]></Publish>
-            <Publish Dialog="InstallDirDlg" Control="Back" Event="NewDialog" Value="InstallTypeDlg">
-                <![CDATA[ INSTALLTYPE = 2 ]]>
-            </Publish>
-
-            <Publish Dialog="InstallDirDlg" Control="Next" Event="SetTargetPath" Value="[WIXUI_INSTALLDIR]" Order="1">1</Publish>
-            <Publish Dialog="InstallDirDlg" Control="Next" Event="NewDialog" Value="AppServerDlg" Order="2">INSTALL_ECS</Publish>
-            <Publish Dialog="InstallDirDlg" Control="Next" Event="NewDialog" Value="MediaServerDlg" Order="3">NOT INSTALL_ECS AND INSTALL_SERVER</Publish>
-            <Publish Dialog="InstallDirDlg" Control="Next" Event="NewDialog" Value="ClientDlg" Order="4">NOT INSTALL_ECS AND NOT INSTALL_SERVER AND INSTALL_CLIENT</Publish>
-            <Publish Dialog="InstallDirDlg" Control="ChangeFolder" Property="_BrowseProperty" Value="[WIXUI_INSTALLDIR]" Order="1">1</Publish>
-            <Publish Dialog="InstallDirDlg" Control="ChangeFolder" Event="SpawnDialog" Value="BrowseDlg" Order="2">1</Publish>
-
-            <Publish Dialog="AppServerDlg" Control="Back" Event="NewDialog" Value="MyFeaturesDlg">
-                <![CDATA[ $(var.VmsChanging) ]]>
-            </Publish>
-            <Publish Dialog="AppServerDlg" Control="Back" Event="NewDialog" Value="InstallDirDlg">
-                <![CDATA[ $(var.VmsInstalling) ]]>
-            </Publish>
-
-            <?define EcsPortsDiffer="(APPSERVER_PORT <> PROXY_PORT)" ?>
-            <?define EcsNeedCheckPorts="(APPSERVER_PORT <> OLD_APPSERVER_PORT OR PROXY_PORT <> OLD_PROXY_PORT)" ?>        
-
-            <Publish Dialog="AppServerDlg" Control="Next" Property="BUSYPORT" Value="{}">1</Publish>
-            <Publish Dialog="AppServerDlg" Control="Next" Property="PORTSTOTEST" Value="[APPSERVER_PORT] [PROXY_PORT]" Order="1">1</Publish>
-            <Publish Dialog="AppServerDlg" Control="Next" Event="SpawnDialog" Value="PortDuplicateDlg" Order="2">
-                <![CDATA[ NOT $(var.EcsPortsDiffer) ]]>
-            </Publish>
-            <Publish Dialog="AppServerDlg" Control="Next" Event="SpawnDialog" Value="PasswordShouldMatchDlg" Order="2">
-                <![CDATA[ $(var.EcsPortsDiffer) AND NOT $(var.EcsPasswordsEqual) ]]>
-            </Publish>
-            <Publish Dialog="AppServerDlg" Control="Next" Event="DoAction" Value="CheckPorts" Order="2">
-                <![CDATA[ $(var.EcsPortsDiffer) AND $(var.EcsPasswordsEqual) AND $(var.EcsNeedCheckPorts) ]]>
-            </Publish>
-            <Publish Dialog="AppServerDlg" Control="Next" Event="NewDialog" Value="PortIsBusyDlg" Order="3">
-                <![CDATA[ $(var.EcsPortsDiffer) AND $(var.EcsPasswordsEqual) AND BUSYPORT ]]>
-            </Publish>
-
-            <?define IsAsSettingsFilled="(APPSERVER_PORT AND PROXY_PORT AND APPSERVER_LOGIN AND APPSERVER_PASSWORD)" ?>
-            <?define EcsSettingsValid="($(var.IsAsSettingsFilled) AND NOT BUSYPORT)"?>
-
-            <Publish Dialog="AppServerDlg" Control="Next" Event="SpawnDialog" Value="AllFieldsAreMandatoryDlg">
-                <![CDATA[ NOT $(var.IsAsSettingsFilled) ]]>
-            </Publish>
-
-            <Publish Dialog="AppServerDlg" Control="Next" Event="NewDialog" Value="MediaServerDlg" Order="2">
-                <![CDATA[ $(var.EcsSettingsValid) AND $(var.Inst_S1) ]]>
-            </Publish>
-            <Publish Dialog="AppServerDlg" Control="Next" Event="NewDialog" Value="ClientDlg" Order="4">
-                <![CDATA[ ($(var.EcsSettingsValid) AND $(var.Inst_S0C1)) ]]>
-            </Publish>
-            <Publish Dialog="AppServerDlg" Control="Next" Event="NewDialog" Value="VerifyReadyDlg" Order="4">
-                <![CDATA[ ($(var.EcsSettingsValid) AND $(var.Inst_S0C0)) ]]>
-            </Publish>
-
-            <Publish Dialog="AppServerDlg" Control="Next" Property="SERVER_APPSERVER_HOST" Value="localhost" Order="4">1</Publish>
-            <Publish Dialog="AppServerDlg" Control="Next" Property="SERVER_APPSERVER_PORT" Value="[APPSERVER_PORT]" Order="4">1</Publish>
-            <Publish Dialog="AppServerDlg" Control="Next" Property="SERVER_APPSERVER_LOGIN" Value="[APPSERVER_LOGIN]" Order="4">1</Publish>
-            <Publish Dialog="AppServerDlg" Control="Next" Property="SERVER_APPSERVER_PASSWORD" Value="[APPSERVER_PASSWORD]" Order="4">1</Publish>
-
-            <Publish Dialog="AppServerDlg" Control="Next" Property="CLIENT_APPSERVER_HOST" Value="localhost" Order="4">1</Publish>
-            <Publish Dialog="AppServerDlg" Control="Next" Property="CLIENT_APPSERVER_PORT" Value="[APPSERVER_PORT]" Order="4">1</Publish>
-            <Publish Dialog="AppServerDlg" Control="Next" Property="CLIENT_APPSERVER_LOGIN" Value="[APPSERVER_LOGIN]" Order="4">1</Publish>
-
-            <Publish Dialog="AppServerDlg" Control="Next" Property="PORT_DIALOG_BACK" Value="AppServerDlg">1</Publish>
-            <Publish Dialog="AppServerDlg" Control="Next" Property="PORT_DIALOG_NEXT" Value="MediaServerDlg">
-                <![CDATA[(NOT BUSYPORT AND INSTALL_SERVER)]]>
-            </Publish>
-            <Publish Dialog="AppServerDlg" Control="Next" Property="PORT_DIALOG_BACK"  Value="VerifyReadyDlg">
-                <![CDATA[(NOT BUSYPORT AND NOT INSTALL_SERVER)]]>
-            </Publish>
-
-            <Publish Dialog="PortIsBusyDlg" Control="Back" Event="NewDialog" Value="[PORT_DIALOG_BACK]">1</Publish>
-            <Publish Dialog="PortIsBusyDlg" Control="Next" Event="NewDialog" Value="[PORT_DIALOG_NEXT]">1</Publish>
-
-            <Publish Dialog="MediaServerDlg" Control="Back" Event="NewDialog" Value="AppServerDlg">
-                <![CDATA[ $(var.Inst_E1) ]]>
-            </Publish>
-            <Publish Dialog="MediaServerDlg" Control="Back" Event="NewDialog" Value="InstallDirDlg">
-                <![CDATA[ $(var.VmsInstalling) AND $(var.Inst_E0) ]]>
-            </Publish>
-            <Publish Dialog="MediaServerDlg" Control="Back" Event="NewDialog" Value="MyFeaturesDlg">
-                <![CDATA[ $(var.VmsChanging) AND $(var.Inst_E0) ]]>
-            </Publish>
-
-
-            <?define IsPortsValid="((INSTALL_ECS AND SERVER_PORT<>APPSERVER_PORT AND SERVER_PORT<>PROXY_PORT) OR (NOT INSTALL_ECS))" ?>
-            <?define IsSettingsFilled="(SERVER_PORT AND SERVER_APPSERVER_HOST AND SERVER_APPSERVER_PORT AND SERVER_APPSERVER_LOGIN AND SERVER_APPSERVER_PASSWORD)"?>
-            <?define IsSettingsValid="($(var.IsPortsValid) AND $(var.IsSettingsFilled))"?>
-
-            <Publish Dialog="MediaServerDlg" Control="Next" Event="SpawnDialog" Value="AllFieldsAreMandatoryDlg">
-                <![CDATA[ NOT $(var.IsSettingsFilled) ]]>
-            </Publish>
-            <Publish Dialog="MediaServerDlg" Control="Next" Event="SpawnDialog" Value="PortDuplicateDlg">
-                <![CDATA[ NOT $(var.IsPortsValid) AND $(var.IsSettingsFilled) ]]>
-            </Publish>
-
-            <Publish Dialog="MediaServerDlg" Control="Next" Event="NewDialog" Value="ClientDlg" Order="2">
-                <![CDATA[$(var.IsSettingsValid) AND $(var.IsPortsValid) AND $(var.Inst_C1) ]]>
-            </Publish>
-            <Publish Dialog="MediaServerDlg" Control="Next" Event="NewDialog" Value="VerifyReadyDlg" Order="2">
-                <![CDATA[$(var.IsSettingsValid) AND $(var.IsPortsValid)  AND $(var.Inst_C0) ]]>
-            </Publish>
-
-            <Publish Dialog="MediaServerDlg" Control="Next" Property="CLIENT_APPSERVER_HOST" Value="[SERVER_APPSERVER_HOST]" Order="4">1</Publish>
-            <Publish Dialog="MediaServerDlg" Control="Next" Property="CLIENT_APPSERVER_PORT" Value="[SERVER_APPSERVER_PORT]" Order="4">1</Publish>
-            <Publish Dialog="MediaServerDlg" Control="Next" Property="CLIENT_APPSERVER_LOGIN" Value="[SERVER_APPSERVER_LOGIN]" Order="4">1</Publish>
-
-            <Publish Dialog="MediaServerDlg" Control="Next" Property="BUSYPORT" Value="{}">1</Publish>
-            <Publish Dialog="MediaServerDlg" Control="Next" Property="PORTSTOTEST" Value="[SERVER_PORT]" Order="1">
-                <![CDATA[ SERVER_PORT <> OLD_SERVER_PORT]]></Publish>
-
-            <Publish Dialog="MediaServerDlg" Control="Next" Event="DoAction" Value="CheckPorts2" Order="2">
-                <![CDATA[ SERVER_PORT <> OLD_SERVER_PORT]]></Publish>
-            <Publish Dialog="MediaServerDlg" Control="Next" Event="NewDialog" Value="PortIsBusyDlg" Order="3">BUSYPORT</Publish>
-
-            <Publish Dialog="MediaServerDlg" Control="Next" Property="PORT_DIALOG_BACK" Value="MediaServerDlg">1</Publish>
-            <Publish Dialog="MediaServerDlg" Control="Next" Property="PORT_DIALOG_NEXT" Value="VerifyReadyDlg">1</Publish>
-
-            <Publish Dialog="ClientDlg" Control="Back" Event="NewDialog" Value="InstallDirDlg" Order="2">
-                <![CDATA[ $(var.VmsInstalling) AND $(var.Inst_E0S0) ]]>
-            </Publish>
-            <Publish Dialog="ClientDlg" Control="Back" Event="NewDialog" Value="MyFeaturesDlg" Order="2">
-                <![CDATA[ $(var.VmsChanging) AND $(var.Inst_E0S0) ]]>
-            </Publish>
-            <Publish Dialog="ClientDlg" Control="Back" Event="NewDialog" Value="AppServerDlg" Order="2">
-                <![CDATA[ $(var.Inst_E1S0) ]]>
-            </Publish>
-            <Publish Dialog="ClientDlg" Control="Back" Event="NewDialog" Value="MediaServerDlg" Order="2">
-                <![CDATA[ $(var.Inst_S1) ]]>
-            </Publish>
-            <Publish Dialog="ClientDlg" Control="Next" Event="NewDialog" Value="VerifyReadyDlg" Order="2">1</Publish>
-
-            <?define EditingSettings="(($(var.VmsInstalling) AND INSTALLTYPE=1) OR $(var.VmsChanging))"?>
-
-            <Publish Dialog="VerifyReadyDlg" Control="Back" Event="NewDialog" Value="InstallDirDlg" >
-                <![CDATA[ $(var.VmsInstalling) AND $(var.Inst_E0S0C0) ]]>
-            </Publish>
-            <Publish Dialog="VerifyReadyDlg" Control="Back" Event="NewDialog" Value="MyFeaturesDlg" >
-                <![CDATA[ $(var.VmsChanging) AND $(var.Inst_E0S0C0) ]]>
-            </Publish>
-
-            <Publish Dialog="VerifyReadyDlg" Control="Back" Event="NewDialog" Value="PasswordDlg">
-                <![CDATA[ $(var.VmsInstalling) AND INSTALLTYPE=0 ]]>
-            </Publish>
-            <Publish Dialog="VerifyReadyDlg" Control="Back" Event="NewDialog" Value="AppServerDlg" >
-                <![CDATA[ $(var.EditingSettings) AND $(var.Inst_E1S0C0) ]]>
-            </Publish>
-            <Publish Dialog="VerifyReadyDlg" Control="Back" Event="NewDialog" Value="MediaServerDlg">
-                <![CDATA[ $(var.EditingSettings) AND $(var.Inst_S1C0) ]]>
-            </Publish>
-            <Publish Dialog="VerifyReadyDlg" Control="Back" Event="NewDialog" Value="ClientDlg" >
-                <![CDATA[ $(var.EditingSettings) AND $(var.Inst_C1) ]]>
-            </Publish>
-
-            <Publish Dialog="VerifyReadyDlg" Control="Back" Event="NewDialog" Value="UpgradeDlg">
-                <![CDATA[$(var.VmsUpgrading)]]>
-            </Publish>
-            <!--            <Publish Dialog="VerifyReadyDlg" Control="Back" Event="NewDialog" Value="MyFeaturesDlg" Order="2"><![CDATA[ NOT $(var.VmsUpgrading) AND ((Installed AND WixUI_InstallMode <> "Repair") OR (NOT $(var.VmsInstallingOrChanging) AND NOT INSTALL_SERVER)) ]]></Publish>-->
-            <Publish Dialog="VerifyReadyDlg" Control="Back" Event="NewDialog" Value="MaintenanceTypeDlg" Order="2">
-                <![CDATA[ ($(var.VmsRemoving) AND !AppServerFeature <> 3) OR WixUI_InstallMode = "Repair" ]]>
-            </Publish>
-            <Publish Dialog="VerifyReadyDlg" Control="Back" Event="NewDialog" Value="UninstallOptionsDlg" Order="2">
-                <![CDATA[ $(var.Remove_E1) OR (!AppServerFeature = 3 AND $(var.VmsRemoving)) ]]>
-            </Publish>
-            <Publish Dialog="VerifyReadyDlg" Control="Back" Event="NewDialog" Value="MaintenanceTypeDlg" Order="2">
-                <![CDATA[ NOT $(var.Remove_E1) AND $(var.VmsRemoving) AND !AppServerFeature <> 3 ]]></Publish>
-            <Publish Dialog="VerifyReadyDlg" Control="Back" Property="REMOVE" Value="{}" Order="3">
-                <![CDATA[ Installed ]]>
-            </Publish>
-
-            <?define NeedTrayTool="(INSTALL_ECS OR INSTALL_SERVER)"?>
-
-            <Publish Dialog="VerifyReadyDlg" Control="Install" Event="AddLocal" Value="AppServerFeature">INSTALL_ECS</Publish>
-            <Publish Dialog="VerifyReadyDlg" Control="Install" Event="AddLocal" Value="ServerFeature">INSTALL_SERVER</Publish>
-            <Publish Dialog="VerifyReadyDlg" Control="Install" Event="AddLocal" Value="ClientFeature">INSTALL_CLIENT</Publish>
-            <Publish Dialog="VerifyReadyDlg" Control="Install" Event="Remove" Value="AppServerFeature">NOT INSTALL_ECS</Publish>
-            <Publish Dialog="VerifyReadyDlg" Control="Install" Event="Remove" Value="ServerFeature">NOT INSTALL_SERVER</Publish>
-            <Publish Dialog="VerifyReadyDlg" Control="Install" Event="Remove" Value="ClientFeature">NOT INSTALL_CLIENT</Publish>
-
-            <Publish Dialog="VerifyReadyDlg" Control="Install" Event="AddLocal" Value="TrayToolFeature">
-                <![CDATA[ $(var.NeedTrayTool) ]]>
-            </Publish>
-            <Publish Dialog="VerifyReadyDlg" Control="Install" Event="Remove" Value="TrayToolFeature">
-                <![CDATA[ NOT $(var.NeedTrayTool) ]]>
-            </Publish>
-
-            <Publish Dialog="VerifyReadyDlg" Control="InstallNoShield" Event="AddLocal" Value="AppServerFeature">INSTALL_ECS</Publish>
-            <Publish Dialog="VerifyReadyDlg" Control="InstallNoShield" Event="AddLocal" Value="ServerFeature">INSTALL_SERVER</Publish>
-            <Publish Dialog="VerifyReadyDlg" Control="InstallNoShield" Event="AddLocal" Value="ClientFeature">INSTALL_CLIENT</Publish>
-            <Publish Dialog="VerifyReadyDlg" Control="InstallNoShield" Event="Remove" Value="AppServerFeature">NOT INSTALL_ECS</Publish>
-            <Publish Dialog="VerifyReadyDlg" Control="InstallNoShield" Event="Remove" Value="ServerFeature">NOT INSTALL_SERVER</Publish>
-            <Publish Dialog="VerifyReadyDlg" Control="InstallNoShield" Event="Remove" Value="ClientFeature">NOT INSTALL_CLIENT</Publish>
-
-            <Publish Dialog="VerifyReadyDlg" Control="InstallNoShield" Event="AddLocal" Value="TrayToolFeature">
-                <![CDATA[ $(var.NeedTrayTool) ]]>
-            </Publish>
-            <Publish Dialog="VerifyReadyDlg" Control="InstallNoShield" Event="Remove" Value="TrayToolFeature">
-                <![CDATA[ NOT $(var.NeedTrayTool) ]]>
-            </Publish>
-
-            <Publish Dialog="VerifyReadyDlg" Control="Change" Event="AddLocal" Value="AppServerFeature">INSTALL_ECS</Publish>
-            <Publish Dialog="VerifyReadyDlg" Control="Change" Event="AddLocal" Value="ServerFeature">INSTALL_SERVER</Publish>
-            <Publish Dialog="VerifyReadyDlg" Control="Change" Event="AddLocal" Value="ClientFeature">INSTALL_CLIENT</Publish>
-            <Publish Dialog="VerifyReadyDlg" Control="Change" Event="Remove" Value="AppServerFeature">NOT INSTALL_ECS</Publish>
-            <Publish Dialog="VerifyReadyDlg" Control="Change" Event="Remove" Value="ServerFeature">NOT INSTALL_SERVER</Publish>
-            <Publish Dialog="VerifyReadyDlg" Control="Change" Event="Remove" Value="ClientFeature">NOT INSTALL_CLIENT</Publish>
-
-            <Publish Dialog="VerifyReadyDlg" Control="Change" Event="AddLocal" Value="TrayToolFeature">
-                <![CDATA[ $(var.NeedTrayTool) ]]>
-            </Publish>
-            <Publish Dialog="VerifyReadyDlg" Control="Change" Event="Remove" Value="TrayToolFeature">
-                <![CDATA[ NOT $(var.NeedTrayTool) ]]>
-            </Publish>
-
-            <Publish Dialog="VerifyReadyDlg" Control="ChangeNoShield" Event="AddLocal" Value="AppServerFeature">INSTALL_ECS</Publish>
-            <Publish Dialog="VerifyReadyDlg" Control="ChangeNoShield" Event="AddLocal" Value="ServerFeature">INSTALL_SERVER</Publish>
-            <Publish Dialog="VerifyReadyDlg" Control="ChangeNoShield" Event="AddLocal" Value="ClientFeature">INSTALL_CLIENT</Publish>
-            <Publish Dialog="VerifyReadyDlg" Control="ChangeNoShield" Event="Remove" Value="AppServerFeature">NOT INSTALL_ECS</Publish>
-            <Publish Dialog="VerifyReadyDlg" Control="ChangeNoShield" Event="Remove" Value="ServerFeature">NOT INSTALL_SERVER</Publish>
-            <Publish Dialog="VerifyReadyDlg" Control="ChangeNoShield" Event="Remove" Value="ClientFeature">NOT INSTALL_CLIENT</Publish>
-
-            <Publish Dialog="VerifyReadyDlg" Control="ChangeNoShield" Event="AddLocal" Value="TrayToolFeature">
-                <![CDATA[ $(var.NeedTrayTool) ]]>
-            </Publish>
-            <Publish Dialog="VerifyReadyDlg" Control="ChangeNoShield" Event="Remove" Value="TrayToolFeature">
-                <![CDATA[ NOT $(var.NeedTrayTool) ]]>
-            </Publish>
-
-
-            <!--            <Publish Dialog="VerifyReadyDlg" Control="Next" Event="ReinstallMode" Value="m" Order="1">WixUI_InstallMode = Change</Publish>
-            <Publish Dialog="VerifyReadyDlg" Control="Next" Event="Reinstall" Value="Registry" Order="2">WixUI_InstallMode = Change</Publish>
--->            
-            <Publish Dialog="MaintenanceWelcomeDlg" Control="Next" Event="NewDialog" Value="MaintenanceTypeDlg">1</Publish>
-            <Publish Dialog="MaintenanceTypeDlg" Control="ChangeButton" Event="NewDialog" Value="MyFeaturesDlg">1</Publish>
-            <Publish Dialog="MaintenanceTypeDlg" Control="RepairButton" Event="NewDialog" Value="VerifyReadyDlg">1</Publish>
-            <Publish Dialog="MaintenanceTypeDlg" Control="RemoveButton" Property="REMOVE" Value="ALL">1</Publish>
-            <Publish Dialog="MaintenanceTypeDlg" Control="RemoveButton" Event="NewDialog" Value="UninstallOptionsDlg">
-                <![CDATA[ !AppServerFeature = 3 ]]>
-            </Publish>
-            <Publish Dialog="MaintenanceTypeDlg" Control="RemoveButton" Event="NewDialog" Value="VerifyReadyDlg">
-                <![CDATA[ !AppServerFeature <> 3 ]]></Publish>
-            <Publish Dialog="MaintenanceTypeDlg" Control="Back" Event="NewDialog" Value="MaintenanceWelcomeDlg">1</Publish>
-
-            <Publish Dialog="UninstallOptionsDlg" Control="Next" Event="NewDialog" Value="VerifyReadyDlg">1</Publish>
-            <Publish Dialog="UninstallOptionsDlg" Control="Back" Event="NewDialog" Value="MyFeaturesDlg"><![CDATA[ $(var.Remove_E1) ]]></Publish>
-            <Publish Dialog="UninstallOptionsDlg" Control="Back" Event="NewDialog" Value="MaintenanceTypeDlg"><![CDATA[ NOT $(var.Remove_E1) ]]></Publish>
-            <Publish Dialog="UninstallOptionsDlg" Control="Back" Property="REMOVE" Value="{}">1</Publish>
-            <Publish Dialog="UninstallOptionsDlg" Control="Back" Property="REMOVE_DATABASE" Value="0">1</Publish>
-        </UI>
-    </Product>
-</Wix>
+<?xml version="1.0" encoding="UTF-8"?>
+<Wix xmlns="http://schemas.microsoft.com/wix/2006/wi"
+     xmlns:util="http://schemas.microsoft.com/wix/UtilExtension"
+     xmlns:fire="http://schemas.microsoft.com/wix/FirewallExtension"
+     xmlns:SystemTools="http://schemas.appsecinc.com/wix/SystemToolsExtension">
+    <Product Id="*" Name="${product.name}" Language="1033" Version="${release.version}.${buildNumber}" Manufacturer="${company.name}" UpgradeCode="${customization.upgradeCode}">
+        <Package Id="*" InstallerVersion="300" Compressed="yes" Keywords="Installer" Comments="${company.name} ${product.name} Installer" Manufacturer="${company.name}" InstallPrivileges="elevated" InstallScope="perMachine"/>
+
+        <?define arch = "${arch}"?>
+        <?define vmax = "${vmax}"?>
+
+        <?include ControlPanel.wxi ?>
+        <Property Id="ARPSYSTEMCOMPONENT" Value="1" />
+
+        <?if $(var.arch) = x86?>
+        <?define ProgramFilesFolder = "ProgramFilesFolder"?>
+        <?define SystemFolderActual = "SystemFolder"?>
+        <?else?>
+        <?define ProgramFilesFolder = "ProgramFiles64Folder"?>
+        <?define SystemFolderActual = "System64Folder"?>
+        <?endif?>
+
+        <!-- Wix Variables -->
+
+        <?ifdef env.CommonProgramFiles(x86) ?>
+        <?define commonProgramFiles = "c:\Program Files (x86)\Common Files\" ?>
+        <?else?>
+        <?define commonProgramFiles = "c:\Program Files\Common Files\" ?>
+        <?endif?>
+
+        <?if ${build.configuration} = debug ?>
+        <?define suffix = "d" ?>
+		<?define vmaxsuffix = "dd" ?>
+        <?else?>
+        <?define suffix = "" ?>
+		<?define vmaxsuffix = "r" ?>
+        <?endif?>
+
+        <?define VmsInstalling=" (NOT Installed AND NOT PREVIOUSVERSIONSINSTALLED) "?>
+        <?define VmsUpgrading=" (NOT Installed AND PREVIOUSVERSIONSINSTALLED)" ?>
+        <?define VmsChanging=" (Installed AND REMOVE <> "ALL") "?>
+        <?define VmsRemoving=" (Installed AND REMOVE = "ALL") "?>
+        <?define VmsRepairing=" (REINSTALLMODE) " ?>
+        <?define VmsInstallingOrChanging="($(var.VmsInstalling) OR $(var.VmsChanging))" ?>
+
+        <?define LaunchClientChecBoxText="Launch ${product.name} when setup exits." ?>
+
+        <?if $(var.arch) = x86 ?>
+        <Condition Message="This package is designed for 32-bit OS. Setup will now exit.">
+            <![CDATA[ NOT VersionNT64 ]]>
+        </Condition>
+        <?endif?>
+
+        <SetProperty Id="REBOOT" Value="reallysuppress" After="FindRelatedProducts">Installed AND REMOVE&lt;&gt;"ALL"</SetProperty>
+        <SetProperty Id="PREVIOUSVERSIONSINSTALLED" Value="[MIGRATE]" After="FindRelatedProducts"/>
+        <SetProperty Id="APPSERVER_PASSWORD" Value="[APPSERVER_PASSWORD_REG]" After="FindRelatedProducts">$(var.VmsRepairing)</SetProperty>
+
+        <SetProperty Id="APPSERVER_GUID" Value="[APPSERVER_GUID32]" After="AppSearch">
+            <![CDATA[ APPSERVER_GUID = "" ]]>
+        </SetProperty>
+        <SetProperty Id="APPSERVER_PORT" Value="[APPSERVER_PORT32]" After="AppSearch">
+            <![CDATA[ APPSERVER_PORT = "" ]]>
+        </SetProperty>        
+        <SetProperty Id="PROXY_PORT" Value="[PROXY_PORT32]" After="AppSearch">
+            <![CDATA[ PROXY_PORT = "" ]]>
+        </SetProperty>
+        <SetProperty Id="APPSERVER_PASSWORD_REG" Value="[APPSERVER_PASSWORD_REG32]" After="AppSearch">
+            <![CDATA[ APPSERVER_PASSWORD_REG = "" ]]>
+        </SetProperty>
+
+        <Property Id="INSTALL_ECS" Secure="yes"/>
+        <Property Id="INSTALL_SERVER" Secure="yes"/>
+        <Property Id="INSTALL_CLIENT" Secure="yes"/>
+
+        <SetProperty Id="INSTALL_ECS" Value="1" After="ResetPreselected" Sequence="ui">
+            <![CDATA[ $(var.VmsInstalling) OR &AppServerFeature = 3 OR !AppServerFeature = 3 ]]>
+        </SetProperty>
+        <SetProperty Id="INSTALL_SERVER" Value="1" After="ResetPreselected" Sequence="ui">
+            <![CDATA[ $(var.VmsInstalling) OR &ServerFeature = 3 OR !ServerFeature = 3 ]]>
+        </SetProperty>
+        <SetProperty Id="INSTALL_CLIENT" Value="1" After="ResetPreselected" Sequence="ui">
+            <![CDATA[ $(var.VmsInstalling) OR &ClientFeature = 3 OR !ClientFeature = 3 ]]>
+        </SetProperty>
+
+
+        <SetProperty Id="SERVER_APPSERVER_HOST" Value="[SERVER_APPSERVER_HOST32]" After="AppSearch">
+            <![CDATA[ SERVER_APPSERVER_HOST = "" ]]>
+        </SetProperty>
+        <SetProperty Id="SERVER_APPSERVER_PORT" Value="[SERVER_APPSERVER_PORT32]" After="AppSearch">
+            <![CDATA[ SERVER_APPSERVER_PORT = "" ]]>
+        </SetProperty>
+        <SetProperty Id="SERVER_APPSERVER_LOGIN" Value="[SERVER_APPSERVER_LOGIN32]" After="AppSearch">
+            <![CDATA[ SERVER_APPSERVER_LOGIN = "" ]]>
+        </SetProperty>
+        <SetProperty Id="SERVER_APPSERVER_PASSWORD" Value="[SERVER_APPSERVER_PASSWORD32]" After="AppSearch">
+            <![CDATA[ SERVER_APPSERVER_PASSWORD = "" ]]>
+        </SetProperty>
+
+        <SetProperty Id="SERVER_PORT" Value="[SERVER_PORT32]" After="AppSearch">
+            <![CDATA[ SERVER_PORT = "" ]]>
+        </SetProperty>
+        <SetProperty Id="SERVER_GUID" Value="[SERVER_GUID32]" After="AppSearch">
+            <![CDATA[ SERVER_GUID = "" ]]>
+        </SetProperty>
+        <SetProperty Id="CLIENT_DIRECTORY_REG" Value="[CLIENT_DIRECTORY_REG32]" After="AppSearch">
+            <![CDATA[ CLIENT_DIRECTORY_REG = "" ]]>
+        </SetProperty>        
+
+        <WixVariable Id="WixUILicenseRtf" Value="License.rtf" />
+        <WixVariable Id="WixUIBannerBmp" Value="Binary\eve\eve_logo-493x58.bmp" />
+        <WixVariable Id="WixUIDialogBmp" Value="Binary\eve\eve_logo-493x312.bmp" />
+
+        <!-- Logo -->
+        <Icon Id="icon_menu.exe" SourceFile="Binary\eve\eve_logo.ico"/>
+        <Icon Id="icon_desktop.exe" SourceFile="Binary\eve\eve_logo.ico"/>
+
+        <!-- Add property to access from custom actions -->
+        <Property Id="ARCHITECTURE" Value="$(var.arch)" />
+        <Property Id="MSIRESTARTMANAGERCONTROL" Value="Disable" Secure="yes"/>
+
+        <Property Id="LAUNCHAPPONEXIT" Secure="yes" />
+        <Property Id="WIXUI_EXITDIALOGOPTIONALCHECKBOXTEXT" Secure="yes" />
+
+        <!-- Properties -->
+        <Property Id="WelcomeDlg_Title" Value="${product.name} Installer Setup" />
+
+        <Property Id="INSTALLTYPE" Secure="yes"/>
+
+        <Property Id="BUSYPORT" Secure="yes"/>
+        <Property Id="DUMMY_APPSERVER_LOGIN" Value="admin"/>
+
+        <Property Id="MEDIASERVER_REGISTRY_PATH" Value="Software\${company.name}\${mediaserver.name}"/>
+
+        <Property Id="REMOVE_DATABASE" Secure="yes"/>
+
+        <Property Id="INSTALL_SHORTCUT_DESKTOP" Value="1"/>
+
+        <!-- AppServer properties-->
+        <Property Id="APPSERVER_GUID" Secure="yes">
+            <RegistrySearch Id="EcsGuidReg"
+                            Root="HKLM"
+                            Key="Software\${company.name}\${appserver.name}"
+                            Name="ecsGuid"
+                            Type="raw"
+                            Win64="yes"/>
+        </Property>
+
+        <Property Id="APPSERVER_GUID32" Secure="yes">
+            <RegistrySearch Id="EcsGuidReg32"
+                            Root="HKLM"
+                            Key="Software\${company.name}\${appserver.name}"
+                            Name="ecsGuid"
+                            Type="raw"
+                            Win64="no"/>
+        </Property>
+
+        <Property Id="APPSERVER_PORT" Secure="yes">
+            <RegistrySearch Id="AppServerPortReg"
+                            Root="HKLM"
+                            Key="Software\${company.name}\${appserver.name}"
+                            Name="port"
+                            Type="raw"
+                            Win64="yes"/>
+        </Property>
+
+        <Property Id="APPSERVER_PORT32" Secure="yes">
+            <RegistrySearch Id="AppServerPortReg32"
+                            Root="HKLM"
+                            Key="Software\${company.name}\${appserver.name}"
+                            Name="port"
+                            Type="raw"
+                            Win64="no"/>
+        </Property>
+
+        <Property Id="PROXY_PORT" Secure="yes">
+            <RegistrySearch Id="ProxyPortReg"
+                            Root="HKLM"
+                            Key="Software\${company.name}\${appserver.name}"
+                            Name="proxyPort"
+                            Type="raw"
+                            Win64="yes"/>
+        </Property>
+
+        <Property Id="PROXY_PORT32" Secure="yes">
+            <RegistrySearch Id="ProxyPortReg32"
+                            Root="HKLM"
+                            Key="Software\${company.name}\${appserver.name}"
+                            Name="proxyPort"
+                            Type="raw"
+                            Win64="no"/>
+        </Property>
+
+        <!-- We use ecs password only when doing repair -->
+        <Property Id="APPSERVER_PASSWORD_REG" Secure="yes">
+            <RegistrySearch Id="AppServerPasswordReg"
+                            Root="HKLM"
+                            Key="Software\${company.name}\${appserver.name}"
+                            Name="password"
+                            Type="raw"
+                            Win64="yes"/>
+        </Property>
+
+        <Property Id="APPSERVER_PASSWORD_REG32" Secure="yes">
+            <RegistrySearch Id="AppServerPasswordReg32"
+                            Root="HKLM"
+                            Key="Software\${company.name}\${appserver.name}"
+                            Name="password"
+                            Type="raw"
+                            Win64="no"/>
+        </Property>
+
+        <Property Id="APPSERVER_LOGIN" Secure="yes" Value="admin"/>
+        <Property Id="APPSERVER_PASSWORD" Secure="yes"/>
+        <Property Id="APPSERVER_PASSWORD_CONFIRM" Secure="yes"/>
+
+        <!-- MediaServer properties-->
+        <Property Id="SERVER_APPSERVER_HOST" Secure="yes">
+            <RegistrySearch Id="ServerEcsHostReg"
+                            Root="HKLM"
+                            Key="Software\${company.name}\${mediaserver.name}"
+                            Name="appserverHost"
+                            Type="raw"
+                            Win64="yes"/>
+        </Property>
+
+        <Property Id="SERVER_APPSERVER_HOST32" Secure="yes">
+            <RegistrySearch Id="ServerEcsHostReg32"
+                            Root="HKLM"
+                            Key="Software\${company.name}\${mediaserver.name}"
+                            Name="appserverHost"
+                            Type="raw"
+                            Win64="no"/>
+        </Property>
+
+        <Property Id="SERVER_APPSERVER_PORT" Secure="yes">
+            <RegistrySearch Id="ServerEcsPortReg"
+                            Root="HKLM"
+                            Key="Software\${company.name}\${mediaserver.name}"
+                            Name="appserverPort"
+                            Type="raw"
+                            Win64="yes"/>
+        </Property>
+
+        <Property Id="SERVER_APPSERVER_PORT32" Secure="yes">
+            <RegistrySearch Id="ServerEcsPortReg32"
+                            Root="HKLM"
+                            Key="Software\${company.name}\${mediaserver.name}"
+                            Name="appserverPort"
+                            Type="raw"
+                            Win64="no"/>
+        </Property>
+
+        <Property Id="SERVER_APPSERVER_LOGIN" Secure="yes">
+            <RegistrySearch Id="ServerEcsLoginReg"
+                            Root="HKLM"
+                            Key="Software\${company.name}\${mediaserver.name}"
+                            Name="appserverLogin"
+                            Type="raw"
+                            Win64="yes"/>
+        </Property>
+
+        <Property Id="SERVER_APPSERVER_LOGIN32" Secure="yes">
+            <RegistrySearch Id="ServerEcsLoginReg32"
+                            Root="HKLM"
+                            Key="Software\${company.name}\${mediaserver.name}"
+                            Name="appserverLogin"
+                            Type="raw"
+                            Win64="no"/>
+        </Property>
+
+        <Property Id="SERVER_APPSERVER_PASSWORD" Secure="yes">
+            <RegistrySearch Id="ServerEcsPasswordReg"
+                            Root="HKLM"
+                            Key="Software\${company.name}\${mediaserver.name}"
+                            Name="appserverPassword"
+                            Type="raw"
+                            Win64="yes"/>
+        </Property>
+
+        <Property Id="SERVER_APPSERVER_PASSWORD32" Secure="yes">
+            <RegistrySearch Id="ServerEcsPasswordReg32"
+                            Root="HKLM"
+                            Key="Software\${company.name}\${mediaserver.name}"
+                            Name="appserverPassword"
+                            Type="raw"
+                            Win64="no"/>
+        </Property>
+
+        <Property Id="SERVER_PORT" Secure="yes">
+            <RegistrySearch Id="ServerPortReg"
+                            Root="HKLM"
+                            Key="Software\${company.name}\${mediaserver.name}"
+                            Name="rtspPort"
+                            Type="raw"
+                            Win64="yes"/>
+        </Property>
+
+        <Property Id="SERVER_PORT32" Secure="yes">
+            <RegistrySearch Id="ServerPortReg32"
+                            Root="HKLM"
+                            Key="Software\${company.name}\${mediaserver.name}"
+                            Name="rtspPort"
+                            Type="raw"
+                            Win64="no"/>
+        </Property>
+
+        <Property Id="SERVER_GUID" Secure="yes">
+            <RegistrySearch Id="ServerGuidReg"
+                            Root="HKLM"
+                            Key="Software\${company.name}\${mediaserver.name}"
+                            Name="serverGuid"
+                            Type="raw"
+                            Win64="yes"/>
+        </Property>
+
+        <Property Id="SERVER_GUID32" Secure="yes">
+            <RegistrySearch Id="ServerGuidReg32"
+                            Root="HKLM"
+                            Key="Software\${company.name}\${mediaserver.name}"
+                            Name="serverGuid"
+                            Type="raw"
+                            Win64="no"/>
+        </Property>
+
+        <!-- Client properties-->
+        <Property Id="CLIENT_APPSERVER_HOST" Secure="yes" Value="localhost"/>
+        <Property Id="CLIENT_APPSERVER_PORT" Secure="yes" Value="7001"/>
+        <Property Id="CLIENT_APPSERVER_LOGIN" Secure="yes" Value="admin"/>
+        <Property Id="CLIENT_VMS_MODE" Value="1"/>
+        <Property Id="CLIENT_DIRECTORY_REG" Secure="yes">
+            <RegistrySearch Id="ClientDirectoryReg"
+                            Root="HKCU"
+                            Key="Software\[Manufacturer]\${product.name}"
+                            Name="mediaRoot"
+                            Type="raw"
+                            Win64="yes"/>
+        </Property>
+
+        <Property Id="CLIENT_DIRECTORY_REG32" Secure="yes">
+            <RegistrySearch Id="ClientDirectoryReg32"
+                            Root="HKCU"
+                            Key="Software\[Manufacturer]\${client.name}"
+                            Name="mediaRoot"
+                            Type="raw"
+                            Win64="no"/>
+        </Property>
+
+        <Binary Id="CustomActions.dll" SourceFile="CustomActions\${build.configuration}\CustomActions.dll" />
+
+        <!-- Custom actions -->
+        <CustomAction Id="ResetPreselected" Property="Preselected" Value="" />
+        <CustomAction Id="SetMoviesFolder" BinaryKey="CustomActions.dll" DllEntry="SetMoviesFolder" />
+        <CustomAction Id="GenerateGuidsForServers" BinaryKey="CustomActions.dll" DllEntry="GenerateGuidsForServers"/>
+        <CustomAction Id="CopyAppServerProfile" BinaryKey="CustomActions.dll" DllEntry="CopyAppServerProfile" Execute="deferred" Impersonate="no"/>
+        <CustomAction Id="CopyAppServerNotificationFiles" BinaryKey="CustomActions.dll" DllEntry="CopyAppServerNotificationFiles" Execute="deferred" Impersonate="no"/>
+        <CustomAction Id="CopyMediaServerProfile" BinaryKey="CustomActions.dll" DllEntry="CopyMediaServerProfile" Execute="deferred" Impersonate="no"/>
+        <CustomAction Id="FindConfiguredStorages" BinaryKey="CustomActions.dll" DllEntry="FindConfiguredStorages"/>
+        <CustomAction Id="DeleteDatabaseFile" BinaryKey="CustomActions.dll" DllEntry="DeleteDatabaseFile" Execute="deferred" Impersonate="no"/>
+
+        <CustomAction Id="MissingFeature"  Error="At least one component should be selected"/>
+
+        <CustomAction Id="IsClientFolderExists" BinaryKey="CustomActions.dll" DllEntry="IsClientFolderExists"/>
+
+        <CustomAction Id="FindFreePorts" BinaryKey="CustomActions.dll" DllEntry="FindFreePorts" />
+        <CustomAction Id="CheckPorts" BinaryKey="CustomActions.dll" DllEntry="CheckPorts"/>
+        <CustomAction Id="CheckPorts2" BinaryKey="CustomActions.dll" DllEntry="CheckPorts"/>
+        <CustomAction Id="FixServerFolder" BinaryKey="CustomActions.dll" DllEntry="FixServerFolder"/>
+        <CustomAction Id="FixClientFolder" BinaryKey="CustomActions.dll" DllEntry="FixClientFolder"/>
+
+        <CustomAction Id="SetNewGuidForEcs" Property="APPSERVER_GUID" Value="[APPSERVER_GUID_NEW]"/>
+        <CustomAction Id="SetNewGuidForServer" Property="SERVER_GUID" Value="[SERVER_GUID_NEW]"/>
+
+        <CustomAction Id="AssignOldAppServerPort" Property="OLD_APPSERVER_PORT" Value="[APPSERVER_PORT]"/>
+        <CustomAction Id="AssignOldServerPort" Property="OLD_SERVER_PORT" Value="[SERVER_PORT]"/>
+        <CustomAction Id="AssignOldProxyPort" Property="OLD_PROXY_PORT" Value="[PROXY_PORT]"/>
+
+        <CustomAction Id="AssignAppServerPort" Property="APPSERVER_PORT" Value="[FREEPORT1]"/>
+        <CustomAction Id="AssignServerPort" Property="SERVER_PORT" Value="[FREEPORT2]"/>
+        <CustomAction Id="AssignProxyPort" Property="PROXY_PORT" Value="[FREEPORT4]"/>
+
+        <!-- Assign default values for Quick installation -->
+        <CustomAction Id="AssignServerAppServerPort" Property="SERVER_APPSERVER_PORT" Value="[APPSERVER_PORT]"/>
+        <CustomAction Id="AssignClientAppServerPort" Property="CLIENT_APPSERVER_PORT" Value="[APPSERVER_PORT]"/>
+
+        <CustomAction Id="SetClientFolderToDefault" Property="CLIENT_DIRECTORY" Value="[MOVIESFOLDER]\${product.name} Client Media" />
+        <CustomAction Id="SetClientFolderToRegistry" Property="CLIENT_DIRECTORY" Value="[CLIENT_DIRECTORY_REG]" />
+
+        <CustomAction Id="InitDatabaseAction_Cmd" Property="InitDatabaseAction"
+                      Value="&quot;[#dbconfig.exe]&quot; &quot;[APPSERVER_LOGIN]&quot;  &quot;[APPSERVER_PASSWORD]&quot;" Execute="immediate" Impersonate="yes"/>
+        <CustomAction Id="InitDatabaseAction" BinaryKey="WixCA" DllEntry="CAQuietExec"
+                      Execute="deferred" Return="check" Impersonate="no" />
+
+        <CustomAction Id="SyncDatabaseAction_Cmd" Property="SyncDatabaseAction"
+                      Value="&quot;[#dbsync.exe]&quot;" Execute="immediate" Impersonate="yes"/>
+        <CustomAction Id="SyncDatabaseAction" BinaryKey="WixCA" DllEntry="CAQuietExec"
+                      Execute="deferred" Return="check" Impersonate="no" />
+
+        <CustomAction Id="CopyAppServerProfile_Cmd" Property="CopyAppServerProfile" Execute="immediate" Impersonate="yes"
+            Value="[SystemFolder]config\systemprofile\AppData\Local\${company.name}\Enterprise Controller;[System64Folder]config\systemprofile\AppData\Local\${company.name}\Enterprise Controller"/>
+
+        <CustomAction Id="CopyAppServerNotificationFiles_Cmd" Property="CopyAppServerNotificationFiles" Execute="immediate" Impersonate="yes"
+            Value="[${installer.customization}AppServerDir]hostedfiles\notifications;[System64Folder]config\systemprofile\AppData\Local\${company.name}\Enterprise Controller\hostedfiles\notifications"/>
+        
+        <CustomAction Id="CopyMediaServerProfile_Cmd" Property="CopyMediaServerProfile" Execute="immediate" Impersonate="yes"
+            Value="[SystemFolder]config\systemprofile\AppData\Local\${company.name}\${company.name} Media Server;[System64Folder]config\systemprofile\AppData\Local\${company.name}\${company.name} Media Server"/>
+
+        <CustomAction Id="CertGenAction_Cmd" Property="CertGenAction"
+                      Value="&quot;[#certgen.exe]&quot; -i" Execute="immediate" Impersonate="yes"/>
+        <CustomAction Id="CertGenAction" BinaryKey="WixCA" DllEntry="CAQuietExec"
+                      Execute="deferred" Return="check" Impersonate="no" />
+
+        <CustomAction Id="CloseTrayToolAction_Cmd" Property="CloseTrayToolAction"
+                      Value="&quot;[${installer.customization}TrayToolDir]traytool.exe&quot; &quot;quit&quot;" Execute="immediate" />
+        <CustomAction Id="CloseTrayToolAction" BinaryKey="WixCA" DllEntry="CAQuietExec"
+                      Execute="deferred" Return="ignore" Impersonate="no" />
+
+        <CustomAction Id="CloseAppLauncherAction_Cmd" Property="CloseAppLauncherAction"
+                      Value="&quot;[${installer.customization}_${parsedVersion.majorVersion}_${parsedVersion.minorVersion}_Dir]${product.name} Launcher.exe&quot; &quot;quit&quot;" Execute="immediate" />
+        <CustomAction Id="CloseAppLauncherAction" BinaryKey="WixCA" DllEntry="CAQuietExec"
+                      Execute="deferred" Return="ignore" Impersonate="no" />
+
+        <CustomAction Id="DeleteDatabaseFile_Cmd" Property="DeleteDatabaseFile" Execute="immediate" Impersonate="yes"
+            Value="[$(var.SystemFolderActual)]config\systemprofile\AppData\Local\${company.name}\Enterprise Controller\db\ecs.db"/>
+
+        <CustomAction Id="LaunchTrayTool" Execute="immediate" Impersonate="yes" Return="asyncNoWait" FileKey="traytool.exe" ExeCommand=""/>
+        <CustomAction Id="LaunchClient" Execute="immediate" Impersonate="yes" Return="asyncNoWait" FileKey="applauncher.exe" ExeCommand=""/>
+
+        <CustomAction Id="NoDowngrade" Error="NoDowngrade" /> 
+
+
+        <!--        <util:CloseApplication Id="CloseTrayTool" ElevatedCloseMessage="yes" CloseMessage="yes" Target="traytool.exe" RebootPrompt="no"/>-->
+
+        <MajorUpgrade AllowSameVersionUpgrades="yes"
+            Schedule="afterInstallInitialize"
+            DowngradeErrorMessage="A later version of [ProductName] is already installed. Setup will now exit."
+            MigrateFeatures="yes" />
+
+<!--        <Upgrade Id="${customization.clientUpgradeCode}">
+            <UpgradeVersion OnlyDetect='yes' Property='NEWERCLIENTINSTALLED' Minimum='${release.version}.${buildNumber}' IncludeMinimum='no' />
+        </Upgrade> -->
+
+        <?define EcsNeedsGuid="(INSTALL_ECS AND NOT APPSERVER_GUID)"?>
+        <?define ServerNeedsGuid="INSTALL_SERVER AND NOT SERVER_GUID"?>
+        <InstallUISequence>
+            <Custom Action="ResetPreselected" After="MigrateFeatureStates">Installed AND Preselected</Custom>
+            <FindRelatedProducts Before="AppSearch" />
+            <AppSearch Before="LaunchConditions" />
+
+            <Custom Action="FindFreePorts" Before="AssignOldAppServerPort"/>
+            <Custom Action="AssignOldAppServerPort" Before="AssignOldServerPort">1</Custom>
+            <Custom Action="AssignOldServerPort" Before="AssignOldProxyPort">1</Custom>
+            <Custom Action="AssignOldProxyPort" Before="AssignAppServerPort">1</Custom>
+            <Custom Action="AssignAppServerPort" Before="AssignServerPort">NOT APPSERVER_PORT</Custom>
+            <Custom Action="AssignServerPort" Before="AssignProxyPort">NOT SERVER_PORT</Custom>
+            <Custom Action="AssignProxyPort" Before="AssignServerAppServerPort">NOT PROXY_PORT</Custom>
+            <Custom Action="AssignServerAppServerPort" Before="AssignClientAppServerPort">NOT SERVER_APPSERVER_PORT</Custom>
+            <Custom Action="AssignClientAppServerPort" Before="SetMoviesFolder">1</Custom>
+            <Custom Action="SetMoviesFolder" Before="GenerateGuidsForServers">1</Custom>
+            <Custom Action="GenerateGuidsForServers" Before="SetNewGuidForEcs">
+                <![CDATA[ $(var.EcsNeedsGuid) OR $(var.ServerNeedsGuid) ]]>
+            </Custom>
+            <Custom Action="SetNewGuidForEcs" Before="SetNewGuidForServer">
+                <![CDATA[ $(var.EcsNeedsGuid) ]]>
+            </Custom>
+            <Custom Action="SetNewGuidForServer" Before="FindConfiguredStorages">
+                <![CDATA[ $(var.ServerNeedsGuid)  ]]>
+            </Custom>
+            <Custom Action="FindConfiguredStorages" Before="SetClientFolderToDefault"/> 
+
+            <Custom Action="SetClientFolderToRegistry" Before="CostInitialize">1</Custom>
+            <Custom Action="FixClientFolder" After="SetClientFolderToRegistry">1</Custom>
+            <Custom Action="IsClientFolderExists" After="FixClientFolder">1</Custom>
+            <Custom Action="SetClientFolderToDefault" After="CostInitialize">CLIENT_DIRECTORY=""</Custom>
+
+        </InstallUISequence>
+
+        <?define InstallECS="&AppServerFeature = 3 AND !AppServerFeature <> 3"?>
+
+        <InstallExecuteSequence>
+            <FindRelatedProducts Before="AppSearch" />
+            <AppSearch Before="LaunchConditions" />
+
+            <!--            <RemoveExistingProducts After="InstallFinalize"/>-->
+
+            <!--            <Custom Action="CloseTrayToolAction" Before="RemoveExistingProducts" />-->
+            <!--            <RemoveExistingProducts After="InstallInitialize" />-->
+            <Custom Action="CloseAppLauncherAction_Cmd" Before="CloseAppLauncherAction">
+                <![CDATA[ NOT $(var.VmsInstalling) ]]>
+            </Custom>
+            <Custom Action="CloseAppLauncherAction" Before="StopServices">
+                <![CDATA[ NOT $(var.VmsInstalling) ]]>
+            </Custom>
+
+            <Custom Action="CloseTrayToolAction_Cmd" Before="CloseTrayToolAction">
+                <![CDATA[ NOT $(var.VmsInstalling) ]]>
+            </Custom>
+            <Custom Action="CloseTrayToolAction" Before="StopServices">
+                <![CDATA[ NOT $(var.VmsInstalling) ]]>
+            </Custom>
+
+            <Custom Action="CopyAppServerProfile_Cmd" After="InstallFiles">
+                <![CDATA[ (INSTALL_ECS OR !AppServerFeature=3) AND REMOVE <> "ALL" ]]></Custom>
+            <Custom Action="CopyAppServerProfile" After="CopyAppServerProfile_Cmd">
+                <![CDATA[ (INSTALL_ECS OR !AppServerFeature=3) AND REMOVE <> "ALL" ]]></Custom>
+
+            <Custom Action="CopyAppServerNotificationFiles_Cmd" After="CopyAppServerProfile">
+                <![CDATA[ (INSTALL_ECS OR !AppServerFeature=3) AND REMOVE <> "ALL" ]]></Custom>
+            <Custom Action="CopyAppServerNotificationFiles" After="CopyAppServerNotificationFiles_Cmd">
+                <![CDATA[ (INSTALL_ECS OR !AppServerFeature=3) AND REMOVE <> "ALL" ]]></Custom>
+            
+            <Custom Action="CopyMediaServerProfile_Cmd" After="CopyAppServerNotificationFiles">
+                <![CDATA[ (INSTALL_SERVER OR !ServerFeature=3) AND REMOVE <> "ALL" ]]></Custom>
+            <Custom Action="CopyMediaServerProfile" After="CopyMediaServerProfile_Cmd">
+                <![CDATA[ (INSTALL_SERVER OR !ServerFeature=3) AND REMOVE <> "ALL" ]]></Custom>
+
+            <Custom Action="CertGenAction_Cmd" After="CopyAppServerProfile">
+                <![CDATA[ $(var.InstallECS) AND REMOVE <> "ALL" ]]></Custom>
+            <Custom Action="CertGenAction" After="CertGenAction_Cmd">
+                <![CDATA[ $(var.InstallECS) AND REMOVE <> "ALL" ]]></Custom>
+
+            <Custom Action="SyncDatabaseAction_Cmd" After="CopyAppServerProfile">
+                <![CDATA[ $(var.InstallECS) AND REMOVE <> "ALL" ]]></Custom>
+            <Custom Action="SyncDatabaseAction" After="SyncDatabaseAction_Cmd">
+                <![CDATA[ $(var.InstallECS) AND REMOVE <> "ALL" ]]></Custom>
+
+            <Custom Action="InitDatabaseAction_Cmd" After="SyncDatabaseAction">
+                <![CDATA[ $(var.VmsInstallingOrChanging) AND $(var.InstallECS) ]]>
+            </Custom>
+            <Custom Action="InitDatabaseAction" After="InitDatabaseAction_Cmd">
+                <![CDATA[ $(var.VmsInstallingOrChanging) AND $(var.InstallECS) ]]>
+            </Custom>
+
+            <Custom Action="DeleteDatabaseFile_Cmd" After="StopServices">REMOVE_DATABASE=1</Custom>
+            <Custom Action="DeleteDatabaseFile" After="DeleteDatabaseFile_Cmd">REMOVE_DATABASE=1</Custom>
+
+            <Custom Action="LaunchTrayTool" After="InstallFinalize">
+                <![CDATA[ (!AppServerFeature=3 OR INSTALL_ECS OR !ServerFeature=3 OR INSTALL_SERVER) AND REMOVE <> "ALL" ]]></Custom>
+        </InstallExecuteSequence>
+
+        <Media Id="1" Cabinet="media1.cab" EmbedCab="yes" />
+
+        <Directory Id="TARGETDIR" Name="SourceDir">
+
+            <Directory Id="$(var.SystemFolderActual)">
+                <Directory Id="sysfoconfig" Name="config">
+                    <Directory Id="sysfoprofile" Name="systemprofile">
+                        <Directory Id="sysfoappda" Name="AppData">
+                            <Directory Id="sysfolocal" Name="Local">
+                                <Directory Id="sysfocona" Name="${company.name}">
+                                    <Component Id="sysfomediaservercomponent">
+                                        <CreateFolder Directory="sysfocona"/>
+                                        <RegistryValue Root='HKLM' Key='Software\[Manufacturer]\version' Type='string' Value='${release.version}.${buildNumber}' KeyPath='yes' />
+                                    </Component>
+                                </Directory>
+                            </Directory>
+                        </Directory>
+                    </Directory>
+                </Directory>
+            </Directory>
+
+            <Directory Id="CLIENT_DIRECTORY" Name="Client Media">
+                <Component Id="ClientDirectoryComponent" Permanent="yes">
+                    <CreateFolder Directory="CLIENT_DIRECTORY"/>
+                    <RegistryValue Root='HKCU' Key='Software\[Manufacturer]\${client.name}' Type='string' Value='' KeyPath='yes' />
+                </Component>
+            </Directory>
+
+            <Directory Id="$(var.ProgramFilesFolder)">
+                <Directory Id="NetworkOptix" Name="${company.name}">
+                    <Directory Id="INSTALLDIR" Name="${product.name}">
+                        <Directory Id="${installer.customization}AppServerDir" Name="${appserver.name}">
+                            <Component Id="AppServerExecutable">
+                                <File Id="ecexe" Name="ecs.exe" Source="${AppServerDir}/ecs.exe" KeyPath="yes">
+                                    <fire:FirewallException Id="FirewallExceptionAppServer" Name="${company.name} ${appserver.name}" Scope="any" IgnoreFailure="yes" />
+                                </File>
+
+                                <ServiceInstall Id="${installer.customization}AppServerService"
+                                                Name="${installer.customization}AppServer"
+                                                DisplayName="${company.name} ${appserver.name}"
+                                                Type="ownProcess"
+                                                Start="auto"
+                                                ErrorControl="normal"
+                                                Description="${company.name} ${appserver.name}">
+                                    <util:ServiceConfig FirstFailureActionType="restart" SecondFailureActionType="restart" ThirdFailureActionType="restart"/>
+                                </ServiceInstall>
+
+                                <ServiceControl Id="Start${installer.customization}AppServerService" Name="${installer.customization}AppServer" Start="install" Wait="no" />
+                                <ServiceControl Id="Stop${installer.customization}AppServerService" Name="${installer.customization}AppServer" Stop="both" Wait="yes" Remove="uninstall" />
+
+                            </Component>
+
+                            <!-- Dummy file. To remove on uninstall.  -->
+                            <Component>
+                                <File Id="ecs.log" Name="ecs.log" Source="files/ecs.log" KeyPath="yes"/>
+                            </Component>
+
+                            <Component Id="AppServerConfigurationGuid" Permanent="yes" NeverOverwrite="yes">
+                                <RegistryKey Root="HKLM"
+                                             Key="Software\[Manufacturer]\${appserver.name}">
+                                    <RegistryValue Type="string" Name="ecsGuid" Value="[APPSERVER_GUID]" KeyPath="yes"/>
+                                </RegistryKey>
+                            </Component>
+
+                            <Component Id="AppServerConfiguration">
+                                <RegistryKey Root="HKLM"
+                                             Key="Software\[Manufacturer]\${appserver.name}">
+                                    <RegistryValue Type="string" Name="port" Value="[APPSERVER_PORT]"/>
+                                    <RegistryValue Type="string" Name="proxyPort" Value="[PROXY_PORT]"/>
+                                    <RegistryValue Type="string" Name="login" Value="[APPSERVER_LOGIN]"/>
+                                </RegistryKey>
+                            </Component>
+
+                            <Component Id="AppServerConfigurationPassword" Permanent="yes">
+                                <Condition>
+                                    NOT PREVIOUSVERSIONSINSTALLED
+                                </Condition>
+
+                                <RegistryKey Root="HKLM"
+                                             Key="Software\[Manufacturer]\Enterprise Controller">
+                                    <RegistryValue Type="string" Name="password" Value="[APPSERVER_PASSWORD]"/>
+                                </RegistryKey>
+                            </Component>
+                        </Directory>
+
+                        <Directory Id="${installer.customization}TrayToolDir" Name="TrayTool">
+                            <Component Id="traytool.exe">
+                                <File Id="traytool.exe" Name="traytool.exe" Source="${libdir}/bin/${build.configuration}/traytool.exe" KeyPath="yes">
+                                    <fire:FirewallException Id="FirewallException${installer.customization}TrayTool" Name="VMS Tray Tool" Scope="any" IgnoreFailure="yes"/>
+
+                                    <Shortcut Id="StartmenuTrayTool" Directory="ProgramMenuDir" Name="${traytool.name}"
+                                              WorkingDirectory='${installer.customization}TrayToolDir' Advertise="yes" Icon="icon_menu.exe" >
+                                    </Shortcut>
+
+                                    <Shortcut Id="StartmenuStartupTrayTool" Directory="StartupFolder" Name="${traytool.name}"
+                                              WorkingDirectory='${installer.customization}TrayToolDir' Advertise="yes" Icon="icon_menu.exe" >
+                                    </Shortcut>
+                                </File>
+                            </Component>
+                            <Component Id="TrayToolQjson">
+                                <File Id="TrayToolQjson.dll" Name="qjson.dll" Source="${libdir}/bin/${build.configuration}\qjson.dll"/>
+                            </Component>                                                    
+                        </Directory>
+
+                        <Directory Id="${installer.customization}ProxyServerDir" Name="MediaProxy">
+                            <Component Id="ProxyExecutable">
+                                <File Id="ProxyExe" Name="mediaproxy.exe" Source="${libdir}/bin/${build.configuration}/mediaproxy.exe" KeyPath="yes">
+                                    <fire:FirewallException Id="FirewallExceptionProxyServer" Name="${mediaproxy.name}" Scope="any" IgnoreFailure="yes"/>
+                                </File>
+
+                                <ServiceInstall Id="${installer.customization}MediaProxyService"
+                                                Name="${installer.customization}MediaProxy"
+                                                DisplayName="${mediaproxy.name}"
+                                                Type="ownProcess"
+                                                Start="auto"
+                                                ErrorControl="normal"
+                                                Description="${mediaproxy.name}">
+                                    <util:ServiceConfig FirstFailureActionType="restart" SecondFailureActionType="restart" ThirdFailureActionType="restart"/>
+                                </ServiceInstall>
+
+                                <ServiceControl Id="Start${installer.customization}ProxyService" Name="${installer.customization}MediaProxy" Start="install" Wait="no" />
+                                <ServiceControl Id="Stop${installer.customization}ProxyService" Name="${installer.customization}MediaProxy" Stop="both" Wait="yes" Remove="uninstall" />
+                            </Component>
+
+                            <Component Id="ProxyQjson">
+                                <File Id="ProxyQjson.dll" Name="qjson.dll" Source="${libdir}/bin/${build.configuration}\qjson.dll"/>
+                            </Component>                        
+                        </Directory>
+
+                        <Directory Id="${installer.customization}MediaServerDir" Name="MediaServer">
+                            <Component Id="ServerExecutable">
+                                <File Id="ServerExe" Name="mediaserver.exe" Source="${libdir}/bin/${build.configuration}/mediaserver.exe" KeyPath="yes">
+                                    <fire:FirewallException Id="FirewallExceptionMediaServer" Name="${mediaserver.name}" Scope="any" IgnoreFailure="yes"/>
+                                </File>
+
+                                <ServiceInstall Id="${installer.customization}MediaServerService"
+                                                Name="${installer.customization}MediaServer"
+                                                DisplayName="${mediaserver.name}"
+                                                Type="ownProcess"
+                                                Start="auto"
+                                                ErrorControl="normal"
+                                                Description="${mediaserver.name}">
+                                    <util:ServiceConfig FirstFailureActionType="restart" SecondFailureActionType="restart" ThirdFailureActionType="restart"/>
+                                </ServiceInstall>
+
+                                <ServiceControl Id="Start${installer.customization}ServerService" Name="${installer.customization}MediaServer" Start="install" Wait="no" />
+                                <ServiceControl Id="Stop${installer.customization}ServerService" Name="${installer.customization}MediaServer" Stop="both" Wait="yes" Remove="uninstall" />
+                            </Component>
+
+                            <Component Id="ServerConfigurationGuid" Permanent="yes" NeverOverwrite="yes">
+                                <RegistryKey Root="HKLM"
+                                             Key="Software\[Manufacturer]\${mediaserver.name}">
+                                    <RegistryValue Type="string" Name="serverGuid" Value="[SERVER_GUID]" KeyPath="yes"/>
+                                </RegistryKey>
+                            </Component>
+
+                            <Component Id="ServerConfiguration" Permanent="yes">
+                                <RegistryKey Root="HKLM"
+                                             Key="Software\[Manufacturer]\${mediaserver.name}">
+                                    <RegistryValue Type="string" Name="appserverHost" Value="[SERVER_APPSERVER_HOST]"/>
+                                    <RegistryValue Type="string" Name="appserverPort" Value="[SERVER_APPSERVER_PORT]"/>
+                                    <RegistryValue Type="string" Name="appserverLogin" Value="[SERVER_APPSERVER_LOGIN]"/>
+                                    <RegistryValue Type="string" Name="appserverPassword" Value="[SERVER_APPSERVER_PASSWORD]"/>
+                                    <RegistryValue Type="string" Name="rtspPort" Value="[SERVER_PORT]"/>
+                                </RegistryKey>
+                            </Component>
+
+                            <Directory Id="ServerSqlDrivers" Name="sqldrivers">
+                                <Component Id="ServerSqlDrivers">
+                                    <File Id="qsqlite$(var.suffix)4.dll" Name="qgif4.dll" Source="${libdir}/bin/${build.configuration}\sqldrivers\qsqlite$(var.suffix)4.dll" />
+                                </Component>
+                            </Directory>
+
+                            <Component Id="ServerRtspPlugin">
+                                <File Id="ServerRtspPluginDll" Name="genericrtspplugin1.dll" Source="${libdir}/bin/${build.configuration}\genericrtspplugin1.dll" />
+                            </Component>
+
+                            <Component Id="ServerQjson">
+                                <File Id="ServerQjson.dll" Name="qjson.dll" Source="${libdir}/bin/${build.configuration}\qjson.dll"/>
+                            </Component>                        
+
+                            <Component Id="ServerSigar">
+                                <File Id="ServerSigar.dll" Name="sigar.dll" Source="${libdir}/bin/${build.configuration}\sigar.dll"/>
+                            </Component>
+
+                            <Directory Id="${installer.customization}VmaxDir" Name="VmaxProxy">
+                                <Component Id="vmaxproxy.exe">
+                                    <File Id="vmaxproxy.exe" Name="vmaxproxy.exe" Source="${libdir}/bin/${build.configuration}/vmaxproxy/vmaxproxy.exe" KeyPath="yes">
+                                        <fire:FirewallException Id="FirewallException${installer.customization}VmaxProxy" Name="VMS Vmax Proxy" Scope="any" IgnoreFailure="yes"/>
+                                    </File>
+                                </Component>
+
+                                <Component Id="VmaxProxyQTLibraries">
+                                    <File Id="VmaxProxyQtCore$(var.suffix)4.dll" Name="QtCore$(var.suffix)4.dll" Source="${libdir}/bin/${build.configuration}/vmaxproxy/QtCore$(var.suffix)4.dll"  />
+                                </Component>
+                            </Directory>
+
+                        </Directory>
+
+                        <Directory Id="${installer.customization}ClientDir" Name="Client">
+                            <Directory Id="${installer.customization}HelpDir" Name="help"/>                         
+
+                            <Directory Id="${installer.customization}_${parsedVersion.majorVersion}_${parsedVersion.minorVersion}_Dir" Name="${parsedVersion.majorVersion}.${parsedVersion.minorVersion}">
+
+                                <Component Id="AppLauncherExecutable">
+                                    <File Id="applauncher.exe" Name="${product.name} Launcher.exe" Source="${libdir}/bin/${build.configuration}/applauncher.exe" KeyPath="yes">
+                                        <Shortcut Id="StartmenuAppLauncher" Directory="ProgramMenuDir" Name="${product.name}"
+                                              WorkingDirectory='${installer.customization}_${parsedVersion.majorVersion}_${parsedVersion.minorVersion}_Dir' Advertise="yes" Icon="icon_menu.exe" >
+                                        </Shortcut>
+                                    </File>
+
+                                    <!--<ServiceInstall Id="${installer.customization}AppLauncherService"
+                                                Name="${installer.customization}AppLauncher"
+                                                DisplayName="${applauncher.name}"
+                                                Type="ownProcess"
+                                                Start="auto"
+                                                ErrorControl="normal"
+                                                Description="${applauncher.name}">
+                                    <util:ServiceConfig FirstFailureActionType="restart" SecondFailureActionType="restart" ThirdFailureActionType="restart"/>
+                                </ServiceInstall>                               
+                                
+                                <ServiceControl Id="Start${installer.customization}AppLauncherService" Name="${installer.customization}AppLauncherServer" Start="install" Wait="no" />
+                                <ServiceControl Id="Stop${installer.customization}AppLauncherService" Name="${installer.customization}AppLauncherServer" Stop="both" Wait="yes" Remove="uninstall" />   -->
+                                </Component>
+
+                                <Component Id="AppLauncherConfiguration" Permanent="yes">
+                                    <!--<Condition>
+                                        NOT PREVIOUSVERSIONSINSTALLED
+                                    </Condition> -->
+
+                                    <RegistryKey Root="HKCU"
+                                                 Key="Software\[Manufacturer]\${applauncher.name}">
+                                        <RegistryValue Type="string" Name="previousLaunchedVersion" Value="${parsedVersion.majorVersion}.${parsedVersion.minorVersion}"/>
+                                    </RegistryKey>
+                                </Component>                                
+
+                                <Component Id="clientShortcutDesktop">
+                                    <Condition>INSTALL_SHORTCUT_DESKTOP</Condition>
+
+                                    <RegistryValue Root="HKCU" Key="Software\[Manufacturer]\${applauncher.name}" Name="clientShortcutDesktop" Type="integer" Value="1" KeyPath="yes"/>
+
+                                    <Shortcut Id="DesktopClient" Directory="DesktopFolder" Name="${product.name}"
+                                          WorkingDirectory='${installer.customization}_${parsedVersion.majorVersion}_${parsedVersion.minorVersion}_Dir' Target="[#applauncher.exe]" Icon="icon_desktop.exe">
+                                    </Shortcut>
+                                </Component>                            
+
+                                <Directory Id="styles" Name="styles">
+                                    <Component Id="bespin">
+                                        <File Id="bespin$(var.suffix).dll" Name="bespin$(var.suffix).dll" Source="${libdir}/bin/${build.configuration}\styles\bespin$(var.suffix).dll" />
+                                    </Component>
+                                </Directory>
+
+                                <Directory Id="ImageFormats" Name="imageformats">
+                                </Directory>    
+
+                                <Directory Id="${installer.customization}VoxDir" Name="vox"/>                                
+
+                                <Component Id="ClientExecutable">
+                                    <File Id="client.exe" Name="${product.name}.exe" Source="${libdir}/bin/${build.configuration}/client.exe" KeyPath="yes">
+                                        <fire:FirewallException Id="FirewallExceptionClient" Name="${product.name}" Scope="any" IgnoreFailure="yes"/>
+                                    </File>
+                                </Component>                                
+
+                                <Component Id="ClientConfiguration" Permanent="yes">
+                                    <Condition>
+                                        NOT PREVIOUSVERSIONSINSTALLED
+                                    </Condition>
+
+                                    <RegistryKey Root="HKCU"
+                                                 Key="Software\[Manufacturer]\${client.name}">
+                                        <RegistryValue Type="string" Name="afterFirstRun" Value="false"/>
+                                        <RegistryValue Type="string" Name="appserverHost" Value="[CLIENT_APPSERVER_HOST]"/>
+                                        <RegistryValue Type="string" Name="appserverPort" Value="[CLIENT_APPSERVER_PORT]"/>
+                                        <RegistryValue Type="string" Name="appserverLogin" Value="[CLIENT_APPSERVER_LOGIN]"/>
+                                        <RegistryValue Type="string" Name="mediaRoot" Value="[CLIENT_DIRECTORY]"/>
+                                    </RegistryKey>
+                                </Component>
+
+                                <Component Id="ClientQjson">
+                                    <File Id="ClientQjson.dll" Name="qjson.dll" Source="${libdir}/bin/${build.configuration}\qjson.dll"/>
+                                </Component>                            
+
+                                <Component Id="ClientSigar">
+                                    <File Id="ClientSigar.dll" Name="sigar.dll" Source="${libdir}/bin/${build.configuration}\sigar.dll"/>
+                                </Component>
+
+                                <Component Id="ClientQtColorPicker">
+                                    <File Id="ColorPicker26$(var.suffix).dll" Name="QtSolutions_ColorPicker-2.6$(var.suffix).dll" Source="${libdir}/bin/${build.configuration}\QtSolutions_ColorPicker-2.6$(var.suffix).dll"/>
+                                </Component>
+
+                                <Component Id="ClientVsRedistributable">
+                                    <File Id="VcRedistexe" Name="vcredist_${arch}.exe" Source="${libdir}/bin/${build.configuration}\vcredist_${arch}.exe"/>
+                                </Component>
+                            </Directory>    
+
+                            <Directory Id="${installer.customization}_1_4_Dir" Name="1.4">
+
+                                <Directory Id="styles_1_4" Name="styles">
+                                    <Component Id="bespin_1_4">
+                                        <File Id="bespin$(var.suffix).dll_1_4" Name="bespin$(var.suffix).dll" Source="${libdir}/bin/${build.configuration}\styles\bespin$(var.suffix).dll" />
+                                    </Component>
+                                </Directory>
+
+                                <Directory Id="ImageFormats_1_4" Name="imageformats">
+                                </Directory>                            
+
+                                <Component Id="ClientExecutable_1_4">
+                                    <File Id="client.exe_1_4" Name="${product.name}.exe" Source="${project.build.directory}/1.4/bin/client.exe" KeyPath="yes">
+                                        <fire:FirewallException Id="FirewallExceptionClient_1_4" Name="${product.name} 1.4" Scope="any" IgnoreFailure="yes"/>
+                                    </File>
+                                </Component>
+
+                                <Component Id="ClientSigar_1_4">
+                                    <File Id="ClientSigar.dll_1_4" Name="sigar.dll" Source="${libdir}/bin/${build.configuration}\sigar.dll"/>
+                                </Component>
+
+                                <Component Id="ClientQtColorPicker_1_4">
+                                    <File Id="ColorPicker26$(var.suffix).dll_1_4" Name="QtSolutions_ColorPicker-2.6$(var.suffix).dll" Source="${libdir}/bin/${build.configuration}\QtSolutions_ColorPicker-2.6$(var.suffix).dll"/>
+                                </Component>
+                            </Directory>                            
+                        </Directory>
+                    </Directory>
+                </Directory>
+            </Directory>
+
+            <Directory Id="ProgramMenuFolder" Name="Programs">
+                <Directory Id="ProgramMenuDir" Name="${company.name}">
+                    <Component Id="UninstallProgramMenuFolder" DiskId="1">
+                        <RegistryValue Root='HKLM' Key='Software\[Manufacturer]\ProgramMenu' Type='string' Value='' KeyPath='yes' />
+                        <RemoveFolder Id='DashMenuDirRem' On='uninstall' />
+                    </Component>
+                </Directory>
+            </Directory>
+
+            <Directory Id="DesktopFolder" Name="Desktop"/>
+            <Directory Id="StartupFolder" Name="Startup"/>            
+        </Directory>
+
+        <!-- Component groups -->
+        <ComponentGroup Id="TrayToolQTLibraries" Directory="${installer.customization}TrayToolDir">
+            <Component>
+                <File Id="TrayToolQtCore$(var.suffix)4.dll" Name="QtCore$(var.suffix)4.dll" Source="${libdir}/bin/${build.configuration}\QtCore$(var.suffix)4.dll"  />
+            </Component>
+            <Component>
+                <File Id="TrayToolQtGui$(var.suffix)4.dll" Name="QtGui$(var.suffix)4.dll" Source="${libdir}/bin/${build.configuration}\QtGui$(var.suffix)4.dll"  />
+            </Component>
+            <Component>
+                <File Id="TrayToolQtNetwork$(var.suffix)4.dll" Name="QtNetwork$(var.suffix)4.dll" Source="${libdir}/bin/${build.configuration}\QtNetwork$(var.suffix)4.dll"  />
+            </Component>
+        </ComponentGroup>
+
+        <ComponentGroup Id="TrayToolOpenSSL" Directory="${installer.customization}TrayToolDir">
+            <Component>
+                <File Id="TrayToollibeay32.dll" Name="libeay32.dll" Source="${libdir}/bin/${build.configuration}\libeay32.dll"/>
+            </Component>
+            <Component>
+                <File Id="TrayToolssleay32.dll" Name="ssleay32.dll" Source="${libdir}/bin/${build.configuration}\ssleay32.dll"/>
+            </Component>
+        </ComponentGroup>
+        
+        <ComponentGroup Id="ProxyQTLibraries" Directory="${installer.customization}ProxyServerDir">
+            <Component>
+                <File Id="ProxyQtCore$(var.suffix)4.dll" Name="QtCore$(var.suffix)4.dll" Source="${libdir}/bin/${build.configuration}\QtCore$(var.suffix)4.dll" />
+            </Component>
+            <Component>
+                <File Id="ProxyQtGui$(var.suffix)4.dll" Name="QtGui$(var.suffix)4.dll" Source="${libdir}/bin/${build.configuration}\QtGui$(var.suffix)4.dll" />
+            </Component>
+            <Component>
+                <File Id="ProxyQtMultimedia$(var.suffix)4.dll" Name="QtMultimedia$(var.suffix)4.dll" Source="${libdir}/bin/${build.configuration}\QtMultimedia$(var.suffix)4.dll" />
+            </Component>
+            <Component>
+                <File Id="ProxyQtNetwork$(var.suffix)4.dll" Name="QtNetwork$(var.suffix)4.dll" Source="${libdir}/bin/${build.configuration}\QtNetwork$(var.suffix)4.dll" />
+            </Component>
+            <Component>
+                <File Id="ProxyQtXml$(var.suffix)4.dll" Name="QtXml$(var.suffix)4.dll" Source="${libdir}/bin/${build.configuration}\QtXml$(var.suffix)4.dll" />
+            </Component>
+        </ComponentGroup>
+
+        <ComponentGroup Id="ServerFFmpegLibraries" Directory="${installer.customization}MediaServerDir">
+            <Component>
+                <File Id="ServerAvcodecDll" Name="avcodec-54.dll" Source="${libdir}/bin/${build.configuration}/avcodec-54.dll"/>
+            </Component>
+            <Component>
+                <File Id="ServerAvdeviceDll" Name="avdevice-53.dll" Source="${libdir}/bin/${build.configuration}/avdevice-53.dll"/>
+            </Component>
+            <Component>
+                <File Id="ServerAvfilterDll" Name="avfilter-2.dll" Source="${libdir}/bin/${build.configuration}/avfilter-2.dll"/>
+            </Component>
+            <Component>
+                <File Id="ServerAvformatDll" Name="avformat-54.dll" Source="${libdir}/bin/${build.configuration}/avformat-54.dll"/>
+            </Component>
+            <Component>
+                <File Id="ServerAvutilDll" Name="avutil-51.dll" Source="${libdir}/bin/${build.configuration}/avutil-51.dll"/>
+            </Component>
+            <Component>
+                <File Id="ServerSwscaleDll" Name="swscale-2.dll" Source="${libdir}/bin/${build.configuration}/swscale-2.dll"/>
+            </Component>
+            <Component>
+                <File Id="ServerOggDll" Name="libogg-0.dll" Source="${libdir}/bin/${build.configuration}/libogg-0.dll"/>
+            </Component>
+            <Component>
+                <File Id="ServerVorbisDll" Name="libvorbis-0.dll" Source="${libdir}/bin/${build.configuration}/libvorbis-0.dll"/>
+            </Component>
+            <Component>
+                <File Id="ServerMp3lameDll" Name="libmp3lame-0.dll" Source="${libdir}/bin/${build.configuration}/libmp3lame-0.dll"/>
+            </Component>
+            <Component>
+                <File Id="ServerVorbisEncDll" Name="libvorbisenc-2.dll" Source="${libdir}/bin/${build.configuration}/libvorbisenc-2.dll"/>
+            </Component>
+        </ComponentGroup>
+
+        <ComponentGroup Id="ServerQTLibraries" Directory="${installer.customization}MediaServerDir">
+            <Component>
+                <File Id="ServerQtCore$(var.suffix)4.dll" Name="QtCore$(var.suffix)4.dll" Source="${libdir}/bin/${build.configuration}\QtCore$(var.suffix)4.dll" />
+            </Component>
+            <Component>
+                <File Id="ServerQtGui$(var.suffix)4.dll" Name="QtGui$(var.suffix)4.dll" Source="${libdir}/bin/${build.configuration}\QtGui$(var.suffix)4.dll" />
+            </Component>
+            <Component>
+                <File Id="ServerQtMultimedia$(var.suffix)4.dll" Name="QtMultimedia$(var.suffix)4.dll" Source="${libdir}/bin/${build.configuration}\QtMultimedia$(var.suffix)4.dll" />
+            </Component>
+            <Component>
+                <File Id="ServerQtNetwork$(var.suffix)4.dll" Name="QtNetwork$(var.suffix)4.dll" Source="${libdir}/bin/${build.configuration}\QtNetwork$(var.suffix)4.dll" />
+            </Component>
+            <Component>
+                <File Id="ServerQtXml$(var.suffix)4.dll" Name="QtXml$(var.suffix)4.dll" Source="${libdir}/bin/${build.configuration}\QtXml$(var.suffix)4.dll" />
+            </Component>
+            <Component>
+                <File Id="ServerQtSql$(var.suffix)4.dll" Name="QtSql$(var.suffix)4.dll" Source="${libdir}/bin/${build.configuration}\QtSql$(var.suffix)4.dll" />
+            </Component>
+        </ComponentGroup>
+
+        <ComponentGroup Id="ServerOpenSSL" Directory="${installer.customization}MediaServerDir">
+            <Component>
+                <File Id="Serverlibeay32.dll" Name="libeay32.dll" Source="${libdir}/bin/${build.configuration}\libeay32.dll"/>
+            </Component>
+            <Component>
+                <File Id="Serverssleay32.dll" Name="ssleay32.dll" Source="${libdir}/bin/${build.configuration}\ssleay32.dll"/>
+            </Component>
+        </ComponentGroup>
+
+        <ComponentGroup Id="ClientFFmpegLibraries" Directory="${installer.customization}_${parsedVersion.majorVersion}_${parsedVersion.minorVersion}_Dir">
+            <Component>
+                <File Id="ClientAvcodecDll" Name="avcodec-54.dll" Source="${libdir}/bin/${build.configuration}/avcodec-54.dll"/>
+            </Component>
+            <Component>
+                <File Id="ClientAvdeviceDll" Name="avdevice-53.dll" Source="${libdir}/bin/${build.configuration}/avdevice-53.dll"/>
+            </Component>
+            <Component>
+                <File Id="ClientAvfilterDll" Name="avfilter-2.dll" Source="${libdir}/bin/${build.configuration}/avfilter-2.dll"/>
+            </Component>
+            <Component>
+                <File Id="ClientAvformatDll" Name="avformat-54.dll" Source="${libdir}/bin/${build.configuration}/avformat-54.dll"/>
+            </Component>
+            <Component>
+                <File Id="ClientAvutilDll" Name="avutil-51.dll" Source="${libdir}/bin/${build.configuration}/avutil-51.dll"/>
+            </Component>
+            <Component>
+                <File Id="ClientSwscaleDll" Name="swscale-2.dll" Source="${libdir}/bin/${build.configuration}/swscale-2.dll"/>
+            </Component>
+            <Component>
+                <File Id="ClientOggDll" Name="libogg-0.dll" Source="${libdir}/bin/${build.configuration}/libogg-0.dll"/>
+            </Component>
+            <Component>
+                <File Id="ClientVorbisDll" Name="libvorbis-0.dll" Source="${libdir}/bin/${build.configuration}/libvorbis-0.dll"/>
+            </Component>
+            <Component>
+                <File Id="ClientMp3lameDll" Name="libmp3lame-0.dll" Source="${libdir}/bin/${build.configuration}/libmp3lame-0.dll"/>
+            </Component>
+            <Component>
+                <File Id="ClientVorbisEncDll" Name="libvorbisenc-2.dll" Source="${libdir}/bin/${build.configuration}/libvorbisenc-2.dll"/>
+            </Component>
+            <Component>
+                <File Id="ClientX264" Name="x264.exe" Source="${libdir}/bin/${build.configuration}/x264.exe"/>                                
+            </Component>
+        </ComponentGroup>
+
+        <ComponentGroup Id="ClientQuickSync" Directory="${installer.customization}_${parsedVersion.majorVersion}_${parsedVersion.minorVersion}_Dir">
+            <Component>
+                <File Id="ClientQuickSyncDll" Name="quicksyncdecoder1.dll" Source="${libdir}/bin/${build.configuration}/quicksyncdecoder1.dll"/>
+            </Component>
+            <Component>
+                <File Id="ClientQuickSyncXml" Name="hw_decoding_conf.xml" Source="${libdir}/bin/${build.configuration}/hw_decoding_conf.xml"/>                               
+            </Component>
+        </ComponentGroup>                            
+
+        <ComponentGroup Id="ClientQTLibraries" Directory="${installer.customization}_${parsedVersion.majorVersion}_${parsedVersion.minorVersion}_Dir">
+            <Component>
+                <File Id="ClientQtCore$(var.suffix)4.dll" Name="QtCore$(var.suffix)4.dll" Source="${libdir}/bin/${build.configuration}\QtCore$(var.suffix)4.dll" />
+            </Component>
+            <Component>
+                <File Id="ClientQtGui$(var.suffix)4.dll" Name="QtGui$(var.suffix)4.dll" Source="${libdir}/bin/${build.configuration}\QtGui$(var.suffix)4.dll" />
+            </Component>
+            <Component>
+                <File Id="ClientQtMultimedia$(var.suffix)4.dll" Name="QtMultimedia$(var.suffix)4.dll" Source="${libdir}/bin/${build.configuration}\QtMultimedia$(var.suffix)4.dll" />
+            </Component>
+            <Component>
+                <File Id="ClientQtNetwork$(var.suffix)4.dll" Name="QtNetwork$(var.suffix)4.dll" Source="${libdir}/bin/${build.configuration}\QtNetwork$(var.suffix)4.dll" />
+            </Component>
+            <Component>
+                <File Id="ClientQtOpenGL$(var.suffix)4.dll" Name="QtOpenGL$(var.suffix)4.dll" Source="${libdir}/bin/${build.configuration}\QtOpenGL$(var.suffix)4.dll" />
+            </Component>
+            <Component>
+                <File Id="ClientQtXml$(var.suffix)4.dll" Name="QtXml$(var.suffix)4.dll" Source="${libdir}/bin/${build.configuration}\QtXml$(var.suffix)4.dll" />
+            </Component>
+        </ComponentGroup>
+
+        <ComponentGroup Id="ClientOpenAL" Directory="${installer.customization}_${parsedVersion.majorVersion}_${parsedVersion.minorVersion}_Dir">
+            <Component>
+                <File Id="OpenAL32.dll" Name="OpenAL32.dll" Source="${libdir}/bin/${build.configuration}\OpenAL32.dll"/>
+            </Component>
+            <Component>
+                <File Id="wrap_oal.dll" Name="wrap_oal.dll" Source="${libdir}/bin/${build.configuration}\wrap_oal.dll"/>
+            </Component>
+        </ComponentGroup>
+
+        <ComponentGroup Id="ClientOpenSSL" Directory="${installer.customization}_${parsedVersion.majorVersion}_${parsedVersion.minorVersion}_Dir">
+            <Component>
+                <File Id="Clientlibeay32.dll" Name="libeay32.dll" Source="${libdir}/bin/${build.configuration}\libeay32.dll"/>
+            </Component>
+            <Component>
+                <File Id="Clientssleay32.dll" Name="ssleay32.dll" Source="${libdir}/bin/${build.configuration}\ssleay32.dll"/>
+            </Component>
+        </ComponentGroup>
+
+        <ComponentGroup Id="ProxyOpenSSL" Directory="${installer.customization}ProxyServerDir">
+            <Component>
+                <File Id="Proxylibeay32.dll" Name="libeay32.dll" Source="${libdir}/bin/${build.configuration}\libeay32.dll"/>
+            </Component>
+            <Component> 
+                <File Id="Proxyssleay32.dll" Name="ssleay32.dll" Source="${libdir}/bin/${build.configuration}\ssleay32.dll"/>
+            </Component>
+        </ComponentGroup>                            
+
+        <ComponentGroup Id="VmaxProxySDK" Directory="${installer.customization}VmaxDir">
+            <Component>
+            	<File Id="VmaxProxyacsstreamsourcemr.dll" Name="acs_stream_source_mr.dll" Source="${libdir}/bin/${build.configuration}/vmaxproxy/acs_stream_source_m$(var.vmaxsuffix).dll"/>
+            </Component>
+            <Component>
+                <File Id="VmaxProxyPid.dat" Name="pid.dat" Source="${libdir}/bin/${build.configuration}/vmaxproxy/pid.dat"/>
+            </Component>
+        </ComponentGroup>                            
+
+        <ComponentGroup Id="ClientFFmpegLibraries_1_4" Directory="${installer.customization}_1_4_Dir">
+            <Component>
+                <File Id="ClientAvcodecDll_1_4" Name="avcodec-54.dll" Source="${libdir}/bin/${build.configuration}/avcodec-54.dll"/>
+            </Component>
+            <Component>
+                <File Id="ClientAvdeviceDll_1_4" Name="avdevice-53.dll" Source="${libdir}/bin/${build.configuration}/avdevice-53.dll"/>
+            </Component>
+            <Component>
+                <File Id="ClientAvfilterDll_1_4" Name="avfilter-2.dll" Source="${libdir}/bin/${build.configuration}/avfilter-2.dll"/>
+            </Component>
+            <Component>
+                <File Id="ClientAvformatDll_1_4" Name="avformat-54.dll" Source="${libdir}/bin/${build.configuration}/avformat-54.dll"/>
+            </Component>
+            <Component>
+                <File Id="ClientAvutilDll_1_4" Name="avutil-51.dll" Source="${libdir}/bin/${build.configuration}/avutil-51.dll"/>
+            </Component>
+            <Component>
+                <File Id="ClientSwscaleDll_1_4" Name="swscale-2.dll" Source="${libdir}/bin/${build.configuration}/swscale-2.dll"/>
+            </Component>
+            <Component>
+                <File Id="ClientOggDll_1_4" Name="libogg-0.dll" Source="${libdir}/bin/${build.configuration}/libogg-0.dll"/>
+            </Component>
+            <Component>
+                <File Id="ClientVorbisDll_1_4" Name="libvorbis-0.dll" Source="${libdir}/bin/${build.configuration}/libvorbis-0.dll"/>
+            </Component>
+            <Component>
+                <File Id="ClientMp3lameDll_1_4" Name="libmp3lame-0.dll" Source="${libdir}/bin/${build.configuration}/libmp3lame-0.dll"/>
+            </Component>
+            <Component>
+                <File Id="ClientVorbisEncDll_1_4" Name="libvorbisenc-2.dll" Source="${libdir}/bin/${build.configuration}/libvorbisenc-2.dll"/>
+            </Component>
+            <Component>
+                <File Id="ClientX264_1_4" Name="x264.exe" Source="${libdir}/bin/${build.configuration}/x264.exe"/>                                
+            </Component>
+        </ComponentGroup>                            
+
+        <ComponentGroup Id="ClientQTLibraries_1_4" Directory="${installer.customization}_1_4_Dir">
+            <Component>
+                <File Id="ClientQtCore$(var.suffix)4.dll_1_4" Name="QtCore$(var.suffix)4.dll" Source="${libdir}/bin/${build.configuration}\QtCore$(var.suffix)4.dll" />
+            </Component>
+            <Component>
+                <File Id="ClientQtGui$(var.suffix)4.dll_1_4" Name="QtGui$(var.suffix)4.dll" Source="${libdir}/bin/${build.configuration}\QtGui$(var.suffix)4.dll" />
+            </Component>
+            <Component>
+                <File Id="ClientQtMultimedia$(var.suffix)4.dll_1_4" Name="QtMultimedia$(var.suffix)4.dll" Source="${libdir}/bin/${build.configuration}\QtMultimedia$(var.suffix)4.dll" />
+            </Component>
+            <Component>
+                <File Id="ClientQtNetwork$(var.suffix)4.dll_1_4" Name="QtNetwork$(var.suffix)4.dll" Source="${libdir}/bin/${build.configuration}\QtNetwork$(var.suffix)4.dll" />
+            </Component>
+            <Component>
+                <File Id="ClientQtOpenGL$(var.suffix)4.dll_1_4" Name="QtOpenGL$(var.suffix)4.dll" Source="${libdir}/bin/${build.configuration}\QtOpenGL$(var.suffix)4.dll" />
+            </Component>
+            <Component>
+                <File Id="ClientQtXml$(var.suffix)4.dll_1_4" Name="QtXml$(var.suffix)4.dll" Source="${libdir}/bin/${build.configuration}\QtXml$(var.suffix)4.dll" />
+            </Component>
+        </ComponentGroup>
+
+        <ComponentGroup Id="ClientOpenAL_1_4" Directory="${installer.customization}_1_4_Dir">
+            <Component>
+                <File Id="OpenAL32.dll_1_4" Name="OpenAL32.dll" Source="${libdir}/bin/${build.configuration}\OpenAL32.dll"/>
+            </Component>
+            <Component>
+                <File Id="wrap_oal.dll_1_4" Name="wrap_oal.dll" Source="${libdir}/bin/${build.configuration}\wrap_oal.dll"/>
+            </Component>
+        </ComponentGroup>
+
+        <ComponentGroup Id="ClientOpenSSL_1_4" Directory="${installer.customization}_1_4_Dir">
+            <Component>
+                <File Id="Clientlibeay32.dll_1_4" Name="libeay32.dll" Source="${libdir}/bin/${build.configuration}\libeay32.dll"/>
+            </Component>
+            <Component>
+                <File Id="Clientssleay32.dll_1_4" Name="ssleay32.dll" Source="${libdir}/bin/${build.configuration}\ssleay32.dll"/>
+            </Component>
+        </ComponentGroup>                        
+        
+        <ComponentGroup Id="ImageFormats" Directory="ImageFormats">
+            <Component>
+                <File Id="qgif$(var.suffix)4.dll" Name="qgif4.dll" Source="${libdir}/bin/${build.configuration}\imageformats\qgif$(var.suffix)4.dll" />
+            </Component>
+            <Component>
+                <File Id="qjpeg$(var.suffix)4.dll" Name="qjpeg4.dll" Source="${libdir}/bin/${build.configuration}\imageformats\qjpeg$(var.suffix)4.dll" />
+            </Component>
+            <Component>
+                <File Id="qtiff$(var.suffix)4.dll" Name="qtiff4.dll" Source="${libdir}/bin/${build.configuration}\imageformats\qtiff$(var.suffix)4.dll" />
+            </Component>
+        </ComponentGroup>
+        
+        <ComponentGroup Id="ImageFormats_1_4" Directory="ImageFormats_1_4">
+            <Component>
+                <File Id="qgif4.dll_1_4" Name="qgif4.dll" Source="${libdir}/bin/${build.configuration}\imageformats\qgif$(var.suffix)4.dll" />
+            </Component>
+            <Component>
+                <File Id="qjpeg4.dll_1_4" Name="qjpeg4.dll" Source="${libdir}/bin/${build.configuration}\imageformats\qjpeg$(var.suffix)4.dll" />
+            </Component>
+            <Component>
+                <File Id="qtiff4.dll_1_4" Name="qtiff4.dll" Source="${libdir}/bin/${build.configuration}\imageformats\qtiff$(var.suffix)4.dll" />
+            </Component>
+        </ComponentGroup>
+
+        <?if $(var.arch) = x86 ?>
+        <?define archSuffix = "x86" ?>
+        <?else?>
+        <?define archSuffix = "x86_x64" ?>
+        <?endif?>
+
+
+        <DirectoryRef Id="TARGETDIR">
+            <Merge Id="VCRedist1" SourceFile="$(var.commonProgramFiles)Merge Modules\Microsoft_VC90_CRT_$(var.archSuffix).msm" DiskId="1" Language="0"/>
+            <Merge Id="VCRedist2" SourceFile="$(var.commonProgramFiles)Merge Modules\policy_9_0_Microsoft_VC90_CRT_$(var.archSuffix).msm" DiskId="1" Language="0"/>
+            <?if ${build.configuration} = Debug ?>
+            <Merge Id="VCRedist3" SourceFile="$(var.commonProgramFiles)Merge Modules\Microsoft_VC90_DebugCRT_$(var.archSuffix).msm" DiskId="1" Language="0"/>
+            <Merge Id="VCRedist4" SourceFile="$(var.commonProgramFiles)Merge Modules\policy_9_0_Microsoft_VC90_DebugCRT_$(var.archSuffix).msm" DiskId="1" Language="0"/>
+            <?endif?>
+        </DirectoryRef>
+
+        <Feature Id="VCRedist" Title="Visual C++ 9.0 Runtime" AllowAdvertise="no" Display="hidden" Level="1">
+            <MergeRef Id="VCRedist1"/>
+            <MergeRef Id="VCRedist2"/>
+            <?if ${build.configuration} = Debug ?>
+            <MergeRef Id="VCRedist3"/>
+            <MergeRef Id="VCRedist4"/>
+            <?endif?>
+        </Feature>
+
+        <Feature Id="AppServerFeature" Title="${product.name} ${appserver.name}" Level="1"
+                 ConfigurableDirectory="INSTALLDIR" Absent="allow" InstallDefault="local" AllowAdvertise="no" Display="hidden" >
+            <!--            <Condition Level="0"><![CDATA[ $(var.VmsUpgrading) AND !AppServerFeature <> 3 ]]> </Condition>-->
+
+            <ComponentGroupRef Id="AppServerFilesComponent" />
+            <ComponentRef Id="AppServerExecutable" />
+            <ComponentRef Id="ecs.log" />           
+            <ComponentRef Id="AppServerConfiguration"/>
+            <ComponentRef Id="AppServerConfigurationPassword"/>
+            <ComponentRef Id="AppServerConfigurationGuid"/>
+
+            <ComponentRef Id="ProxyExecutable" />
+            <ComponentGroupRef Id="ProxyQTLibraries" />
+            <ComponentRef Id="ProxyQjson" />            
+            <ComponentGroupRef Id="ProxyOpenSSL" />
+        </Feature>
+
+        <Feature Id="AlwaysFeature" Title="Always Tool" AllowAdvertise="no" Display="hidden" Level="1">
+            <ComponentRef Id="AlwaysFiles"/>
+            <ComponentRef Id="ARPAltRegistryEntries"/>            
+            <ComponentRef Id="UninstallProgramMenuFolder"/>
+        </Feature>
+
+        <Feature Id="TrayToolFeature" Title="Tray Tool" AllowAdvertise="no" Display="hidden" Level="1">
+            <!--            <Condition Level="0"><![CDATA[ $(var.VmsUpgrading) AND !TrayToolFeature <> 3 ]]> </Condition>-->
+
+            <ComponentRef Id="traytool.exe"/>
+            <ComponentGroupRef Id="TrayToolQTLibraries"/>
+            <ComponentGroupRef Id="TrayToolOpenSSL"/>
+            <ComponentRef Id="TrayToolQjson"/>
+        </Feature>
+
+        <Feature Id="ServerFeature" Title="${product.name} Media Server" Level="1"
+                 ConfigurableDirectory="INSTALLDIR" Absent="allow" InstallDefault="local" AllowAdvertise="no" Display="expand">
+            <!--            <Condition Level="0"><![CDATA[ $(var.VmsUpgrading) AND !ServerFeature <> 3 ]]> </Condition>-->
+
+            <ComponentRef Id='ServerConfiguration'/>
+            <ComponentRef Id='ServerConfigurationGuid'/>
+
+            <ComponentRef Id="ServerExecutable" />
+            <ComponentGroupRef Id="ServerFFmpegLibraries"/>
+            <ComponentRef Id="ServerSqlDrivers"/>
+            <ComponentRef Id="ServerRtspPlugin"/>
+            <ComponentGroupRef Id="ServerQTLibraries" />
+            <ComponentGroupRef Id="ServerOpenSSL"/>
+            <ComponentRef Id="ServerSigar"/>
+            <ComponentRef Id="ServerQjson"/>
+            <ComponentRef Id="sysfomediaservercomponent"/>
+
+            <?if $(var.vmax) = true?>   
+            <ComponentRef Id="vmaxproxy.exe"/>
+            <ComponentRef Id="VmaxProxyQTLibraries"/>
+            <ComponentGroupRef Id="VmaxProxySDK"/>
+            <?endif?>       
+        </Feature>
+
+        <Feature Id="ClientFeature" Title="${product.name} Client" Level="1"
+                 ConfigurableDirectory="INSTALLDIR" Absent="allow" InstallDefault="local" AllowAdvertise="no" Display="expand">
+            <!--            <Condition Level="0"><![CDATA[ $(var.VmsUpgrading) AND !ClientFeature <> 3 ]]> </Condition>-->
+
+            <ComponentRef Id="NovFileAssociation"/>
+
+            <ComponentRef Id="AppLauncherExecutable" />
+            <ComponentRef Id="AppLauncherConfiguration" />          
+            <ComponentRef Id="ClientExecutable" />
+            <ComponentRef Id="clientShortcutDesktop"/>
+            <ComponentGroupRef Id="ClientHelpComponent"/>
+            <ComponentGroupRef Id="ClientVoxComponent"/>
+            <ComponentRef Id="ClientConfiguration" />
+            <ComponentGroupRef Id="ClientQuickSync"/>
+            <ComponentGroupRef Id="ClientFFmpegLibraries"/>
+            <ComponentGroupRef Id="ClientQTLibraries" />
+            <ComponentGroupRef Id="ImageFormats" />
+            <ComponentGroupRef Id="ClientOpenAL" />
+            <ComponentGroupRef Id="ClientOpenSSL" />
+            <ComponentRef Id="ClientSigar"/>    
+            <ComponentRef Id="ClientQjson"/>            
+            <ComponentRef Id="ClientQtColorPicker"/>
+            <ComponentRef Id="ClientVsRedistributable"/>
+            <ComponentRef Id="bespin" />
+
+            <ComponentRef Id="ClientExecutable_1_4" />          
+            <ComponentGroupRef Id="ClientFFmpegLibraries_1_4"/>
+            <ComponentGroupRef Id="ClientQTLibraries_1_4" />
+            <ComponentGroupRef Id="ImageFormats_1_4" />
+            <ComponentGroupRef Id="ClientOpenAL_1_4" />
+            <ComponentGroupRef Id="ClientOpenSSL_1_4" />
+            <ComponentRef Id="ClientSigar_1_4"/>            
+            <ComponentRef Id="ClientQtColorPicker_1_4"/>
+            <ComponentRef Id="bespin_1_4" />            
+
+            <ComponentRef Id='ClientDirectoryComponent'/>
+        </Feature>
+
+        <Property Id="WIXUI_INSTALLDIR" Value="INSTALLDIR" />
+        <Property Id="WIXUI_CLIENT_DIRECTORY" Value="CLIENT_DIRECTORY"/>
+        <Property Id="WIXUI_SERVER_ALLOWCHANGEIP" Value="SERVER_ALLOWCHANGEIP"/>
+
+
+        <UIRef Id="WixUI_Common" />
+        <UIRef Id="WixUI_ErrorProgressText" />
+
+        <UI>
+            <!-- These dialog references are needed for CloseApplication above to work correctly -->
+            <DialogRef Id="FilesInUse" />
+            <DialogRef Id="MsiRMFilesInUse" />      
+
+            <Property Id="DefaultUIFont" Value="WixUI_Font_Normal" />
+            <TextStyle Id="WixUI_Font_Normal" FaceName="Tahoma" Size="8" />
+            <TextStyle Id="WixUI_Font_Bigger" FaceName="Tahoma" Size="12" />
+            <TextStyle Id="WixUI_Font_Title" FaceName="Tahoma" Size="9" Bold="yes" />
+
+            <!--            <Property Id="ARPNOMODIFY" Value="1" />-->
+
+            <DialogRef Id="MyFeaturesDlg" />
+            <DialogRef Id="SelectionWarningDlg" />
+            <DialogRef Id="DowngradeWarningDlg" />
+            <DialogRef Id="BrowseDlg" />
+            <DialogRef Id="DiskCostDlg" />
+            <DialogRef Id="ErrorDlg" />
+            <DialogRef Id="FatalError" />
+            <DialogRef Id="FilesInUse" />
+            <DialogRef Id="MsiRMFilesInUse" />
+            <DialogRef Id="PrepareDlg" />
+            <DialogRef Id="ProgressDlg" />
+            <DialogRef Id="ResumeDlg" />
+            <DialogRef Id="UserExit" />
+            <!--Width="260" Height="85"-->
+
+            <Binary Id="Warning" SourceFile="Binary\Exclam.ico" />
+
+            <Publish Dialog="MyExitDialog" Control="Finish" Event="EndDialog" Value="Return" Order="999">1</Publish>
+            <Publish Dialog="MyExitDialog" Control="Finish" Order="1" Event="DoAction" Value="LaunchClient">WIXUI_EXITDIALOGOPTIONALCHECKBOX</Publish>
+
+            <Publish Dialog="WelcomeDlg" Control="Next" Event="NewDialog" Value="LicenseAgreementDlg">NOT PREVIOUSVERSIONSINSTALLED</Publish>          
+            <Publish Dialog="WelcomeDlg" Control="Next" Event="NewDialog" Value="UpgradeDlg">PREVIOUSVERSIONSINSTALLED</Publish>
+
+            <Publish Dialog="UpgradeDlg" Control="Back" Event="NewDialog" Value="WelcomeDlg">1</Publish>
+            <Publish Dialog="UpgradeDlg" Control="Next" Event="NewDialog" Value="VerifyReadyDlg">1</Publish>
+
+            <Publish Dialog="DowngradeWarningDlg" Control="Next" Event="NewDialog" Value="LicenseAgreementDlg">1</Publish>
+            <Publish Dialog="DowngradeWarningDlg" Control="Back" Event="NewDialog" Value="WelcomeDlg">1</Publish>
+
+            <Publish Dialog="LicenseAgreementDlg" Control="Back" Event="NewDialog" Value="WelcomeDlg">1</Publish>
+            <Publish Dialog="LicenseAgreementDlg" Control="Next" Event="NewDialog" Value="InstallTypeDlg">LicenseAccepted = "1"</Publish>
+
+            <Publish Dialog="InstallTypeDlg" Control="Back" Event="NewDialog" Value="LicenseAgreementDlg">1</Publish>
+
+            <Publish Dialog="InstallTypeDlg" Control="Next" Property="INSTALL_ECS" Value="{}">INSTALLTYPE=2</Publish>
+            <Publish Dialog="InstallTypeDlg" Control="Next" Property="INSTALL_SERVER" Value="{}">INSTALLTYPE=2</Publish>
+            <Publish Dialog="InstallTypeDlg" Control="Next" Property="INSTALL_CLIENT" Value="1">INSTALLTYPE=2</Publish>
+
+            <Publish Dialog="InstallTypeDlg" Control="Next" Property="INSTALL_ECS" Value="1">
+                <![CDATA[ INSTALLTYPE <> 2 ]]></Publish>
+            <Publish Dialog="InstallTypeDlg" Control="Next" Property="INSTALL_SERVER" Value="1">
+                <![CDATA[ INSTALLTYPE <> 2 ]]></Publish>
+            <Publish Dialog="InstallTypeDlg" Control="Next" Property="INSTALL_CLIENT" Value="1">
+                <![CDATA[ INSTALLTYPE <> 2 ]]></Publish>
+
+            <Publish Dialog="InstallTypeDlg" Control="Next" Event="NewDialog" Value="PasswordDlg">INSTALLTYPE=0</Publish>
+            <Publish Dialog="InstallTypeDlg" Control="Next" Event="NewDialog" Value="MyFeaturesDlg">INSTALLTYPE=1</Publish>
+            <Publish Dialog="InstallTypeDlg" Control="Next" Event="NewDialog" Value="InstallDirDlg">INSTALLTYPE=2</Publish>
+
+            <Publish Dialog="InstallTypeDlg" Control="Next" Property="WIXUI_EXITDIALOGOPTIONALCHECKBOXTEXT" Value="$(var.LaunchClientChecBoxText)">
+                <![CDATA[ INSTALLTYPE=0 OR INSTALLTYPE=2 ]]>
+            </Publish>
+            <Publish Dialog="InstallTypeDlg" Control="Next" Property="SERVER_APPSERVER_HOST" Value="localhost" Order="4">
+                <![CDATA[ INSTALLTYPE=0 ]]>
+            </Publish>
+            <Publish Dialog="InstallTypeDlg" Control="Next" Property="SERVER_APPSERVER_PORT" Value="[APPSERVER_PORT]" Order="4">
+                <![CDATA[ INSTALLTYPE=0 ]]>
+            </Publish>
+            <Publish Dialog="InstallTypeDlg" Control="Next" Property="SERVER_APPSERVER_LOGIN" Value="[APPSERVER_LOGIN]" Order="4">
+                <![CDATA[ INSTALLTYPE=0 ]]>
+            </Publish>
+            <Publish Dialog="InstallTypeDlg" Control="Next" Property="SERVER_APPSERVER_PASSWORD" Value="[APPSERVER_PASSWORD]" Order="4" >
+                <![CDATA[ INSTALLTYPE=0 ]]>
+            </Publish>
+
+            <Publish Dialog="InstallTypeDlg" Control="Next" Property="CLIENT_APPSERVER_HOST" Value="localhost" Order="4">
+                <![CDATA[ INSTALLTYPE=0 OR INSTALLTYPE=2]]>
+            </Publish>
+            <Publish Dialog="InstallTypeDlg" Control="Next" Property="CLIENT_APPSERVER_PORT" Value="[APPSERVER_PORT]" Order="4">
+                <![CDATA[ INSTALLTYPE=0 OR INSTALLTYPE=2]]>
+            </Publish>
+            <Publish Dialog="InstallTypeDlg" Control="Next" Property="CLIENT_APPSERVER_LOGIN" Value="[APPSERVER_LOGIN]" Order="4">
+                <![CDATA[ INSTALLTYPE=0 OR INSTALLTYPE=2]]>
+            </Publish>
+
+            <?define EcsPasswordsEqual="(APPSERVER_PASSWORD = APPSERVER_PASSWORD_CONFIRM)" ?>
+
+            <Publish Dialog="PasswordDlg" Control="Back" Event="NewDialog" Value="InstallTypeDlg">1</Publish>
+            <Publish Dialog="PasswordDlg" Control="Next" Event="SpawnDialog" Value="EmptyPasswordDlg">NOT APPSERVER_PASSWORD</Publish>
+            <Publish Dialog="PasswordDlg" Control="Next" Property="SERVER_APPSERVER_PASSWORD" Value="[APPSERVER_PASSWORD]">APPSERVER_PASSWORD</Publish>
+            <Publish Dialog="PasswordDlg" Control="Next" Event="SpawnDialog" Value="PasswordShouldMatchDlg" Order="2">
+                <![CDATA[ NOT $(var.EcsPasswordsEqual) ]]>
+            </Publish>
+            <Publish Dialog="PasswordDlg" Control="Next" Event="NewDialog" Value="VerifyReadyDlg">$(var.EcsPasswordsEqual) AND APPSERVER_PASSWORD</Publish>
+
+            <Publish Dialog="MyFeaturesDlg" Control="Back" Event="NewDialog" Value="InstallTypeDlg">
+                <![CDATA[ NOT $(var.VmsChanging) ]]>
+            </Publish>
+            <Publish Dialog="MyFeaturesDlg" Control="Back" Event="NewDialog" Value="MaintenanceTypeDlg">
+                <![CDATA[ $(var.VmsChanging) ]]>
+            </Publish>
+
+            <?define SomeFeaturesSelected="(INSTALL_ECS OR INSTALL_SERVER OR INSTALL_CLIENT)"?>         
+
+            <Publish Dialog="MyFeaturesDlg" Control="Next" Event="SpawnDialog" Value="SelectionWarningDlg">
+                <![CDATA[NOT $(var.SomeFeaturesSelected)]]>
+            </Publish>
+            <Publish Dialog="MyFeaturesDlg" Control="Next" Event="NewDialog" Value="InstallDirDlg">
+                <![CDATA[$(var.SomeFeaturesSelected) AND $(var.VmsInstalling)]]>
+            </Publish>
+
+            <?define Remove_E1="(INSTALL_ECS <> 1 AND !AppServerFeature = 3)"?>
+
+            <?define Inst_E1="(INSTALL_ECS    AND !AppServerFeature <> 3)"?>
+            <?define Inst_S1="(INSTALL_SERVER AND !ServerFeature <> 3)"?>
+            <?define Inst_C1="(INSTALL_CLIENT AND !ClientFeature <> 3)"?>
+            <?define Inst_E0="(NOT $(var.Inst_E1))"?>
+            <?define Inst_S0="(NOT $(var.Inst_S1))"?>
+            <?define Inst_C0="(NOT $(var.Inst_C1))"?>
+
+            <?define Inst_E0S0="($(var.Inst_E0) AND $(var.Inst_S0))"?>
+            <?define Inst_E0S1="($(var.Inst_E0) AND $(var.Inst_S1))"?>
+            <?define Inst_E1S0="($(var.Inst_E1) AND $(var.Inst_S0))"?>
+
+            <?define Inst_S0C0="($(var.Inst_S0) AND $(var.Inst_C0))"?>
+            <?define Inst_S0C1="($(var.Inst_S0) AND $(var.Inst_C1))"?>
+            <?define Inst_S1C0="($(var.Inst_S1) AND $(var.Inst_C0))"?>
+
+            <?define Inst_E1S0C0="($(var.Inst_E1) AND $(var.Inst_S0) AND $(var.Inst_C0))"?>
+            <?define Inst_E0S1C0="($(var.Inst_E0) AND $(var.Inst_S1) AND $(var.Inst_C0))"?>
+            <?define Inst_E0S0C1="($(var.Inst_E0) AND $(var.Inst_S0) AND $(var.Inst_C1))"?>
+            <?define Inst_E1S1C0="($(var.Inst_E1) AND $(var.Inst_S1) AND $(var.Inst_C0))"?> 
+            <?define Inst_E1S0C1="($(var.Inst_E1) AND $(var.Inst_S0) AND $(var.Inst_C1))"?>
+            <?define Inst_E0S1C1="($(var.Inst_E0) AND $(var.Inst_S1) AND $(var.Inst_C1))"?>
+            <?define Inst_E1S1C1="($(var.Inst_E1) AND $(var.Inst_S1) AND $(var.Inst_C1))"?>
+            <?define Inst_E0S0C0="($(var.Inst_E0) AND $(var.Inst_S0) AND $(var.Inst_C0))"?>                
+
+            <?define Changing_E1="NOT $(var.VmsInstalling) AND $(var.Inst_E1)"?>
+            <?define Changing_E0S1="NOT $(var.VmsInstalling) AND $(var.Inst_E0S1)"?>
+            <?define Changing_E0S0C1="NOT $(var.VmsInstalling) AND $(var.Inst_E0S0C1)"?>
+            <?define ChangingNothing="NOT $(var.VmsInstalling) AND $(var.Inst_E0S0C0)"?>
+
+            <!-- Changing -->
+            <Publish Dialog="MyFeaturesDlg" Control="Next" Event="NewDialog" Value="AppServerDlg">
+                <![CDATA[ $(var.Changing_E1) ]]>
+            </Publish>
+            <Publish Dialog="MyFeaturesDlg" Control="Next" Event="NewDialog" Value="UninstallOptionsDlg">
+                <![CDATA[ $(var.Remove_E1) ]]>
+            </Publish>
+            <Publish Dialog="MyFeaturesDlg" Control="Next" Event="NewDialog" Value="MediaServerDlg">
+                <![CDATA[ $(var.Changing_E0S1) ]]>
+            </Publish>
+            <Publish Dialog="MyFeaturesDlg" Control="Next" Event="NewDialog" Value="ClientDlg">
+                <![CDATA[ $(var.Changing_E0S0C1) ]]>
+            </Publish>
+            <Publish Dialog="MyFeaturesDlg" Control="Next" Event="NewDialog" Value="VerifyReadyDlg">
+                <![CDATA[ $(var.ChangingNothing) AND NOT $(var.Remove_E1) ]]>
+            </Publish>
+
+            <!-- Reset values in case when user returns to this dialog after AppServerDlg -->
+
+            <?define AppServerInstallingMediaServer="($(var.VmsChanging) AND !AppServerFeature=3 AND $(var.Inst_S1))"?>
+            <?define AppServerInstallingClient="($(var.VmsChanging) AND !AppServerFeature=3 AND $(var.Inst_C1))"?>
+
+            <Publish Dialog="MyFeaturesDlg" Control="Next" Property="SERVER_APPSERVER_HOST" Value="localhost" Order="4">
+                <![CDATA[ $(var.AppServerInstallingMediaServer) ]]>
+            </Publish>
+            <Publish Dialog="MyFeaturesDlg" Control="Next" Property="SERVER_APPSERVER_PORT" Value="[APPSERVER_PORT]" Order="4">
+                <![CDATA[ $(var.AppServerInstallingMediaServer) ]]>
+            </Publish>
+            <Publish Dialog="MyFeaturesDlg" Control="Next" Property="SERVER_APPSERVER_LOGIN" Value="[APPSERVER_LOGIN]" Order="4">
+                <![CDATA[ $(var.AppServerInstallingMediaServer) ]]>
+            </Publish>
+            <Publish Dialog="MyFeaturesDlg" Control="Next" Property="SERVER_APPSERVER_PASSWORD" Value="[APPSERVER_PASSWORD]" Order="4" >
+                <![CDATA[ $(var.AppServerInstallingMediaServer) ]]>
+            </Publish>
+
+            <Publish Dialog="MyFeaturesDlg" Control="Next" Property="SERVER_APPSERVER_HOST" Value="{}" Order="4">
+                <![CDATA[ NOT $(var.AppServerInstallingMediaServer) ]]>
+            </Publish>
+            <Publish Dialog="MyFeaturesDlg" Control="Next" Property="SERVER_APPSERVER_PORT" Value="{}" Order="4">
+                <![CDATA[ NOT $(var.AppServerInstallingMediaServer) ]]>
+            </Publish>
+            <Publish Dialog="MyFeaturesDlg" Control="Next" Property="SERVER_APPSERVER_LOGIN" Value="{}" Order="4">
+                <![CDATA[ NOT $(var.AppServerInstallingMediaServer) ]]>
+            </Publish>
+            <Publish Dialog="MyFeaturesDlg" Control="Next" Property="SERVER_APPSERVER_PASSWORD" Value="{}" Order="4" >
+                <![CDATA[ NOT $(var.AppServerInstallingMediaServer) ]]>
+            </Publish>
+
+            <Publish Dialog="MyFeaturesDlg" Control="Next" Property="CLIENT_APPSERVER_HOST" Value="localhost" Order="4">
+                <![CDATA[ $(var.AppServerInstallingClient) ]]>
+            </Publish>
+            <Publish Dialog="MyFeaturesDlg" Control="Next" Property="CLIENT_APPSERVER_PORT" Value="[APPSERVER_PORT]" Order="4">
+                <![CDATA[ $(var.AppServerInstallingClient) ]]>
+            </Publish>
+            <Publish Dialog="MyFeaturesDlg" Control="Next" Property="CLIENT_APPSERVER_LOGIN" Value="[APPSERVER_LOGIN]" Order="4">
+                <![CDATA[ $(var.AppServerInstallingClient) ]]>
+            </Publish>
+
+            <Publish Dialog="MyFeaturesDlg" Control="Next" Property="CLIENT_APPSERVER_HOST" Value="{}" Order="4">
+                <![CDATA[ NOT $(var.AppServerInstallingClient) ]]>
+            </Publish>
+            <Publish Dialog="MyFeaturesDlg" Control="Next" Property="CLIENT_APPSERVER_PORT" Value="{}" Order="4">
+                <![CDATA[ NOT $(var.AppServerInstallingClient) ]]>
+            </Publish>
+            <Publish Dialog="MyFeaturesDlg" Control="Next" Property="CLIENT_APPSERVER_LOGIN" Value="{}" Order="4">
+                <![CDATA[ NOT $(var.AppServerInstallingClient) ]]>
+            </Publish>
+            <Publish Dialog="MyFeaturesDlg" Control="Next" Property="WIXUI_EXITDIALOGOPTIONALCHECKBOXTEXT" Value="{}">
+                <![CDATA[ $(var.Inst_C0) ]]>
+            </Publish>
+            <Publish Dialog="MyFeaturesDlg" Control="Next" Property="WIXUI_EXITDIALOGOPTIONALCHECKBOXTEXT" Value="$(var.LaunchClientChecBoxText)">
+                <![CDATA[ $(var.Inst_C1) ]]>
+            </Publish>
+
+            <Publish Dialog="InstallDirDlg" Control="Back" Event="NewDialog" Value="MyFeaturesDlg">
+                <![CDATA[ INSTALLTYPE <> 2 ]]></Publish>
+            <Publish Dialog="InstallDirDlg" Control="Back" Event="NewDialog" Value="InstallTypeDlg">
+                <![CDATA[ INSTALLTYPE = 2 ]]>
+            </Publish>
+
+            <Publish Dialog="InstallDirDlg" Control="Next" Event="SetTargetPath" Value="[WIXUI_INSTALLDIR]" Order="1">1</Publish>
+            <Publish Dialog="InstallDirDlg" Control="Next" Event="NewDialog" Value="AppServerDlg" Order="2">INSTALL_ECS</Publish>
+            <Publish Dialog="InstallDirDlg" Control="Next" Event="NewDialog" Value="MediaServerDlg" Order="3">NOT INSTALL_ECS AND INSTALL_SERVER</Publish>
+            <Publish Dialog="InstallDirDlg" Control="Next" Event="NewDialog" Value="ClientDlg" Order="4">NOT INSTALL_ECS AND NOT INSTALL_SERVER AND INSTALL_CLIENT</Publish>
+            <Publish Dialog="InstallDirDlg" Control="ChangeFolder" Property="_BrowseProperty" Value="[WIXUI_INSTALLDIR]" Order="1">1</Publish>
+            <Publish Dialog="InstallDirDlg" Control="ChangeFolder" Event="SpawnDialog" Value="BrowseDlg" Order="2">1</Publish>
+
+            <Publish Dialog="AppServerDlg" Control="Back" Event="NewDialog" Value="MyFeaturesDlg">
+                <![CDATA[ $(var.VmsChanging) ]]>
+            </Publish>
+            <Publish Dialog="AppServerDlg" Control="Back" Event="NewDialog" Value="InstallDirDlg">
+                <![CDATA[ $(var.VmsInstalling) ]]>
+            </Publish>
+
+            <?define EcsPortsDiffer="(APPSERVER_PORT <> PROXY_PORT)" ?>
+            <?define EcsNeedCheckPorts="(APPSERVER_PORT <> OLD_APPSERVER_PORT OR PROXY_PORT <> OLD_PROXY_PORT)" ?>        
+
+            <Publish Dialog="AppServerDlg" Control="Next" Property="BUSYPORT" Value="{}">1</Publish>
+            <Publish Dialog="AppServerDlg" Control="Next" Property="PORTSTOTEST" Value="[APPSERVER_PORT] [PROXY_PORT]" Order="1">1</Publish>
+            <Publish Dialog="AppServerDlg" Control="Next" Event="SpawnDialog" Value="PortDuplicateDlg" Order="2">
+                <![CDATA[ NOT $(var.EcsPortsDiffer) ]]>
+            </Publish>
+            <Publish Dialog="AppServerDlg" Control="Next" Event="SpawnDialog" Value="PasswordShouldMatchDlg" Order="2">
+                <![CDATA[ $(var.EcsPortsDiffer) AND NOT $(var.EcsPasswordsEqual) ]]>
+            </Publish>
+            <Publish Dialog="AppServerDlg" Control="Next" Event="DoAction" Value="CheckPorts" Order="2">
+                <![CDATA[ $(var.EcsPortsDiffer) AND $(var.EcsPasswordsEqual) AND $(var.EcsNeedCheckPorts) ]]>
+            </Publish>
+            <Publish Dialog="AppServerDlg" Control="Next" Event="NewDialog" Value="PortIsBusyDlg" Order="3">
+                <![CDATA[ $(var.EcsPortsDiffer) AND $(var.EcsPasswordsEqual) AND BUSYPORT ]]>
+            </Publish>
+
+            <?define IsAsSettingsFilled="(APPSERVER_PORT AND PROXY_PORT AND APPSERVER_LOGIN AND APPSERVER_PASSWORD)" ?>
+            <?define EcsSettingsValid="($(var.IsAsSettingsFilled) AND NOT BUSYPORT)"?>
+
+            <Publish Dialog="AppServerDlg" Control="Next" Event="SpawnDialog" Value="AllFieldsAreMandatoryDlg">
+                <![CDATA[ NOT $(var.IsAsSettingsFilled) ]]>
+            </Publish>
+
+            <Publish Dialog="AppServerDlg" Control="Next" Event="NewDialog" Value="MediaServerDlg" Order="2">
+                <![CDATA[ $(var.EcsSettingsValid) AND $(var.Inst_S1) ]]>
+            </Publish>
+            <Publish Dialog="AppServerDlg" Control="Next" Event="NewDialog" Value="ClientDlg" Order="4">
+                <![CDATA[ ($(var.EcsSettingsValid) AND $(var.Inst_S0C1)) ]]>
+            </Publish>
+            <Publish Dialog="AppServerDlg" Control="Next" Event="NewDialog" Value="VerifyReadyDlg" Order="4">
+                <![CDATA[ ($(var.EcsSettingsValid) AND $(var.Inst_S0C0)) ]]>
+            </Publish>
+
+            <Publish Dialog="AppServerDlg" Control="Next" Property="SERVER_APPSERVER_HOST" Value="localhost" Order="4">1</Publish>
+            <Publish Dialog="AppServerDlg" Control="Next" Property="SERVER_APPSERVER_PORT" Value="[APPSERVER_PORT]" Order="4">1</Publish>
+            <Publish Dialog="AppServerDlg" Control="Next" Property="SERVER_APPSERVER_LOGIN" Value="[APPSERVER_LOGIN]" Order="4">1</Publish>
+            <Publish Dialog="AppServerDlg" Control="Next" Property="SERVER_APPSERVER_PASSWORD" Value="[APPSERVER_PASSWORD]" Order="4">1</Publish>
+
+            <Publish Dialog="AppServerDlg" Control="Next" Property="CLIENT_APPSERVER_HOST" Value="localhost" Order="4">1</Publish>
+            <Publish Dialog="AppServerDlg" Control="Next" Property="CLIENT_APPSERVER_PORT" Value="[APPSERVER_PORT]" Order="4">1</Publish>
+            <Publish Dialog="AppServerDlg" Control="Next" Property="CLIENT_APPSERVER_LOGIN" Value="[APPSERVER_LOGIN]" Order="4">1</Publish>
+
+            <Publish Dialog="AppServerDlg" Control="Next" Property="PORT_DIALOG_BACK" Value="AppServerDlg">1</Publish>
+            <Publish Dialog="AppServerDlg" Control="Next" Property="PORT_DIALOG_NEXT" Value="MediaServerDlg">
+                <![CDATA[(NOT BUSYPORT AND INSTALL_SERVER)]]>
+            </Publish>
+            <Publish Dialog="AppServerDlg" Control="Next" Property="PORT_DIALOG_BACK"  Value="VerifyReadyDlg">
+                <![CDATA[(NOT BUSYPORT AND NOT INSTALL_SERVER)]]>
+            </Publish>
+
+            <Publish Dialog="PortIsBusyDlg" Control="Back" Event="NewDialog" Value="[PORT_DIALOG_BACK]">1</Publish>
+            <Publish Dialog="PortIsBusyDlg" Control="Next" Event="NewDialog" Value="[PORT_DIALOG_NEXT]">1</Publish>
+
+            <Publish Dialog="MediaServerDlg" Control="Back" Event="NewDialog" Value="AppServerDlg">
+                <![CDATA[ $(var.Inst_E1) ]]>
+            </Publish>
+            <Publish Dialog="MediaServerDlg" Control="Back" Event="NewDialog" Value="InstallDirDlg">
+                <![CDATA[ $(var.VmsInstalling) AND $(var.Inst_E0) ]]>
+            </Publish>
+            <Publish Dialog="MediaServerDlg" Control="Back" Event="NewDialog" Value="MyFeaturesDlg">
+                <![CDATA[ $(var.VmsChanging) AND $(var.Inst_E0) ]]>
+            </Publish>
+
+
+            <?define IsPortsValid="((INSTALL_ECS AND SERVER_PORT<>APPSERVER_PORT AND SERVER_PORT<>PROXY_PORT) OR (NOT INSTALL_ECS))" ?>
+            <?define IsSettingsFilled="(SERVER_PORT AND SERVER_APPSERVER_HOST AND SERVER_APPSERVER_PORT AND SERVER_APPSERVER_LOGIN AND SERVER_APPSERVER_PASSWORD)"?>
+            <?define IsSettingsValid="($(var.IsPortsValid) AND $(var.IsSettingsFilled))"?>
+
+            <Publish Dialog="MediaServerDlg" Control="Next" Event="SpawnDialog" Value="AllFieldsAreMandatoryDlg">
+                <![CDATA[ NOT $(var.IsSettingsFilled) ]]>
+            </Publish>
+            <Publish Dialog="MediaServerDlg" Control="Next" Event="SpawnDialog" Value="PortDuplicateDlg">
+                <![CDATA[ NOT $(var.IsPortsValid) AND $(var.IsSettingsFilled) ]]>
+            </Publish>
+
+            <Publish Dialog="MediaServerDlg" Control="Next" Event="NewDialog" Value="ClientDlg" Order="2">
+                <![CDATA[$(var.IsSettingsValid) AND $(var.IsPortsValid) AND $(var.Inst_C1) ]]>
+            </Publish>
+            <Publish Dialog="MediaServerDlg" Control="Next" Event="NewDialog" Value="VerifyReadyDlg" Order="2">
+                <![CDATA[$(var.IsSettingsValid) AND $(var.IsPortsValid)  AND $(var.Inst_C0) ]]>
+            </Publish>
+
+            <Publish Dialog="MediaServerDlg" Control="Next" Property="CLIENT_APPSERVER_HOST" Value="[SERVER_APPSERVER_HOST]" Order="4">1</Publish>
+            <Publish Dialog="MediaServerDlg" Control="Next" Property="CLIENT_APPSERVER_PORT" Value="[SERVER_APPSERVER_PORT]" Order="4">1</Publish>
+            <Publish Dialog="MediaServerDlg" Control="Next" Property="CLIENT_APPSERVER_LOGIN" Value="[SERVER_APPSERVER_LOGIN]" Order="4">1</Publish>
+
+            <Publish Dialog="MediaServerDlg" Control="Next" Property="BUSYPORT" Value="{}">1</Publish>
+            <Publish Dialog="MediaServerDlg" Control="Next" Property="PORTSTOTEST" Value="[SERVER_PORT]" Order="1">
+                <![CDATA[ SERVER_PORT <> OLD_SERVER_PORT]]></Publish>
+
+            <Publish Dialog="MediaServerDlg" Control="Next" Event="DoAction" Value="CheckPorts2" Order="2">
+                <![CDATA[ SERVER_PORT <> OLD_SERVER_PORT]]></Publish>
+            <Publish Dialog="MediaServerDlg" Control="Next" Event="NewDialog" Value="PortIsBusyDlg" Order="3">BUSYPORT</Publish>
+
+            <Publish Dialog="MediaServerDlg" Control="Next" Property="PORT_DIALOG_BACK" Value="MediaServerDlg">1</Publish>
+            <Publish Dialog="MediaServerDlg" Control="Next" Property="PORT_DIALOG_NEXT" Value="VerifyReadyDlg">1</Publish>
+
+            <Publish Dialog="ClientDlg" Control="Back" Event="NewDialog" Value="InstallDirDlg" Order="2">
+                <![CDATA[ $(var.VmsInstalling) AND $(var.Inst_E0S0) ]]>
+            </Publish>
+            <Publish Dialog="ClientDlg" Control="Back" Event="NewDialog" Value="MyFeaturesDlg" Order="2">
+                <![CDATA[ $(var.VmsChanging) AND $(var.Inst_E0S0) ]]>
+            </Publish>
+            <Publish Dialog="ClientDlg" Control="Back" Event="NewDialog" Value="AppServerDlg" Order="2">
+                <![CDATA[ $(var.Inst_E1S0) ]]>
+            </Publish>
+            <Publish Dialog="ClientDlg" Control="Back" Event="NewDialog" Value="MediaServerDlg" Order="2">
+                <![CDATA[ $(var.Inst_S1) ]]>
+            </Publish>
+            <Publish Dialog="ClientDlg" Control="Next" Event="NewDialog" Value="VerifyReadyDlg" Order="2">1</Publish>
+
+            <?define EditingSettings="(($(var.VmsInstalling) AND INSTALLTYPE=1) OR $(var.VmsChanging))"?>
+
+            <Publish Dialog="VerifyReadyDlg" Control="Back" Event="NewDialog" Value="InstallDirDlg" >
+                <![CDATA[ $(var.VmsInstalling) AND $(var.Inst_E0S0C0) ]]>
+            </Publish>
+            <Publish Dialog="VerifyReadyDlg" Control="Back" Event="NewDialog" Value="MyFeaturesDlg" >
+                <![CDATA[ $(var.VmsChanging) AND $(var.Inst_E0S0C0) ]]>
+            </Publish>
+
+            <Publish Dialog="VerifyReadyDlg" Control="Back" Event="NewDialog" Value="PasswordDlg">
+                <![CDATA[ $(var.VmsInstalling) AND INSTALLTYPE=0 ]]>
+            </Publish>
+            <Publish Dialog="VerifyReadyDlg" Control="Back" Event="NewDialog" Value="AppServerDlg" >
+                <![CDATA[ $(var.EditingSettings) AND $(var.Inst_E1S0C0) ]]>
+            </Publish>
+            <Publish Dialog="VerifyReadyDlg" Control="Back" Event="NewDialog" Value="MediaServerDlg">
+                <![CDATA[ $(var.EditingSettings) AND $(var.Inst_S1C0) ]]>
+            </Publish>
+            <Publish Dialog="VerifyReadyDlg" Control="Back" Event="NewDialog" Value="ClientDlg" >
+                <![CDATA[ $(var.EditingSettings) AND $(var.Inst_C1) ]]>
+            </Publish>
+
+            <Publish Dialog="VerifyReadyDlg" Control="Back" Event="NewDialog" Value="UpgradeDlg">
+                <![CDATA[$(var.VmsUpgrading)]]>
+            </Publish>
+            <!--            <Publish Dialog="VerifyReadyDlg" Control="Back" Event="NewDialog" Value="MyFeaturesDlg" Order="2"><![CDATA[ NOT $(var.VmsUpgrading) AND ((Installed AND WixUI_InstallMode <> "Repair") OR (NOT $(var.VmsInstallingOrChanging) AND NOT INSTALL_SERVER)) ]]></Publish>-->
+            <Publish Dialog="VerifyReadyDlg" Control="Back" Event="NewDialog" Value="MaintenanceTypeDlg" Order="2">
+                <![CDATA[ ($(var.VmsRemoving) AND !AppServerFeature <> 3) OR WixUI_InstallMode = "Repair" ]]>
+            </Publish>
+            <Publish Dialog="VerifyReadyDlg" Control="Back" Event="NewDialog" Value="UninstallOptionsDlg" Order="2">
+                <![CDATA[ $(var.Remove_E1) OR (!AppServerFeature = 3 AND $(var.VmsRemoving)) ]]>
+            </Publish>
+            <Publish Dialog="VerifyReadyDlg" Control="Back" Event="NewDialog" Value="MaintenanceTypeDlg" Order="2">
+                <![CDATA[ NOT $(var.Remove_E1) AND $(var.VmsRemoving) AND !AppServerFeature <> 3 ]]></Publish>
+            <Publish Dialog="VerifyReadyDlg" Control="Back" Property="REMOVE" Value="{}" Order="3">
+                <![CDATA[ Installed ]]>
+            </Publish>
+
+            <?define NeedTrayTool="(INSTALL_ECS OR INSTALL_SERVER)"?>
+
+            <Publish Dialog="VerifyReadyDlg" Control="Install" Event="AddLocal" Value="AppServerFeature">INSTALL_ECS</Publish>
+            <Publish Dialog="VerifyReadyDlg" Control="Install" Event="AddLocal" Value="ServerFeature">INSTALL_SERVER</Publish>
+            <Publish Dialog="VerifyReadyDlg" Control="Install" Event="AddLocal" Value="ClientFeature">INSTALL_CLIENT</Publish>
+            <Publish Dialog="VerifyReadyDlg" Control="Install" Event="Remove" Value="AppServerFeature">NOT INSTALL_ECS</Publish>
+            <Publish Dialog="VerifyReadyDlg" Control="Install" Event="Remove" Value="ServerFeature">NOT INSTALL_SERVER</Publish>
+            <Publish Dialog="VerifyReadyDlg" Control="Install" Event="Remove" Value="ClientFeature">NOT INSTALL_CLIENT</Publish>
+
+            <Publish Dialog="VerifyReadyDlg" Control="Install" Event="AddLocal" Value="TrayToolFeature">
+                <![CDATA[ $(var.NeedTrayTool) ]]>
+            </Publish>
+            <Publish Dialog="VerifyReadyDlg" Control="Install" Event="Remove" Value="TrayToolFeature">
+                <![CDATA[ NOT $(var.NeedTrayTool) ]]>
+            </Publish>
+
+            <Publish Dialog="VerifyReadyDlg" Control="InstallNoShield" Event="AddLocal" Value="AppServerFeature">INSTALL_ECS</Publish>
+            <Publish Dialog="VerifyReadyDlg" Control="InstallNoShield" Event="AddLocal" Value="ServerFeature">INSTALL_SERVER</Publish>
+            <Publish Dialog="VerifyReadyDlg" Control="InstallNoShield" Event="AddLocal" Value="ClientFeature">INSTALL_CLIENT</Publish>
+            <Publish Dialog="VerifyReadyDlg" Control="InstallNoShield" Event="Remove" Value="AppServerFeature">NOT INSTALL_ECS</Publish>
+            <Publish Dialog="VerifyReadyDlg" Control="InstallNoShield" Event="Remove" Value="ServerFeature">NOT INSTALL_SERVER</Publish>
+            <Publish Dialog="VerifyReadyDlg" Control="InstallNoShield" Event="Remove" Value="ClientFeature">NOT INSTALL_CLIENT</Publish>
+
+            <Publish Dialog="VerifyReadyDlg" Control="InstallNoShield" Event="AddLocal" Value="TrayToolFeature">
+                <![CDATA[ $(var.NeedTrayTool) ]]>
+            </Publish>
+            <Publish Dialog="VerifyReadyDlg" Control="InstallNoShield" Event="Remove" Value="TrayToolFeature">
+                <![CDATA[ NOT $(var.NeedTrayTool) ]]>
+            </Publish>
+
+            <Publish Dialog="VerifyReadyDlg" Control="Change" Event="AddLocal" Value="AppServerFeature">INSTALL_ECS</Publish>
+            <Publish Dialog="VerifyReadyDlg" Control="Change" Event="AddLocal" Value="ServerFeature">INSTALL_SERVER</Publish>
+            <Publish Dialog="VerifyReadyDlg" Control="Change" Event="AddLocal" Value="ClientFeature">INSTALL_CLIENT</Publish>
+            <Publish Dialog="VerifyReadyDlg" Control="Change" Event="Remove" Value="AppServerFeature">NOT INSTALL_ECS</Publish>
+            <Publish Dialog="VerifyReadyDlg" Control="Change" Event="Remove" Value="ServerFeature">NOT INSTALL_SERVER</Publish>
+            <Publish Dialog="VerifyReadyDlg" Control="Change" Event="Remove" Value="ClientFeature">NOT INSTALL_CLIENT</Publish>
+
+            <Publish Dialog="VerifyReadyDlg" Control="Change" Event="AddLocal" Value="TrayToolFeature">
+                <![CDATA[ $(var.NeedTrayTool) ]]>
+            </Publish>
+            <Publish Dialog="VerifyReadyDlg" Control="Change" Event="Remove" Value="TrayToolFeature">
+                <![CDATA[ NOT $(var.NeedTrayTool) ]]>
+            </Publish>
+
+            <Publish Dialog="VerifyReadyDlg" Control="ChangeNoShield" Event="AddLocal" Value="AppServerFeature">INSTALL_ECS</Publish>
+            <Publish Dialog="VerifyReadyDlg" Control="ChangeNoShield" Event="AddLocal" Value="ServerFeature">INSTALL_SERVER</Publish>
+            <Publish Dialog="VerifyReadyDlg" Control="ChangeNoShield" Event="AddLocal" Value="ClientFeature">INSTALL_CLIENT</Publish>
+            <Publish Dialog="VerifyReadyDlg" Control="ChangeNoShield" Event="Remove" Value="AppServerFeature">NOT INSTALL_ECS</Publish>
+            <Publish Dialog="VerifyReadyDlg" Control="ChangeNoShield" Event="Remove" Value="ServerFeature">NOT INSTALL_SERVER</Publish>
+            <Publish Dialog="VerifyReadyDlg" Control="ChangeNoShield" Event="Remove" Value="ClientFeature">NOT INSTALL_CLIENT</Publish>
+
+            <Publish Dialog="VerifyReadyDlg" Control="ChangeNoShield" Event="AddLocal" Value="TrayToolFeature">
+                <![CDATA[ $(var.NeedTrayTool) ]]>
+            </Publish>
+            <Publish Dialog="VerifyReadyDlg" Control="ChangeNoShield" Event="Remove" Value="TrayToolFeature">
+                <![CDATA[ NOT $(var.NeedTrayTool) ]]>
+            </Publish>
+
+
+            <!--            <Publish Dialog="VerifyReadyDlg" Control="Next" Event="ReinstallMode" Value="m" Order="1">WixUI_InstallMode = Change</Publish>
+            <Publish Dialog="VerifyReadyDlg" Control="Next" Event="Reinstall" Value="Registry" Order="2">WixUI_InstallMode = Change</Publish>
+-->            
+            <Publish Dialog="MaintenanceWelcomeDlg" Control="Next" Event="NewDialog" Value="MaintenanceTypeDlg">1</Publish>
+            <Publish Dialog="MaintenanceTypeDlg" Control="ChangeButton" Event="NewDialog" Value="MyFeaturesDlg">1</Publish>
+            <Publish Dialog="MaintenanceTypeDlg" Control="RepairButton" Event="NewDialog" Value="VerifyReadyDlg">1</Publish>
+            <Publish Dialog="MaintenanceTypeDlg" Control="RemoveButton" Property="REMOVE" Value="ALL">1</Publish>
+            <Publish Dialog="MaintenanceTypeDlg" Control="RemoveButton" Event="NewDialog" Value="UninstallOptionsDlg">
+                <![CDATA[ !AppServerFeature = 3 ]]>
+            </Publish>
+            <Publish Dialog="MaintenanceTypeDlg" Control="RemoveButton" Event="NewDialog" Value="VerifyReadyDlg">
+                <![CDATA[ !AppServerFeature <> 3 ]]></Publish>
+            <Publish Dialog="MaintenanceTypeDlg" Control="Back" Event="NewDialog" Value="MaintenanceWelcomeDlg">1</Publish>
+
+            <Publish Dialog="UninstallOptionsDlg" Control="Next" Event="NewDialog" Value="VerifyReadyDlg">1</Publish>
+            <Publish Dialog="UninstallOptionsDlg" Control="Back" Event="NewDialog" Value="MyFeaturesDlg"><![CDATA[ $(var.Remove_E1) ]]></Publish>
+            <Publish Dialog="UninstallOptionsDlg" Control="Back" Event="NewDialog" Value="MaintenanceTypeDlg"><![CDATA[ NOT $(var.Remove_E1) ]]></Publish>
+            <Publish Dialog="UninstallOptionsDlg" Control="Back" Property="REMOVE" Value="{}">1</Publish>
+            <Publish Dialog="UninstallOptionsDlg" Control="Back" Property="REMOVE_DATABASE" Value="0">1</Publish>
+        </UI>
+    </Product>
+</Wix>