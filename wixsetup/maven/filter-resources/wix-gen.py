import os, sys, subprocess, shutil
from subprocess import Popen, PIPE, STDOUT
from os.path import dirname, join, exists, isfile
from heat_interface import harvest_dir
from windeployqt_interface import deploy_qt, cleanup_qtwebprocess

properties_dir = '${project.build.directory}'
has_nxtool = ('${nxtool}' == 'true')
<<<<<<< HEAD
=======
has_paxton = ('${arch}' == 'x86' and '${paxton}' == 'true')
>>>>>>> 6c00685e
bin_source_dir = '${bin_source_dir}'

def generate_client_backround():
    harvest_dir(
        '${ClientBgSourceDir}',
        'ClientBg.wxs',
        'ClientBgComponent',
        '${customization}BgDir',
<<<<<<< HEAD
        ['var.ClientBgSourceDir'])
=======
        'var.ClientBgSourceDir')
>>>>>>> 6c00685e

def generate_fonts():
    harvest_dir(
        '${ClientFontsDir}',
        'ClientFonts.wxs',
        'ClientFontsComponent',
        'ClientFontsDir',
<<<<<<< HEAD
        ['var.ClientFontsDir'])
=======
        'var.ClientFontsDir')
>>>>>>> 6c00685e

def generate_help():
    clientHelpFile = 'ClientHelp.wxs'

    harvest_dir(
        '${ClientHelpSourceDir}',
        clientHelpFile,
        'ClientHelpComponent',
        '${customization}HelpDir',
<<<<<<< HEAD
        ['var.ClientHelpSourceDir'])
=======
        'var.ClientHelpSourceDir')
>>>>>>> 6c00685e

    fragments = (
        (r'''Id="jquery.js"''', '''Id="skawixjquery.js"'''),
        (r'''Id="index.html"''', '''Id="skawixindex.html"'''),
		(r'''Id="calendar_checked.png"''', '''Id="skawixcalendar_checked.png"'''),
		(r'''Id="live_checked.png"''', '''Id="skawixlive_checked.png"'''),
        )

    text = open(clientHelpFile, 'r').read()
    for xfrom, xto in fragments:
        text = text.replace(xfrom, xto)
    open(clientHelpFile, 'w').write(text)

def generate_client_qml():
<<<<<<< HEAD
    qmldir = '${root.dir}/client/nx_client_desktop/static-resources/qml/'
=======
    # This line is version-dependent. In vms-4.0 path is 'static-resources/qml/'
    qmldir = '${root.dir}/client/nx_client_desktop/static-resources/src/qml/'
>>>>>>> 6c00685e
    client_executable = '{0}/desktop_client.exe'.format(bin_source_dir)
    deploy_qt(client_executable, qmldir, 'clientqml')
    cleanup_qtwebprocess('clientqml')
    harvest_dir(
        'clientqml',
        'ClientQml.wxs',
        'ClientQmlComponent',
        'ClientQml',
<<<<<<< HEAD
        ['var.ClientQmlDir'])
=======
        'var.ClientQmlDir')
>>>>>>> 6c00685e

def generate_nxtool_qml():
    qmldir_nxtool = '${root.dir}/nxtool/static-resources/src/qml'
    nxtool_executable = '{0}/nxtool.exe'.format(bin_source_dir)
    deploy_qt(nxtool_executable, qmldir_nxtool, 'nxtoolqml')
    cleanup_qtwebprocess('nxtoolqml')
    harvest_dir(
        'nxtoolqml',
        'NxtoolQml.wxs',
        'NxtoolQmlComponent',
        'NxtoolQml',
<<<<<<< HEAD
        ['var.NxtoolQmlDir'])
=======
        'var.NxtoolQmlDir')
>>>>>>> 6c00685e
    harvest_dir(
        '${NxtoolQuickControlsDir}',
        'NxtoolQuickControls.wxs',
        'NxtoolQuickControlsComponent',
        'QtQuickControls',
<<<<<<< HEAD
        ['var.NxtoolQuickControlsDir'])
=======
        'var.NxtoolQuickControlsDir')
>>>>>>> 6c00685e

def generate_client_vox():
    harvest_dir(
        '${ClientVoxSourceDir}',
        'ClientVox.wxs',
        'ClientVoxComponent',
        '${customization}VoxDir',
<<<<<<< HEAD
        ['var.ClientVoxSourceDir'])
=======
        'var.ClientVoxSourceDir')
>>>>>>> 6c00685e

def generate_server_vox():
    harvest_dir(
        '${ClientVoxSourceDir}',
        'ServerVox.wxs',
        'ServerVoxComponent',
        '${customization}ServerVoxDir',
<<<<<<< HEAD
        ['var.ClientVoxSourceDir'])

def generate_vcrt_14(component):
    target_file = '{}Vcrt14.wxs'.format(component)

    harvest_dir(
        '${VC14RedistPath}/bin',
        target_file,
        '{}Vcrt14ComponentGroup'.format(component),
        '{}Vcrt14DstDir'.format(component),
        ['var.Vcrt14SrcDir'])

    # Add component_ prefix to avoid duplicating IDs for Server/Traytool
    lines = []
    with open(target_file, 'r') as f:
        for line in f:
            lines.append(line
                        .replace('Component Id="', 'Component Id="{}_'.format(component))
                        .replace('ComponentRef Id="', 'ComponentRef Id="{}_'.format(component))
                        .replace('<File Id="', '<File Id="{}_'.format(component)))

    with open(target_file, 'w') as f:
        f.write(''.join(lines))
=======
        'var.ClientVoxSourceDir')

def generate_vcrt_14_client():
    harvest_dir(
        '${VC14RedistPath}/bin',
        'ClientVcrt14.wxs',
        'ClientVcrt14ComponentGroup',
        'ClientRootDir',
        'var.Vcrt14SrcDir')

def generate_vcrt_14_mediaserver():
    harvest_dir(
        '${VC14RedistPath}/bin',
        'ServerVcrt14.wxs',
        'ServerVcrt14ComponentGroup',
        'MediaServerRootDir',
        'var.Vcrt14SrcDir')

def generate_vcrt_14_traytool():
    harvest_dir(
        '${VC14RedistPath}/bin',
        'TraytoolVcrt14.wxs',
        'TraytoolVcrt14ComponentGroup',
        'TrayToolRootDir',
        'var.Vcrt14SrcDir')
>>>>>>> 6c00685e

def main():
    generate_client_backround()
    generate_fonts()
    generate_help()
    generate_client_qml()
    generate_client_vox()
    generate_server_vox()
<<<<<<< HEAD
    if has_nxtool:
        generate_nxtool_qml()
    # TODO: Paxton if win86, Nxtool if has_nxtool
    for component in ['Client', 'Server', 'Traytool', 'Paxton', 'Nxtool']:
        generate_vcrt_14(component)
=======
    generate_vcrt_14_client()
    generate_vcrt_14_mediaserver()
    generate_vcrt_14_traytool()
    if has_nxtool:
        generate_nxtool_qml()
        generate_vcrt_14('Nxtool')
    if has_paxton:
        generate_vcrt_14('Paxton')

>>>>>>> 6c00685e

if __name__ == '__main__':
    main()<|MERGE_RESOLUTION|>--- conflicted
+++ resolved
@@ -6,10 +6,7 @@
 
 properties_dir = '${project.build.directory}'
 has_nxtool = ('${nxtool}' == 'true')
-<<<<<<< HEAD
-=======
 has_paxton = ('${arch}' == 'x86' and '${paxton}' == 'true')
->>>>>>> 6c00685e
 bin_source_dir = '${bin_source_dir}'
 
 def generate_client_backround():
@@ -18,11 +15,7 @@
         'ClientBg.wxs',
         'ClientBgComponent',
         '${customization}BgDir',
-<<<<<<< HEAD
-        ['var.ClientBgSourceDir'])
-=======
         'var.ClientBgSourceDir')
->>>>>>> 6c00685e
 
 def generate_fonts():
     harvest_dir(
@@ -30,11 +23,7 @@
         'ClientFonts.wxs',
         'ClientFontsComponent',
         'ClientFontsDir',
-<<<<<<< HEAD
-        ['var.ClientFontsDir'])
-=======
         'var.ClientFontsDir')
->>>>>>> 6c00685e
 
 def generate_help():
     clientHelpFile = 'ClientHelp.wxs'
@@ -44,11 +33,7 @@
         clientHelpFile,
         'ClientHelpComponent',
         '${customization}HelpDir',
-<<<<<<< HEAD
-        ['var.ClientHelpSourceDir'])
-=======
         'var.ClientHelpSourceDir')
->>>>>>> 6c00685e
 
     fragments = (
         (r'''Id="jquery.js"''', '''Id="skawixjquery.js"'''),
@@ -63,12 +48,7 @@
     open(clientHelpFile, 'w').write(text)
 
 def generate_client_qml():
-<<<<<<< HEAD
     qmldir = '${root.dir}/client/nx_client_desktop/static-resources/qml/'
-=======
-    # This line is version-dependent. In vms-4.0 path is 'static-resources/qml/'
-    qmldir = '${root.dir}/client/nx_client_desktop/static-resources/src/qml/'
->>>>>>> 6c00685e
     client_executable = '{0}/desktop_client.exe'.format(bin_source_dir)
     deploy_qt(client_executable, qmldir, 'clientqml')
     cleanup_qtwebprocess('clientqml')
@@ -77,11 +57,7 @@
         'ClientQml.wxs',
         'ClientQmlComponent',
         'ClientQml',
-<<<<<<< HEAD
-        ['var.ClientQmlDir'])
-=======
         'var.ClientQmlDir')
->>>>>>> 6c00685e
 
 def generate_nxtool_qml():
     qmldir_nxtool = '${root.dir}/nxtool/static-resources/src/qml'
@@ -93,21 +69,13 @@
         'NxtoolQml.wxs',
         'NxtoolQmlComponent',
         'NxtoolQml',
-<<<<<<< HEAD
-        ['var.NxtoolQmlDir'])
-=======
         'var.NxtoolQmlDir')
->>>>>>> 6c00685e
     harvest_dir(
         '${NxtoolQuickControlsDir}',
         'NxtoolQuickControls.wxs',
         'NxtoolQuickControlsComponent',
         'QtQuickControls',
-<<<<<<< HEAD
-        ['var.NxtoolQuickControlsDir'])
-=======
         'var.NxtoolQuickControlsDir')
->>>>>>> 6c00685e
 
 def generate_client_vox():
     harvest_dir(
@@ -115,11 +83,7 @@
         'ClientVox.wxs',
         'ClientVoxComponent',
         '${customization}VoxDir',
-<<<<<<< HEAD
-        ['var.ClientVoxSourceDir'])
-=======
         'var.ClientVoxSourceDir')
->>>>>>> 6c00685e
 
 def generate_server_vox():
     harvest_dir(
@@ -127,31 +91,6 @@
         'ServerVox.wxs',
         'ServerVoxComponent',
         '${customization}ServerVoxDir',
-<<<<<<< HEAD
-        ['var.ClientVoxSourceDir'])
-
-def generate_vcrt_14(component):
-    target_file = '{}Vcrt14.wxs'.format(component)
-
-    harvest_dir(
-        '${VC14RedistPath}/bin',
-        target_file,
-        '{}Vcrt14ComponentGroup'.format(component),
-        '{}Vcrt14DstDir'.format(component),
-        ['var.Vcrt14SrcDir'])
-
-    # Add component_ prefix to avoid duplicating IDs for Server/Traytool
-    lines = []
-    with open(target_file, 'r') as f:
-        for line in f:
-            lines.append(line
-                        .replace('Component Id="', 'Component Id="{}_'.format(component))
-                        .replace('ComponentRef Id="', 'ComponentRef Id="{}_'.format(component))
-                        .replace('<File Id="', '<File Id="{}_'.format(component)))
-
-    with open(target_file, 'w') as f:
-        f.write(''.join(lines))
-=======
         'var.ClientVoxSourceDir')
 
 def generate_vcrt_14_client():
@@ -177,7 +116,6 @@
         'TraytoolVcrt14ComponentGroup',
         'TrayToolRootDir',
         'var.Vcrt14SrcDir')
->>>>>>> 6c00685e
 
 def main():
     generate_client_backround()
@@ -186,13 +124,6 @@
     generate_client_qml()
     generate_client_vox()
     generate_server_vox()
-<<<<<<< HEAD
-    if has_nxtool:
-        generate_nxtool_qml()
-    # TODO: Paxton if win86, Nxtool if has_nxtool
-    for component in ['Client', 'Server', 'Traytool', 'Paxton', 'Nxtool']:
-        generate_vcrt_14(component)
-=======
     generate_vcrt_14_client()
     generate_vcrt_14_mediaserver()
     generate_vcrt_14_traytool()
@@ -202,7 +133,6 @@
     if has_paxton:
         generate_vcrt_14('Paxton')
 
->>>>>>> 6c00685e
 
 if __name__ == '__main__':
     main()