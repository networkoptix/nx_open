<?xml version='1.0' encoding='windows-1252'?>
<Wix xmlns='http://schemas.microsoft.com/wix/2006/wi'
     xmlns:util="http://schemas.microsoft.com/wix/UtilExtension"
     xmlns:fire="http://schemas.microsoft.com/wix/FirewallExtension">
    <Fragment Id='FragmentServer'>
        <?include BuildVars.wxi ?>

        <DirectoryRef Id="INSTALLDIR">
            <Directory Id="${customization}MediaServerDir" Name="MediaServer">
<<<<<<< HEAD
                <Directory Id="ServerImageFormats" Name="imageformats">
                </Directory>

                <Component Id="ServerExecutable">
                    <File Id="ServerExe" Name="mediaserver.exe" Source="$(var.SourceDir)/mediaserver.exe" KeyPath="yes">
                        <fire:FirewallException Id="FirewallExceptionMediaServer" Name="${mediaserver.name}" Scope="any" IgnoreFailure="yes"/>
                    </File>

=======
                <Directory Id="${customization}DbSync22Dir" Name="dbsync-2.2">
                    <Component Id="dbsync221versionpy">
                        <File Id="version221.py" Name="version.py" Source="${libdir}/version.py" KeyPath="yes"/>
                    </Component>
                </Directory>

                <Directory Id="ServerImageFormats" Name="imageformats"></Directory>

                <Component Id="ServerExecutable">
                    <File Id="ServerExe" Name="mediaserver.exe" Source="$(var.SourceDir)/mediaserver.exe" KeyPath="yes">
                        <fire:FirewallException Id="FirewallExceptionMediaServer" Name="${mediaserver.name}" Scope="any" IgnoreFailure="yes"/>
                    </File>

>>>>>>> e890988e
                    <ServiceInstall Id="${customization}MediaServerService"
                                                Name="${customization}MediaServer"
                                                DisplayName="${mediaserver.name}"
                                                Type="ownProcess"
                                                Start="auto"
                                                ErrorControl="normal"
                                                Description="${mediaserver.name}">
                        <util:ServiceConfig FirstFailureActionType="restart" SecondFailureActionType="restart" ThirdFailureActionType="restart"/>
                    </ServiceInstall>

                    <ServiceControl Id="Start${customization}ServerService" Name="${customization}MediaServer" Start="install" Wait="no" />
                    <ServiceControl Id="Stop${customization}ServerService" Name="${customization}MediaServer" Stop="both" Wait="yes" Remove="uninstall" />
                </Component>

                <Component Id="ServerConfiguration">
                    <RegistryKey Root="HKLM" Key="Software\[Manufacturer]\${mediaserver.name}">
                        <RegistryValue Type="string" Name="systemName" Value="[SYSTEM_NAME]"/>
                        <RegistryValue Type="string" Name="port" Value="[SERVER_PORT]"/>
                    </RegistryKey>
                </Component>

                <Component Id="ServerConfigurationPassword">
                    <Condition>SERVER_PASSWORD</Condition>

                    <RegistryKey Root="HKLM" Key="Software\[Manufacturer]\${mediaserver.name}">
                        <RegistryValue Type="string" Name="adminPassword" Value="[SERVER_PASSWORD]"/>
                    </RegistryKey>
                </Component>

                <Directory Id="ServerPlugins" Name="plugins">
                    <Component Id="ServerRtspPlugin">
                        <File Id="ServerRtspPluginDll" Name="genericrtspplugin.dll" Source="$(var.PluginsDir)\genericrtspplugin.dll" />
                    </Component>                    
                    <Component Id="ServerHttpPlugin">
                        <File Id="ServerHttpPluginDll" Name="mjpg_link.dll" Source="$(var.PluginsDir)\mjpg_link.dll" />
                    </Component>                                              
                </Directory>

                <Component Id="ServerSigar">
                    <File Id="ServerSigar.dll" Name="sigar.dll" Source="$(var.SourceDir)\sigar.dll"/>
                </Component>

                <?if $(var.vmax) = true?>
                <Directory Id="${customization}VmaxDir" Name="VmaxProxy">
                    <Component Id="vmaxproxy.exe">
                        <File Id="vmaxproxy.exe" Name="vmaxproxy.exe" Source="$(var.SourceDir)/vmaxproxy/vmaxproxy.exe" KeyPath="yes">
                            <fire:FirewallException Id="FirewallException${customization}VmaxProxy" Name="VMS Vmax Proxy" Scope="any" IgnoreFailure="yes"/>
                        </File>
                    </Component>

                    <Component Id="VmaxProxyQTLibraries">
                        <File Id="VmaxProxyQt5Core$(var.suffix).dll" Name="qtcore$(var.suffix)4.dll" Source="$(var.SourceDir)/vmaxproxy/qtcore$(var.suffix)4.dll"  />
                    </Component>
                </Directory>
                <?endif?>

            </Directory>
        </DirectoryRef>

        <!-- Component groups -->
        <ComponentGroup Id="ServerFFmpegLibraries" Directory="${customization}MediaServerDir">
            <Component>
                <File Id="ServerAvcodecDll" Name="avcodec-54.dll" Source="$(var.SourceDir)/avcodec-54.dll"/>
            </Component>
            <Component>
                <File Id="ServerAvdeviceDll" Name="avdevice-54.dll" Source="$(var.SourceDir)/avdevice-54.dll"/>
            </Component>
            <Component>
                <File Id="ServerAvfilterDll" Name="avfilter-2.dll" Source="$(var.SourceDir)/avfilter-2.dll"/>
            </Component>
            <Component>
                <File Id="ServerAvformatDll" Name="avformat-54.dll" Source="$(var.SourceDir)/avformat-54.dll"/>
            </Component>
            <Component>
                <File Id="ServerAvutilDll" Name="avutil-51.dll" Source="$(var.SourceDir)/avutil-51.dll"/>
            </Component>
            <Component>
                <File Id="ServerSwscaleDll" Name="swscale-2.dll" Source="$(var.SourceDir)/swscale-2.dll"/>
            </Component>
            <Component>
                <File Id="ServerOggDll" Name="libogg-0.dll" Source="$(var.SourceDir)/libogg-0.dll"/>
            </Component>
            <Component>
                <File Id="ServerVorbisDll" Name="libvorbis-0.dll" Source="$(var.SourceDir)/libvorbis-0.dll"/>
            </Component>
            <Component>
                <File Id="ServerMp3lameDll" Name="libmp3lame-0.dll" Source="$(var.SourceDir)/libmp3lame-0.dll"/>
            </Component>
            <Component>
                <File Id="ServerVorbisEncDll" Name="libvorbisenc-2.dll" Source="$(var.SourceDir)/libvorbisenc-2.dll"/>
            </Component>
        </ComponentGroup>

        <ComponentGroup Id="ServerQTLibraries" Directory="${customization}MediaServerDir">
            <Component>
                <File Id="ServerQt5Core$(var.suffix).dll" Name="Qt5Core$(var.suffix).dll" Source="$(var.SourceDir)\Qt5Core$(var.suffix).dll" />
            </Component>
            <Component>
                <File Id="ServerQt5Gui$(var.suffix).dll" Name="Qt5Gui$(var.suffix).dll" Source="$(var.SourceDir)\Qt5Gui$(var.suffix).dll" />
            </Component>
            <Component>
                <File Id="ServerQt5Concurrent$(var.suffix).dll" Name="Qt5Concurrent$(var.suffix).dll" Source="$(var.SourceDir)\Qt5Concurrent$(var.suffix).dll"  />                
            </Component>              
            <Component>
                <File Id="ServerQt5Multimedia$(var.suffix).dll" Name="Qt5Multimedia$(var.suffix).dll" Source="$(var.SourceDir)\Qt5Multimedia$(var.suffix).dll" />
            </Component>
            <Component>
                <File Id="ServerQt5Network$(var.suffix).dll" Name="Qt5Network$(var.suffix).dll" Source="$(var.SourceDir)\Qt5Network$(var.suffix).dll" />
            </Component>
            <Component>
                <File Id="ServerQt5Xml$(var.suffix).dll" Name="Qt5Xml$(var.suffix).dll" Source="$(var.SourceDir)\Qt5Xml$(var.suffix).dll" />
            </Component>
            <Component>
                <File Id="ServerQt5Sql$(var.suffix).dll" Name="Qt5Sql$(var.suffix).dll" Source="$(var.SourceDir)\Qt5Sql$(var.suffix).dll" />
            </Component>
            <?if ${webkit} = true ?>
            <Component>
                <File Id="Servericudt53.dll" Name="icudt53.dll" Source="$(var.SourceDir)\icudt53.dll"  />                
            </Component>                 
            <Component>
                <File Id="Servericuin53.dll" Name="icuin53.dll" Source="$(var.SourceDir)\icuin53.dll"  />                
            </Component>                 
            <Component>
                <File Id="Servericuuc5.dll" Name="icuuc53.dll" Source="$(var.SourceDir)\icuuc53.dll"  />                
            </Component>                 
            <?endif?>  
            <?if ${angle} = true ?>                     
            <Component>
                <File Id="ServerlibGLESv2$(var.suffix).dll" Name="libGLESv2$(var.suffix).dll" Source="$(var.SourceDir)\libGLESv2$(var.suffix).dll"  />                
            </Component>                         
            <?endif?>  
            <Component>
                <File Id="Serverquazip.dll" Name="quazip.dll" Source="$(var.SourceDir)\quazip.dll"  />                
            </Component>
            <Component>
                <File Id="Serverzlibwapi.dll" Name="zlibwapi.dll" Source="$(var.SourceDir)\zlibwapi.dll"  />                
            </Component>             
        </ComponentGroup>

        <ComponentGroup Id="ServerImageFormats" Directory="ServerImageFormats">
            <Component>
                <File Id="Serverqgif$(var.suffix).dll" Name="qgif4.dll" Source="$(var.SourceDir)\imageformats\qgif$(var.suffix).dll" />
            </Component>
            <Component>
                <File Id="Serverqjpeg$(var.suffix).dll" Name="qjpeg4.dll" Source="$(var.SourceDir)\imageformats\qjpeg$(var.suffix).dll" />
            </Component>
            <Component>
                <File Id="Serverqtiff$(var.suffix).dll" Name="qtiff4.dll" Source="$(var.SourceDir)\imageformats\qtiff$(var.suffix).dll" />
            </Component>
        </ComponentGroup>

        <ComponentGroup Id="ServerOpenSSL" Directory="${customization}MediaServerDir">
            <Component>
                <File Id="Serverlibeay32.dll" Name="libeay32.dll" Source="$(var.SourceDir)\libeay32.dll"/>
            </Component>
            <Component>
                <File Id="Serverssleay32.dll" Name="ssleay32.dll" Source="$(var.SourceDir)\ssleay32.dll"/>
            </Component>
        </ComponentGroup>

        <?if $(var.vmax) = true?>
        <ComponentGroup Id="VmaxProxySDK" Directory="${customization}VmaxDir">
            <Component>
                <File Id="VmaxProxyacsstreamsourcemr.dll" Name="acs_stream_source_mr.dll" Source="$(var.SourceDir)/vmaxproxy/acs_stream_source_m$(var.vmaxsuffix).dll"/>
            </Component>
            <Component>
                <File Id="VmaxProxyPid.dat" Name="pid.dat" Source="$(var.SourceDir)/vmaxproxy/pid.dat"/>
            </Component>
        </ComponentGroup>                            
        <?endif?>

        <Feature Id="ServerFeature" Title="${product.name} Media Server" Level="1"
                 ConfigurableDirectory="INSTALLDIR" Absent="allow" InstallDefault="local" AllowAdvertise="no" Display="expand">
            <!--            <Condition Level="0"><![CDATA[ $(var.VmsUpgrading) AND !ServerFeature <> 3 ]]> </Condition>-->

<<<<<<< HEAD
=======
            <ComponentGroupRef Id="DbSync22FilesComponent" />

            <ComponentRef Id="dbsync221versionpy"/>
>>>>>>> e890988e
            <ComponentRef Id='ServerConfiguration'/>
            <ComponentRef Id='ServerConfigurationPassword'/>

            <ComponentRef Id="ServerExecutable" />
            <ComponentGroupRef Id="ServerFFmpegLibraries"/>
            <ComponentRef Id="ServerRtspPlugin"/>
            <ComponentRef Id="ServerHttpPlugin"/>
            <ComponentGroupRef Id="ServerQTLibraries" />
            <ComponentGroupRef Id="ServerOpenSSL"/>
            <ComponentGroupRef Id="ServerImageFormats"/>
            <ComponentRef Id="ServerSigar"/>
            <ComponentRef Id="sysfomediaservercomponent"/>

            <?if $(var.vmax) = true?>   
            <ComponentRef Id="vmaxproxy.exe"/>
            <ComponentRef Id="VmaxProxyQTLibraries"/>
            <ComponentGroupRef Id="VmaxProxySDK"/>
            <?endif?>       
<<<<<<< HEAD
=======

            <ComponentRef Id="traytool.exe"/>
            <ComponentGroupRef Id="TrayToolQTLibraries"/>
            <ComponentGroupRef Id="TraytoolPlatforms" />            

>>>>>>> e890988e
        </Feature>

    </Fragment>
</Wix><|MERGE_RESOLUTION|>--- conflicted
+++ resolved
@@ -1,244 +1,227 @@
-<?xml version='1.0' encoding='windows-1252'?>
-<Wix xmlns='http://schemas.microsoft.com/wix/2006/wi'
-     xmlns:util="http://schemas.microsoft.com/wix/UtilExtension"
-     xmlns:fire="http://schemas.microsoft.com/wix/FirewallExtension">
-    <Fragment Id='FragmentServer'>
-        <?include BuildVars.wxi ?>
-
-        <DirectoryRef Id="INSTALLDIR">
-            <Directory Id="${customization}MediaServerDir" Name="MediaServer">
-<<<<<<< HEAD
-                <Directory Id="ServerImageFormats" Name="imageformats">
-                </Directory>
-
-                <Component Id="ServerExecutable">
-                    <File Id="ServerExe" Name="mediaserver.exe" Source="$(var.SourceDir)/mediaserver.exe" KeyPath="yes">
-                        <fire:FirewallException Id="FirewallExceptionMediaServer" Name="${mediaserver.name}" Scope="any" IgnoreFailure="yes"/>
-                    </File>
-
-=======
-                <Directory Id="${customization}DbSync22Dir" Name="dbsync-2.2">
-                    <Component Id="dbsync221versionpy">
-                        <File Id="version221.py" Name="version.py" Source="${libdir}/version.py" KeyPath="yes"/>
-                    </Component>
-                </Directory>
-
-                <Directory Id="ServerImageFormats" Name="imageformats"></Directory>
-
-                <Component Id="ServerExecutable">
-                    <File Id="ServerExe" Name="mediaserver.exe" Source="$(var.SourceDir)/mediaserver.exe" KeyPath="yes">
-                        <fire:FirewallException Id="FirewallExceptionMediaServer" Name="${mediaserver.name}" Scope="any" IgnoreFailure="yes"/>
-                    </File>
-
->>>>>>> e890988e
-                    <ServiceInstall Id="${customization}MediaServerService"
-                                                Name="${customization}MediaServer"
-                                                DisplayName="${mediaserver.name}"
-                                                Type="ownProcess"
-                                                Start="auto"
-                                                ErrorControl="normal"
-                                                Description="${mediaserver.name}">
-                        <util:ServiceConfig FirstFailureActionType="restart" SecondFailureActionType="restart" ThirdFailureActionType="restart"/>
-                    </ServiceInstall>
-
-                    <ServiceControl Id="Start${customization}ServerService" Name="${customization}MediaServer" Start="install" Wait="no" />
-                    <ServiceControl Id="Stop${customization}ServerService" Name="${customization}MediaServer" Stop="both" Wait="yes" Remove="uninstall" />
-                </Component>
-
-                <Component Id="ServerConfiguration">
-                    <RegistryKey Root="HKLM" Key="Software\[Manufacturer]\${mediaserver.name}">
-                        <RegistryValue Type="string" Name="systemName" Value="[SYSTEM_NAME]"/>
-                        <RegistryValue Type="string" Name="port" Value="[SERVER_PORT]"/>
-                    </RegistryKey>
-                </Component>
-
-                <Component Id="ServerConfigurationPassword">
-                    <Condition>SERVER_PASSWORD</Condition>
-
-                    <RegistryKey Root="HKLM" Key="Software\[Manufacturer]\${mediaserver.name}">
-                        <RegistryValue Type="string" Name="adminPassword" Value="[SERVER_PASSWORD]"/>
-                    </RegistryKey>
-                </Component>
-
-                <Directory Id="ServerPlugins" Name="plugins">
-                    <Component Id="ServerRtspPlugin">
-                        <File Id="ServerRtspPluginDll" Name="genericrtspplugin.dll" Source="$(var.PluginsDir)\genericrtspplugin.dll" />
-                    </Component>                    
-                    <Component Id="ServerHttpPlugin">
-                        <File Id="ServerHttpPluginDll" Name="mjpg_link.dll" Source="$(var.PluginsDir)\mjpg_link.dll" />
-                    </Component>                                              
-                </Directory>
-
-                <Component Id="ServerSigar">
-                    <File Id="ServerSigar.dll" Name="sigar.dll" Source="$(var.SourceDir)\sigar.dll"/>
-                </Component>
-
-                <?if $(var.vmax) = true?>
-                <Directory Id="${customization}VmaxDir" Name="VmaxProxy">
-                    <Component Id="vmaxproxy.exe">
-                        <File Id="vmaxproxy.exe" Name="vmaxproxy.exe" Source="$(var.SourceDir)/vmaxproxy/vmaxproxy.exe" KeyPath="yes">
-                            <fire:FirewallException Id="FirewallException${customization}VmaxProxy" Name="VMS Vmax Proxy" Scope="any" IgnoreFailure="yes"/>
-                        </File>
-                    </Component>
-
-                    <Component Id="VmaxProxyQTLibraries">
-                        <File Id="VmaxProxyQt5Core$(var.suffix).dll" Name="qtcore$(var.suffix)4.dll" Source="$(var.SourceDir)/vmaxproxy/qtcore$(var.suffix)4.dll"  />
-                    </Component>
-                </Directory>
-                <?endif?>
-
-            </Directory>
-        </DirectoryRef>
-
-        <!-- Component groups -->
-        <ComponentGroup Id="ServerFFmpegLibraries" Directory="${customization}MediaServerDir">
-            <Component>
-                <File Id="ServerAvcodecDll" Name="avcodec-54.dll" Source="$(var.SourceDir)/avcodec-54.dll"/>
-            </Component>
-            <Component>
-                <File Id="ServerAvdeviceDll" Name="avdevice-54.dll" Source="$(var.SourceDir)/avdevice-54.dll"/>
-            </Component>
-            <Component>
-                <File Id="ServerAvfilterDll" Name="avfilter-2.dll" Source="$(var.SourceDir)/avfilter-2.dll"/>
-            </Component>
-            <Component>
-                <File Id="ServerAvformatDll" Name="avformat-54.dll" Source="$(var.SourceDir)/avformat-54.dll"/>
-            </Component>
-            <Component>
-                <File Id="ServerAvutilDll" Name="avutil-51.dll" Source="$(var.SourceDir)/avutil-51.dll"/>
-            </Component>
-            <Component>
-                <File Id="ServerSwscaleDll" Name="swscale-2.dll" Source="$(var.SourceDir)/swscale-2.dll"/>
-            </Component>
-            <Component>
-                <File Id="ServerOggDll" Name="libogg-0.dll" Source="$(var.SourceDir)/libogg-0.dll"/>
-            </Component>
-            <Component>
-                <File Id="ServerVorbisDll" Name="libvorbis-0.dll" Source="$(var.SourceDir)/libvorbis-0.dll"/>
-            </Component>
-            <Component>
-                <File Id="ServerMp3lameDll" Name="libmp3lame-0.dll" Source="$(var.SourceDir)/libmp3lame-0.dll"/>
-            </Component>
-            <Component>
-                <File Id="ServerVorbisEncDll" Name="libvorbisenc-2.dll" Source="$(var.SourceDir)/libvorbisenc-2.dll"/>
-            </Component>
-        </ComponentGroup>
-
-        <ComponentGroup Id="ServerQTLibraries" Directory="${customization}MediaServerDir">
-            <Component>
-                <File Id="ServerQt5Core$(var.suffix).dll" Name="Qt5Core$(var.suffix).dll" Source="$(var.SourceDir)\Qt5Core$(var.suffix).dll" />
-            </Component>
-            <Component>
-                <File Id="ServerQt5Gui$(var.suffix).dll" Name="Qt5Gui$(var.suffix).dll" Source="$(var.SourceDir)\Qt5Gui$(var.suffix).dll" />
-            </Component>
-            <Component>
-                <File Id="ServerQt5Concurrent$(var.suffix).dll" Name="Qt5Concurrent$(var.suffix).dll" Source="$(var.SourceDir)\Qt5Concurrent$(var.suffix).dll"  />                
-            </Component>              
-            <Component>
-                <File Id="ServerQt5Multimedia$(var.suffix).dll" Name="Qt5Multimedia$(var.suffix).dll" Source="$(var.SourceDir)\Qt5Multimedia$(var.suffix).dll" />
-            </Component>
-            <Component>
-                <File Id="ServerQt5Network$(var.suffix).dll" Name="Qt5Network$(var.suffix).dll" Source="$(var.SourceDir)\Qt5Network$(var.suffix).dll" />
-            </Component>
-            <Component>
-                <File Id="ServerQt5Xml$(var.suffix).dll" Name="Qt5Xml$(var.suffix).dll" Source="$(var.SourceDir)\Qt5Xml$(var.suffix).dll" />
-            </Component>
-            <Component>
-                <File Id="ServerQt5Sql$(var.suffix).dll" Name="Qt5Sql$(var.suffix).dll" Source="$(var.SourceDir)\Qt5Sql$(var.suffix).dll" />
-            </Component>
-            <?if ${webkit} = true ?>
-            <Component>
-                <File Id="Servericudt53.dll" Name="icudt53.dll" Source="$(var.SourceDir)\icudt53.dll"  />                
-            </Component>                 
-            <Component>
-                <File Id="Servericuin53.dll" Name="icuin53.dll" Source="$(var.SourceDir)\icuin53.dll"  />                
-            </Component>                 
-            <Component>
-                <File Id="Servericuuc5.dll" Name="icuuc53.dll" Source="$(var.SourceDir)\icuuc53.dll"  />                
-            </Component>                 
-            <?endif?>  
-            <?if ${angle} = true ?>                     
-            <Component>
-                <File Id="ServerlibGLESv2$(var.suffix).dll" Name="libGLESv2$(var.suffix).dll" Source="$(var.SourceDir)\libGLESv2$(var.suffix).dll"  />                
-            </Component>                         
-            <?endif?>  
-            <Component>
-                <File Id="Serverquazip.dll" Name="quazip.dll" Source="$(var.SourceDir)\quazip.dll"  />                
-            </Component>
-            <Component>
-                <File Id="Serverzlibwapi.dll" Name="zlibwapi.dll" Source="$(var.SourceDir)\zlibwapi.dll"  />                
-            </Component>             
-        </ComponentGroup>
-
-        <ComponentGroup Id="ServerImageFormats" Directory="ServerImageFormats">
-            <Component>
-                <File Id="Serverqgif$(var.suffix).dll" Name="qgif4.dll" Source="$(var.SourceDir)\imageformats\qgif$(var.suffix).dll" />
-            </Component>
-            <Component>
-                <File Id="Serverqjpeg$(var.suffix).dll" Name="qjpeg4.dll" Source="$(var.SourceDir)\imageformats\qjpeg$(var.suffix).dll" />
-            </Component>
-            <Component>
-                <File Id="Serverqtiff$(var.suffix).dll" Name="qtiff4.dll" Source="$(var.SourceDir)\imageformats\qtiff$(var.suffix).dll" />
-            </Component>
-        </ComponentGroup>
-
-        <ComponentGroup Id="ServerOpenSSL" Directory="${customization}MediaServerDir">
-            <Component>
-                <File Id="Serverlibeay32.dll" Name="libeay32.dll" Source="$(var.SourceDir)\libeay32.dll"/>
-            </Component>
-            <Component>
-                <File Id="Serverssleay32.dll" Name="ssleay32.dll" Source="$(var.SourceDir)\ssleay32.dll"/>
-            </Component>
-        </ComponentGroup>
-
-        <?if $(var.vmax) = true?>
-        <ComponentGroup Id="VmaxProxySDK" Directory="${customization}VmaxDir">
-            <Component>
-                <File Id="VmaxProxyacsstreamsourcemr.dll" Name="acs_stream_source_mr.dll" Source="$(var.SourceDir)/vmaxproxy/acs_stream_source_m$(var.vmaxsuffix).dll"/>
-            </Component>
-            <Component>
-                <File Id="VmaxProxyPid.dat" Name="pid.dat" Source="$(var.SourceDir)/vmaxproxy/pid.dat"/>
-            </Component>
-        </ComponentGroup>                            
-        <?endif?>
-
-        <Feature Id="ServerFeature" Title="${product.name} Media Server" Level="1"
-                 ConfigurableDirectory="INSTALLDIR" Absent="allow" InstallDefault="local" AllowAdvertise="no" Display="expand">
-            <!--            <Condition Level="0"><![CDATA[ $(var.VmsUpgrading) AND !ServerFeature <> 3 ]]> </Condition>-->
-
-<<<<<<< HEAD
-=======
-            <ComponentGroupRef Id="DbSync22FilesComponent" />
-
-            <ComponentRef Id="dbsync221versionpy"/>
->>>>>>> e890988e
-            <ComponentRef Id='ServerConfiguration'/>
-            <ComponentRef Id='ServerConfigurationPassword'/>
-
-            <ComponentRef Id="ServerExecutable" />
-            <ComponentGroupRef Id="ServerFFmpegLibraries"/>
-            <ComponentRef Id="ServerRtspPlugin"/>
-            <ComponentRef Id="ServerHttpPlugin"/>
-            <ComponentGroupRef Id="ServerQTLibraries" />
-            <ComponentGroupRef Id="ServerOpenSSL"/>
-            <ComponentGroupRef Id="ServerImageFormats"/>
-            <ComponentRef Id="ServerSigar"/>
-            <ComponentRef Id="sysfomediaservercomponent"/>
-
-            <?if $(var.vmax) = true?>   
-            <ComponentRef Id="vmaxproxy.exe"/>
-            <ComponentRef Id="VmaxProxyQTLibraries"/>
-            <ComponentGroupRef Id="VmaxProxySDK"/>
-            <?endif?>       
-<<<<<<< HEAD
-=======
-
-            <ComponentRef Id="traytool.exe"/>
-            <ComponentGroupRef Id="TrayToolQTLibraries"/>
-            <ComponentGroupRef Id="TraytoolPlatforms" />            
-
->>>>>>> e890988e
-        </Feature>
-
-    </Fragment>
+<?xml version='1.0' encoding='windows-1252'?>
+<Wix xmlns='http://schemas.microsoft.com/wix/2006/wi'
+     xmlns:util="http://schemas.microsoft.com/wix/UtilExtension"
+     xmlns:fire="http://schemas.microsoft.com/wix/FirewallExtension">
+    <Fragment Id='FragmentServer'>
+        <?include BuildVars.wxi ?>
+
+        <DirectoryRef Id="INSTALLDIR">
+            <Directory Id="${customization}MediaServerDir" Name="MediaServer">
+                <Directory Id="${customization}DbSync22Dir" Name="dbsync-2.2">
+                    <Component Id="dbsync221versionpy">
+                        <File Id="version221.py" Name="version.py" Source="${libdir}/version.py" KeyPath="yes"/>
+                    </Component>
+                </Directory>
+
+                <Directory Id="ServerImageFormats" Name="imageformats"></Directory>
+
+                <Component Id="ServerExecutable">
+                    <File Id="ServerExe" Name="mediaserver.exe" Source="$(var.SourceDir)/mediaserver.exe" KeyPath="yes">
+                        <fire:FirewallException Id="FirewallExceptionMediaServer" Name="${mediaserver.name}" Scope="any" IgnoreFailure="yes"/>
+                    </File>
+
+                    <ServiceInstall Id="${customization}MediaServerService"
+                                                Name="${customization}MediaServer"
+                                                DisplayName="${mediaserver.name}"
+                                                Type="ownProcess"
+                                                Start="auto"
+                                                ErrorControl="normal"
+                                                Description="${mediaserver.name}">
+                        <util:ServiceConfig FirstFailureActionType="restart" SecondFailureActionType="restart" ThirdFailureActionType="restart"/>
+                    </ServiceInstall>
+
+                    <ServiceControl Id="Start${customization}ServerService" Name="${customization}MediaServer" Start="install" Wait="no" />
+                    <ServiceControl Id="Stop${customization}ServerService" Name="${customization}MediaServer" Stop="both" Wait="yes" Remove="uninstall" />
+                </Component>
+
+                <Component Id="ServerConfiguration">
+                    <RegistryKey Root="HKLM" Key="Software\[Manufacturer]\${mediaserver.name}">
+                        <RegistryValue Type="string" Name="systemName" Value="[SYSTEM_NAME]"/>
+                        <RegistryValue Type="string" Name="port" Value="[SERVER_PORT]"/>
+                    </RegistryKey>
+                </Component>
+
+                <Component Id="ServerConfigurationPassword">
+                    <Condition>SERVER_PASSWORD</Condition>
+
+                    <RegistryKey Root="HKLM" Key="Software\[Manufacturer]\${mediaserver.name}">
+                        <RegistryValue Type="string" Name="adminPassword" Value="[SERVER_PASSWORD]"/>
+                    </RegistryKey>
+                </Component>
+
+                <Directory Id="ServerPlugins" Name="plugins">
+                    <Component Id="ServerRtspPlugin">
+                        <File Id="ServerRtspPluginDll" Name="genericrtspplugin.dll" Source="$(var.PluginsDir)\genericrtspplugin.dll" />
+                    </Component>                    
+                    <Component Id="ServerHttpPlugin">
+                        <File Id="ServerHttpPluginDll" Name="mjpg_link.dll" Source="$(var.PluginsDir)\mjpg_link.dll" />
+                    </Component>                                              
+                </Directory>
+
+                <Component Id="ServerSigar">
+                    <File Id="ServerSigar.dll" Name="sigar.dll" Source="$(var.SourceDir)\sigar.dll"/>
+                </Component>
+
+                <?if $(var.vmax) = true?>
+                <Directory Id="${customization}VmaxDir" Name="VmaxProxy">
+                    <Component Id="vmaxproxy.exe">
+                        <File Id="vmaxproxy.exe" Name="vmaxproxy.exe" Source="$(var.SourceDir)/vmaxproxy/vmaxproxy.exe" KeyPath="yes">
+                            <fire:FirewallException Id="FirewallException${customization}VmaxProxy" Name="VMS Vmax Proxy" Scope="any" IgnoreFailure="yes"/>
+                        </File>
+                    </Component>
+
+                    <Component Id="VmaxProxyQTLibraries">
+                        <File Id="VmaxProxyQt5Core$(var.suffix).dll" Name="qtcore$(var.suffix)4.dll" Source="$(var.SourceDir)/vmaxproxy/qtcore$(var.suffix)4.dll"  />
+                    </Component>
+                </Directory>
+                <?endif?>
+
+            </Directory>
+        </DirectoryRef>
+
+        <!-- Component groups -->
+        <ComponentGroup Id="ServerFFmpegLibraries" Directory="${customization}MediaServerDir">
+            <Component>
+                <File Id="ServerAvcodecDll" Name="avcodec-54.dll" Source="$(var.SourceDir)/avcodec-54.dll"/>
+            </Component>
+            <Component>
+                <File Id="ServerAvdeviceDll" Name="avdevice-54.dll" Source="$(var.SourceDir)/avdevice-54.dll"/>
+            </Component>
+            <Component>
+                <File Id="ServerAvfilterDll" Name="avfilter-2.dll" Source="$(var.SourceDir)/avfilter-2.dll"/>
+            </Component>
+            <Component>
+                <File Id="ServerAvformatDll" Name="avformat-54.dll" Source="$(var.SourceDir)/avformat-54.dll"/>
+            </Component>
+            <Component>
+                <File Id="ServerAvutilDll" Name="avutil-51.dll" Source="$(var.SourceDir)/avutil-51.dll"/>
+            </Component>
+            <Component>
+                <File Id="ServerSwscaleDll" Name="swscale-2.dll" Source="$(var.SourceDir)/swscale-2.dll"/>
+            </Component>
+            <Component>
+                <File Id="ServerOggDll" Name="libogg-0.dll" Source="$(var.SourceDir)/libogg-0.dll"/>
+            </Component>
+            <Component>
+                <File Id="ServerVorbisDll" Name="libvorbis-0.dll" Source="$(var.SourceDir)/libvorbis-0.dll"/>
+            </Component>
+            <Component>
+                <File Id="ServerMp3lameDll" Name="libmp3lame-0.dll" Source="$(var.SourceDir)/libmp3lame-0.dll"/>
+            </Component>
+            <Component>
+                <File Id="ServerVorbisEncDll" Name="libvorbisenc-2.dll" Source="$(var.SourceDir)/libvorbisenc-2.dll"/>
+            </Component>
+        </ComponentGroup>
+
+        <ComponentGroup Id="ServerQTLibraries" Directory="${customization}MediaServerDir">
+            <Component>
+                <File Id="ServerQt5Core$(var.suffix).dll" Name="Qt5Core$(var.suffix).dll" Source="$(var.SourceDir)\Qt5Core$(var.suffix).dll" />
+            </Component>
+            <Component>
+                <File Id="ServerQt5Gui$(var.suffix).dll" Name="Qt5Gui$(var.suffix).dll" Source="$(var.SourceDir)\Qt5Gui$(var.suffix).dll" />
+            </Component>
+            <Component>
+                <File Id="ServerQt5Concurrent$(var.suffix).dll" Name="Qt5Concurrent$(var.suffix).dll" Source="$(var.SourceDir)\Qt5Concurrent$(var.suffix).dll"  />                
+            </Component>              
+            <Component>
+                <File Id="ServerQt5Multimedia$(var.suffix).dll" Name="Qt5Multimedia$(var.suffix).dll" Source="$(var.SourceDir)\Qt5Multimedia$(var.suffix).dll" />
+            </Component>
+            <Component>
+                <File Id="ServerQt5Network$(var.suffix).dll" Name="Qt5Network$(var.suffix).dll" Source="$(var.SourceDir)\Qt5Network$(var.suffix).dll" />
+            </Component>
+            <Component>
+                <File Id="ServerQt5Xml$(var.suffix).dll" Name="Qt5Xml$(var.suffix).dll" Source="$(var.SourceDir)\Qt5Xml$(var.suffix).dll" />
+            </Component>
+            <Component>
+                <File Id="ServerQt5Sql$(var.suffix).dll" Name="Qt5Sql$(var.suffix).dll" Source="$(var.SourceDir)\Qt5Sql$(var.suffix).dll" />
+            </Component>
+            <?if ${webkit} = true ?>
+            <Component>
+                <File Id="Servericudt53.dll" Name="icudt53.dll" Source="$(var.SourceDir)\icudt53.dll"  />                
+            </Component>                 
+            <Component>
+                <File Id="Servericuin53.dll" Name="icuin53.dll" Source="$(var.SourceDir)\icuin53.dll"  />                
+            </Component>                 
+            <Component>
+                <File Id="Servericuuc5.dll" Name="icuuc53.dll" Source="$(var.SourceDir)\icuuc53.dll"  />                
+            </Component>                 
+            <?endif?>  
+            <?if ${angle} = true ?>                     
+            <Component>
+                <File Id="ServerlibGLESv2$(var.suffix).dll" Name="libGLESv2$(var.suffix).dll" Source="$(var.SourceDir)\libGLESv2$(var.suffix).dll"  />                
+            </Component>                         
+            <?endif?>  
+            <Component>
+                <File Id="Serverquazip.dll" Name="quazip.dll" Source="$(var.SourceDir)\quazip.dll"  />                
+            </Component>
+            <Component>
+                <File Id="Serverzlibwapi.dll" Name="zlibwapi.dll" Source="$(var.SourceDir)\zlibwapi.dll"  />                
+            </Component>             
+        </ComponentGroup>
+
+        <ComponentGroup Id="ServerImageFormats" Directory="ServerImageFormats">
+            <Component>
+                <File Id="Serverqgif$(var.suffix).dll" Name="qgif4.dll" Source="$(var.SourceDir)\imageformats\qgif$(var.suffix).dll" />
+            </Component>
+            <Component>
+                <File Id="Serverqjpeg$(var.suffix).dll" Name="qjpeg4.dll" Source="$(var.SourceDir)\imageformats\qjpeg$(var.suffix).dll" />
+            </Component>
+            <Component>
+                <File Id="Serverqtiff$(var.suffix).dll" Name="qtiff4.dll" Source="$(var.SourceDir)\imageformats\qtiff$(var.suffix).dll" />
+            </Component>
+        </ComponentGroup>
+
+        <ComponentGroup Id="ServerOpenSSL" Directory="${customization}MediaServerDir">
+            <Component>
+                <File Id="Serverlibeay32.dll" Name="libeay32.dll" Source="$(var.SourceDir)\libeay32.dll"/>
+            </Component>
+            <Component>
+                <File Id="Serverssleay32.dll" Name="ssleay32.dll" Source="$(var.SourceDir)\ssleay32.dll"/>
+            </Component>
+        </ComponentGroup>
+
+        <?if $(var.vmax) = true?>
+        <ComponentGroup Id="VmaxProxySDK" Directory="${customization}VmaxDir">
+            <Component>
+                <File Id="VmaxProxyacsstreamsourcemr.dll" Name="acs_stream_source_mr.dll" Source="$(var.SourceDir)/vmaxproxy/acs_stream_source_m$(var.vmaxsuffix).dll"/>
+            </Component>
+            <Component>
+                <File Id="VmaxProxyPid.dat" Name="pid.dat" Source="$(var.SourceDir)/vmaxproxy/pid.dat"/>
+            </Component>
+        </ComponentGroup>                            
+        <?endif?>
+
+        <Feature Id="ServerFeature" Title="${product.name} Media Server" Level="1"
+                 ConfigurableDirectory="INSTALLDIR" Absent="allow" InstallDefault="local" AllowAdvertise="no" Display="expand">
+            <!--            <Condition Level="0"><![CDATA[ $(var.VmsUpgrading) AND !ServerFeature <> 3 ]]> </Condition>-->
+
+            <ComponentGroupRef Id="DbSync22FilesComponent" />
+
+            <ComponentRef Id="dbsync221versionpy"/>
+            <ComponentRef Id='ServerConfiguration'/>
+            <ComponentRef Id='ServerConfigurationPassword'/>
+
+            <ComponentRef Id="ServerExecutable" />
+            <ComponentGroupRef Id="ServerFFmpegLibraries"/>
+            <ComponentRef Id="ServerRtspPlugin"/>
+            <ComponentRef Id="ServerHttpPlugin"/>
+            <ComponentGroupRef Id="ServerQTLibraries" />
+            <ComponentGroupRef Id="ServerOpenSSL"/>
+            <ComponentGroupRef Id="ServerImageFormats"/>
+            <ComponentRef Id="ServerSigar"/>
+            <ComponentRef Id="sysfomediaservercomponent"/>
+
+            <?if $(var.vmax) = true?>   
+            <ComponentRef Id="vmaxproxy.exe"/>
+            <ComponentRef Id="VmaxProxyQTLibraries"/>
+            <ComponentGroupRef Id="VmaxProxySDK"/>
+            <?endif?>       
+
+            <ComponentRef Id="traytool.exe"/>
+            <ComponentGroupRef Id="TrayToolQTLibraries"/>
+            <ComponentGroupRef Id="TraytoolPlatforms" />            
+
+        </Feature>
+
+    </Fragment>
 </Wix>