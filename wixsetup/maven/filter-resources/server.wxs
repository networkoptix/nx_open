--- conflicted
+++ resolved
@@ -1,247 +1,242 @@
-<?xml version='1.0' encoding='windows-1252'?>
-<Wix xmlns='http://schemas.microsoft.com/wix/2006/wi'
-     xmlns:util="http://schemas.microsoft.com/wix/UtilExtension"
-     xmlns:fire="http://schemas.microsoft.com/wix/FirewallExtension">
-    <Fragment Id='FragmentServer'>
-        <?include BuildVars.wxi ?>
-
-        <DirectoryRef Id="INSTALLDIR">
-            <Directory Id="${customization}MediaServerDir" Name="MediaServer">
-                <Component Id="ServerExecutable">
-                    <File Id="mediaserver.exe" Name="mediaserver.exe" Source="$(var.SourceDir)/mediaserver.exe" KeyPath="yes" DiskId="11">
-                        <fire:FirewallException Id="FirewallExceptionMediaServer" Name="${mediaserver.name}" Scope="any" IgnoreFailure="yes"/>
-                    </File>
-
-                    <ServiceInstall Id="${customization}MediaServerService"
-                                                Name="${customization}MediaServer"
-                                                DisplayName="${mediaserver.name}"
-                                                Type="ownProcess"
-                                                Start="auto"
-                                                ErrorControl="normal"
-                                                Description="${mediaserver.name}">
-                        <util:ServiceConfig FirstFailureActionType="restart" SecondFailureActionType="restart" ThirdFailureActionType="restart"/>
-                    </ServiceInstall>
-
-                    <ServiceControl Id="Start${customization}ServerService" Name="${customization}MediaServer" Start="install" Wait="no" />
-                    <ServiceControl Id="Stop${customization}ServerService" Name="${customization}MediaServer" Stop="both" Wait="yes" Remove="uninstall" />
-                </Component>
-
-                <Component Id="ServerVersion">
-                    <RegistryValue Root='HKLM' Key='Software\[Manufacturer]\version' Type='string' Value='${release.version}.${buildNumber}'/>
-                </Component>
-
-                <Component Id="ServerConfiguration">
-                    <RegistryKey Root="HKLM" Key="Software\[Manufacturer]\${mediaserver.name}">
-                        <RegistryValue Type="string" Name="systemName" Value="[SYSTEM_NAME]"/>
-                        <RegistryValue Type="string" Name="port" Value="[SERVER_PORT]"/>
-                        <RegistryValue Type="string" Name="cameraSettingsOptimization" Value="[ALLOW_CAMERA_CHANGES]"/>
-                    </RegistryKey>
-                </Component>
-
-                <Component Id="ServerConfigurationStatisticsFlag">
-                    <Condition>STATISTICS_REPORT_ALLOWED</Condition>
-
-                    <RegistryKey Root="HKLM" Key="Software\[Manufacturer]\${mediaserver.name}">
-                        <RegistryValue Type="string" Name="statisticsReportAllowed" Value="[STATISTICS_REPORT_ALLOWED]"/>
-                    </RegistryKey>
-                </Component>
-
-                <Component Id="ServerConfigurationPassword">
-                    <Condition>SERVER_PASSWORD</Condition>
-
-                    <RegistryKey Root="HKLM" Key="Software\[Manufacturer]\${mediaserver.name}">
-                        <RegistryValue Type="string" Name="appserverPassword" Value="[SERVER_PASSWORD]"/>
-                        <RegistryValue Type="string" Name="lowPriorityPassword" Value="1"/>
-                    </RegistryKey>
-                </Component>
-
-                <Directory Id="ServerPlugins" Name="plugins">
-                    <Component Id="ServerRtspPlugin">
-                        <File Id="genericrtspplugin.dll" Name="genericrtspplugin.dll" Source="$(var.PluginsDir)\genericrtspplugin.dll" DiskId="10" />
-                    </Component>                    
-                    <Component Id="ServerHttpPlugin">
-                        <File Id="mjpg_link.dll" Name="mjpg_link.dll" Source="$(var.PluginsDir)\mjpg_link.dll" DiskId="10" />
-                    </Component>                                              
-                </Directory>
-
-                <Directory Id="$(var.customization)ServerVoxDir" Name="vox"/>                                                
-                
-                <Component Id="ServerSigar">
-                    <File Id="sigar.dll" Name="sigar.dll" Source="$(var.SourceDir)\sigar.dll" DiskId="6" />
-                </Component>
-
-                <?if $(var.vmax) = true?>
-                <Directory Id="${customization}VmaxDir" Name="VmaxProxy">
-                    <Component Id="vmaxproxy.exe">
-                        <File Id="vmaxproxy.exe" Name="vmaxproxy.exe" Source="$(var.SourceDir)/vmaxproxy/vmaxproxy.exe" KeyPath="yes" DiskId="10" >
-                            <fire:FirewallException Id="FirewallException${customization}VmaxProxy" Name="VMS Vmax Proxy" Scope="any" IgnoreFailure="yes"/>
-                        </File>
-                    </Component>
-
-                    <Component Id="VmaxProxyQTLibraries">
-                        <File Id="qtcore4.dll" Name="qtcore4.dll" Source="$(var.SourceDir)/vmaxproxy/qtcore4.dll"  DiskId="10"  />
-                    </Component>
-                </Directory>
-                <?endif?>
-
-            </Directory>
-        </DirectoryRef>
-        <ComponentGroup Id="ServerLibs" Directory="${customization}MediaServerDir">
-            <Component>
-                <File Id="nx_utils.dll" Name="nx_utils.dll" Source="$(var.SourceDir)/nx_utils.dll" DiskId="4" />
-            </Component>
-            <Component>
-                <File Id="nx_network.dll" Name="nx_network.dll" Source="$(var.SourceDir)/nx_network.dll" DiskId="4" />
-            </Component>
-            <Component>
-                <File Id="udt.dll" Name="udt.dll" Source="$(var.SourceDir)/udt.dll" DiskId="4" />
-            </Component>
-        </ComponentGroup>    
-
-        <!-- Component groups -->
-        <ComponentGroup Id="ServerFFmpegLibraries" Directory="${customization}MediaServerDir">
-            <Component>
-                <File Id="avcodec.dll" Name="avcodec-57.dll" Source="$(var.SourceDir)/avcodec-57.dll" DiskId="2" />
-            </Component>
-            <Component>
-                <File Id="avdevice.dll" Name="avdevice-57.dll" Source="$(var.SourceDir)/avdevice-57.dll" DiskId="2"/>
-            </Component>
-            <Component>
-                <File Id="avfilter.dll" Name="avfilter-6.dll" Source="$(var.SourceDir)/avfilter-6.dll" DiskId="2"/>
-            </Component>
-            <Component>
-                <File Id="avformat.dll" Name="avformat-57.dll" Source="$(var.SourceDir)/avformat-57.dll" DiskId="2"/>
-            </Component>
-            <Component>
-                <File Id="avutil.dll" Name="avutil-55.dll" Source="$(var.SourceDir)/avutil-55.dll" DiskId="2"/>
-            </Component>
-            <Component>
-                <File Id="swscale.dll" Name="swscale-4.dll" Source="$(var.SourceDir)/swscale-4.dll" DiskId="3"/>
-            </Component>
-            <Component>
-                <File Id="swresample.dll" Name="swresample-2.dll" Source="$(var.SourceDir)/swresample-2.dll" DiskId="3"/>
-            </Component>               
-            <Component>
-                <File Id="libogg.dll" Name="libogg.dll" Source="$(var.SourceDir)/libogg.dll" DiskId="3"/>
-            </Component>
-            <Component>
-                <File Id="libvorbis.dll" Name="libvorbis.dll" Source="$(var.SourceDir)/libvorbis.dll" DiskId="3"/>
-            </Component>
-            <Component>
-                <File Id="libmp3lame.dll" Name="libmp3lame.dll" Source="$(var.SourceDir)/libmp3lame.dll" DiskId="3"/>
-            </Component>
-        </ComponentGroup>
-
-        <ComponentGroup Id="ServerWeb" Directory="${customization}MediaServerDir">
-            <Component>
-                <File Id="ServerWebData" Name="external.dat" Source="$(var.SourceDir)/external.dat" DiskId="10" />
-            </Component>
-        </ComponentGroup>            
-        
-        <ComponentGroup Id="ServerQTLibraries" Directory="${customization}MediaServerDir">
-            <Component>
-                <File Id="Qt5Core.dll" Name="Qt5Core.dll" Source="$(var.QtDir)\Qt5Core.dll" DiskId="7"/>
-            </Component>
-            <Component>
-                <File Id="Qt5Gui.dll" Name="Qt5Gui.dll" Source="$(var.QtDir)\Qt5Gui.dll" DiskId="7"/>
-            </Component>
-            <Component>
-                <File Id="Qt5Concurrent.dll" Name="Qt5Concurrent.dll" Source="$(var.QtDir)\Qt5Concurrent.dll" DiskId="8" />                
-            </Component>              
-            <Component>
-                <File Id="Qt5Multimedia.dll" Name="Qt5Multimedia.dll" Source="$(var.QtDir)\Qt5Multimedia.dll" DiskId="8" />
-            </Component>
-            <Component>
-                <File Id="Qt5Network.dll" Name="Qt5Network.dll" Source="$(var.QtDir)\Qt5Network.dll" DiskId="8" />
-            </Component>
-            <Component>
-                <File Id="Qt5Xml.dll" Name="Qt5Xml.dll" Source="$(var.QtDir)\Qt5Xml.dll" DiskId="8" />
-            </Component>
-            <Component>
-                <File Id="Qt5XmlPatterns.dll" Name="Qt5XmlPatterns.dll" Source="$(var.QtDir)\Qt5XmlPatterns.dll" DiskId="8" />
-            </Component>
-            <Component>
-                <File Id="Qt5Sql.dll" Name="Qt5Sql.dll" Source="$(var.QtDir)\Qt5Sql.dll" DiskId="8"/>
-            </Component>
-            
-            <Component>
-                <File Id="icudt53.dll" Name="icudt53.dll" Source="$(var.QtDir)\icudt53.dll" DiskId="5" />                
-            </Component>                 
-            <Component>
-                <File Id="icuin53.dll" Name="icuin53.dll" Source="$(var.QtDir)\icuin53.dll" DiskId="5" />                
-            </Component>                 
-            <Component>
-                <File Id="icuuc53.dll" Name="icuuc53.dll" Source="$(var.QtDir)\icuuc53.dll" DiskId="5" />                
-            </Component>                 
-        </ComponentGroup>
-        
-        <ComponentGroup Id="ServerQuazip" Directory="${customization}MediaServerDir">
-            <Component>
-                <File Id="quazip.dll" Name="quazip.dll" Source="$(var.SourceDir)\quazip.dll" DiskId="6" />                
-            </Component>
-        </ComponentGroup>          
-
-        <ComponentGroup Id="ServerOpenSSL" Directory="${customization}MediaServerDir">
-            <Component>
-                <File Id="ssl_libeay32.dll" Name="libeay32.dll" Source="$(var.SourceDir)\libeay32.dll" DiskId="6"/>
-            </Component>
-            <Component>
-                <File Id="ssl_ssleay32.dll" Name="ssleay32.dll" Source="$(var.SourceDir)\ssleay32.dll" DiskId="6"/>
-            </Component>
-        </ComponentGroup>
-
-        <?if $(var.vmax) = true?>
-        <ComponentGroup Id="VmaxProxySDK" Directory="${customization}VmaxDir">
-            <Component>
-                <File Id="acs_stream_source_mr.dll.dll" Name="acs_stream_source_mr.dll" Source="$(var.SourceDir)/vmaxproxy/acs_stream_source_m$(var.vmaxsuffix).dll" DiskId="10"/>
-            </Component>
-            <Component>
-                <File Id="VmaxProxyPid.dat" Name="pid.dat" Source="$(var.SourceDir)/vmaxproxy/pid.dat" DiskId="10"/>
-            </Component>
-        </ComponentGroup>                            
-        <?endif?>
-
-        <Feature Id="ServerFeature" Title="${display.product.name} Media Server" Level="1"
-                 ConfigurableDirectory="INSTALLDIR" Absent="allow" InstallDefault="local" AllowAdvertise="no" Display="expand">
-            <!--            <Condition Level="0"><![CDATA[ $(var.VmsUpgrading) AND !ServerFeature <> 3 ]]> </Condition>-->
-
-            <ComponentRef Id='ServerVersion'/>
-            <ComponentRef Id='ServerConfiguration'/>
-            <ComponentRef Id='ServerConfigurationStatisticsFlag'/>
-            <ComponentRef Id='ServerConfigurationPassword'/>
-            <ComponentGroupRef Id="ServerWeb"/>
-            <ComponentRef Id="ServerExecutable" />
-            <ComponentGroupRef Id="ServerLibs"/>
-            <ComponentGroupRef Id="ServerFFmpegLibraries"/>
-            <ComponentRef Id="ServerRtspPlugin"/>
-            <ComponentRef Id="ServerHttpPlugin"/>
-            <ComponentGroupRef Id="ServerQTLibraries" />
-            <ComponentGroupRef Id="ServerQuazip" />
-            <ComponentGroupRef Id="ServerOpenSSL"/>
-            <ComponentGroupRef Id="ServerVoxComponent"/>            
-            <ComponentRef Id="ServerSigar"/>
-
-
-            <?if $(var.vmax) = true?>   
-            <ComponentRef Id="vmaxproxy.exe"/>
-            <ComponentRef Id="VmaxProxyQTLibraries"/>
-            <ComponentGroupRef Id="VmaxProxySDK"/>
-            <?endif?>       
-
-            <ComponentRef Id="traytool.exe"/>
-            <ComponentGroupRef Id="TrayToolLibs"/>
-            <ComponentGroupRef Id="TrayToolQTLibraries"/>
-            <ComponentGroupRef Id="ServerVcrt14ComponentGroup"/>
-<<<<<<< HEAD
-            <ComponentGroupRef Id="TraytoolPlatforms" />
-            <ComponentGroupRef Id="TraytoolVcrt14ComponentGroup"/>
-=======
-            <ComponentGroupRef Id="ServerVcrt12ComponentGroup"/>
-            <ComponentGroupRef Id="TraytoolPlatforms" />
-            <ComponentGroupRef Id="TraytoolVcrt14ComponentGroup"/>
-            <ComponentGroupRef Id="TraytoolVcrt12ComponentGroup"/>
->>>>>>> d76a866d
-        </Feature>
-
-    </Fragment>
-</Wix>
+<?xml version='1.0' encoding='windows-1252'?>
+<Wix xmlns='http://schemas.microsoft.com/wix/2006/wi'
+     xmlns:util="http://schemas.microsoft.com/wix/UtilExtension"
+     xmlns:fire="http://schemas.microsoft.com/wix/FirewallExtension">
+    <Fragment Id='FragmentServer'>
+        <?include BuildVars.wxi ?>
+
+        <DirectoryRef Id="INSTALLDIR">
+            <Directory Id="${customization}MediaServerDir" Name="MediaServer">
+                <Component Id="ServerExecutable">
+                    <File Id="mediaserver.exe" Name="mediaserver.exe" Source="$(var.SourceDir)/mediaserver.exe" KeyPath="yes" DiskId="11">
+                        <fire:FirewallException Id="FirewallExceptionMediaServer" Name="${mediaserver.name}" Scope="any" IgnoreFailure="yes"/>
+                    </File>
+
+                    <ServiceInstall Id="${customization}MediaServerService"
+                                                Name="${customization}MediaServer"
+                                                DisplayName="${mediaserver.name}"
+                                                Type="ownProcess"
+                                                Start="auto"
+                                                ErrorControl="normal"
+                                                Description="${mediaserver.name}">
+                        <util:ServiceConfig FirstFailureActionType="restart" SecondFailureActionType="restart" ThirdFailureActionType="restart"/>
+                    </ServiceInstall>
+
+                    <ServiceControl Id="Start${customization}ServerService" Name="${customization}MediaServer" Start="install" Wait="no" />
+                    <ServiceControl Id="Stop${customization}ServerService" Name="${customization}MediaServer" Stop="both" Wait="yes" Remove="uninstall" />
+                </Component>
+
+                <Component Id="ServerVersion">
+                    <RegistryValue Root='HKLM' Key='Software\[Manufacturer]\version' Type='string' Value='${release.version}.${buildNumber}'/>
+                </Component>
+
+                <Component Id="ServerConfiguration">
+                    <RegistryKey Root="HKLM" Key="Software\[Manufacturer]\${mediaserver.name}">
+                        <RegistryValue Type="string" Name="systemName" Value="[SYSTEM_NAME]"/>
+                        <RegistryValue Type="string" Name="port" Value="[SERVER_PORT]"/>
+                        <RegistryValue Type="string" Name="cameraSettingsOptimization" Value="[ALLOW_CAMERA_CHANGES]"/>
+                    </RegistryKey>
+                </Component>
+
+                <Component Id="ServerConfigurationStatisticsFlag">
+                    <Condition>STATISTICS_REPORT_ALLOWED</Condition>
+
+                    <RegistryKey Root="HKLM" Key="Software\[Manufacturer]\${mediaserver.name}">
+                        <RegistryValue Type="string" Name="statisticsReportAllowed" Value="[STATISTICS_REPORT_ALLOWED]"/>
+                    </RegistryKey>
+                </Component>
+
+                <Component Id="ServerConfigurationPassword">
+                    <Condition>SERVER_PASSWORD</Condition>
+
+                    <RegistryKey Root="HKLM" Key="Software\[Manufacturer]\${mediaserver.name}">
+                        <RegistryValue Type="string" Name="appserverPassword" Value="[SERVER_PASSWORD]"/>
+                        <RegistryValue Type="string" Name="lowPriorityPassword" Value="1"/>
+                    </RegistryKey>
+                </Component>
+
+                <Directory Id="ServerPlugins" Name="plugins">
+                    <Component Id="ServerRtspPlugin">
+                        <File Id="genericrtspplugin.dll" Name="genericrtspplugin.dll" Source="$(var.PluginsDir)\genericrtspplugin.dll" DiskId="10" />
+                    </Component>                    
+                    <Component Id="ServerHttpPlugin">
+                        <File Id="mjpg_link.dll" Name="mjpg_link.dll" Source="$(var.PluginsDir)\mjpg_link.dll" DiskId="10" />
+                    </Component>                                              
+                </Directory>
+
+                <Directory Id="$(var.customization)ServerVoxDir" Name="vox"/>                                                
+                
+                <Component Id="ServerSigar">
+                    <File Id="sigar.dll" Name="sigar.dll" Source="$(var.SourceDir)\sigar.dll" DiskId="6" />
+                </Component>
+
+                <?if $(var.vmax) = true?>
+                <Directory Id="${customization}VmaxDir" Name="VmaxProxy">
+                    <Component Id="vmaxproxy.exe">
+                        <File Id="vmaxproxy.exe" Name="vmaxproxy.exe" Source="$(var.SourceDir)/vmaxproxy/vmaxproxy.exe" KeyPath="yes" DiskId="10" >
+                            <fire:FirewallException Id="FirewallException${customization}VmaxProxy" Name="VMS Vmax Proxy" Scope="any" IgnoreFailure="yes"/>
+                        </File>
+                    </Component>
+
+                    <Component Id="VmaxProxyQTLibraries">
+                        <File Id="qtcore4.dll" Name="qtcore4.dll" Source="$(var.SourceDir)/vmaxproxy/qtcore4.dll"  DiskId="10"  />
+                    </Component>
+                </Directory>
+                <?endif?>
+
+            </Directory>
+        </DirectoryRef>
+        <ComponentGroup Id="ServerLibs" Directory="${customization}MediaServerDir">
+            <Component>
+                <File Id="nx_utils.dll" Name="nx_utils.dll" Source="$(var.SourceDir)/nx_utils.dll" DiskId="4" />
+            </Component>
+            <Component>
+                <File Id="nx_network.dll" Name="nx_network.dll" Source="$(var.SourceDir)/nx_network.dll" DiskId="4" />
+            </Component>
+            <Component>
+                <File Id="udt.dll" Name="udt.dll" Source="$(var.SourceDir)/udt.dll" DiskId="4" />
+            </Component>
+        </ComponentGroup>    
+
+        <!-- Component groups -->
+        <ComponentGroup Id="ServerFFmpegLibraries" Directory="${customization}MediaServerDir">
+            <Component>
+                <File Id="avcodec.dll" Name="avcodec-57.dll" Source="$(var.SourceDir)/avcodec-57.dll" DiskId="2" />
+            </Component>
+            <Component>
+                <File Id="avdevice.dll" Name="avdevice-57.dll" Source="$(var.SourceDir)/avdevice-57.dll" DiskId="2"/>
+            </Component>
+            <Component>
+                <File Id="avfilter.dll" Name="avfilter-6.dll" Source="$(var.SourceDir)/avfilter-6.dll" DiskId="2"/>
+            </Component>
+            <Component>
+                <File Id="avformat.dll" Name="avformat-57.dll" Source="$(var.SourceDir)/avformat-57.dll" DiskId="2"/>
+            </Component>
+            <Component>
+                <File Id="avutil.dll" Name="avutil-55.dll" Source="$(var.SourceDir)/avutil-55.dll" DiskId="2"/>
+            </Component>
+            <Component>
+                <File Id="swscale.dll" Name="swscale-4.dll" Source="$(var.SourceDir)/swscale-4.dll" DiskId="3"/>
+            </Component>
+            <Component>
+                <File Id="swresample.dll" Name="swresample-2.dll" Source="$(var.SourceDir)/swresample-2.dll" DiskId="3"/>
+            </Component>               
+            <Component>
+                <File Id="libogg.dll" Name="libogg.dll" Source="$(var.SourceDir)/libogg.dll" DiskId="3"/>
+            </Component>
+            <Component>
+                <File Id="libvorbis.dll" Name="libvorbis.dll" Source="$(var.SourceDir)/libvorbis.dll" DiskId="3"/>
+            </Component>
+            <Component>
+                <File Id="libmp3lame.dll" Name="libmp3lame.dll" Source="$(var.SourceDir)/libmp3lame.dll" DiskId="3"/>
+            </Component>
+        </ComponentGroup>
+
+        <ComponentGroup Id="ServerWeb" Directory="${customization}MediaServerDir">
+            <Component>
+                <File Id="ServerWebData" Name="external.dat" Source="$(var.SourceDir)/external.dat" DiskId="10" />
+            </Component>
+        </ComponentGroup>            
+        
+        <ComponentGroup Id="ServerQTLibraries" Directory="${customization}MediaServerDir">
+            <Component>
+                <File Id="Qt5Core.dll" Name="Qt5Core.dll" Source="$(var.QtDir)\Qt5Core.dll" DiskId="7"/>
+            </Component>
+            <Component>
+                <File Id="Qt5Gui.dll" Name="Qt5Gui.dll" Source="$(var.QtDir)\Qt5Gui.dll" DiskId="7"/>
+            </Component>
+            <Component>
+                <File Id="Qt5Concurrent.dll" Name="Qt5Concurrent.dll" Source="$(var.QtDir)\Qt5Concurrent.dll" DiskId="8" />                
+            </Component>              
+            <Component>
+                <File Id="Qt5Multimedia.dll" Name="Qt5Multimedia.dll" Source="$(var.QtDir)\Qt5Multimedia.dll" DiskId="8" />
+            </Component>
+            <Component>
+                <File Id="Qt5Network.dll" Name="Qt5Network.dll" Source="$(var.QtDir)\Qt5Network.dll" DiskId="8" />
+            </Component>
+            <Component>
+                <File Id="Qt5Xml.dll" Name="Qt5Xml.dll" Source="$(var.QtDir)\Qt5Xml.dll" DiskId="8" />
+            </Component>
+            <Component>
+                <File Id="Qt5XmlPatterns.dll" Name="Qt5XmlPatterns.dll" Source="$(var.QtDir)\Qt5XmlPatterns.dll" DiskId="8" />
+            </Component>
+            <Component>
+                <File Id="Qt5Sql.dll" Name="Qt5Sql.dll" Source="$(var.QtDir)\Qt5Sql.dll" DiskId="8"/>
+            </Component>
+            
+            <Component>
+                <File Id="icudt53.dll" Name="icudt53.dll" Source="$(var.QtDir)\icudt53.dll" DiskId="5" />                
+            </Component>                 
+            <Component>
+                <File Id="icuin53.dll" Name="icuin53.dll" Source="$(var.QtDir)\icuin53.dll" DiskId="5" />                
+            </Component>                 
+            <Component>
+                <File Id="icuuc53.dll" Name="icuuc53.dll" Source="$(var.QtDir)\icuuc53.dll" DiskId="5" />                
+            </Component>                 
+        </ComponentGroup>
+        
+        <ComponentGroup Id="ServerQuazip" Directory="${customization}MediaServerDir">
+            <Component>
+                <File Id="quazip.dll" Name="quazip.dll" Source="$(var.SourceDir)\quazip.dll" DiskId="6" />                
+            </Component>
+        </ComponentGroup>          
+
+        <ComponentGroup Id="ServerOpenSSL" Directory="${customization}MediaServerDir">
+            <Component>
+                <File Id="ssl_libeay32.dll" Name="libeay32.dll" Source="$(var.SourceDir)\libeay32.dll" DiskId="6"/>
+            </Component>
+            <Component>
+                <File Id="ssl_ssleay32.dll" Name="ssleay32.dll" Source="$(var.SourceDir)\ssleay32.dll" DiskId="6"/>
+            </Component>
+        </ComponentGroup>
+
+        <?if $(var.vmax) = true?>
+        <ComponentGroup Id="VmaxProxySDK" Directory="${customization}VmaxDir">
+            <Component>
+                <File Id="acs_stream_source_mr.dll.dll" Name="acs_stream_source_mr.dll" Source="$(var.SourceDir)/vmaxproxy/acs_stream_source_m$(var.vmaxsuffix).dll" DiskId="10"/>
+            </Component>
+            <Component>
+                <File Id="VmaxProxyPid.dat" Name="pid.dat" Source="$(var.SourceDir)/vmaxproxy/pid.dat" DiskId="10"/>
+            </Component>
+        </ComponentGroup>                            
+        <?endif?>
+
+        <Feature Id="ServerFeature" Title="${display.product.name} Media Server" Level="1"
+                 ConfigurableDirectory="INSTALLDIR" Absent="allow" InstallDefault="local" AllowAdvertise="no" Display="expand">
+            <!--            <Condition Level="0"><![CDATA[ $(var.VmsUpgrading) AND !ServerFeature <> 3 ]]> </Condition>-->
+
+            <ComponentRef Id='ServerVersion'/>
+            <ComponentRef Id='ServerConfiguration'/>
+            <ComponentRef Id='ServerConfigurationStatisticsFlag'/>
+            <ComponentRef Id='ServerConfigurationPassword'/>
+            <ComponentGroupRef Id="ServerWeb"/>
+            <ComponentRef Id="ServerExecutable" />
+            <ComponentGroupRef Id="ServerLibs"/>
+            <ComponentGroupRef Id="ServerFFmpegLibraries"/>
+            <ComponentRef Id="ServerRtspPlugin"/>
+            <ComponentRef Id="ServerHttpPlugin"/>
+            <ComponentGroupRef Id="ServerQTLibraries" />
+            <ComponentGroupRef Id="ServerQuazip" />
+            <ComponentGroupRef Id="ServerOpenSSL"/>
+            <ComponentGroupRef Id="ServerVoxComponent"/>            
+            <ComponentRef Id="ServerSigar"/>
+
+
+            <?if $(var.vmax) = true?>   
+            <ComponentRef Id="vmaxproxy.exe"/>
+            <ComponentRef Id="VmaxProxyQTLibraries"/>
+            <ComponentGroupRef Id="VmaxProxySDK"/>
+            <?endif?>       
+
+            <ComponentRef Id="traytool.exe"/>
+            <ComponentGroupRef Id="TrayToolLibs"/>
+            <ComponentGroupRef Id="TrayToolQTLibraries"/>
+            <ComponentGroupRef Id="ServerVcrt14ComponentGroup"/>
+            <ComponentGroupRef Id="ServerVcrt12ComponentGroup"/>
+            <ComponentGroupRef Id="TraytoolPlatforms" />
+            <ComponentGroupRef Id="TraytoolVcrt14ComponentGroup"/>
+            <ComponentGroupRef Id="TraytoolVcrt12ComponentGroup"/>
+        </Feature>
+
+    </Fragment>
+</Wix>