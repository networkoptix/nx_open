--- conflicted
+++ resolved
@@ -17,7 +17,6 @@
         <root.dir>${basedir}/..</root.dir>
         <skip.test>true</skip.test>
         <skip.compress>true</skip.compress>
-        <DbSync22Dir>${libdir}/${arch}/share/dbsync-2.2</DbSync22Dir>
     </properties>
 
     <build>
@@ -65,11 +64,11 @@
                                 <resource>
                                     <directory>${root.dir}/wixsetup/maven/filter-resources</directory>
                                     <filtering>true</filtering>
-                                </resource>                                 
+                                </resource>	                                
                                 <resource>
                                     <directory>${parent.customization.dir}/wixsetup</directory>
                                     <filtering>false</filtering>
-                                </resource>                     
+                                </resource>		                
                                 <resource>
                                     <directory>${customization.dir}/wixsetup</directory>
                                     <filtering>false</filtering>
@@ -79,7 +78,7 @@
                         </configuration>            
                     </execution>
                 </executions>
-            </plugin>   
+            </plugin>	
             <plugin>
                 <artifactId>maven-antrun-plugin</artifactId>
                 <version>1.7</version>
@@ -176,23 +175,5 @@
                 </executions>
             </plugin>                    
         </plugins>
-<<<<<<< HEAD
-    </build>
-    <profiles>        
-        <profile>
-            <id>nobeta</id>
-            <activation>
-                <property>
-                    <name>beta</name>
-                    <value>false</value>
-                </property>
-            </activation>
-            <properties>
-                <finalName>${namespace.additional}-${release.version}.${buildNumber}-${platform}-${arch}-${install.type}</finalName>    
-            </properties>
-        </profile>    
-    </profiles>        
-=======
     </build>       
->>>>>>> 6e669b27
 </project>