--- conflicted
+++ resolved
@@ -1,15 +1,5 @@
 <project xmlns="http://maven.apache.org/POM/4.0.0" xmlns:xsi="http://www.w3.org/2001/XMLSchema-instance" xsi:schemaLocation="http://maven.apache.org/POM/4.0.0 http://maven.apache.org/maven-v4_0_0.xsd">
-<<<<<<< HEAD
-    <!--
-    Example pom for delegating maven goals to msbuild so it builds the "solution"
 
-    A solution can be a group of projects, but here we only have one.
-    It should also be possible to have one maven project per solution project,
-    and have a parent pom to deletegate the build.
-  -->
-=======
-
->>>>>>> ff5e2a22
     <parent>
         <artifactId>cpp</artifactId>
         <groupId>com.networkoptix.hdwitness</groupId>
@@ -33,8 +23,7 @@
         <qt.libs>core gui network opengl xml sql multimedia concurrent</qt.libs>
         <ffmpeg.libs>-lavcodec -lavdevice -lavfilter -lavformat -lavutil -lswscale -lpostproc</ffmpeg.libs>
         <!-- ATTENTION!!! -lestbase should be the LATEST in the list!!! Required for Linux -->
-        <!-- Disabled msvs 2015 libs> -lFestival -lestools -leststring -lestbase -lDxErr</!-->
-        <global.libs>-lcommon -lnx_utils -lnx_network -lnx_streaming -lappserver2 -lclient.core -lclient -lquazip -lcloud_db_client</global.libs>
+        <global.libs>-lcommon -lnx_utils -lnx_network -lnx_streaming -lappserver2 -lclient.core -lclient -lquazip -lcloud_db_client -lFestival -lestools -leststring -lestbase</global.libs>
         <!--Specific os libs used-->
         <windows.oslibs>DbgHelp.lib -lws2_32 -lIphlpapi -lwinmm -ld3d9 -lopenal32 -lssleay32 -llibeay32 -lsigar</windows.oslibs>
         <windows.oslibs.release/>
@@ -95,8 +84,4 @@
             <systemPath>${root.dir}/client/pom.xml</systemPath>
         </dependency>           
     </dependencies>
-<<<<<<< HEAD
-=======
-
->>>>>>> ff5e2a22
 </project>