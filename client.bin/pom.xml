<project xmlns="http://maven.apache.org/POM/4.0.0" xmlns:xsi="http://www.w3.org/2001/XMLSchema-instance" xsi:schemaLocation="http://maven.apache.org/POM/4.0.0 http://maven.apache.org/maven-v4_0_0.xsd">
    <!--
    Example pom for delegating maven goals to msbuild so it builds the "solution"

    A solution can be a group of projects, but here we only have one.
    It should also be possible to have one maven project per solution project,
    and have a parent pom to deletegate the build.
  -->
    <parent>
        <artifactId>cpp</artifactId>
        <groupId>com.networkoptix.hdwitness</groupId>
<<<<<<< HEAD
        <version>3.0.0-SNAPSHOT</version>
=======
        <version>2.6.0-SNAPSHOT</version>
>>>>>>> 96634b75
        <relativePath>../cpp</relativePath>
    </parent>

    <groupId>com.networkoptix.hdwitness</groupId>
<<<<<<< HEAD
    <version>3.0.0-SNAPSHOT</version>
=======
    <version>2.6.0-SNAPSHOT</version>
>>>>>>> 96634b75
    <modelVersion>4.0.0</modelVersion>
    <artifactId>client.bin</artifactId>
    <packaging>pom</packaging>
    <name>HD Witness Client Executable</name>

    <properties>
        <guid>${client.bin.guid}</guid>
        <product.title>${client.name}</product.title>
        <product.display.title>${client.display.name}</product.display.title>
        <template>app</template>
        <!--Global libs-->
        <qt.libs>core gui network opengl xml sql multimedia concurrent webkit webkitwidgets</qt.libs>
        <ffmpeg.libs>-lavcodec -lavdevice -lavfilter -lavformat -lavutil -lswscale -lpostproc</ffmpeg.libs>
        <!-- ATTENTION!!! -lestbase should be the LATEST in the list!!! Required for Linux -->
<<<<<<< HEAD
        <global.libs>-lcommon -lnx_utils -lnx_network -lappserver2 -lclient.core -lclient -lFestival -lestools -leststring -lestbase -lquazip -lcloud_db_client</global.libs>
=======
        <global.libs>-lcommon -lnx_streaming -lappserver2 -lclient.core -lclient -lFestival -lestools -leststring -lestbase -lquazip</global.libs>
>>>>>>> 96634b75
        <!--Specific os libs used-->
        <windows.oslibs>DbgHelp.lib -lws2_32 -lIphlpapi -lwinmm -lDxErr -ld3d9 -lopenal32 -lssleay32 -llibeay32 -lsigar -ludt</windows.oslibs>
        <windows.oslibs.release/>
        <windows.oslibs.debug/>
        <linux.oslibs>-lmp3lame -lssl -lcrypto -lz -lopenal -lX11 -lXfixes -lGL -lGLU -ltermcap -lsigar -lfaac -lXss</linux.oslibs>
        <mac.oslibs>-lbz2 -lz -framework IOKit -framework CoreServices -framework OpenAL -ltermcap -lsigar-universal64-macosx</mac.oslibs>
        <!--Global defines-->
        <global.defines>CL_FORCE_LOGO</global.defines>
        <!--Specific os defines-->
        <windows.defines>EC2_LIB_API=__declspec(dllimport)</windows.defines>
        <linux.defines/>
        <mac.defines/>
    </properties>

    <dependencies>
        <dependency>
            <groupId>${project.groupId}</groupId>
            <artifactId>common</artifactId>
            <version>${project.version}</version>
            <type>pom</type>
            <scope>system</scope>
            <systemPath>${root.dir}/common/pom.xml</systemPath>
        </dependency>

        <dependency>
            <groupId>${project.groupId}</groupId>
            <artifactId>nx_streaming</artifactId>
            <version>${project.version}</version>
            <type>pom</type> 
            <scope>system</scope>
            <systemPath>${root.dir}/common_libs/nx_streaming/pom.xml</systemPath>
        </dependency>           

        <dependency>
            <groupId>${project.groupId}</groupId>
            <artifactId>appserver2</artifactId>
            <version>${project.version}</version>
            <type>pom</type>
            <scope>system</scope>
            <systemPath>${root.dir}/appserver2/pom.xml</systemPath>
        </dependency>

        <dependency>
            <groupId>${project.groupId}</groupId>
            <artifactId>client.core</artifactId>
            <version>${project.version}</version>
            <type>pom</type>
            <scope>system</scope>
            <systemPath>${root.dir}/client.core/pom.xml</systemPath>
        </dependency>

        <dependency>
            <groupId>${project.groupId}</groupId>
            <artifactId>client</artifactId>
            <version>${project.version}</version>
            <type>pom</type>
            <scope>system</scope>
            <systemPath>${root.dir}/client/pom.xml</systemPath>
        </dependency>
    </dependencies>

    <profiles>
        <profile>
            <id>webkit-win</id>
            <activation>
                <os>
                    <family>Windows</family>
                </os>
                <property>
                    <name>webkit</name>
                    <value>!false</value>
                </property>
            </activation>
            <properties>
                <qt.libs>core gui network opengl xml sql multimedia concurrent webkit webkitwidgets</qt.libs>
            </properties>
        </profile>
    </profiles>
</project><|MERGE_RESOLUTION|>--- conflicted
+++ resolved
@@ -9,20 +9,12 @@
     <parent>
         <artifactId>cpp</artifactId>
         <groupId>com.networkoptix.hdwitness</groupId>
-<<<<<<< HEAD
         <version>3.0.0-SNAPSHOT</version>
-=======
-        <version>2.6.0-SNAPSHOT</version>
->>>>>>> 96634b75
         <relativePath>../cpp</relativePath>
     </parent>
 
     <groupId>com.networkoptix.hdwitness</groupId>
-<<<<<<< HEAD
     <version>3.0.0-SNAPSHOT</version>
-=======
-    <version>2.6.0-SNAPSHOT</version>
->>>>>>> 96634b75
     <modelVersion>4.0.0</modelVersion>
     <artifactId>client.bin</artifactId>
     <packaging>pom</packaging>
@@ -37,11 +29,7 @@
         <qt.libs>core gui network opengl xml sql multimedia concurrent webkit webkitwidgets</qt.libs>
         <ffmpeg.libs>-lavcodec -lavdevice -lavfilter -lavformat -lavutil -lswscale -lpostproc</ffmpeg.libs>
         <!-- ATTENTION!!! -lestbase should be the LATEST in the list!!! Required for Linux -->
-<<<<<<< HEAD
-        <global.libs>-lcommon -lnx_utils -lnx_network -lappserver2 -lclient.core -lclient -lFestival -lestools -leststring -lestbase -lquazip -lcloud_db_client</global.libs>
-=======
-        <global.libs>-lcommon -lnx_streaming -lappserver2 -lclient.core -lclient -lFestival -lestools -leststring -lestbase -lquazip</global.libs>
->>>>>>> 96634b75
+        <global.libs>-lcommon -lnx_utils -lnx_network -lnx_streaming -lappserver2 -lclient.core -lclient -lFestival -lestools -leststring -lestbase -lquazip -lcloud_db_client</global.libs>
         <!--Specific os libs used-->
         <windows.oslibs>DbgHelp.lib -lws2_32 -lIphlpapi -lwinmm -lDxErr -ld3d9 -lopenal32 -lssleay32 -llibeay32 -lsigar -ludt</windows.oslibs>
         <windows.oslibs.release/>
