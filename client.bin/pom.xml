--- conflicted
+++ resolved
@@ -19,14 +19,8 @@
         <product.title>${client.name}</product.title>
         <product.display.title>${client.display.name}</product.display.title>
         <template>app</template>
-<<<<<<< HEAD
-        <!--Global libs-->
-        <qt.libs>core gui network opengl xml sql multimedia concurrent webkit webkitwidgets qml quick quickwidgets</qt.libs>
-        <ffmpeg.libs>-lavcodec -lavdevice -lavfilter -lavformat -lavutil -lswscale -lpostproc</ffmpeg.libs>
-=======
 
         <qt.libs>core gui network opengl xml sql multimedia concurrent webkit webkitwidgets qml quick quickwidgets</qt.libs>
->>>>>>> 0d1c4876
         <global.libs>-lcommon -lnx_utils -lnx_network -lnx_streaming -lnx_audio -lappserver2 -lclient.core -lclient -lcloud_db_client</global.libs>
         <windows.oslibs>DbgHelp.lib -lws2_32 -lIphlpapi -lwinmm -ld3d9 -lopenal32</windows.oslibs>
         <linux.oslibs>-lz -lopenal -lX11 -lXfixes -lGL -lGLU -lXss</linux.oslibs>
