--- conflicted
+++ resolved
@@ -58,9 +58,6 @@
 #include <utils/common/log.h>
 #include <utils/common/command_line_parser.h>
 #include <utils/network/http/http_mod_manager.h>
-#include <utils/network/system_socket.h>
-#include <utils/network/multicast_module_finder.h>
-
 #include "ui/workbench/workbench_context.h"
 #include "ui/actions/action_manager.h"
 #include "ui/style/skin.h"
@@ -271,106 +268,7 @@
     QnStartupParameters startupParams = QnStartupParameters::fromCommandLineArg(argc, argv);
     QnClientModule client(startupParams);
 
-<<<<<<< HEAD
-
-    QString devModeKey;
-    bool noSingleApplication = false;
-    int screen = -1;
-    QString authenticationString, delayedDrop, instantDrop, logLevel;
-    QString ec2TranLogLevel;
-    QString translationPath;
-    
-    bool skipMediaFolderScan = false;
-#ifdef Q_OS_MAC
-    bool noFullScreen = true;
-#else
-    bool noFullScreen = false;
-#endif
-    bool noVersionMismatchCheck = false;
-    QString lightMode;
-    bool noVSync = false;
-    QString sVideoWallGuid;
-    QString sVideoWallItemGuid;
-    QString engineVersion;
-    bool noClientUpdate = false;
-    bool softwareYuv = false;
-    bool forceLocalSettings = false;
-    QString connectFilters;
-    auto& isMMfinderDisabled = QnMulticastModuleFinder::isDisabled;
-
-    QnCommandLineParser commandLineParser;
-
-    /* Options used to open new client window. */
-    commandLineParser.addParameter(&noSingleApplication,    "--no-single-application",      NULL,   QString());
-    commandLineParser.addParameter(&authenticationString,   "--auth",                       NULL,   QString());
-    commandLineParser.addParameter(&screen,                 "--screen",                     NULL,   QString());
-    commandLineParser.addParameter(&delayedDrop,            "--delayed-drop",               NULL,   QString());
-    commandLineParser.addParameter(&instantDrop,            "--instant-drop",               NULL,   QString());
-
-    /* Development options */
-#define ENABLE_DYNAMIC_TRANSLATION
-#ifdef ENABLE_DYNAMIC_TRANSLATION
-    commandLineParser.addParameter(&translationPath,        "--translation",                NULL,   QString());
-#endif
-#ifdef ENABLE_DYNAMIC_CUSTOMIZATION
-    QString dynamicCustomizationPath;
-    commandLineParser.addParameter(&dynamicCustomizationPath,"--customization",              NULL,   QString());
-#endif
-    commandLineParser.addParameter(&devModeKey,             "--dev-mode-key",               NULL,   QString());
-    commandLineParser.addParameter(&softwareYuv,            "--soft-yuv",                   NULL,   QString());
-    commandLineParser.addParameter(&forceLocalSettings,     "--local-settings",             NULL,   QString());
-    commandLineParser.addParameter(&noFullScreen,           "--no-fullscreen",              NULL,   QString());
-    commandLineParser.addParameter(&skipMediaFolderScan,    "--skip-media-folder-scan",     NULL,   QString());
-    commandLineParser.addParameter(&engineVersion,          "--override-version",           NULL,   QString());
-
-    commandLineParser.addParameter(&connectFilters,         "--connect-filters",            NULL,   QString());
-    commandLineParser.addParameter(&isMMfinderDisabled,     "--disable-mmfinder",           NULL,   QString());
-
-    /* Persistent settings override. */
-    commandLineParser.addParameter(&logLevel,               "--log-level",                  NULL,   QString());
-    commandLineParser.addParameter(&ec2TranLogLevel,        "--ec2-tran-log-level",
-        "Log value for ec2_tran.log. Supported values same as above. Default is none (no logging)", lit("none"));
-    commandLineParser.addParameter(&noClientUpdate,         "--no-client-update",           NULL,   QString());
-    commandLineParser.addParameter(&noVSync,                "--no-vsync",                   NULL,   QString());
-
-    /* Runtime settings */
-    commandLineParser.addParameter(&noVersionMismatchCheck, "--no-version-mismatch-check",  NULL,   QString());
-    commandLineParser.addParameter(&sVideoWallGuid,         "--videowall",                  NULL,   QString());
-    commandLineParser.addParameter(&sVideoWallItemGuid,     "--videowall-instance",         NULL,   QString());
-    commandLineParser.addParameter(&lightMode,              "--light-mode",                 NULL,   QString(), lit("full"));
-
-    commandLineParser.parse(argc, argv, stderr, QnCommandLineParser::RemoveParsedParameters);
-        
-    /// We should load translations before major client's services are started to prevent races
-    typedef QScopedPointer<QnClientTranslationManager> TranslationManager;
-    TranslationManager translationManager(new QnClientTranslationManager());
-
-    QnTranslation translation;
-    if(!translationPath.isEmpty()) /* From command line. */
-        translation = translationManager->loadTranslation(translationPath);
-
-
-    if(translation.isEmpty()) /* By path. */
-    {
-        typedef QScopedPointer<QnClientSettings> ClientSettings;
-        const ClientSettings settings(new QnClientSettings(forceLocalSettings));
-        translation = translationManager->loadTranslation(settings->translationPath());
-    }
-
-    /* Check if qnSettings value is invalid. */
-    if (translation.isEmpty()) 
-        translation = translationManager->defaultTranslation();
-
-    translationManager->installTranslation(translation);
-
-    if (!connectFilters.isEmpty())
-        CommunicatingSocket::connectFilters = connectFilters.split(lit(","));
-
-    QnClientModule client(forceLocalSettings);
-    qnCommon->store<QnClientTranslationManager>(translationManager.take());
-=======
     /// TODO: #ynikitenkov move other initialization to QnClientModule constructor
->>>>>>> 47b4c440
 
     /* Parse command line. */
 #ifdef _DEBUG
