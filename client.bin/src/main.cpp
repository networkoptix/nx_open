--- conflicted
+++ resolved
@@ -50,18 +50,9 @@
 
 #include "ui/workbench/workbench_context.h"
 #include "ui/actions/action_manager.h"
-<<<<<<< HEAD
-#include "ui/style/skin.h"
-#include "decoders/video/abstract_video_decoder.h"
 
 #include <plugins/resource/desktop_camera/desktop_resource_searcher.h>
 
-=======
-
-#ifdef Q_OS_WIN
-#include <plugins/resource/desktop_win/desktop_resource_searcher.h>
-#endif
->>>>>>> 0b5497c0
 #include "utils/common/util.h"
 #include "core/resource_management/resource_discovery_manager.h"
 
@@ -76,11 +67,7 @@
 
 #include "utils/common/long_runnable.h"
 
-<<<<<<< HEAD
 #include <nx_speach_synthesizer/text_to_wav.h>
-
-=======
->>>>>>> 0b5497c0
 #include "common/common_module.h"
 
 #include <nx/vms/utils/system_uri.h>
@@ -370,11 +357,7 @@
     QnResourceDiscoveryManager::instance()->stop();
 
 #ifdef Q_OS_WIN
-<<<<<<< HEAD
     desktopSearcher.reset();
-=======
-    QnDesktopResourceSearcher::initStaticInstance(NULL);
->>>>>>> 0b5497c0
 #endif
 
     /* Write out settings. */
@@ -382,12 +365,8 @@
     qnSettings->save();
 
     //restoring default message handler
-<<<<<<< HEAD
-    qInstallMessageHandler( defaultMsgHandler );
-=======
     qInstallMessageHandler(defaultMsgHandler);
 
->>>>>>> 0b5497c0
     return result;
 }
 
