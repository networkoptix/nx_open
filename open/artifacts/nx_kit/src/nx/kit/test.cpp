// Copyright 2018-present Network Optix, Inc.
#include "test.h"

#include <chrono>
#include <ctime>
#include <cstdio>
#include <cstdarg>
#include <cstring>
#include <cstdlib>
#include <sstream>
#include <vector>
#include <fstream>

#if defined(_WIN32)
    #include <direct.h> //< For mkdir().
#else
    #include <sys/stat.h> //< For mkdir().
#endif

static const bool kVerboseTestReg = false; //< Use to debug this unit test framework.

namespace nx {
namespace kit {
namespace test {

bool verbose = true;

namespace detail {

struct TestFailure: std::exception
{
    const char* const file;
    const int line;
    const std::string message;

    TestFailure(const char* file, int line, std::string message):
        file(file), line(line), message(std::move(message))
    {
    }

    virtual const char* what() const noexcept override { return message.c_str(); }
};

void failEq(
    const char* expectedValue, const char* expectedExpr,
    const char* actualValue, const char* actualExpr,
    const char* const file, int line)
{
    throw TestFailure(file, line,
        std::string("    Expected: [") + expectedValue + "] (" + expectedExpr + ")\n" +
        std::string("    Actual:   [") + actualValue + "] (" + actualExpr + ")");
}

void assertStrEq(
    const char* expectedValue, const char* expectedExpr,
    const char* actualValue, const char* actualExpr,
    const char* file, int line)
{
    if (expectedValue == nullptr)
    {
        throw TestFailure(file, line,
            std::string("    INTERNAL ERROR: Expected string is null: [") + expectedExpr + "]\n");
    }

    if (actualValue == nullptr || strcmp(expectedValue, actualValue) != 0)
    {
        const std::string actualValueStr =
            actualValue ? (std::string("[") + actualValue + "]") : "null";
        throw TestFailure(file, line,
            std::string("    Expected: [") + expectedValue + "] (" + expectedExpr + ")\n" +
            std::string("    Actual:   ") + actualValueStr + " (" + actualExpr + ")");
    }
}

static std::string boolToString(bool value)
{
    return value ? "true" : "false";
}

void assertBool(
    bool expected, bool condition, const char* conditionStr, const char* file, int line)
{
    if (expected != condition)
    {
        throw TestFailure(file, line,
            "    Expected " + boolToString(expected) + ", but is " + boolToString(condition)
            + ": " + conditionStr);
    }
}

static std::vector<Test>& allTests()
{
    static std::vector<Test> allTests;
    return allTests;
}

/** Points to the currently running test, or nullptr if no test is running. */
static Test*& currentTest()
{
    static Test* value = nullptr;
    return value;
}

static std::string& suiteId()
{
    static std::string value;
    if (value.empty())
    {
        std::ostringstream s;
        s << std::hex << (uintptr_t) &allTests();
        value = s.str();
    }
    return value;
}

static void printSectionHeader(const std::string formatStr, ...)
{
    static bool firstSection = true;
    if (firstSection)
        firstSection = false;
    else
        std::cerr << std::endl;

    std::cerr << "========================================================================"
        << std::endl;

    va_list args;
    va_start(args, formatStr);
    vfprintf(stderr, formatStr.c_str(), args);
    va_end(args);

    std::cerr << std::endl;
}

static std::string testLogPrefix(const char* caption)
{
    if (currentTest() != nullptr)
    {
        // Inside the test there is no need to print test suite id or name, nor test case and name.
        return std::string(caption) + ": ";
    }

    return std::string(caption) + ": Suite [" + suiteId() + "]: ";
}

[[noreturn]] static void fatalError(const std::string formatStr, ...)
{
    va_list args;
    va_start(args, formatStr);
    vfprintf(stderr, (testLogPrefix("FATAL ERROR") + formatStr + "\n").c_str(), args);
    va_end(args);

    exit(255);
}

static void printNote(const std::string formatStr, ...)
{
    va_list args;
    va_start(args, formatStr);
    vfprintf(stderr, (testLogPrefix("NOTE") + formatStr + "\n").c_str(), args);
    va_end(args);
}

int regTest(const Test& test)
{
    allTests().push_back(test);

<<<<<<< HEAD
    if (kVerboseTestReg)
=======
    if (verbose)
>>>>>>> b0e84698
    {
        std::cerr << "Suite [" + suiteId() + "]: Added test #" << allTests().size() << ": "
            << test.testCase << "." << test.testName << std::endl;
    }

    return 0; //< Return value is not used.
}

} using namespace detail;

//-------------------------------------------------------------------------------------------------
// Temp dir.

#if defined(_WIN32)
    static constexpr char kPathSeparator[] = "\\";
#else
    static constexpr char kPathSeparator[] = "/";
#endif

/** @return System temp dir, ending with the path separator. */
static std::string systemTempDir()
{
    #if defined(ANDROID) || defined(__ANDROID__)
        return "/sdcard/";
    #elif defined(_WIN32)
        char env[1024]{0};
        size_t size;
        if (getenv_s(&size, env, sizeof(env), "TEMP") != 0 || env[0] == '\0')
            return ".\\"; //< Use current dir if the system temp is not available.
        return std::string(env) + kPathSeparator;
    #else // Assuming Linux or MacOS systems.
        return "/tmp/";
    #endif
}

/** Create directory, issuing a fatal error on failure. */
static void createDir(const std::string& dir)
{
#if defined(_WIN32)
    const int resultCode = _mkdir(dir.c_str());
#else
        const int resultCode = mkdir(dir.c_str(), /*octal*/ 0777);
#endif
    if (resultCode != 0)
        fatalError("Unable to create dir: [%s]", dir.c_str());
}

static std::string randAsString()
{
    static bool randomized = false;
    if (!randomized)
    {
        auto seed = (unsigned int) std::chrono::steady_clock::now().time_since_epoch().count();
        srand(seed);
        randomized = true;
        if (verbose)
            printNote("Randomized with seed %u", seed);
    }

    std::ostringstream s;
    s << rand();
    return s.str();
}

static std::string& explicitBaseTempDir()
{
    static std::string value;
    return value;
}

static std::string baseTempDir()
{
    static std::string value;
    if (value.empty())
    {
        if (explicitBaseTempDir().empty())
        {
            value = systemTempDir() + "nx_kit_test_" + randAsString() + kPathSeparator;
            createDir(value);
        }
        else
        {
            value = explicitBaseTempDir();

            // Append a path separator if needed.
            const char lastChar = value[value.size() - 1];
            if (lastChar != '/' && lastChar != '\\')
                value.append(kPathSeparator);
        }
    }
    return value;
}

static void printHelp(const std::string& argv0)
{
    std::cerr << //< stderr is used to avoid mixing with the output from static initialization.
        "\n" <<
        "Usage:\n" <<
        "\n" <<
        "  " << argv0 << " [options]\n" <<
        "\n" <<
        "Options:\n" <<
        "\n" <<
        "  -h|--help\n" <<
        "    Show usage help.\n" <<
        "\n" <<
        "  --tmp=<temp-dir>\n" <<
        "    Use <temp-dir> for temp files instead of a random dir in the system temp dir.\n" <<
        "";
}

static void processArgs(int argc, const char* const argv[])
{
    if (argc == 1)
        return; //< Do nothing if no args were specified.

    const std::vector<std::string> args{argv, argv + argc};
    const auto arg = [&args](int i) { return ((int) args.size() <= i) ? "" : args[i]; };

    if (args.size() == 2 && (arg(1) == "-h" || arg(1) == "--help"))
    {
        printHelp(arg(0));
        exit(0);
    }

    const std::string tmpOption = "--tmp";
    const std::string tmpOptionEq = "--tmp=";
    if (arg(1) == tmpOption)
    {
        if (args.size() < 3)
            fatalError("Invalid command line args: no param for --tmp; run with \"--help\".");
        explicitBaseTempDir() = arg(2);
    }
    else if (arg(1).compare(0, tmpOptionEq.size(), tmpOptionEq) == 0) //< Starts with tmpOptionEq.
    {
        explicitBaseTempDir() = arg(1).substr(tmpOptionEq.size());
    }
    else
    {
        fatalError("Unknown command line arg [%s]; run with \"--help\".", arg(1).c_str());
    }
}

//-------------------------------------------------------------------------------------------------

const char* tempDir()
{
    Test* const test = currentTest();
    if (!test)
        fatalError("tempDir() called outside of a test.");

    if (test->tempDir.empty())
    {
        test->tempDir = baseTempDir() + test->testCase + "." + test->testName + kPathSeparator;
        createDir(test->tempDir);

        if (verbose)
            printNote("Created temp dir: [%s]", test->tempDir.c_str());
    }

    return test->tempDir.c_str();
}

const char* staticTempDir()
{
    Test* const test = currentTest();
    if (test)
        fatalError("tempDir() called inside a TEST() body.");

    static std::string staticTempDir;
    if (!staticTempDir.empty())
        return staticTempDir.c_str();
    staticTempDir = baseTempDir() + "static" + kPathSeparator;
    createDir(staticTempDir);

    if (verbose)
        printNote("Created temp dir for static tests: [%s]", staticTempDir.c_str());

    return staticTempDir.c_str();
}

static bool runTest(Test& test, int testNumber)
{
    printSectionHeader("Test #%lu: " + test.testCase + "." + test.testName, testNumber);
    std::cerr << std::endl;

    currentTest() = &test;
    bool success = false;
    try
    {
        test.testFunc();
        success = true;
    }
    catch (const TestFailure& e)
    {
        std::cerr << std::endl
            << "Test #" << testNumber << " FAILED at line " << e.line << ", file " << e.file
            << std::endl;
        std::cerr << std::endl << e.message << std::endl;
    }
    catch (const std::exception& e)
    {
        std::cerr << std::endl
            << "Test #" << testNumber << " FAILED with the exception:\n"
            "    " << e.what() << std::endl;
    }
    catch (...)
    {
        std::cerr << std::endl
            << "Test #" << testNumber << " FAILED with an unknown exception." << std::endl;
    }

    currentTest() = nullptr;
    return success;
}

int runAllTests(const char* testSuiteName, int argc, const char* const argv[])
{
    processArgs(argc, argv);

    const std::string fullSuiteName =
        std::string("suite ") + testSuiteName + " [" + suiteId() + "]";

    std::cerr << std::endl
        << "Running " << allTests().size() << " tests from " << fullSuiteName << std::endl;

    std::vector<int> failedTests;
    for (int i = 1; i <= (int) allTests().size(); ++i)
    {
        if (!runTest(allTests()[i - 1], i))
            failedTests.push_back(i);
    }

    if (failedTests.size() == allTests().size())
    {
        printSectionHeader("All %lu tests FAILED in %s. See messages above.",
            failedTests.size(), fullSuiteName.c_str());
        return (int) failedTests.size();
    }
    if (failedTests.size() > 1)
    {
        printSectionHeader("%lu of %lu tests FAILED in %s. See messages above.",
            failedTests.size(), allTests().size(), fullSuiteName.c_str());
        return (int) failedTests.size();
    }
    if (failedTests.size() == 1)
    {
        printSectionHeader("Test #%lu FAILED in %s. See the message above.",
            failedTests.front(), fullSuiteName.c_str());
        return 1;
    }
    printSectionHeader("SUCCESS: All %lu tests PASSED in %s.",
        allTests().size(), fullSuiteName.c_str());
    return 0;
}

void createFile(const char* filename, const char* content)
{
    std::ofstream s(filename);
    if (!s)
        fatalError("Unable to create temp file: [%s]", filename);

    if (!(s << content))
        fatalError("Unable to write to temp file: [%s]", filename);

    if (verbose)
        printNote("Created temp file: [%s]", filename);
}

} // namespace test
} // namespace kit
} // namespace nx<|MERGE_RESOLUTION|>--- conflicted
+++ resolved
@@ -17,8 +17,6 @@
     #include <sys/stat.h> //< For mkdir().
 #endif
 
-static const bool kVerboseTestReg = false; //< Use to debug this unit test framework.
-
 namespace nx {
 namespace kit {
 namespace test {
@@ -165,11 +163,7 @@
 {
     allTests().push_back(test);
 
-<<<<<<< HEAD
-    if (kVerboseTestReg)
-=======
     if (verbose)
->>>>>>> b0e84698
     {
         std::cerr << "Suite [" + suiteId() + "]: Added test #" << allTests().size() << ": "
             << test.testCase << "." << test.testName << std::endl;
@@ -394,7 +388,7 @@
         std::string("suite ") + testSuiteName + " [" + suiteId() + "]";
 
     std::cerr << std::endl
-        << "Running " << allTests().size() << " tests from " << fullSuiteName << std::endl;
+        << "Running " << allTests().size() << " test(s) from " << fullSuiteName << std::endl;
 
     std::vector<int> failedTests;
     for (int i = 1; i <= (int) allTests().size(); ++i)
@@ -405,7 +399,7 @@
 
     if (failedTests.size() == allTests().size())
     {
-        printSectionHeader("All %lu tests FAILED in %s. See messages above.",
+        printSectionHeader("All %lu test(s) FAILED in %s. See messages above.",
             failedTests.size(), fullSuiteName.c_str());
         return (int) failedTests.size();
     }
@@ -421,7 +415,7 @@
             failedTests.front(), fullSuiteName.c_str());
         return 1;
     }
-    printSectionHeader("SUCCESS: All %lu tests PASSED in %s.",
+    printSectionHeader("SUCCESS: All %lu test(s) PASSED in %s.",
         allTests().size(), fullSuiteName.c_str());
     return 0;
 }
