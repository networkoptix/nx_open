// Copyright 2018-present Network Optix, Inc. Licensed under MPL 2.0: www.mozilla.org/MPL/2.0/

# The nx_kit library

---------------------------------------------------------------------------------------------------
## Introduction

<<<<<<< HEAD
`nx_kit` is a kit of pure C99/C++11 platform-agnostic utils used across various projects.
=======
The nx_kit is a kit of pure C99/C++11 platform-agnostic utilities useful for experimenting and
debugging.
>>>>>>> 7b07c772

This kit does not use any non-standard libraries. There is a mention of the Qt library, but only
conditional: if Qt is used by a project which uses nx_kit, additional convenience (e.g.
supporting certain Qt types in debug utilities) is provided. Similarly, while being fully
cross-platform, if nx_kit detects one of the familiar platforms, additional convenience or
customized behavior is offered.

Currently, the following units are included into nx_kit:

- `nx::kit::IniConfig` - `nx/kit/ini_config.h`
   A mechanism for configuration variables that can alter the behavior of the code for the purpose
   of debugging and experimenting, with insignificant performance overhead. The default (initial)
   values are defined in the code and lead to the nominal behavior, which can be overridden by
   creating ini files (with name=value lines) in the system temp directory (or /sdcard on Android).

- `nx::kit::debug` - `nx/kit/debug.h`
   Utilities for debugging: measuring execution time and FPS, logging values and messages, etc.

- `nx::kit::test` - `nx/kit/test.h`
   A rudimentary standalone unit testing framework designed to mimic Google Test to a certain
   degree. Used for the unit tests for `ini_config`, `debug` and `utils` units of nx_kit.

- `nx::kit::utils` - `nx/kit/utils.h`
<<<<<<< HEAD
   Simple utilities used by other `nx_kit` units.
=======
   Simple utilities used by other nx_kit units.
>>>>>>> 7b07c772

- `nx::kit::Json` - `nx/kit/json11.h`
  Json parser/writer "Json11" originally written by DropBox: https://github.com/dropbox/json11
  Its source code (without additional unneeded files) is located unchanged in `nx_kit/src/json11`,
  but should be used via `nx/kit/json11.h` wrapper which puts `class Json` into `namespace nx::kit`
  and makes it exported from nx_kit dynamic library.

---------------------------------------------------------------------------------------------------
## Building

This kit is suitable to form a source-only artifact `nx_kit` with the only `src` folder in it -
the source code files will be compiled as part of the project that uses the artifact. For cmake
users, `CMakeLists.txt` can also be deployed to the artifact to be used in `add_subdirectory()`.

All classes and functions in this kit are prefixed with `NX_KIT_API` macro which allows to control
symbol visibility if compiled as a dynamic library. See its usage in `CMakeLists.txt` for details.

Tests for these utils are located in the `unit_tests` folder. The test project can be built and run
on Linux using cmake/ctest, on Windows with Cygwin using cmake/ctest or CLion IDE, or on Windows
using Microsoft Visual Studio 2012+.

To build and run tests on Linux or Windows+Cygwin, with `CMake >= 3.3.2` and `g++ >= 4.8.4`:
```
# Make a folder for build results:
mkdir .../nx_kit-build
cd .../nx_kit-build

# Generate Makefiles:
cmake .../nx_kit

# Compile and link:
cmake --build .

# Run tests:
./nx_kit_ut
```<|MERGE_RESOLUTION|>--- conflicted
+++ resolved
@@ -5,12 +5,8 @@
 ---------------------------------------------------------------------------------------------------
 ## Introduction
 
-<<<<<<< HEAD
-`nx_kit` is a kit of pure C99/C++11 platform-agnostic utils used across various projects.
-=======
 The nx_kit is a kit of pure C99/C++11 platform-agnostic utilities useful for experimenting and
 debugging.
->>>>>>> 7b07c772
 
 This kit does not use any non-standard libraries. There is a mention of the Qt library, but only
 conditional: if Qt is used by a project which uses nx_kit, additional convenience (e.g.
@@ -34,11 +30,7 @@
    degree. Used for the unit tests for `ini_config`, `debug` and `utils` units of nx_kit.
 
 - `nx::kit::utils` - `nx/kit/utils.h`
-<<<<<<< HEAD
-   Simple utilities used by other `nx_kit` units.
-=======
    Simple utilities used by other nx_kit units.
->>>>>>> 7b07c772
 
 - `nx::kit::Json` - `nx/kit/json11.h`
   Json parser/writer "Json11" originally written by DropBox: https://github.com/dropbox/json11
