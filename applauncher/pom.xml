--- conflicted
+++ resolved
@@ -38,11 +38,7 @@
         <qt.libs>core gui network xml widgets</qt.libs>
         <global.libs>-lcommon -lquazip</global.libs>
         <!--Specific os libs used-->
-<<<<<<< HEAD
-        <windows.oslibs>DbgHelp.lib -lwinmm ssleay32.lib libeay32.lib Ws2_32.lib Iphlpapi.lib</windows.oslibs>
-=======
         <windows.oslibs>DbgHelp.lib ssleay32.lib libeay32.lib Ws2_32.lib Iphlpapi.lib Winmm.lib</windows.oslibs>
->>>>>>> b70b0810
         <windows.oslibs.release></windows.oslibs.release> 
         <windows.oslibs.debug></windows.oslibs.debug>        
         <linux.oslibs></linux.oslibs>
