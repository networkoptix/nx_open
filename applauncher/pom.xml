<project xmlns="http://maven.apache.org/POM/4.0.0" xmlns:xsi="http://www.w3.org/2001/XMLSchema-instance" xsi:schemaLocation="http://maven.apache.org/POM/4.0.0 http://maven.apache.org/maven-v4_0_0.xsd">
    <!--
    Example pom for delegating maven goals to msbuild so it builds the "solution"

    A solution can be a group of projects, but here we only have one.
    It should also be possible to have one maven project per solution project,
    and have a parent pom to deletegate the build.
  -->
    <parent>
        <artifactId>cpp</artifactId>
        <groupId>com.networkoptix.hdwitness</groupId>
        <version>3.0.0-SNAPSHOT</version>
        <relativePath>../cpp</relativePath>
    </parent>

    <groupId>com.networkoptix.hdwitness</groupId>
    <version>3.0.0-SNAPSHOT</version>
    <modelVersion>4.0.0</modelVersion>
    <artifactId>applauncher</artifactId>
    <packaging>pom</packaging>
    <name>HD Witness Launcher</name>

    <dependencies>
        <dependency>
            <groupId>${project.groupId}</groupId>
            <artifactId>common</artifactId>
            <version>${project.version}</version>
            <type>pom</type>
            <scope>system</scope>
            <systemPath>${root.dir}/common/pom.xml</systemPath>
        </dependency>
    </dependencies>

    <properties>
        <guid>${applauncher.guid}</guid>
        <product.title>${applauncher.name}</product.title>
        <product.display.title>${applauncher.display.name}</product.display.title>
        <!--Global libs-->
        <template>app</template>
        <qt.libs>core gui network xml widgets</qt.libs>
<<<<<<< HEAD
        <global.libs>-lcommon -lquazip -ludt</global.libs>
=======
        <ffmpeg.libs></ffmpeg.libs>
        <global.libs>-lcommon -lnx_streaming -lquazip</global.libs>
>>>>>>> 61b3be5c
        <!--Specific os libs used-->
        <windows.oslibs>DbgHelp.lib ssleay32.lib libeay32.lib Ws2_32.lib Iphlpapi.lib Winmm.lib</windows.oslibs>
        <windows.oslibs.release></windows.oslibs.release>
        <windows.oslibs.debug></windows.oslibs.debug>
        <linux.oslibs></linux.oslibs>
        <mac.oslibs>-framework IOKit -framework CoreServices</mac.oslibs>
        <!--Global defines-->
        <global.defines/>
        <!--Specific os defines-->
        <windows.defines/>
        <linux.defines/>
        <mac.defines/>
    </properties>
</project><|MERGE_RESOLUTION|>--- conflicted
+++ resolved
@@ -1,9 +1,9 @@
 <project xmlns="http://maven.apache.org/POM/4.0.0" xmlns:xsi="http://www.w3.org/2001/XMLSchema-instance" xsi:schemaLocation="http://maven.apache.org/POM/4.0.0 http://maven.apache.org/maven-v4_0_0.xsd">
     <!--
     Example pom for delegating maven goals to msbuild so it builds the "solution"
-
+ 
     A solution can be a group of projects, but here we only have one.
-    It should also be possible to have one maven project per solution project,
+    It should also be possible to have one maven project per solution project, 
     and have a parent pom to deletegate the build.
   -->
     <parent>
@@ -35,19 +35,15 @@
         <guid>${applauncher.guid}</guid>
         <product.title>${applauncher.name}</product.title>
         <product.display.title>${applauncher.display.name}</product.display.title>
-        <!--Global libs-->
+        <!--Global libs-->      
         <template>app</template>
         <qt.libs>core gui network xml widgets</qt.libs>
-<<<<<<< HEAD
-        <global.libs>-lcommon -lquazip -ludt</global.libs>
-=======
         <ffmpeg.libs></ffmpeg.libs>
-        <global.libs>-lcommon -lnx_streaming -lquazip</global.libs>
->>>>>>> 61b3be5c
+        <global.libs>-lcommon -lnx_streaming -lquazi -ludtp</global.libs>
         <!--Specific os libs used-->
         <windows.oslibs>DbgHelp.lib ssleay32.lib libeay32.lib Ws2_32.lib Iphlpapi.lib Winmm.lib</windows.oslibs>
-        <windows.oslibs.release></windows.oslibs.release>
-        <windows.oslibs.debug></windows.oslibs.debug>
+        <windows.oslibs.release></windows.oslibs.release> 
+        <windows.oslibs.debug></windows.oslibs.debug>        
         <linux.oslibs></linux.oslibs>
         <mac.oslibs>-framework IOKit -framework CoreServices</mac.oslibs>
         <!--Global defines-->
@@ -55,6 +51,6 @@
         <!--Specific os defines-->
         <windows.defines/>
         <linux.defines/>
-        <mac.defines/>
-    </properties>
+        <mac.defines/>      
+    </properties>   
 </project>