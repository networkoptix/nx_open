--- conflicted
+++ resolved
@@ -159,10 +159,7 @@
     sock.connectToServer( launcherPipeName );
     if( !sock.waitForConnected( -1 ) )
     {
-<<<<<<< HEAD
         qDebug()<<QString::fromLatin1("Failed to connect to local server %1. %2").arg(launcherPipeName).arg(sock.errorString());
-=======
->>>>>>> b1a63582
         m_previousAddTaskToPipeOperationResult = sock.error();
         NX_LOG( QString::fromLatin1("Failed to connect to local server %1. %2").arg(launcherPipeName).arg(sock.errorString()), cl_logDEBUG1 );
         emit failedToAddTaskToThePipe();
@@ -172,10 +169,7 @@
     const QByteArray& serializedTask = StartApplicationTask(versionToLaunch, appArgs).serialize();
     if( sock.write( serializedTask.data(), serializedTask.size() ) != serializedTask.size() )
     {
-<<<<<<< HEAD
         qDebug()<<QString::fromLatin1("Failed to send launch task to local server %1. %2").arg(launcherPipeName).arg(sock.errorString());
-=======
->>>>>>> b1a63582
         m_previousAddTaskToPipeOperationResult = sock.error();
         NX_LOG( QString::fromLatin1("Failed to send launch task to local server %1. %2").arg(launcherPipeName).arg(sock.errorString()), cl_logDEBUG1 );
         emit failedToAddTaskToThePipe();
