--- conflicted
+++ resolved
@@ -259,14 +259,11 @@
         return 1;
     }
 
-<<<<<<< HEAD
-=======
     if( !installationManager.isValidVersionName(version) )
     {
         std::cerr<<"FAILURE. "<<version.toStdString()<<" is not a valid version to install"<<std::endl;
         return 1; 
     }
->>>>>>> 62d9f4e8
     QString effectiveInstallationPath = installationPath;
     if( effectiveInstallationPath.isEmpty() )
         effectiveInstallationPath = installationManager.installationDirForVersion(version);
