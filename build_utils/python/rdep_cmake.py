from __future__ import print_function
import os
import sys
import posixpath
import argparse
import glob
from rdep import Rdep

class RdepSyncher:
    def __init__(self, rdep_repo_root):
        self.versions = {}
        self.rdep_target = None
        self.prefer_debug_packages = False

        self.rdep = Rdep(rdep_repo_root)
        self.rdep.fast_check = True
        self.rdep.load_timestamps_for_fast_check()

        self._exported_paths = {}
        self._synched_package_dirs = []

    def sync(self, package, path_variable=None, optional=False, use_local=False):
        target, pack = posixpath.split(package)

        self.rdep.targets = [target] if target else [self.rdep_target]

        version = self.versions.get(pack)

        full_package_name = pack + "-" + version if version else pack

<<<<<<< HEAD
        sync_func = Rdep.locate_package if use_local else Rdep.sync_package

        package_found = False
        if self.prefer_debug_packages:
            if sync_func(self.rdep, full_package_name + "-debug"):
=======
        sync_func = self.rdep.locate_package if use_local else self.rdep.sync_package

        package_found = False
        if self.prefer_debug_packages:
            if sync_func(full_package_name + "-debug"):
>>>>>>> a5297dd7
                package_found = True
                full_package_name += "-debug"

        if not package_found:
<<<<<<< HEAD
            package_found = sync_func(self.rdep, full_package_name)
=======
            package_found = sync_func(full_package_name)
>>>>>>> a5297dd7

        if not package_found:
            if not optional:
                print("error: Cannot sync package {}".format(package), file=sys.stderr)
                exit(1)

            return False

        path = self.rdep.locate_package(full_package_name).replace("\\", "/")

        self._synched_package_dirs.append(path)
        if path_variable:
            self._exported_paths[path_variable] = path

        return True

    def generate_cmake_include(self, file_name):
        with open(file_name, "w") as f:
            f.write("# Package versions.\n")
            for k, v in self.versions.iteritems():
                f.write("set({0}_version \"{1}\")\n".format(k, v))

            f.write("\n# Exported package directories.\n")
            for k, v in self._exported_paths.iteritems():
                f.write("set({0} \"{1}\")\n".format(k, v))

            f.write("\n# List of synchronized package directories.\n")
            f.write("set(synched_package_dirs\n")
            for path in self._synched_package_dirs:
                f.write("    \"{}\"\n".format(path))
            f.write(")\n")

            f.write("\n# Includes.\n")
            for path in self._synched_package_dirs:
                cmake_files = glob.glob(os.path.join(path, "*.cmake"))
                if cmake_files and len(cmake_files) == 1:
                    f.write("include(\"{}\")\n".format(cmake_files[0].replace("\\", "/")))<|MERGE_RESOLUTION|>--- conflicted
+++ resolved
@@ -28,28 +28,16 @@
 
         full_package_name = pack + "-" + version if version else pack
 
-<<<<<<< HEAD
-        sync_func = Rdep.locate_package if use_local else Rdep.sync_package
-
-        package_found = False
-        if self.prefer_debug_packages:
-            if sync_func(self.rdep, full_package_name + "-debug"):
-=======
         sync_func = self.rdep.locate_package if use_local else self.rdep.sync_package
 
         package_found = False
         if self.prefer_debug_packages:
             if sync_func(full_package_name + "-debug"):
->>>>>>> a5297dd7
                 package_found = True
                 full_package_name += "-debug"
 
         if not package_found:
-<<<<<<< HEAD
-            package_found = sync_func(self.rdep, full_package_name)
-=======
             package_found = sync_func(full_package_name)
->>>>>>> a5297dd7
 
         if not package_found:
             if not optional:
