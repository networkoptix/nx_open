--- conflicted
+++ resolved
@@ -13,11 +13,6 @@
 
 OS_IS_WINDOWS = sys.platform.startswith("win32") or sys.platform.startswith("cygwin")
 
-<<<<<<< HEAD
-DEFAULT_SYNC_URL = "rsync@enk.me:buildenv/rdep/packages/"
-
-verbose = False
-=======
 # Workaround against rsync bug:
 # all paths with semicolon are counted as remote,
 # so 'rsync rsync://server/path c:\test\path' won't work on windows
@@ -26,7 +21,6 @@
         drive_letter = path[0].lower()
         return "/cygdrive/{0}{1}".format(drive_letter, path[2:].replace("\\", "/"))
     return path
->>>>>>> e25ec7aa
 
 def _is_remote_url(url):
     return ':' in url
@@ -205,50 +199,9 @@
             print >> sys.stderr, "Could not find {0}".format(package)
             return False
 
-<<<<<<< HEAD
-    if to_remove:
-        print "Removing local {0}".format(to_remove)
-        shutil.rmtree(to_remove)
-
-    print "Done {0}".format(package)
-    return True
-
-def sync_packages(root, url, target, packages, debug, force):
-    global RSYNC
-
-    if not url.startswith("rsync://"):
-        ssh = get_ssh_args(root)
-        if ssh:
-            RSYNC += [ "-e", ssh ]
-
-    success = True
-
-    for package in packages:
-        if not sync_package(root, url, target, package, debug, force):
-            success = False
-
-    return success
-
-def upload_package(root, url, target, package):
-    print "Uploading {0} to {1}...".format(package, url)
-
-    remote = posixpath.join(url, target, package)
-    local = os.path.join(root, target, package)
-
-    update_package_timestamp(local)
-
-    command = get_rsync_command(
-            posix_path(local) + "/",
-            remote,
-            additional_args = [ "--exclude", PACKAGE_CONFIG_NAME]
-    )
-
-    verbose_rsync(command)
-=======
         for path in to_remove:
             print "Removing local {0}".format(path)
             shutil.rmtree(path)
->>>>>>> e25ec7aa
 
         print "Package {0} downloaded for target {1}".format(package, target)
         return True
@@ -397,15 +350,9 @@
     if args.print_path:
         return rdep.print_path(packages[0])
     elif args.upload:
-<<<<<<< HEAD
-        success = upload_packages(root, DEFAULT_SYNC_URL, target, packages, args.debug)
-    elif args.copy:
-        success = copy_packages(root, target, packages, args.copy, args.debug)
-=======
         return rdep.upload_packages(packages)
     elif args.list:
         return rdep.list_packages()
->>>>>>> e25ec7aa
     else:
         return rdep.sync_packages(packages, args.force)
 
