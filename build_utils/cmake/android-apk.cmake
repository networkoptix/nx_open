option(buildApk
    "Build Android APK automatically. Uncheck if you want to use Qt Creator to debug the application."
    ON)

find_program(ANDROIDDEPLOYQT_EXECUTABLE androiddeployqt HINTS "${QT_DIR}/bin")

function(find_buildtools sdk_path result_variable)
    set(buildToolsDir "${sdk_path}/build-tools")

    file(GLOB versions RELATIVE "${buildToolsDir}" "${buildToolsDir}/*.*.*")
    list(SORT versions)

    if(NOT versions)
        message(FATAL_ERROR "Android Build Tools are not found in ${buildToolsDir}.")
    endif()

    list(GET versions -1 version)
    set(${result_variable} "${version}" PARENT_SCOPE)
endfunction()

function(add_android_apk target)
    set(options)
<<<<<<< HEAD
    set(oneValueArgs TARGET APK_NAME PACKAGE_SOURCE QML_ROOT_PATH VERSION
=======
    set(oneValueArgs TARGET FILE_NAME PACKAGE_SOURCE QML_ROOT_PATH
>>>>>>> 2e767016
        KEYSTORE_FILE KEYSTORE_ALIAS KEYSTORE_PASSWORD KEYSTORE_KEY_PASSWORD)
    set(multiValueArgs QML_IMPORT_PATHS EXTRA_LIBS)

    cmake_parse_arguments(APK "${options}" "${oneValueArgs}" "${multiValueArgs}" ${ARGN})

    if(NOT TARGET ${APK_TARGET})
        message(FATAL_ERROR "Target ${APK_TARGET} does not exist.")
    endif()

    string(REPLACE ";" "," extra_libs "${APK_EXTRA_LIBS}")

    find_buildtools("${ANDROID_SDK}" buildtools_version)

    set(settings
        "{\n"
        "    \"description\": \"This file is generated and should not be modified by hand.\",\n"
        "    \"qt\": \"${QT_DIR}\",\n"
        "    \"sdk\": \"${ANDROID_SDK}\",\n"
        "    \"sdkBuildToolsRevision\": \"${buildtools_version}\",\n"
        "    \"ndk\": \"${CMAKE_ANDROID_NDK}\",\n"
        "    \"toolchain-prefix\": \"${CMAKE_CXX_ANDROID_TOOLCHAIN_MACHINE}\",\n"
        "    \"tool-prefix\": \"${CMAKE_CXX_ANDROID_TOOLCHAIN_MACHINE}\",\n"
        "    \"toolchain-version\": \"4.9\",\n"
        "    \"ndk-host\": \"${CMAKE_ANDROID_NDK_TOOLCHAIN_HOST_TAG}\",\n"
        "    \"target-architecture\": \"${CMAKE_ANDROID_ARCH_ABI}\",\n"
        "    \"android-package-source-directory\": \"${APK_PACKAGE_SOURCE}\",\n"
        "    \"android-extra-libs\": \"${extra_libs}\",\n"
        "    \"qml-import-paths\": \"${APK_QML_IMPORT_PATHS}\",\n"
        "    \"qml-root-path\": \"${APK_QML_ROOT_PATH}\",\n"
        "    \"application-binary\": \"$<TARGET_FILE:${APK_TARGET}>\"\n"
        "}\n"
    )

    string(CONCAT settings ${settings})

    set(settings_file "${CMAKE_CURRENT_BINARY_DIR}/android-deployment-settings.json")
    file(GENERATE OUTPUT "${settings_file}" CONTENT "${settings}")

    if(CMAKE_BUILD_TYPE STREQUAL "Release")
        set(build_type --release)
        set(apk_suffix "release")

        if(APK_KEYSTORE_FILE AND APK_KEYSTORE_ALIAS
            AND APK_KEYSTORE_PASSWORD AND APK_KEYSTORE_KEY_PASSWORD)

            set(sign_parameters
                --sign "${APK_KEYSTORE_FILE}" "${APK_KEYSTORE_ALIAS}"
                --storepass "${APK_KEYSTORE_PASSWORD}"
                --keypass "${APK_KEYSTORE_KEY_PASSWORD}")
            set(apk_suffix "${apk_suffix}-signed")
        else()
            set(sign_parameters)
            set(apk_suffix "${apk_suffix}-unsigned")
        endif()
    else()
        set(build_type)
        set(apk_suffix "debug")
    endif()

    set(apk_dir "${CMAKE_CURRENT_BINARY_DIR}/${APK_TARGET}_apk")

    add_custom_command(
        OUTPUT ${APK_FILE_NAME}
        DEPENDS ${APK_TARGET}
        COMMAND ${CMAKE_COMMAND} -E make_directory "${apk_dir}/libs/${CMAKE_ANDROID_ARCH_ABI}"
        COMMAND ${CMAKE_COMMAND} -E copy_if_different "$<TARGET_FILE:${APK_TARGET}>"
            "${apk_dir}/libs/${CMAKE_ANDROID_ARCH_ABI}"
        COMMAND ${ANDROIDDEPLOYQT_EXECUTABLE} ${build_type} ${sign_parameters}
            --input "${settings_file}" --output "${apk_dir}" --gradle --verbose
        COMMAND ${CMAKE_COMMAND} -E copy_if_different
            "${apk_dir}/build/outputs/apk/${APK_TARGET}_apk-${apk_suffix}.apk"
            ${APK_FILE_NAME}
    )
<<<<<<< HEAD

    set(target_args)
    if(buildApk)
        set(target_args ALL)
    endif()

    add_custom_target(${target} ${target_args} DEPENDS ${APK_APK_NAME})

    string(REPLACE ";" " " extra_libs "${APK_EXTRA_LIBS}")

    set(pro_file_content
        "#This file is generated and should not be modified by hand.\n"
        "TEMPLATE = app\n"
        "TARGET = ${APK_TARGET}\n"
        "VERSION = ${APK_VERSION}\n"
        "CONFIG(debug, debug|release): CONFIG += qml_debug\n"
        "QML_IMPORT_PATH = ${APK_QML_IMPORT_PATHS}\n"
        "QML_ROOT_PATH = ${APK_QML_ROOT_PATH}\n"
        "ANDROID_EXTRA_LIBS += ${extra_libs}\n"
        "DESTDIR = $<TARGET_FILE_DIR:${APK_TARGET}>\n"
        "ANDROID_PACKAGE_SOURCE_DIR = $$_PRO_FILE_PWD_/android\n"
        "OTHER_FILES += $$ANDROID_PACKAGE_SOURCE_DIR/AndroidManifest.xml\n"
    )
    string(CONCAT pro_file_content ${pro_file_content})

    set(pro_file "${CMAKE_CURRENT_BINARY_DIR}/${APK_TARGET}.pro")
    file(GENERATE OUTPUT "${pro_file}" CONTENT "${pro_file_content}")
=======
    add_custom_target(${target} ALL DEPENDS ${APK_FILE_NAME})
>>>>>>> 2e767016
endfunction()<|MERGE_RESOLUTION|>--- conflicted
+++ resolved
@@ -20,11 +20,7 @@
 
 function(add_android_apk target)
     set(options)
-<<<<<<< HEAD
-    set(oneValueArgs TARGET APK_NAME PACKAGE_SOURCE QML_ROOT_PATH VERSION
-=======
-    set(oneValueArgs TARGET FILE_NAME PACKAGE_SOURCE QML_ROOT_PATH
->>>>>>> 2e767016
+    set(oneValueArgs TARGET FILE_NAME PACKAGE_SOURCE QML_ROOT_PATH VERSION
         KEYSTORE_FILE KEYSTORE_ALIAS KEYSTORE_PASSWORD KEYSTORE_KEY_PASSWORD)
     set(multiValueArgs QML_IMPORT_PATHS EXTRA_LIBS)
 
@@ -98,14 +94,13 @@
             "${apk_dir}/build/outputs/apk/${APK_TARGET}_apk-${apk_suffix}.apk"
             ${APK_FILE_NAME}
     )
-<<<<<<< HEAD
 
     set(target_args)
     if(buildApk)
         set(target_args ALL)
     endif()
 
-    add_custom_target(${target} ${target_args} DEPENDS ${APK_APK_NAME})
+    add_custom_target(${target} ${target_args} DEPENDS ${APK_FILE_NAME})
 
     string(REPLACE ";" " " extra_libs "${APK_EXTRA_LIBS}")
 
@@ -126,7 +121,4 @@
 
     set(pro_file "${CMAKE_CURRENT_BINARY_DIR}/${APK_TARGET}.pro")
     file(GENERATE OUTPUT "${pro_file}" CONTENT "${pro_file_content}")
-=======
-    add_custom_target(${target} ALL DEPENDS ${APK_FILE_NAME})
->>>>>>> 2e767016
 endfunction()