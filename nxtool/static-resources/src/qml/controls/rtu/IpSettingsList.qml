--- conflicted
+++ resolved
@@ -1,169 +1,161 @@
-import QtQuick 2.1;
-import QtQuick.Controls 1.1;
-
-import "." as Rtu;
-import "../base" as Base;
-import "../../common" as Common;
-import "../../dialogs" as Dialogs;
-
-    
-Base.Column
-{
-    id: thisComponent;
-
-    property bool changed:
-    {      
-        var result = false;
-        var children = thisComponent.children;
-        for (var i = 0; i !== children.length; ++i)
-        {
-            var item = children[i];
-            if (!item.hasOwnProperty("changed"))
-                continue;
-            
-            result |= item.changed;
-        }
-        return result;
-    }
-    
-    function tryApplyChanges () { return impl.tryApplyChanges(); }
-    
-    anchors.left: (parent ? parent.left : undefined);
-
-    Repeater
-    {
-        id: repeater;
-        
-        model: rtuContext.ipSettingsModel();
-        
-        delegate: Rtu.IpChangeLine
-        {
-            useDHCPControl.initialCheckedState: useDHCP;
-
-            ipAddressControl.initialText: model.address;
-            subnetMaskControl.initialText: model.subnetMask;
-            dnsControl.initialText: model.dns;
-            gatewayControl.initialText: model.gateway;
-            
-            adapterNameValue: model.adapterName;
-            interfaceCaption: model.readableName;
-        }
-    }
-    
-    Dialogs.ErrorDialog
-    {
-        id: errorDialog;
-    }
-    
-    ///
-
-    property QtObject impl : QtObject
-    {
-        readonly property string errorTemplate: 
-            qsTr("Invalid %1 for interface %2 specified. Can't apply changes.");
-        
-        function tryApplyChanges()
-        {
-            if (!thisComponent.changed)
-                return true;
-        
-            var children = thisComponent.children;
-            for (var i = 0; i !== children.length; ++i)
-            {
-                var item = children[i];
-                if (!item.hasOwnProperty("adapterNameValue")
-                    || !item.hasOwnProperty("changed")
-                    || !item.changed)
-                {
-                    continue;
-                }
-
-                var name = item.adapterNameValue;
-                
-                var useDHCP = (item.useDHCPControl.checkedState !== Qt.Unchecked ? true : false);
-
-                var somethingChanged = item.useDHCPControl.changed;
-                if (!useDHCP)   /// do not send address and mask if dhcp is on
-                {
-                    if (item.ipAddressControl.acceptableInput)
-                    {
-                        rtuContext.changesManager().addAddressChange(name, item.ipAddressControl.text);
-                    }
-                    else
-                    {
-                        errorDialog.message = errorTemplate.arg(qsTr("ip address")).arg(name);
-                        errorDialog.show();
-            
-                        item.ipAddressControl.forceActiveFocus();
-                        return false;
-                    }
-
-                    if (item.subnetMaskControl.acceptableInput)
-                    {
-                        rtuContext.changesManager().addMaskChange(name, item.subnetMaskControl.text);
-                    }
-                    else
-                    {
-                        errorDialog.message = errorTemplate.arg(qsTr("mask")).arg(name);
-                        errorDialog.show();
-                        
-                        item.subnetMaskControl.forceActiveFocus();
-                        return false;
-                    }
-                    somethingChanged = true;
-                }
-                
-                if (item.dnsControl.changed)
-                {
-                    if (!item.dnsControl.isEmptyAddress && !item.dnsControl.acceptableInput)
-                    {
-                        errorDialog.message = errorTemplate.arg(qsTr("dns")).arg(name);
-                        errorDialog.show();
-                        
-                        item.dnsControl.forceActiveFocus();
-                        return false;
-                    }
-                    somethingChanged = true;
-<<<<<<< HEAD
-                    rtuContext.changesManager().addDNSChange(name, item.dnsControl.text);
-=======
-                    rtuContext.changesManager().addDNSChange(name
-                        , (item.dnsControl.isEmptyAddress ? "" : item.dnsControl.text));
->>>>>>> 846f7de9
-                }
-
-                if (item.gatewayControl.changed)
-                {
-                    if (!item.gatewayControl.isEmptyAddress && !item.gatewayControl.acceptableInput)
-                    {
-                        errorDialog.message = errorTemplate.arg(qsTr("gateway")).arg(name);
-                        errorDialog.show();
-                        
-                        item.gatewayControl.forceActiveFocus();
-                        return false;
-                    }
-                    somethingChanged = true;
-<<<<<<< HEAD
-                    rtuContext.changesManager().addGatewayChange(name, item.gatewayControl.text);
-=======
-                    rtuContext.changesManager().addGatewayChange(name
-                        , (item.gatewayControl.isEmptyAddress ? "" : item.gatewayControl.text));
->>>>>>> 846f7de9
-                }
-
-                if (somethingChanged)
-                {
-                    /// Always send dhcp state if some other parameters changed
-                    /// due to serialization issue on the server side
-                    rtuContext.changesManager().addDHCPChange(name, useDHCP);
-                }
-
-            }
-            return true;
-        }
-    }
-    
-    
-}
-
-
+import QtQuick 2.1;
+import QtQuick.Controls 1.1;
+
+import "." as Rtu;
+import "../base" as Base;
+import "../../common" as Common;
+import "../../dialogs" as Dialogs;
+
+    
+Base.Column
+{
+    id: thisComponent;
+
+    property bool changed:
+    {      
+        var result = false;
+        var children = thisComponent.children;
+        for (var i = 0; i !== children.length; ++i)
+        {
+            var item = children[i];
+            if (!item.hasOwnProperty("changed"))
+                continue;
+            
+            result |= item.changed;
+        }
+        return result;
+    }
+    
+    function tryApplyChanges () { return impl.tryApplyChanges(); }
+    
+    anchors.left: (parent ? parent.left : undefined);
+
+    Repeater
+    {
+        id: repeater;
+        
+        model: rtuContext.ipSettingsModel();
+        
+        delegate: Rtu.IpChangeLine
+        {
+            useDHCPControl.initialCheckedState: useDHCP;
+
+            ipAddressControl.initialText: model.address;
+            subnetMaskControl.initialText: model.subnetMask;
+            dnsControl.initialText: model.dns;
+            gatewayControl.initialText: model.gateway;
+            
+            adapterNameValue: model.adapterName;
+            interfaceCaption: model.readableName;
+        }
+    }
+    
+    Dialogs.ErrorDialog
+    {
+        id: errorDialog;
+    }
+    
+    ///
+
+    property QtObject impl : QtObject
+    {
+        readonly property string errorTemplate: 
+            qsTr("Invalid %1 for interface %2 specified. Can't apply changes.");
+        
+        function tryApplyChanges()
+        {
+            if (!thisComponent.changed)
+                return true;
+        
+            var children = thisComponent.children;
+            for (var i = 0; i !== children.length; ++i)
+            {
+                var item = children[i];
+                if (!item.hasOwnProperty("adapterNameValue")
+                    || !item.hasOwnProperty("changed")
+                    || !item.changed)
+                {
+                    continue;
+                }
+
+                var name = item.adapterNameValue;
+                
+                var useDHCP = (item.useDHCPControl.checkedState !== Qt.Unchecked ? true : false);
+
+                var somethingChanged = item.useDHCPControl.changed;
+                if (!useDHCP)   /// do not send address and mask if dhcp is on
+                {
+                    if (item.ipAddressControl.acceptableInput)
+                    {
+                        rtuContext.changesManager().addAddressChange(name, item.ipAddressControl.text);
+                    }
+                    else
+                    {
+                        errorDialog.message = errorTemplate.arg(qsTr("ip address")).arg(name);
+                        errorDialog.show();
+            
+                        item.ipAddressControl.forceActiveFocus();
+                        return false;
+                    }
+
+                    if (item.subnetMaskControl.acceptableInput)
+                    {
+                        rtuContext.changesManager().addMaskChange(name, item.subnetMaskControl.text);
+                    }
+                    else
+                    {
+                        errorDialog.message = errorTemplate.arg(qsTr("mask")).arg(name);
+                        errorDialog.show();
+                        
+                        item.subnetMaskControl.forceActiveFocus();
+                        return false;
+                    }
+                    somethingChanged = true;
+                }
+                
+                if (item.dnsControl.changed)
+                {
+                    if (!item.dnsControl.isEmptyAddress && !item.dnsControl.acceptableInput)
+                    {
+                        errorDialog.message = errorTemplate.arg(qsTr("dns")).arg(name);
+                        errorDialog.show();
+                        
+                        item.dnsControl.forceActiveFocus();
+                        return false;
+                    }
+                    somethingChanged = true;
+                    rtuContext.changesManager().addDNSChange(name
+                        , (item.dnsControl.isEmptyAddress ? "" : item.dnsControl.text));
+                }
+
+                if (item.gatewayControl.changed)
+                {
+                    if (!item.gatewayControl.isEmptyAddress && !item.gatewayControl.acceptableInput)
+                    {
+                        errorDialog.message = errorTemplate.arg(qsTr("gateway")).arg(name);
+                        errorDialog.show();
+                        
+                        item.gatewayControl.forceActiveFocus();
+                        return false;
+                    }
+                    somethingChanged = true;
+                    rtuContext.changesManager().addGatewayChange(name
+                        , (item.gatewayControl.isEmptyAddress ? "" : item.gatewayControl.text));
+                }
+
+                if (somethingChanged)
+                {
+                    /// Always send dhcp state if some other parameters changed
+                    /// due to serialization issue on the server side
+                    rtuContext.changesManager().addDHCPChange(name, useDHCP);
+                }
+
+            }
+            return true;
+        }
+    }
+    
+    
+}
+
+