import QtQuick 2.1;
import QtQuick.Controls 1.1;
import QtQuick.Controls.Styles 1.1;

import "." as Base;
import "../../common" as Common;

ComboBox
{
    id: thisComponent;

    clip: true;

    dontUseWheel: true;

<<<<<<< HEAD
=======
    property bool dontSignal: false;
    activeFocusOnTab: true;
    activeFocusOnPress: true;

    property bool pseudoEnabled: true;

>>>>>>> bce577e4
    onHoveredChanged:
    {
        if (hovered)
            toolTip.show()
        else
            toolTip.hide();
    }

    onPressedChanged:
    {
        if (pressed)
            toolTip.hide();
    }

    signal timeZoneChanged(int from, int to);

    property bool changed: (currentIndex !== initIndex);

    property int initIndex: init;
    property int lastSelectedIndex;
    property int fontSize: Common.SizeManager.fontSizes.base;

    height: Common.SizeManager.clickableSizes.medium;
    width: height * 5;

<<<<<<< HEAD
    opacity: enabled ? 1.0 : 0.5;
=======
    opacity: pseudoEnabled ? 1.0 : 0.5;
>>>>>>> bce577e4

    currentIndex: initIndex;

    textRole: "display";

    property bool firstTimeChange: true;

    onCurrentIndexChanged:
    {
        if ((currentIndex == initIndex) && firstTimeChange)
        {
            firstTimeChange = false;
            lastSelectedIndex = currentIndex;
        }

        if (!model.isValidValue(currentIndex))
            return;

<<<<<<< HEAD
        if (currentIndex !== lastSelectedIndex)
=======
        if (currentIndex !== lastSelectedIndex && !dontSignal)
>>>>>>> bce577e4
            timeZoneChanged(lastSelectedIndex, currentIndex);

        lastSelectedIndex = currentIndex;
    }

    style: ComboBoxStyle
    {
        label: Base.Text
        {
            font.pixelSize: fontSize;
            text: thisComponent.currentText;
            verticalAlignment: Text.AlignVCenter;
            clip: true;

            anchors
            {
                left: parent.left;
                 right: parent.right;
                rightMargin: dropDownButtonWidth * 1.5;
            }
        }
    }

    Base.ToolTip
    {
        id: toolTip;

        globalParent: parent.parent;
        text: thisComponent.currentText;

        x: thisComponent.x;
        y: thisComponent.height;
    }

<<<<<<< HEAD
=======
    MouseArea
    {
        visible: !pseudoEnabled;

        anchors.fill: parent;
        onEntered: { toolTip.show(); }
        onExited: { toolTip.hide(); }
    }
>>>>>>> bce577e4
}









<|MERGE_RESOLUTION|>--- conflicted
+++ resolved
@@ -1,132 +1,118 @@
-import QtQuick 2.1;
-import QtQuick.Controls 1.1;
-import QtQuick.Controls.Styles 1.1;
-
-import "." as Base;
-import "../../common" as Common;
-
-ComboBox
-{
-    id: thisComponent;
-
-    clip: true;
-
-    dontUseWheel: true;
-
-<<<<<<< HEAD
-=======
-    property bool dontSignal: false;
-    activeFocusOnTab: true;
-    activeFocusOnPress: true;
-
-    property bool pseudoEnabled: true;
-
->>>>>>> bce577e4
-    onHoveredChanged:
-    {
-        if (hovered)
-            toolTip.show()
-        else
-            toolTip.hide();
-    }
-
-    onPressedChanged:
-    {
-        if (pressed)
-            toolTip.hide();
-    }
-
-    signal timeZoneChanged(int from, int to);
-
-    property bool changed: (currentIndex !== initIndex);
-
-    property int initIndex: init;
-    property int lastSelectedIndex;
-    property int fontSize: Common.SizeManager.fontSizes.base;
-
-    height: Common.SizeManager.clickableSizes.medium;
-    width: height * 5;
-
-<<<<<<< HEAD
-    opacity: enabled ? 1.0 : 0.5;
-=======
-    opacity: pseudoEnabled ? 1.0 : 0.5;
->>>>>>> bce577e4
-
-    currentIndex: initIndex;
-
-    textRole: "display";
-
-    property bool firstTimeChange: true;
-
-    onCurrentIndexChanged:
-    {
-        if ((currentIndex == initIndex) && firstTimeChange)
-        {
-            firstTimeChange = false;
-            lastSelectedIndex = currentIndex;
-        }
-
-        if (!model.isValidValue(currentIndex))
-            return;
-
-<<<<<<< HEAD
-        if (currentIndex !== lastSelectedIndex)
-=======
-        if (currentIndex !== lastSelectedIndex && !dontSignal)
->>>>>>> bce577e4
-            timeZoneChanged(lastSelectedIndex, currentIndex);
-
-        lastSelectedIndex = currentIndex;
-    }
-
-    style: ComboBoxStyle
-    {
-        label: Base.Text
-        {
-            font.pixelSize: fontSize;
-            text: thisComponent.currentText;
-            verticalAlignment: Text.AlignVCenter;
-            clip: true;
-
-            anchors
-            {
-                left: parent.left;
-                 right: parent.right;
-                rightMargin: dropDownButtonWidth * 1.5;
-            }
-        }
-    }
-
-    Base.ToolTip
-    {
-        id: toolTip;
-
-        globalParent: parent.parent;
-        text: thisComponent.currentText;
-
-        x: thisComponent.x;
-        y: thisComponent.height;
-    }
-
-<<<<<<< HEAD
-=======
-    MouseArea
-    {
-        visible: !pseudoEnabled;
-
-        anchors.fill: parent;
-        onEntered: { toolTip.show(); }
-        onExited: { toolTip.hide(); }
-    }
->>>>>>> bce577e4
-}
-
-
-
-
-
-
-
-
-
+import QtQuick 2.1;
+import QtQuick.Controls 1.1;
+import QtQuick.Controls.Styles 1.1;
+
+import "." as Base;
+import "../../common" as Common;
+
+ComboBox
+{
+    id: thisComponent;
+
+    clip: true;
+
+    dontUseWheel: true;
+
+    property bool dontSignal: false;
+    activeFocusOnTab: true;
+    activeFocusOnPress: true;
+
+    property bool pseudoEnabled: true;
+
+    onHoveredChanged:
+    {
+        if (hovered)
+            toolTip.show()
+        else
+            toolTip.hide();
+    }
+
+    onPressedChanged:
+    {
+        if (pressed)
+            toolTip.hide();
+    }
+
+    signal timeZoneChanged(int from, int to);
+
+    property bool changed: (currentIndex !== initIndex);
+
+    property int initIndex: init;
+    property int lastSelectedIndex;
+    property int fontSize: Common.SizeManager.fontSizes.base;
+
+    height: Common.SizeManager.clickableSizes.medium;
+    width: height * 5;
+
+    opacity: pseudoEnabled ? 1.0 : 0.5;
+
+    currentIndex: initIndex;
+
+    textRole: "display";
+
+    property bool firstTimeChange: true;
+
+    onCurrentIndexChanged:
+    {
+        if ((currentIndex == initIndex) && firstTimeChange)
+        {
+            firstTimeChange = false;
+            lastSelectedIndex = currentIndex;
+        }
+
+        if (!model.isValidValue(currentIndex))
+            return;
+
+        if (currentIndex !== lastSelectedIndex && !dontSignal)
+            timeZoneChanged(lastSelectedIndex, currentIndex);
+
+        lastSelectedIndex = currentIndex;
+    }
+
+    style: ComboBoxStyle
+    {
+        label: Base.Text
+        {
+            font.pixelSize: fontSize;
+            text: thisComponent.currentText;
+            verticalAlignment: Text.AlignVCenter;
+            clip: true;
+
+            anchors
+            {
+                left: parent.left;
+                 right: parent.right;
+                rightMargin: dropDownButtonWidth * 1.5;
+            }
+        }
+    }
+
+    Base.ToolTip
+    {
+        id: toolTip;
+
+        globalParent: parent.parent;
+        text: thisComponent.currentText;
+
+        x: thisComponent.x;
+        y: thisComponent.height;
+    }
+
+    MouseArea
+    {
+        visible: !pseudoEnabled;
+
+        anchors.fill: parent;
+        onEntered: { toolTip.show(); }
+        onExited: { toolTip.hide(); }
+    }
+}
+
+
+
+
+
+
+
+
+