
#include "changes_manager.h"

#include <QTimer>

#include <base/types.h>
#include <base/requests.h>
#include <base/rtu_context.h>
#include <base/server_info.h>

#include <helpers/http_client.h>
#include <helpers/time_helper.h>

#include <models/changes_summary_model.h>
#include <models/servers_selection_model.h>

#include <QThread>

namespace
{
    enum 
    {
        kIfListRequestsPeriod = 2 * 1000
<<<<<<< HEAD
        , kWaitTriesCount = 60
=======
        , kWaitTriesCount = 90
>>>>>>> 846f7de9

        /// Accepted wait time is 120 seconds due to restart on network interface parameters change
        , kTotalIfConfigTimeout = kIfListRequestsPeriod * kWaitTriesCount   
    };

    struct DateTime
    {
        qint64 utcDateTimeMs;
        QByteArray timeZoneId;

        DateTime(qint64 utcDateTimeMs, const QByteArray &timeZoneId)
            : utcDateTimeMs(utcDateTimeMs)
            , timeZoneId(timeZoneId)
            {}
    };

    struct Changeset
    {
        typedef QScopedPointer<DateTime> DateTimePointer;

        rtu::IntPointer port;
        rtu::StringPointer password;
        rtu::StringPointer systemName;
        rtu::ItfUpdateInfoContainer itfUpdateInfo;
        DateTimePointer dateTime;
    };
    
    struct ItfChangeRequest
    {
        bool inProgress;
        int tries;
        qint64 timestamp;
        rtu::ServerInfo *info;
        rtu::ItfUpdateInfoContainer itfUpdateInfo;

        ItfChangeRequest(rtu::ServerInfo *info
            , const rtu::ItfUpdateInfoContainer &initItfUpdateInfo);
        int changesCount;
    };

    int changesFromUpdateInfos(const rtu::ItfUpdateInfoContainer &itfUpdateInfos)
    {
        int result = 0;
        for (const rtu::ItfUpdateInfo &updateInfo: itfUpdateInfos)
        {
            result += (updateInfo.useDHCP ? 1 : 0)
                + (updateInfo.ip ? 1 : 0)
                + (updateInfo.mask ? 1 : 0)
                + (updateInfo.dns ? 1 : 0)
                + (updateInfo.gateway ? 1 : 0);
        }
        return result;
    }
    
    ItfChangeRequest::ItfChangeRequest(rtu::ServerInfo *initInfo
        , const rtu::ItfUpdateInfoContainer &initItfUpdateInfo)
        : inProgress(false)
        , tries(0)
        , timestamp(QDateTime::currentMSecsSinceEpoch())
        , info(initInfo)
        , itfUpdateInfo(initItfUpdateInfo)
        , changesCount(changesFromUpdateInfos(initItfUpdateInfo))
    {
    }

}

namespace
{
    const bool kNonBlockingRequest = false;
    const bool kBlockingRequest = true;
}

class rtu::ChangesManager::Impl : public QObject
{
public:
    Impl(rtu::ChangesManager *owner
        , rtu::RtuContext *context
        , rtu::HttpClient *httpClient
        , rtu::ServersSelectionModel *selectionModel);

    virtual ~Impl();

public:
    rtu::ChangesSummaryModel *successfulResultsModel();
    
    rtu::ChangesSummaryModel *failedResultsModel();
        
public:
    Changeset &getChangeset();

    rtu::ItfUpdateInfo &getItfUpdateInfo(const QString &name);
    
    void applyChanges();

    void clearChanges();
    
    int totalChangesCount() const;
    
    int appliedChangesCount() const;
    
    void serverDiscovered(const rtu::BaseServerInfo &info);
    
private:
    void onChangesetApplied(int changesCount);

    void sendRequests();

    void addDateTimeChangeRequests();

    void addSystemNameChangeRequests();
    
    void addPortChangeRequests();
    
    void addIpChangeRequests();

    void addPasswordChangeRequests();    

    bool addSummaryItem(const rtu::ServerInfo &info
        , const QString &description
        , const QString &value
        , const QString &error
        , AffectedEntities checkFlags
        , AffectedEntities affected);

    bool addUpdateInfoSummaryItem(const rtu::ServerInfo &info
        , const QString &error
        , const ItfUpdateInfo &change
        , AffectedEntities affected);
    
private:
    typedef QHash<QUuid, ItfChangeRequest> ItfChangesContainer;
    typedef QScopedPointer<Changeset> ChangesetPointer;
    typedef QVector<rtu::ServerInfo> ServerInfoValueContainer;
    
    typedef std::function<void ()> Request;
    typedef QPair<bool, Request> RequestData;
    typedef QVector<RequestData>  RequestContainer;

    rtu::ChangesManager * const m_owner;
    rtu::RtuContext * const m_context;
    rtu::HttpClient * const m_client;
    rtu::ServersSelectionModel * const m_model;

    rtu::ChangesSummaryModel *m_succesfulChangesModel;
    rtu::ChangesSummaryModel *m_failedChangesModel;
    
    ServerInfoValueContainer m_serverValues;
    rtu::ServerInfoPtrContainer m_targetServers;
    ChangesetPointer m_changeset;
    RequestContainer m_requests;
    ItfChangesContainer m_itfChanges;

    int m_appliedChangesIndex;
    int m_lastChangesetIndex;

    int m_totalChangesCount;
    int m_appliedChangesCount;
};

///

rtu::ChangesManager::Impl::Impl(rtu::ChangesManager *owner
    , rtu::RtuContext *context
    , rtu::HttpClient *httpClient
    , rtu::ServersSelectionModel *selectionModel)
    : QObject(owner)
    , m_owner(owner)
    , m_context(context)
    , m_client(httpClient)
    , m_model(selectionModel)
    
    , m_succesfulChangesModel(nullptr)
    , m_failedChangesModel(nullptr)
    
    , m_serverValues()
    , m_targetServers()
    , m_changeset()
    , m_requests()
    
    , m_appliedChangesIndex(0)
    , m_lastChangesetIndex(0)
{
}

rtu::ChangesManager::Impl::~Impl()
{
}

rtu::ChangesSummaryModel *rtu::ChangesManager::Impl::successfulResultsModel()
{
    return m_succesfulChangesModel;
}

rtu::ChangesSummaryModel *rtu::ChangesManager::Impl::failedResultsModel()
{
    return m_failedChangesModel;
}

rtu::ItfUpdateInfo &rtu::ChangesManager::Impl::getItfUpdateInfo(const QString &name)
{
    Changeset &changeset = getChangeset();
    ItfUpdateInfoContainer &itfUpdate = changeset.itfUpdateInfo;
    auto it = std::find_if(itfUpdate.begin(), itfUpdate.end()
        , [&name](const ItfUpdateInfo &itf)
    {
        return (itf.name == name);
    });
    
    if (it == itfUpdate.end())
    {
        itfUpdate.push_back(ItfUpdateInfo(name));
        return itfUpdate.back();
    }
    return *it;
}

void rtu::ChangesManager::Impl::clearChanges()
{
    m_changeset.reset();
}

void rtu::ChangesManager::Impl::applyChanges()
{
    if (!m_changeset || !m_model->selectedCount())
        return;

    m_serverValues = [](const ServerInfoPtrContainer &infos) -> ServerInfoValueContainer 
    {
        ServerInfoValueContainer result;
        result.reserve(infos.size());

        for(const ServerInfo *info: infos)
        {
            if (info->hasExtraInfo())
                result.push_back(*info);
        }
        return result;
    }(m_model->selectedServers());
    
    m_targetServers = [](ServerInfoValueContainer &values)
    {
        ServerInfoPtrContainer result;
        result.reserve(values.size());
        for(ServerInfo &info: values)
        {
            result.push_back(&info);
        }
        return result;
    }(m_serverValues);

    m_requests.clear();

    m_totalChangesCount = 0;
    m_appliedChangesCount = 0;

    addDateTimeChangeRequests();
    addSystemNameChangeRequests();
    addPasswordChangeRequests();
    addPortChangeRequests();
    addIpChangeRequests();
    
    emit m_owner->totalChangesCountChanged();
    emit m_owner->appliedChangesCountChanged();

    if (m_succesfulChangesModel)
        m_succesfulChangesModel->deleteLater();
    if (m_failedChangesModel)
        m_failedChangesModel->deleteLater();
    
    m_succesfulChangesModel = new ChangesSummaryModel(true, this);
    m_failedChangesModel = new ChangesSummaryModel(false, this);
    
    m_lastChangesetIndex = 0;
    m_appliedChangesIndex = 0;
    
    m_context->setCurrentPage(Constants::ProgressPage);
    
    sendRequests();
}

int rtu::ChangesManager::Impl::totalChangesCount() const
{
    return m_totalChangesCount;
}

int rtu::ChangesManager::Impl::appliedChangesCount() const
{
    return m_appliedChangesCount;
}

rtu::InterfaceInfoList::const_iterator changeAppliedPos(const rtu::InterfaceInfoList &itf
    , const rtu::ItfUpdateInfo &change)
{
    const auto &it = std::find_if(itf.begin(), itf.end()
        , [change](const rtu::InterfaceInfo &info)
    {
        return (change.name == info.name);
    });

    if (it == itf.end())
        return it;

    const rtu::InterfaceInfo &info = *it;
    const bool applied = 
        ((!change.useDHCP || (*change.useDHCP == (info.useDHCP == Qt::Checked)))
        && (!change.ip || (*change.ip == info.ip))
        && (!change.mask || (*change.mask == info.mask))
        && (!change.dns || (*change.dns == info.dns))
        && (!change.gateway || (*change.gateway == info.gateway)));
    
    return (applied ? it : itf.end());
}

bool changesApplied(const rtu::InterfaceInfoList &itf
    , const rtu::ItfUpdateInfoContainer &changes)
{
    for (const rtu::ItfUpdateInfo &change: changes)
    {
        if (changeAppliedPos(itf, change) == itf.end())
            return false;
    }
    return true;
}

void rtu::ChangesManager::Impl::serverDiscovered(const rtu::BaseServerInfo &baseInfo)
{
    const auto &it = m_itfChanges.find(baseInfo.id);
    if (it == m_itfChanges.end())
        return;
    
    ItfChangeRequest &request = it.value();
    if (request.inProgress)
        return;

    const qint64 current = QDateTime::currentMSecsSinceEpoch();
    if ((current - request.timestamp) < kIfListRequestsPeriod)
        return;
    
    const auto processCallback =
         [this, baseInfo](bool successful, const QUuid &id, const ExtraServerInfo &extraInfo)
    {
        const auto &it = m_itfChanges.find(id);
        if (it == m_itfChanges.end())
            return;
        
        ItfChangeRequest &request = it.value();
        request.inProgress = false;
        request.timestamp = QDateTime::currentMSecsSinceEpoch();
        
        const bool totalApplied = changesApplied(extraInfo.interfaces, request.itfUpdateInfo);
        
        if (!(successful && totalApplied) && (++request.tries < kWaitTriesCount))
            return;

        InterfaceInfoList newInterfaces;
        const ServerInfo &info = *request.info; 
        for (ItfUpdateInfo &change: request.itfUpdateInfo)
        {
            const auto &it = changeAppliedPos(extraInfo.interfaces, change);
            const bool applied = (it != extraInfo.interfaces.end());
            const QString errorReason = (applied ? QString() : QString("Can't apply this parameter"));

            //TODO: #ynikitenkov I do not understand this strange logic
            //const AffectedEntities affected = (applied ? kNoEntitiesAffected : kAllEntitiesAffected);
            const AffectedEntities affected = (applied ? kAllEntitiesAffected : kNoEntitiesAffected);
            addUpdateInfoSummaryItem(info, errorReason, change, affected);
            
            if (applied)
                newInterfaces.push_back(*it);
        }
        if (successful && totalApplied)
        {
            request.info->writableBaseInfo().hostAddress = baseInfo.hostAddress;
            m_model->updateInterfacesInfo(info.baseInfo().id
                , baseInfo.hostAddress, newInterfaces);
        }
        
        const int changesCount = request.changesCount;
        m_itfChanges.erase(it);
        onChangesetApplied(changesCount);
    };
    
    const auto &successful =
        [processCallback](const QUuid &id, const ExtraServerInfo &extraInfo)
    {
        processCallback(true, id, extraInfo);
    };

    const auto &failed = 
        [processCallback, baseInfo](const int, const QString &, int)
    {
        processCallback(false, baseInfo.id, ExtraServerInfo());
    };
    
    request.inProgress = true;

    sendIfListRequest(m_client, baseInfo
        , request.info->extraInfo().password, successful, failed, kIfListRequestsPeriod);
}


Changeset &rtu::ChangesManager::Impl::getChangeset()
{
    if (!m_changeset)
        m_changeset.reset(new Changeset());

    return *m_changeset;
}

void rtu::ChangesManager::Impl::onChangesetApplied(int changesCount)
{
    m_appliedChangesCount += changesCount;
    emit m_owner->appliedChangesCountChanged();

    ++m_appliedChangesIndex;
    
    if (m_requests.size() != m_appliedChangesIndex)
    {
        sendRequests();
        return;
    }
    
    m_changeset.reset();
    m_itfChanges.clear();
    m_targetServers.clear();
    m_serverValues.clear();
    m_requests.clear();
    m_context->setCurrentPage(Constants::SummaryPage);
}

void rtu::ChangesManager::Impl::sendRequests()
{
    while(true)
    {
        if (m_lastChangesetIndex >= m_requests.size())
            return;

        const RequestData &request = m_requests.at(m_lastChangesetIndex);
        if ((request.first == kBlockingRequest) && (m_appliedChangesIndex < m_lastChangesetIndex))
            return;

        request.second();
        ++m_lastChangesetIndex;
    }
}

void rtu::ChangesManager::Impl::addDateTimeChangeRequests()
{
    if (!m_changeset || !m_changeset->dateTime)
        return;

    const qint64 timestampMs = QDateTime::currentMSecsSinceEpoch();
    const DateTime &change = *m_changeset->dateTime;
    for (ServerInfo *info: m_targetServers)
    {
        enum { kDateTimeChangesetSize = 2};
        const auto request = [this, info, change, timestampMs]()
        {
            const auto &callback = 
                [this, info, change, timestampMs](const int, const QString &errorReason, AffectedEntities affected)
            {
                static const QString kDateTimeDescription = "date / time";
                static const QString kTimeZoneDescription = "time zone";
                

                QString timeZoneName = timeZoneNameWithOffset(QTimeZone(change.timeZoneId), QDateTime::currentDateTime());

                QDateTime timeValue = convertUtcToTimeZone(change.utcDateTimeMs, QTimeZone(change.timeZoneId));
                const QString &value = timeValue.toString(Qt::SystemLocaleLongDate);
                const bool dateTimeOk = addSummaryItem(*info, kDateTimeDescription
                    , value, errorReason, kDateTimeAffected, affected);
                const bool timeZoneOk = addSummaryItem(*info, kTimeZoneDescription
                    , timeZoneName, errorReason, kTimeZoneAffected, affected);
                
                if (dateTimeOk && timeZoneOk)
                {
                    m_model->updateTimeDateInfo(info->baseInfo().id, change.utcDateTimeMs
                        , change.timeZoneId, timestampMs);
                    
                    ExtraServerInfo &extraInfo = info->writableExtraInfo();
                    extraInfo.timestampMs = timestampMs;
                    extraInfo.timeZoneId = change.timeZoneId;
                    extraInfo.utcDateTimeMs = change.utcDateTimeMs;
                }
                
                onChangesetApplied(kDateTimeChangesetSize);
            };

            sendSetTimeRequest(m_client, *info, change.utcDateTimeMs, change.timeZoneId, callback);
        };

        m_totalChangesCount += kDateTimeChangesetSize;
        m_requests.push_back(RequestData(kBlockingRequest, request));
    }
}

void rtu::ChangesManager::Impl::addSystemNameChangeRequests()
{
    if (!m_changeset || !m_changeset->systemName)
        return;

    const QString &systemName = *m_changeset->systemName;
    for (ServerInfo *info: m_targetServers)
    {
        enum { kSystemNameChangesetSize = 1 };
        const auto request = [this, info, systemName]()
        {
            const auto &callback = 
                [this, info, systemName](const int, const QString &errorReason, AffectedEntities affected)
            {
                static const QString &kSystemNameDescription = "system name";

                if(addSummaryItem(*info, kSystemNameDescription, systemName
                    , errorReason, kSystemNameAffected, affected))
                {
                    m_model->updateSystemNameInfo(info->baseInfo().id, systemName);
                    info->writableBaseInfo().systemName = systemName;
                }
                
                onChangesetApplied(kSystemNameChangesetSize);
            };

            sendSetSystemNameRequest(m_client, *info, systemName, callback);
        };

        m_totalChangesCount += kSystemNameChangesetSize;
        m_requests.push_back(RequestData(kBlockingRequest, request));
    }
}

void rtu::ChangesManager::Impl::addPortChangeRequests()
{
    if (!m_changeset || !m_changeset->port)
        return;

    const int port = *m_changeset->port;
    for (ServerInfo *info: m_targetServers)
    {
        enum { kPortChangesetCapacity = 1 };
        const auto request = [this, info, port]()
        {
            const auto &callback = 
                [this, info, port](const int, const QString &errorReason, AffectedEntities affected)
            {
                static const QString kPortDescription = "port";
                
                
                if (addSummaryItem(*info, kPortDescription, QString::number(port)
                    , errorReason, kPortAffected, affected))
                {
                    m_model->updatePortInfo(info->baseInfo().id, port);
                    info->writableBaseInfo().port = port;
                }

                onChangesetApplied(kPortChangesetCapacity);
            };

            sendSetPortRequest(m_client, *info, port, callback);
        };

        m_totalChangesCount += kPortChangesetCapacity;
        m_requests.push_back(RequestData(kBlockingRequest, request));
    }
}

void rtu::ChangesManager::Impl::addIpChangeRequests()
{
    if (!m_changeset || m_changeset->itfUpdateInfo.empty())
        return;
    
    const auto &addRequest = 
        [this](ServerInfo *info, const ItfUpdateInfoContainer &changes)
    {
        const ItfChangeRequest changeRequest(info, changes);
            
        const auto &request = 
            [this, info, changes, changeRequest]()
        {
            const auto &failedCallback = 
                [this, info, changes](const int, const QString &errorReason, AffectedEntities affected)
            {
                const auto &it = m_itfChanges.find(info->baseInfo().id);
                if (it == m_itfChanges.end())
                    return;

                for (const auto &change: changes)
                    addUpdateInfoSummaryItem(*info, errorReason, change, affected);

                const int changesCount = it.value().changesCount;
                m_itfChanges.erase(it);
                onChangesetApplied(changesCount);
            };

            const auto &callback = 
                [this, failedCallback](const int errorCode, const QString &errorReason, AffectedEntities affected)
            {
                if (!errorReason.isEmpty())
                {
                    failedCallback(errorCode, errorReason, affected);
                }
                else
                {
                    /* In case of success we need to wait more until server is rediscovered. */
                    QTimer::singleShot(kTotalIfConfigTimeout
                        , [this, failedCallback, affected]() 
                    {
                        failedCallback(kUnspecifiedError, ("Request timeout"), affected);
                    });
                }
                
            };

            m_itfChanges.insert(info->baseInfo().id, changeRequest);
            sendChangeItfRequest(m_client, *info, changes, callback);
        };
        
        m_totalChangesCount += changeRequest.changesCount;

        /// Request is non blocking due to restart on interface parameters change. 
        // I.e. we send multiple unqued requests and not wait until they complete before next send.
        m_requests.push_back(RequestData(kNonBlockingRequest, request));
    };

    enum { kSingleSelection = 1 };
    if (m_targetServers.size() == 1)
    {
        addRequest(m_targetServers.first(), m_changeset->itfUpdateInfo);
        return;
    }

    /// In case of multiple selection, it is allowed to turn on DHCP only
    for (ServerInfo *info: m_targetServers)
    {
        ItfUpdateInfoContainer changes;
        for (const InterfaceInfo &itfInfo: info->extraInfo().interfaces)
        {
            if (itfInfo.useDHCP)   /// Do not switch DHCP "ON" where it has turned on already
                continue;

            ItfUpdateInfo turnOnDhcpUpdate(itfInfo.name);
            turnOnDhcpUpdate.useDHCP.reset(new bool(true));
            changes.push_back(turnOnDhcpUpdate);
        }

        if (!changes.empty())
            addRequest(info, changes);
    }
}

void rtu::ChangesManager::Impl::addPasswordChangeRequests()
{
    if (!m_changeset || !m_changeset->password)
        return;
    
    const QString &password = *m_changeset->password;
    for (ServerInfo *info: m_targetServers)
    {
        enum { kPasswordChangesetSize = 1 };
        const auto request = [this, info, password]()
        {
            const auto finalCallback = 
                [this, info, password](const int, const QString &errorReason, AffectedEntities affected)
            {
                static const QString kPasswordDescription = "password";

                if (addSummaryItem(*info, kPasswordDescription, password
                    , errorReason, kPasswordAffected, affected))
                {
                    info->writableExtraInfo().password = password;
                    m_model->updatePasswordInfo(info->baseInfo().id, password);
                }
                
                onChangesetApplied(kPasswordChangesetSize);
            };
            
            const auto &callback = 
                [this, info, password, finalCallback](const int errorCode
                    , const QString &errorReason, AffectedEntities affected)
            {
                if (errorReason.isEmpty())
                {
                    finalCallback(errorCode, errorReason, affected);
                }
                else
                {
                    sendSetPasswordRequest(m_client, *info, password, true, finalCallback);
                }
            };

            sendSetPasswordRequest(m_client, *info, password, false, callback );
        };

        m_totalChangesCount += kPasswordChangesetSize;
        m_requests.push_back(RequestData(kBlockingRequest, request));
    }
}

bool rtu::ChangesManager::Impl::addSummaryItem(const rtu::ServerInfo &info
    , const QString &description
    , const QString &value
    , const QString &error
    , AffectedEntities checkFlags
    , AffectedEntities affected)
{
    const bool successResult = error.isEmpty() && 
        ((affected & checkFlags) == checkFlags);
    ChangesSummaryModel * const model = (successResult ?
        m_succesfulChangesModel : m_failedChangesModel);

    model->addRequestResult(info, description, value, error);
    return successResult;
}

bool rtu::ChangesManager::Impl::addUpdateInfoSummaryItem(const rtu::ServerInfo &info
    , const QString &error
    , const ItfUpdateInfo &change
    , AffectedEntities affected)
{
    bool success = error.isEmpty();

    if (change.useDHCP)
    {
        static const QString &kDHCPDescription = "dhcp";
        static const QString &kYes = "on";
        static const QString &kNo = "off";
        const QString useDHCPValue = (*change.useDHCP? kYes : kNo);
        success &= addSummaryItem(info, kDHCPDescription, useDHCPValue, error
            , kDHCPUsageAffected, affected);
    }

    if (change.ip)
    {
        static const QString &kIpDescription = "ip";
        success &= addSummaryItem(info, kIpDescription, *change.ip, error
            , kIpAddressAffected, affected);
    }

    if (change.mask)
    {
        static const QString &kMaskDescription = "mask";
        success &= addSummaryItem(info, kMaskDescription, *change.mask, error
            , kMaskAffected, affected);
    }

    if (change.dns)
    {
        static const QString &kDnsDescription = "dns";
        success &= addSummaryItem(info, kDnsDescription, *change.dns, error
            , kDNSAffected, affected);
    }

    if (change.gateway)
    {
        static const QString &kGatewayDescription = "gateway";
        success &= addSummaryItem(info, kGatewayDescription, *change.gateway, error
            , kGatewayAffected, affected);
    }

    return success;
}

///

rtu::ChangesManager::ChangesManager(RtuContext *context
    , HttpClient *httpClient
    , ServersSelectionModel *selectionModel
    , QObject *parent)
    : QObject(parent)
    , m_impl(new Impl(this, context, httpClient, selectionModel))
{
}

rtu::ChangesManager::~ChangesManager()
{
}

QObject *rtu::ChangesManager::successfulResultsModel()
{
    return m_impl->successfulResultsModel();
}

QObject *rtu::ChangesManager::failedResultsModel()
{
    return m_impl->failedResultsModel();
}

void rtu::ChangesManager::addSystemChange(const QString &systemName)
{
    m_impl->getChangeset().systemName.reset(new QString(systemName));
}

void rtu::ChangesManager::addPasswordChange(const QString &password)
{
    m_impl->getChangeset().password.reset(new QString(password));
}

void rtu::ChangesManager::addPortChange(int port)
{
    m_impl->getChangeset().port.reset(new int(port));
}

void rtu::ChangesManager::addDHCPChange(const QString &name
    , bool useDHCP)
{
    m_impl->getItfUpdateInfo(name).useDHCP.reset(new bool(useDHCP));
}

void rtu::ChangesManager::addAddressChange(const QString &name
    , const QString &address)
{
    m_impl->getItfUpdateInfo(name).ip.reset(new QString(address));
}

void rtu::ChangesManager::addMaskChange(const QString &name
    , const QString &mask)
{
    m_impl->getItfUpdateInfo(name).mask.reset(new QString(mask));
}

void rtu::ChangesManager::addDNSChange(const QString &name
    , const QString &dns)
{
    m_impl->getItfUpdateInfo(name).dns.reset(new QString(dns));
}

void rtu::ChangesManager::addGatewayChange(const QString &name
    , const QString &gateway)
{
    m_impl->getItfUpdateInfo(name).gateway.reset(new QString(gateway));
}

void rtu::ChangesManager::addDateTimeChange(const QDate &date
    , const QTime &time
    , const QByteArray &timeZoneId)
{
    qint64 utcTimeMs = msecondsFromEpoch(date, time, QTimeZone(timeZoneId));
    m_impl->getChangeset().dateTime.reset(new DateTime(utcTimeMs, timeZoneId));
}

void rtu::ChangesManager::turnOnDhcp()
{
    static const QString &kAnyName = "turnOnDhcp";
    /// In this case it is multiple selection. Just add empty interface
    /// change information to indicate that we should force dhcp on
    m_impl->getItfUpdateInfo(kAnyName);
}

void rtu::ChangesManager::applyChanges()
{
    m_impl->applyChanges();
}

void rtu::ChangesManager::clearChanges()
{
    m_impl->clearChanges();
}

int rtu::ChangesManager::totalChangesCount() const
{
    return m_impl->totalChangesCount();
}

int rtu::ChangesManager::appliedChangesCount() const
{
    return m_impl->appliedChangesCount();
}

void rtu::ChangesManager::serverDiscovered(const rtu::BaseServerInfo &info)
{
    m_impl->serverDiscovered(info);
}<|MERGE_RESOLUTION|>--- conflicted
+++ resolved
@@ -21,11 +21,7 @@
     enum 
     {
         kIfListRequestsPeriod = 2 * 1000
-<<<<<<< HEAD
-        , kWaitTriesCount = 60
-=======
         , kWaitTriesCount = 90
->>>>>>> 846f7de9
 
         /// Accepted wait time is 120 seconds due to restart on network interface parameters change
         , kTotalIfConfigTimeout = kIfListRequestsPeriod * kWaitTriesCount   
