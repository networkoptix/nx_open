--- conflicted
+++ resolved
@@ -81,16 +81,7 @@
 
         ReplyInfo(ReplyCallback success, ErrorCallback error):
             success(success), error(error)
-<<<<<<< HEAD
-        {
-            //TODO: #gdm describe default values
-            if (timeoutMs == HttpClient::kUseDefaultTimeout)
-                timeoutMs = defaultRequestTimeoutMs;
-            timeoutTimeMs = QDateTime::currentMSecsSinceEpoch() + timeoutMs;
-        }
-=======
         {}
->>>>>>> bcf0b7cd
     };
     typedef QMap<QNetworkReply *, ReplyInfo> RepliesMap;
     
@@ -136,10 +127,10 @@
 }
 
 void rtu::HttpClient::Impl::setupTimeout(QNetworkReply *reply, qint64 timeoutMs) {
-    if (timeoutMs < 0)
+    if (timeoutMs < kUseDefaultTimeout)
         return;
 
-    if (timeoutMs == 0)
+    if (timeoutMs == kUseDefaultTimeout)
         timeoutMs = defaultRequestTimeoutMs;
 
     QPointer<QNetworkReply> replyPtr(reply);
