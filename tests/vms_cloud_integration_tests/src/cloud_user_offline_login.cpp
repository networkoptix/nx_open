--- conflicted
+++ resolved
@@ -138,23 +138,12 @@
 
     void thenInvitedUserCanLoginToTheSystem()
     {
-<<<<<<< HEAD
-        auto mediaServerClient = prepareMediaServerClientFromCloudOwner();
-
-        mediaServerClient->setUserCredentials(nx::network::http::Credentials(
-            m_invitedAccount.email.c_str(),
-            nx::network::http::PasswordAuthToken(m_invitedAccount.password.c_str())));
-
-        ec2::ApiUserDataList users;
-        ASSERT_EQ(ec2::ErrorCode::ok, mediaServerClient->ec2GetUsers(&users));
-=======
         ASSERT_EQ(ec2::ErrorCode::ok, checkInvitedUserLoginToVms());
     }
 
     void thenInvitedUserCannotLoginToTheSystem()
     {
         ASSERT_NE(ec2::ErrorCode::ok, checkInvitedUserLoginToVms());
->>>>>>> 5013e7e7
     }
 
 private:
@@ -213,8 +202,9 @@
     ec2::ErrorCode checkInvitedUserLoginToVms()
     {
         auto mediaServerClient = prepareMediaServerClientFromCloudOwner();
-        mediaServerClient.setUserName(QString::fromStdString(m_invitedAccount.email));
-        mediaServerClient.setPassword(QString::fromStdString(m_invitedAccount.password));
+        mediaServerClient->setUserCredentials(nx::network::http::Credentials(
+            m_invitedAccount.email.c_str(),
+            nx::network::http::PasswordAuthToken(m_invitedAccount.password.c_str())));
         ec2::ApiUserDataList users;
         return mediaServerClient.ec2GetUsers(&users);
     }
