--- conflicted
+++ resolved
@@ -1,14 +1,10 @@
-@echo off
-set INPUT=%1 
-
-set CUSTOMIZATION=
-
-echo customization=%INPUT%
-if not [%1] == [] set CUSTOMIZATION=-Dcustomization=%INPUT%
-
-@echo on
-<<<<<<< HEAD
-mvn compile -U -P!convert-clean-windows,!convert-clean,!installer %CUSTOMIZATION%
-=======
-mvn compile -P!installer %CUSTOMIZATION%
->>>>>>> 19a093fb
+@echo off
+set INPUT=%1 
+
+set CUSTOMIZATION=
+
+echo customization=%INPUT%
+if not [%1] == [] set CUSTOMIZATION=-Dcustomization=%INPUT%
+
+@echo on
+mvn compile -P!installer %CUSTOMIZATION%