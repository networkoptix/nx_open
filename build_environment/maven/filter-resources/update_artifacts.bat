@echo off

set SOURCE=%NX_RSYNC_SOURCE%
if "%NX_RSYNC_SOURCE%" == "" (
  set SOURCE=enk.me
)
set QT_PATH=%SOURCE%/buildenv/artifacts/qt/${qt.version}/${platform}/${arch}

set BUILDENVDIR=%cd%
set RSYNC=%BUILDENVDIR%\rsync-win32\rsync -rtvL --chmod=ugo=rwx

<<<<<<< HEAD
mkdir %BUILDENVDIR%\artifacts\qt\${qt.version}\${platform}\${arch}
cd %BUILDENVDIR%\artifacts\qt\${qt.version}\${platform}
=======
set qtdir=%BUILDENVDIR%\${qt.path}
rem replacing / with \
set qtdir=%qtdir:/=\%

mkdir %qtdir%
cd %qtdir%
>>>>>>> 7b7299e0

@setlocal enableextensions enabledelayedexpansion
@echo off
set debug_mode="${qt.debug}"
cd ..
if not x%debug_mode:pdb=%==x%debug_mode% (
    %RSYNC% --delete rsync://%QT_PATH% .
) else (
    %RSYNC% --delete --exclude '*.pdb' rsync://%QT_PATH% .
)
cd %qtdir%

if not x%debug_mode:src=%==x%debug_mode% (
    cd %BUILDENVDIR%\artifacts\qt\${qt.version}
    %RSYNC% --delete rsync://%SOURCE%/buildenv/artifacts/qt/${qt.version}/src .
)
    
endlocal

cd %BUILDENVDIR%

<|MERGE_RESOLUTION|>--- conflicted
+++ resolved
@@ -1,43 +1,37 @@
-@echo off
-
-set SOURCE=%NX_RSYNC_SOURCE%
-if "%NX_RSYNC_SOURCE%" == "" (
-  set SOURCE=enk.me
-)
-set QT_PATH=%SOURCE%/buildenv/artifacts/qt/${qt.version}/${platform}/${arch}
-
-set BUILDENVDIR=%cd%
-set RSYNC=%BUILDENVDIR%\rsync-win32\rsync -rtvL --chmod=ugo=rwx
-
-<<<<<<< HEAD
-mkdir %BUILDENVDIR%\artifacts\qt\${qt.version}\${platform}\${arch}
-cd %BUILDENVDIR%\artifacts\qt\${qt.version}\${platform}
-=======
-set qtdir=%BUILDENVDIR%\${qt.path}
-rem replacing / with \
-set qtdir=%qtdir:/=\%
-
-mkdir %qtdir%
-cd %qtdir%
->>>>>>> 7b7299e0
-
-@setlocal enableextensions enabledelayedexpansion
-@echo off
-set debug_mode="${qt.debug}"
-cd ..
-if not x%debug_mode:pdb=%==x%debug_mode% (
-    %RSYNC% --delete rsync://%QT_PATH% .
-) else (
-    %RSYNC% --delete --exclude '*.pdb' rsync://%QT_PATH% .
-)
-cd %qtdir%
-
-if not x%debug_mode:src=%==x%debug_mode% (
-    cd %BUILDENVDIR%\artifacts\qt\${qt.version}
-    %RSYNC% --delete rsync://%SOURCE%/buildenv/artifacts/qt/${qt.version}/src .
-)
-    
-endlocal
-
-cd %BUILDENVDIR%
-
+@echo off
+
+set SOURCE=%NX_RSYNC_SOURCE%
+if "%NX_RSYNC_SOURCE%" == "" (
+  set SOURCE=enk.me
+)
+set QT_PATH=%SOURCE%/buildenv/${qt.path}
+
+set BUILDENVDIR=%cd%
+set RSYNC=%BUILDENVDIR%\rsync-win32\rsync -rtvL --chmod=ugo=rwx
+
+set qtdir=%BUILDENVDIR%\${qt.path}
+rem replacing / with \
+set qtdir=%qtdir:/=\%
+
+mkdir %qtdir%
+cd %qtdir%
+
+@setlocal enableextensions enabledelayedexpansion
+@echo off
+set debug_mode="${qt.debug}"
+cd ..
+if not x%debug_mode:pdb=%==x%debug_mode% (
+    %RSYNC% --delete rsync://%QT_PATH% .
+) else (
+    %RSYNC% --delete --exclude '*.pdb' rsync://%QT_PATH% .
+)
+cd %qtdir%
+
+if not x%debug_mode:src=%==x%debug_mode% (
+    cd %BUILDENVDIR%\artifacts\qt\${qt.version}
+    %RSYNC% --delete rsync://%SOURCE%/buildenv/artifacts/qt/${qt.version}/src .
+)
+    
+endlocal
+
+cd %BUILDENVDIR%