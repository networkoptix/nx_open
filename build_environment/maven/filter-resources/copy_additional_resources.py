--- conflicted
+++ resolved
@@ -36,11 +36,7 @@
         else: raise
 
 def extract(tar_url, extract_path='.'):
-<<<<<<< HEAD
-    print 'Extracting Archive: %s' % tarfile
-=======
     print 'Extracting Archive: %s' % tar_url
->>>>>>> a890db7d
     tar = tarfile.open(tar_url, 'r')
     for item in tar:
         #print (item.name)
@@ -51,13 +47,8 @@
         if item.name.find(".tar.gz") != -1:
             extract(item.name, "./" + item.name[:item.name.rfind('/')])        
     tar.close()
-<<<<<<< HEAD
-    print 'Patching Artifact: %s' % tarfile
-    os.system('%s dpatcher %s' % (sys.executable, tarfile))
-=======
     print 'Patching Artifact: %s' % tar_url
     subprocess.call([sys.executable, '-u', 'dpatcher.py', '--rules-file', 'dpatcher.cache', tar_url])
->>>>>>> a890db7d
     os.unlink(file)
 
 if __name__ == '__main__':        
