--- conflicted
+++ resolved
@@ -131,21 +131,8 @@
                         <configuration>
                             <executable>${python.dir}/python</executable>
                             <arguments>
-<<<<<<< HEAD
                                 <argument>copy_additional_resources.py</argument>
-=======
-                                <argument>-U</argument>
-                                <argument>clean</argument>
-                                <argument>compile</argument>
-                                <argument>-Dcustomization=${customization}</argument>
-                                <argument>-Darch=${arch}</argument>
-                                <argument>-Dplatform=${platform}</argument>
-                                <argument>-D1.4.0=${1.4.0}</argument>
-                                <argument>-D1.5.1=${1.5.1}</argument>
                                 <argument>-D2.0.2=${2.0.2}</argument>                                
-                                <argument>-Denvironment.dir=${environment.dir}</argument>								
-                                <argument>-Dmaven.repo.local=${environment.dir}/maven/repository</argument>								
->>>>>>> 892259e3
                             </arguments>
                             <workingDirectory>${project.build.directory}</workingDirectory>		
                         </configuration>
