<project xmlns="http://maven.apache.org/POM/4.0.0" xmlns:xsi="http://www.w3.org/2001/XMLSchema-instance" xsi:schemaLocation="http://maven.apache.org/POM/4.0.0 http://maven.apache.org/maven-v4_0_0.xsd">

    <parent>
        <artifactId>hdwitness</artifactId>
        <groupId>com.networkoptix.hdwitness</groupId>
        <version>2.5.0-SNAPSHOT</version>
        <relativePath>..</relativePath>
    </parent>

    <groupId>com.networkoptix.hdwitness</groupId>
    <version>2.5.0-SNAPSHOT</version>
    <modelVersion>4.0.0</modelVersion>
    <artifactId>build_environment</artifactId>
    <packaging>pom</packaging>
    <name>Build Environment for QT projects</name>

    <properties>
        <!-- Change it to point relatively to the root-->
        <root.dir>${basedir}/..</root.dir>
        <!-- Change it to true to skip buildenv synchronization (can save time)-->
        <rsync.skip>false</rsync.skip>
    <donotrebuild>false</donotrebuild>
    </properties>

    <dependencies>
        <dependency>
            <groupId>${project.groupId}</groupId>
            <artifactId>build_variables</artifactId>
            <version>${project.version}</version>
            <type>pom</type>
            <scope>system</scope>
            <systemPath>${root.dir}/build_variables/pom.xml</systemPath>
        </dependency>

        <!-- <dependency>
            <groupId>com.google</groupId>
            <artifactId>protobuf</artifactId>
            <version>${protobuf.version}</version>
            <type>tar.gz</type>
            <classifier>${profile.classifier}-${additional.compiler}</classifier>
        </dependency> -->
        <!-- <dependency>
            <groupId>net.sourceforge</groupId>
            <artifactId>udt</artifactId>
            <version>4.11-SNAPSHOT</version>
            <type>tar.gz</type>
            <classifier>${profile.classifier}-${additional.compiler}</classifier>
        </dependency> -->
        <!--
        <dependency>
            <groupId>com.nokia.qt.addons</groupId>
            <artifactId>qtcolorpicker</artifactId>
            <version>2.6.1-SNAPSHOT</version>
            <type>tar.gz</type>
            <classifier>${platform}</classifier>
        </dependency>                      -->
    </dependencies>

    <profiles>
        <!-- This is the profile for all the tasks of build-environment. If it is active, all environment will be renewed. If ../donotrebuild is there, this will be skipped. ../donotrebuild is generated by python-->
        <profile>
            <id>main-buildenv-tasks</id>
            <activation>
            <activeByDefault>true</activeByDefault>
                <property>
                    <name>donotrebuild</name>
                    <value>false</value>
                </property>
            </activation>
            <build>
                <plugins>
                    <plugin>
                        <artifactId>maven-clean-plugin</artifactId>
                        <version>2.5</version>
                        <executions>
                            <execution>
                                <id>auto-clean</id>
                                <phase>validate</phase>
                                <goals>
                                    <goal>clean</goal>
                                </goals>
                                <configuration>
                                    <excludeDefaultDirectories>true</excludeDefaultDirectories>
                                    <filesets>
                                        <fileset>
                                            <directory>${project.build.directory}</directory>
                                            <includes>
                                                <include>buildenv</include>
                                            </includes>
                                        </fileset>
                                    </filesets>
                                    <skip>${clean-skip}</skip>
                                </configuration>
                            </execution>
                        </executions>
                    </plugin>
                    <plugin>
                        <groupId>org.apache.maven.plugins</groupId>
                        <artifactId>maven-dependency-plugin</artifactId>
                        <version>2.4</version>
                        <executions>
                            <execution>
                                <id>copy-platform-libs</id>
                                <phase>generate-sources</phase>
                                <goals>
                                    <goal>copy-dependencies</goal>
                                </goals>
                                <configuration>
                                    <outputDirectory>${project.build.directory}</outputDirectory>
                                </configuration>
                            </execution>
                        </executions>
                    </plugin>
                    <plugin>
                        <artifactId>maven-antrun-plugin</artifactId>
                        <version>1.7</version>
                        <executions>
                            <execution>
                                <id>update-buildenv</id>
                                <phase>generate-sources</phase>
                                <goals>
                                    <goal>run</goal>
                                </goals>
                                <configuration>
                                    <target>
                                        <exec dir="${environment.dir}" executable="hg" failifexecutionfails="true">
                                            <arg line="pull"/>
                                        </exec>
                                        <exec dir="${environment.dir}" executable="hg" failifexecutionfails="true">
                                            <arg line="up -C"/>
                                        </exec>
                                        <chmod file="${environment.dir}/${buildenv.script}" perm="755"/>
                                        <exec dir="${environment.dir}" executable="${environment.dir}/${buildenv.script}" failifexecutionfails="true">
                                            <arg line="${arch} ${toolchain.version} noqt4 qt542"/>
                                        </exec>
                                    </target>
                                    <skip>${rsync.skip}</skip>
                                </configuration>
                            </execution>
                        </executions>
                    </plugin>
                    <plugin>
                        <groupId>org.codehaus.mojo</groupId>
                        <artifactId>exec-maven-plugin</artifactId>
                        <version>1.1.1</version>
                        <executions>
                            <execution>
                                <id>copy-additional-resources</id>
                                <phase>process-sources</phase>
                                <goals>
                                    <goal>exec</goal>
                                </goals>
                                <configuration>
                                    <executable>${init.python.dir}/${python.executable}</executable>
                                    <arguments>
                                        <argument>copy_additional_resources.py</argument>
                                    </arguments>
                                    <workingDirectory>${project.build.directory}</workingDirectory>
                                </configuration>
                            </execution>
                        </executions>
                    </plugin>
                </plugins>
            </build>
        </profile>

        <profile>
            <id>nomobile</id>
            <activation>
                <property>
                    <name>!newmobile</name>
                </property>
            </activation>
            <dependencies>
                <dependency>
                    <groupId>org</groupId>
                    <artifactId>onvif</artifactId>
                    <version>${onvif.version}</version>
                    <type>tar.gz</type>
                    <classifier>${profile.classifier}-${additional.compiler}</classifier>
                </dependency>
                <dependency>
                    <groupId>org.hyperic</groupId>
                    <artifactId>sigar</artifactId>
                    <version>${sigar.version}</version>
                    <type>tar.gz</type>
                    <classifier>${profile.classifier}-${compiler}</classifier>
                </dependency>
                <dependency>
                    <groupId>net.sourceforge</groupId>
                    <artifactId>quazip</artifactId>
                    <version>${quazip.version}</version>
                    <type>tar.gz</type>
                    <classifier>${profile.classifier}-${compiler}</classifier>
                </dependency>
            </dependencies>
        </profile>

        <profile>
            <id>windows</id>
            <activation>
                <os>
                    <family>Windows</family>
                </os>
            </activation>
            <dependencies>
                <dependency>
                    <groupId>${project.groupId}</groupId>
                    <artifactId>appserver</artifactId>
                    <version>2.2.1-SNAPSHOT</version>
                    <type>tar.gz</type>
                    <classifier>${platform}-x86</classifier>
                </dependency>
                <dependency>
                    <groupId>${project.groupId}</groupId>
                    <artifactId>appserver</artifactId>
                    <version>2.2.1-SNAPSHOT</version>
                    <type>tar.gz</type>
                    <classifier>${platform}-x64</classifier>
                </dependency>
                <dependency>
                    <groupId>com.digia</groupId>
                    <version>5.2.1-SNAPSHOT</version>
                    <artifactId>qt</artifactId>
                    <type>tar.gz</type>
                    <classifier>${profile.classifier}-x86${compile.options}</classifier>
                </dependency>
                <dependency>
                    <groupId>com.digia</groupId>
                    <version>5.2.1-SNAPSHOT</version>
                    <artifactId>qt</artifactId>
                    <type>tar.gz</type>
                    <classifier>${profile.classifier}-x64${compile.options}</classifier>
                </dependency>
                <dependency>
                    <groupId>org.openssl</groupId>
                    <artifactId>openssl</artifactId>
                    <version>${openssl.version}</version>
                    <type>tar.gz</type>
                    <classifier>${profile.classifier}-${compiler}</classifier>
                </dependency>
                <dependency>
                    <groupId>com.creativelabs</groupId>
                    <artifactId>openal</artifactId>
                    <version>1.16-SNAPSHOT</version>
                    <type>tar.gz</type>
                    <classifier>${profile.classifier}-${compiler}</classifier>
                </dependency>
                <dependency>
                    <groupId>com.networkoptix.hdwitness</groupId>
                    <artifactId>vmaxproxy</artifactId>
                    <version>2.1-SNAPSHOT</version>
                    <type>tar.gz</type>
                    <classifier>${profile.classifier}</classifier>
                </dependency>
                <dependency>
                    <groupId>com.microsoft</groupId>
                    <artifactId>directx</artifactId>
                    <version>JUN2010-SNAPSHOT</version>
                    <type>tar.gz</type>
                    <classifier>${profile.classifier}</classifier>
                </dependency>
                <dependency>
                    <groupId>com.intel</groupId>
                    <artifactId>mfx</artifactId>
                    <version>2012-R2-SNAPSHOT</version>
                    <type>tar.gz</type>
                    <classifier>${profile.classifier}</classifier>
                </dependency>
                <dependency>
                    <groupId>com.microsoft</groupId>
                    <artifactId>redistributable</artifactId>
                    <version>vs2012-SNAPSHOT</version>
                    <type>tar.gz</type>
                    <classifier>${profile.classifier}</classifier>
                </dependency>
                <dependency>
                    <groupId>org.ffmpeg</groupId>
                    <artifactId>ffmpeg</artifactId>
                    <version>${ffmpeg.version}</version>
                    <type>tar.gz</type>
                    <classifier>${profile.classifier}</classifier>
                </dependency>
                <dependency>
                    <groupId>com.google</groupId>
                    <artifactId>gtest</artifactId>
                    <version>1.7.0-SNAPSHOT</version>
                    <type>tar.gz</type>
                    <classifier>${profile.classifier}-${compiler}</classifier>
                </dependency>
                <dependency>
                    <groupId>com.google</groupId>
                    <artifactId>gmock</artifactId>
                    <version>1.7.0-SNAPSHOT</version>
                    <type>tar.gz</type>
                    <classifier>${profile.classifier}-${compiler}</classifier>
                </dependency>
                <dependency>
                    <groupId>com.sourceforge.cloudcity</groupId>
                    <artifactId>bespin</artifactId>
                    <version>${bespin.version}</version>
                    <type>tar.gz</type>
                    <classifier>${profile.classifier}-${additional.compiler}</classifier>
                </dependency>
            </dependencies>
        </profile>
        <profile>
            <!-- Common Profile for Linux (PC / ARM), Mac -->
            <id>unix</id>
            <activation>
                <os>
                    <family>unix</family>
                </os>
            </activation>
            <dependencies>
                <dependency>
                    <groupId>com.digia</groupId>
                    <version>5.2.1-SNAPSHOT</version>
                    <artifactId>qt</artifactId>
                    <type>tar.gz</type>
                    <classifier>${qt.classifier}${compile.options}</classifier>
                </dependency>
            </dependencies>
        </profile>
        <profile>
            <id>unix-noarm</id>
            <activation>
                <activeByDefault>false</activeByDefault>
                <os>
                    <family>unix</family>
                </os>
                <property>
                    <name>arch</name>
                    <value>!arm</value>
                </property>
            </activation>
            <dependencies>
                <dependency>
                    <groupId>com.sourceforge.cloudcity</groupId>
                    <artifactId>bespin</artifactId>
                    <version>1.2-SNAPSHOT</version>
                    <type>tar.gz</type>
                    <classifier>${profile.classifier}-${additional.compiler}</classifier>
                </dependency>
            </dependencies>
        </profile>
        <profile>
            <id>desktop</id>
            <activation>
                <activeByDefault>false</activeByDefault>
                <property>
                    <name>arch</name>
                    <value>!arm</value>
                </property>
            </activation>
            <dependencies>
                <dependency>
                    <groupId>org.openssl</groupId>
                    <artifactId>openssl</artifactId>
                    <version>${openssl.version}</version>
                    <type>tar.gz</type>
                    <classifier>${profile.classifier}-${compiler}</classifier>
                </dependency>
                <dependency>
                    <groupId>org</groupId>
                    <artifactId>festival</artifactId>
                    <version>${festival.version}</version>
                    <type>tar.gz</type>
                    <classifier>${profile.classifier}-${compiler}</classifier>
                </dependency>
                <dependency>
                    <groupId>org.ffmpeg</groupId>
                    <artifactId>ffmpeg</artifactId>
                    <version>${ffmpeg.version}</version>
                    <type>tar.gz</type>
                    <classifier>${profile.classifier}</classifier>
                </dependency>
            </dependencies>
        </profile>

        <profile>
            <id>linux</id>
            <activation>
                <os>
                    <family>unix</family>
                    <name>linux</name>
                </os>
                <property>
                    <name>arch</name>
                    <value>!arm</value>
                </property>
            </activation>
            <dependencies>
                <dependency>
                    <groupId>${project.groupId}</groupId>
                    <artifactId>appserver</artifactId>
                    <version>2.2.1-SNAPSHOT</version>
                    <type>tar.gz</type>
                    <classifier>${profile.classifier}</classifier>
                </dependency>
            </dependencies>
        </profile>

        <profile>
            <id>linux-isd-jaguar</id>
            <activation>
                <activeByDefault>false</activeByDefault>
                <os>
                    <family>unix</family>
                    <name>linux</name>
                </os>
                <property>
                    <name>box</name>
                    <value>isd</value>
                </property>
            </activation>

            <dependencies>
                <dependency>
                    <groupId>org.cyrus</groupId>
                    <artifactId>sasl2</artifactId>
                    <version>${sasl2.version}</version>
                    <type>tar.gz</type>
                    <classifier>${profile.classifier}-${compiler}</classifier>
                </dependency>              
                <dependency>
                    <groupId>org.openldap</groupId>
                    <artifactId>openldap</artifactId>
                    <version>${openldap.version}</version>
                    <type>tar.gz</type>
                    <classifier>${profile.classifier}-${compiler}</classifier>
                </dependency>              
                <dependency>
                    <groupId>org.cyrus</groupId>
                    <artifactId>sasl2</artifactId>
                    <version>${sasl2.version}</version>
                    <type>tar.gz</type>
                    <classifier>${profile.classifier}-${compiler}</classifier>
                </dependency>            
                <dependency>
                    <groupId>org.openssl</groupId>
                    <artifactId>openssl</artifactId>
                    <version>${openssl.version}</version>
                    <type>tar.gz</type>
                    <classifier>${profile.classifier}-${compiler}</classifier>
                </dependency>
                <dependency>
                    <groupId>org.ffmpeg</groupId>
                    <artifactId>ffmpeg</artifactId>
                    <version>${ffmpeg.version}</version>
                    <type>tar.gz</type>
                    <classifier>${profile.classifier}-${compiler}</classifier>
                </dependency>
                <dependency>
                    <groupId>com.isdedge</groupId>
                    <artifactId>vmux</artifactId>
                    <version>1.0.0-SNAPSHOT</version>
                    <type>tar.gz</type>
                    <classifier>${profile.classifier}-${compiler}</classifier>
                </dependency>
                <dependency>
                    <groupId>com.networkoptix</groupId>
                    <artifactId>libcreateprocess</artifactId>
                    <version>0.1-SNAPSHOT</version>
                    <type>tar.gz</type>
                    <classifier>${profile.classifier}-${compiler}</classifier>
                </dependency>
            </dependencies>
        </profile>

        <profile>
            <id>linux-isd-s2</id>
            <activation>
                <activeByDefault>false</activeByDefault>
                <os>
                    <family>unix</family>
                    <name>linux</name>
                </os>
                <property>
                    <name>box</name>
                    <value>isd_s2</value>
                </property>
            </activation>
           <dependencies>
                <dependency>
                    <groupId>org.cyrus</groupId>
                    <artifactId>sasl2</artifactId>
                    <version>${sasl2.version}</version>
                    <type>tar.gz</type>
                    <classifier>${profile.classifier}-${compiler}</classifier>
                </dependency>              
                <dependency>
                    <groupId>org.openldap</groupId>
                    <artifactId>openldap</artifactId>
                    <version>${openldap.version}</version>
                    <type>tar.gz</type>
                    <classifier>${profile.classifier}-${compiler}</classifier>
                </dependency>             
                <dependency>
                    <groupId>org.cyrus</groupId>
                    <artifactId>sasl2</artifactId>
                    <version>${sasl2.version}</version>
                    <type>tar.gz</type>
                    <classifier>${profile.classifier}-${compiler}</classifier>
                </dependency>            
                <dependency>
                    <groupId>org.openssl</groupId>
                    <artifactId>openssl</artifactId>
                    <version>${openssl.version}</version>
                    <type>tar.gz</type>
                    <classifier>${profile.classifier}-${compiler}</classifier>
                </dependency>
                <dependency>
                    <groupId>org.ffmpeg</groupId>
                    <artifactId>ffmpeg</artifactId>
                    <version>${ffmpeg.version}</version>
                    <type>tar.gz</type>
                    <classifier>${profile.classifier}-${compiler}</classifier>
                </dependency>
                <dependency>
                    <groupId>com.isdedge</groupId>
                    <artifactId>vmux</artifactId>
                    <version>1.0.0-SNAPSHOT</version>
                    <type>tar.gz</type>
                    <classifier>${profile.classifier}-${compiler}</classifier>
                </dependency>
            </dependencies>
        </profile>

        <profile>
            <id>linux-arm-rpi</id>
            <activation>
                <activeByDefault>false</activeByDefault>
                <os>
                    <family>unix</family>
                    <name>linux</name>
                </os>
                <property>
                    <name>box</name>
                    <value>rpi</value>
                </property>
            </activation>

            <dependencies>
                <dependency>
                    <groupId>org.cyrus</groupId>
                    <artifactId>sasl2</artifactId>
                    <version>${sasl2.version}</version>
                    <type>tar.gz</type>
                    <classifier>${profile.classifier}-${compiler}</classifier>
                </dependency>              
                <dependency>
                    <groupId>org.openldap</groupId>
                    <artifactId>openldap</artifactId>
                    <version>${openldap.version}</version>
                    <type>tar.gz</type>
                    <classifier>${profile.classifier}-${compiler}</classifier>
                </dependency>
                <dependency>
                    <groupId>org.cyrus</groupId>
                    <artifactId>sasl2</artifactId>
                    <version>${sasl2.version}</version>
                    <type>tar.gz</type>
                    <classifier>${profile.classifier}-${compiler}</classifier>
                </dependency>            
                <dependency>
                    <groupId>org.ffmpeg</groupId>
                    <artifactId>ffmpeg</artifactId>
                    <version>${ffmpeg.version}</version>
                    <type>tar.gz</type>
                    <classifier>${profile.classifier}-${compiler}</classifier>
                </dependency>
                <dependency>
                    <groupId>com.google</groupId>
                    <artifactId>gtest</artifactId>
                    <version>1.7.0-SNAPSHOT</version>
                    <type>tar.gz</type>
                    <classifier>${profile.classifier}-${compiler}</classifier>
                </dependency>
                <dependency>
                    <groupId>com.google</groupId>
                    <artifactId>gmock</artifactId>
                    <version>1.7.0-SNAPSHOT</version>
                    <type>tar.gz</type>
                    <classifier>${profile.classifier}-${compiler}</classifier>
                </dependency>
            </dependencies>
        </profile>

        <profile>
            <id>linux-arm-bpi</id>
            <activation>
                <activeByDefault>false</activeByDefault>
                <os>
                    <family>unix</family>
                    <name>linux</name>
                </os>
                <property>
                    <name>box</name>
                    <value>bpi</value>
                </property>
            </activation>

            <dependencies>
                <dependency>
                    <groupId>org.cyrus</groupId>
                    <artifactId>sasl2</artifactId>
                    <version>${sasl2.version}</version>
                    <type>tar.gz</type>
                    <classifier>${profile.classifier}-${compiler}</classifier>
                </dependency>              
                <dependency>
                    <groupId>org.openldap</groupId>
                    <artifactId>openldap</artifactId>
                    <version>${openldap.version}</version>
                    <type>tar.gz</type>
                    <classifier>${profile.classifier}-${compiler}</classifier>
                </dependency>            
                <dependency>
                    <groupId>org.cyrus</groupId>
                    <artifactId>sasl2</artifactId>
                    <version>${sasl2.version}</version>
                    <type>tar.gz</type>
                    <classifier>${profile.classifier}-${compiler}</classifier>
                </dependency>            
                <dependency>
                    <groupId>org.openssl</groupId>
                    <artifactId>openssl</artifactId>
                    <version>${openssl.version}</version>
                    <type>tar.gz</type>
                    <classifier>${profile.classifier}-${compiler}</classifier>
                </dependency>
                <dependency>
                    <groupId>org.ffmpeg</groupId>
                    <artifactId>ffmpeg</artifactId>
                    <version>${ffmpeg.version}</version>
                    <type>tar.gz</type>
                    <classifier>${profile.classifier}-${compiler}</classifier>
                </dependency>
                <dependency>
                    <groupId>com.google</groupId>
                    <artifactId>gtest</artifactId>
                    <version>1.7.0-SNAPSHOT</version>
                    <type>tar.gz</type>
                    <classifier>${profile.classifier}-${compiler}</classifier>
                </dependency>
                <dependency>
                    <groupId>com.google</groupId>
                    <artifactId>gmock</artifactId>
                    <version>1.7.0-SNAPSHOT</version>
                    <type>tar.gz</type>
                    <classifier>${profile.classifier}-${compiler}</classifier>
                </dependency>
            </dependencies>
        </profile>

        <profile>
            <id>linux-x64</id>
            <activation>
                <os>
                    <family>unix</family>
                    <name>linux</name>
                    <arch>amd64</arch>
                </os>
                <property>
                    <name>arch</name>
                    <value>!arm</value>
                </property>
            </activation>
            <dependencies>
                <dependency>
                    <groupId>com.google</groupId>
                    <artifactId>gtest</artifactId>
                    <version>1.7.0-SNAPSHOT</version>
                    <type>tar.gz</type>
                    <classifier>${profile.classifier}-${compiler}</classifier>
                </dependency>
                <dependency>
                    <groupId>com.google</groupId>
                    <artifactId>gmock</artifactId>
                    <version>1.7.0-SNAPSHOT</version>
                    <type>tar.gz</type>
                    <classifier>${profile.classifier}-${compiler}</classifier>
                </dependency>
            </dependencies>
<<<<<<< HEAD
=======
        </profile>

        <!-- Mobile client profiles -->
        <profile>
            <id>mobile-common</id>
            <activation>
                <activeByDefault>false</activeByDefault>
                <os>
                    <family>unix</family>
                </os>
                <property>
                    <name>newmobile</name>
                </property>
            </activation>
            <dependencies>
                <dependency>
                    <groupId>com.digia</groupId>
                    <version>5.5.0-SNAPSHOT</version>
                    <artifactId>qt</artifactId>
                    <type>tar.gz</type>
                    <classifier>${qt.classifier}${compile.options}</classifier>
                </dependency>
            </dependencies>
        </profile>
        <profile>
            <id>mobile-android-desktop</id>
            <activation>
                <activeByDefault>false</activeByDefault>
                <os>
                    <family>unix</family>
                </os>
                <property>
                    <name>newmobile</name>
                    <value>android-desktop</value>
                </property>
            </activation>
            <dependencies>
                <dependency>
                    <groupId>com.digia</groupId>
                    <version>5.4.1-SNAPSHOT</version>
                    <artifactId>qt</artifactId>
                    <type>tar.gz</type>
                    <classifier>${qt.classifier}${compile.options}</classifier>
                </dependency>
            </dependencies>
        </profile>
        <profile>
            <id>mobile-android</id>
            <activation>
                <activeByDefault>false</activeByDefault>
                <os>
                    <family>unix</family>
                </os>
                <property>
                    <name>newmobile</name>
                    <value>android</value>
                </property>
            </activation>
            <dependencies>
                <dependency>
                    <groupId>org.openssl</groupId>
                    <artifactId>openssl</artifactId>
                    <version>${openssl.version}</version>
                    <type>tar.gz</type>
                    <classifier>${profile.classifier}</classifier>
                </dependency>
            </dependencies>
        </profile>
        <profile>
            <id>mobile-ios</id>
            <activation>
                <activeByDefault>false</activeByDefault>
                <os>
                    <family>mac</family>
                </os>
                <property>
                    <name>newmobile</name>
                    <value>ios</value>
                </property>
            </activation>
            <dependencies>
                <dependency>
                    <groupId>org.openssl</groupId>
                    <artifactId>openssl</artifactId>
                    <version>${openssl.version}</version>
                    <type>tar.gz</type>
                    <classifier>${profile.classifier}</classifier>
                </dependency>
                <dependency>
                    <groupId>net.sourceforge</groupId>
                    <artifactId>libjpeg-turbo</artifactId>
                    <version>1.4.1-SNAPSHOT</version>
                    <type>tar.gz</type>
                    <classifier>${profile.classifier}-${compiler}</classifier>
                </dependency>
            </dependencies>
>>>>>>> cb0928eb
        </profile>
    </profiles>
</project><|MERGE_RESOLUTION|>--- conflicted
+++ resolved
@@ -683,8 +683,6 @@
                     <classifier>${profile.classifier}-${compiler}</classifier>
                 </dependency>
             </dependencies>
-<<<<<<< HEAD
-=======
         </profile>
 
         <!-- Mobile client profiles -->
@@ -781,7 +779,6 @@
                     <classifier>${profile.classifier}-${compiler}</classifier>
                 </dependency>
             </dependencies>
->>>>>>> cb0928eb
         </profile>
     </profiles>
 </project>