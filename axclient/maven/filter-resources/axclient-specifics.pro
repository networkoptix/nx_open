--- conflicted
+++ resolved
@@ -5,16 +5,10 @@
 
 INCLUDEPATH +=  ${root.dir}/appserver2/src \
                 ${root.dir}/client.core/src \
-<<<<<<< HEAD
-		${root.dir}/common_libs/nx_speach_synthesizer/src/ \
+                ${root.dir}/common_libs/nx_vms_utils/src \
+                ${root.dir}/common_libs/nx_speach_synthesizer/src/ \
                 ${root.dir}/client/src \
-              
-=======
-                ${root.dir}/common_libs/nx_vms_utils/src \
-                ${root.dir}/common_libs/nx_speach_synthesizer/src \
-                ${root.dir}/client/src
 
->>>>>>> 90169223
 LIBS += $$FESTIVAL_LIB
 
 CONFIG(debug, debug|release) {
