--- conflicted
+++ resolved
@@ -89,11 +89,7 @@
 cp -r /lib/${arch.dir}/libpng12.so* $LIBSTAGE
 cp -r /usr/lib/${arch.dir}/libopenal.so.1* $LIBSTAGE
 #'libstdc++.so.6 is needed on some machines
-<<<<<<< HEAD
-cp -r ${arch.dir}/libstdc++.so.6* $LIBSTAGE
-=======
 cp -r /usr/lib/${arch.dir}/libstdc++.so.6* $LIBSTAGE
->>>>>>> e30503f5
 
 find $PKGSTAGE -type d -print0 | xargs -0 chmod 755
 find $PKGSTAGE -type f -print0 | xargs -0 chmod 644
