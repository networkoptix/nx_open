--- conflicted
+++ resolved
@@ -7,11 +7,8 @@
 if [ -n "$DEBIAN_SCRIPT_DEBUG" ]; then set -v -x; DEBIAN_SCRIPT_TRACE=1; fi
 ${DEBIAN_SCRIPT_TRACE:+ echo "#42#DEBUG# RUNNING $0 $*" 1>&2 }
 
-<<<<<<< HEAD
-=======
 UPGRADING=${2:+yes}
 
->>>>>>> e30503f5
 export PATH=$PATH:/sbin:/usr/sbin:/bin:/usr/bin
 
 BASE_DIR="/opt/$COMPANY_NAME/mediaserver"
@@ -85,14 +82,10 @@
     local full_name="$COMPANY_NAME-mediaserver/$varname"
     local error_message="${full_name}_invalid"
 
-    # Support unattended install
+    # Support unattened install
     db_get $full_name
     if [ "$RET" = "" ]; then
-<<<<<<< HEAD
-        db_set $full_name $default
-=======
         [ -n "$default" ] && db_set $full_name $default
->>>>>>> e30503f5
     fi
 
     db_input high $full_name || true
