#!/bin/bash -e

COMPANY_NAME=${deb.customization.company.name}

. /usr/share/debconf/confmodule

if [ -n "$DEBIAN_SCRIPT_DEBUG" ]; then set -v -x; DEBIAN_SCRIPT_TRACE=1; fi
${DEBIAN_SCRIPT_TRACE:+ echo "#42#DEBUG# RUNNING $0 $*" 1>&2 }
 
export PATH=$PATH:/sbin:/usr/sbin:/bin:/usr/bin

BASE_DIR="/opt/$COMPANY_NAME/mediaserver"
EC_DIR="/opt/$COMPANY_NAME/entcontroller"

ETC_DIR="$BASE_DIR/etc"
EC_CONFIG_FILE="$EC_DIR/etc/entcontroller.conf"
CONFIG_FILE="$ETC_DIR/mediaserver.conf"

OLD_DB_PATH="$EC_DIR/var/db/ecs.db"
DB_PATH="$BASE_DIR/var/ecs.sqlite"

BIN_DIR="$BASE_DIR/bin"

CFG_HELPER="$BIN_DIR/config_helper.py $CONFIG_FILE"
EC_CFG_HELPER="$BIN_DIR/config_helper.py $EC_CONFIG_FILE"

<<<<<<< HEAD
=======
DBSYNC="$BASE_DIR/share/dbsync-2.2/bin/dbsync"
CERTGEN="$BASE_DIR/share/dbsync-2.2/bin/certgen"

>>>>>>> e890988e
# This is necessary because changed configuration options should take effect 
# immediately.
if status $COMPANY_NAME-mediaserver | grep "start/running" > /dev/null; then
  stop $COMPANY_NAME-mediaserver
fi

# Default MS parameters
PORT_DEFAULT="7001"
TRANSPORT_DEAULT="auto"
PUBLIC_IP_ENABLED_DEFAULT="auto"
SYSTEM_NAME=$COMPANY_NAME
ALLOW_CAMERA_CHANGES_DEFAULT=true

function is_local_addr {
    local hostname=$1;
    local addr=$(gethostip -d $hostname)

    if [ $? -ne 0 ]; then
	addr=$hostname
    fi

    [[ "$addr" =~ ^127.[0-9]+.[0-9]+.[0-9]+$ ]] && return 0

    ip -4 -o addr | awk '{gsub("/", " "); print $4;}' | grep "^$addr$" > /dev/null 2>&1
}

function is_local_addr {
    local addr=$1;

    ip -4 -o addr | awk '!/^[0-9]*: ?lo|link\/ether/ {gsub("/", " "); print $4}' | grep "^$addr$" > /dev/null 2>&1
}

function to_int {
    local -i num="10#${1}"
    echo "${num}"
}

function port_is_ok {
    local port="$1"
    local -i port_num=$(to_int "${port}" 2>/dev/null)
 
    if (( $port_num < 1 || $port_num > 65535 )) ; then
        return 1
    fi
 
    return 0
}

function create_dir {
    local dir="$1";

    mkdir -p "$dir"
}

function ask_for_value {
    local varname="$1"
    local default="$2"
    local full_name="$COMPANY_NAME-mediaserver/$varname"
    local error_message="${full_name}_invalid"

    # Support unattened install
    db_get $full_name
    if [ "$RET" = "" ]; then
        [ -n "$default" ] && db_set $full_name $default 
    fi

    db_input high $full_name || true
    db_go

    while :
    do
        db_get $full_name
        { validate_$varname $RET 2> /dev/null; STATUS=$?; } || true        
        [ $STATUS -eq 0 ] && break # validation passes
        [ $STATUS -ne 1 ] && break # no validation function or invalid

        db_input high $error_message
        db_go

        { db_input high $full_name; STATUS=$?; } || true
        [ $STATUS -eq 30 ] && break
        db_go
    done

    RESULT="$RET"
    db_unregister $full_name
    echo $RESULT
}

function validate_adminPassword {
    [ -n "$1" ]
}

function validate_port {
    port_is_ok $1
}

function validate_storage {
  [[ "$1" == /* ]]
}

case "$1" in
    configure)
        ECS_HOST="$($CFG_HELPER appserverHost)"
        if [ -n "$ECS_HOST" ]; then
            if is_local_addr "$ECS_HOST"; then
                $CFG_HELPER -d appserverHost
                $CFG_HELPER -d appserverPort
                $CFG_HELPER -d appserverLogin
                $CFG_HELPER -d appserverPassword
            else
                $CFG_HELPER pendingSwitchToClusterMode "yes"
                $CFG_HELPER -d appserverPassword
            fi
        fi

<<<<<<< HEAD
=======
        PORT="$($CFG_HELPER port)"
        [ -z "$PORT" ] && PORT="$($EC_CFG_HELPER port)"
        [ -z "$PORT" ] && PORT=$PORT_DEFAULT        
        PORT=$(ask_for_value port "$PORT")
        $CFG_HELPER port "$PORT"

>>>>>>> e890988e
        if [ ! -f $DB_PATH -a ! -f $OLD_DB_PATH ]; then
            ADMIN_PASSWORD=$(ask_for_value adminPassword "$ADMIN_PASSWORD")
            $CFG_HELPER adminPassword "$ADMIN_PASSWORD"
        fi

<<<<<<< HEAD
        TRANSPORT="$($CFG_HELPER transport)"
        [ -z "$ECS_TRANSPORT" ] && TRANSPORT=$TRANSPORT_DEFAULT
        TRANSPORT=$(ask_for_value transport "$TRANSPORT")
        $CFG_HELPER transport "$TRANSPORT"
=======
        TRANSPORT="$($CFG_HELPER rtspTransport)"
        [ -z "$TRANSPORT" ] && TRANSPORT=$TRANSPORT_DEFAULT
        $CFG_HELPER rtspTransport "$TRANSPORT"
>>>>>>> e890988e

        SYSTEM_NAME="$($CFG_HELPER systemName)"
        [ -z "$SYSTEM_NAME" ] && SYSTEM_NAME=$SYSTEM_NAME_DEFAULT
        SYSTEM_NAME=$(ask_for_value systemName "$systemName")
        $CFG_HELPER systemName "$SYSTEM_NAME"
<<<<<<< HEAD
        
        [ -f "$OLD_DB_PATH" -a ! -f "$DB_PATH" ] && mv "$OLD_DB_PATH" "$DB_PATH"
=======

        ALLOW_CAMERA_CHANGES="$($CFG_HELPER allowCameraChanges)"
        [ -z "$ALLOW_CAMERA_CHANGES" ] && ALLOW_CAMERA_CHANGES=$($EC_CFG_HELPER allowCameraChanges)
        [ -z "$ALLOW_CAMERA_CHANGES" ] && ALLOW_CAMERA_CHANGES=$ALLOW_CAMERA_CHANGES_DEFAULT
        ALLOW_CAMERA_CHANGES=$(ask_for_value allowCameraChanges "$ALLOW_CAMERA_CHANGES")
        $CFG_HELPER allowCameraChanges "$ALLOW_CAMERA_CHANGES"

        "$CERTGEN" -i

        if [ -f "$OLD_DB_PATH" -a ! -f "$DB_PATH" ]; then
            [ -d $BASE_DIR/var ] || mkdir $BASE_DIR/var
            cp "$OLD_DB_PATH" "$DB_PATH"
            $DBSYNC
        fi
>>>>>>> e890988e
  ;;

  abort-upgrade|abort-remove|abort-configure)
  ;;

  *)
    echo "postinst called with unknown argument '$1'" 1>&2
    exit 1
  ;;
esac

if [ -e "/etc/init/$COMPANY_NAME-mediaserver.conf" ]; then
	invoke-rc.d $COMPANY_NAME-mediaserver start || exit $?
fi
update-rc.d -f $COMPANY_NAME-mediaserver remove >/dev/null || exit $?

exit 0<|MERGE_RESOLUTION|>--- conflicted
+++ resolved
@@ -24,12 +24,9 @@
 CFG_HELPER="$BIN_DIR/config_helper.py $CONFIG_FILE"
 EC_CFG_HELPER="$BIN_DIR/config_helper.py $EC_CONFIG_FILE"
 
-<<<<<<< HEAD
-=======
 DBSYNC="$BASE_DIR/share/dbsync-2.2/bin/dbsync"
 CERTGEN="$BASE_DIR/share/dbsync-2.2/bin/certgen"
 
->>>>>>> e890988e
 # This is necessary because changed configuration options should take effect 
 # immediately.
 if status $COMPANY_NAME-mediaserver | grep "start/running" > /dev/null; then
@@ -54,12 +51,6 @@
     [[ "$addr" =~ ^127.[0-9]+.[0-9]+.[0-9]+$ ]] && return 0
 
     ip -4 -o addr | awk '{gsub("/", " "); print $4;}' | grep "^$addr$" > /dev/null 2>&1
-}
-
-function is_local_addr {
-    local addr=$1;
-
-    ip -4 -o addr | awk '!/^[0-9]*: ?lo|link\/ether/ {gsub("/", " "); print $4}' | grep "^$addr$" > /dev/null 2>&1
 }
 
 function to_int {
@@ -146,39 +137,25 @@
             fi
         fi
 
-<<<<<<< HEAD
-=======
         PORT="$($CFG_HELPER port)"
         [ -z "$PORT" ] && PORT="$($EC_CFG_HELPER port)"
         [ -z "$PORT" ] && PORT=$PORT_DEFAULT        
         PORT=$(ask_for_value port "$PORT")
         $CFG_HELPER port "$PORT"
 
->>>>>>> e890988e
         if [ ! -f $DB_PATH -a ! -f $OLD_DB_PATH ]; then
             ADMIN_PASSWORD=$(ask_for_value adminPassword "$ADMIN_PASSWORD")
             $CFG_HELPER adminPassword "$ADMIN_PASSWORD"
         fi
 
-<<<<<<< HEAD
-        TRANSPORT="$($CFG_HELPER transport)"
-        [ -z "$ECS_TRANSPORT" ] && TRANSPORT=$TRANSPORT_DEFAULT
-        TRANSPORT=$(ask_for_value transport "$TRANSPORT")
-        $CFG_HELPER transport "$TRANSPORT"
-=======
         TRANSPORT="$($CFG_HELPER rtspTransport)"
         [ -z "$TRANSPORT" ] && TRANSPORT=$TRANSPORT_DEFAULT
         $CFG_HELPER rtspTransport "$TRANSPORT"
->>>>>>> e890988e
 
         SYSTEM_NAME="$($CFG_HELPER systemName)"
         [ -z "$SYSTEM_NAME" ] && SYSTEM_NAME=$SYSTEM_NAME_DEFAULT
         SYSTEM_NAME=$(ask_for_value systemName "$systemName")
         $CFG_HELPER systemName "$SYSTEM_NAME"
-<<<<<<< HEAD
-        
-        [ -f "$OLD_DB_PATH" -a ! -f "$DB_PATH" ] && mv "$OLD_DB_PATH" "$DB_PATH"
-=======
 
         ALLOW_CAMERA_CHANGES="$($CFG_HELPER allowCameraChanges)"
         [ -z "$ALLOW_CAMERA_CHANGES" ] && ALLOW_CAMERA_CHANGES=$($EC_CFG_HELPER allowCameraChanges)
@@ -193,7 +170,6 @@
             cp "$OLD_DB_PATH" "$DB_PATH"
             $DBSYNC
         fi
->>>>>>> e890988e
   ;;
 
   abort-upgrade|abort-remove|abort-configure)
