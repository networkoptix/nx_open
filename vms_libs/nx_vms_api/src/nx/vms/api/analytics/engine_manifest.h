#pragma once

#include <QtCore/QList>
#include <QtCore/QStringList>

#include <nx/vms/api/analytics/translatable_string.h>
#include <nx/vms/api/analytics/manifest_items.h>
#include <nx/fusion/model_functions_fwd.h>
#include <nx/utils/uuid.h>

namespace nx::vms::api::analytics {

/**
 * The JSON-serializable data structure that is given by each Analytics Plugin's Engine to the
 * Server after the Engine has been created by the Plugin.
 */
struct NX_VMS_API EngineManifest
{
    /**
     * Declaration of an Engine ObjectAction - the user may select an analytics Object (e.g.
     * as a context action for the object rectangle on a video frame), and choose an ObjectAction
     * to trigger from the list of all compatible ObjectActions from all Engines.
     */
    struct ObjectAction
    {
        QString id; /**< Id of the action type, like "vendor.pluginName.actionName". */
        TranslatableString name; /**< Name to be shown to the user; in English. */
        QList<QString> supportedObjectTypeIds;
        // TODO: Add params (settings).
    };
    #define ObjectAction_Fields (id)(name)(supportedObjectTypeIds)

    enum Capability
    {
        noCapabilities = 0,
        needUncompressedVideoFrames_yuv420 = 1 << 0,
        needUncompressedVideoFrames_argb = 1 << 1,
        needUncompressedVideoFrames_abgr = 1 << 2,
        needUncompressedVideoFrames_rgba = 1 << 3,
        needUncompressedVideoFrames_bgra = 1 << 4,
        needUncompressedVideoFrames_rgb = 1 << 5,
        needUncompressedVideoFrames_bgr = 1 << 6,
        cameraModelIndependent = 1 << 7,
    };
    Q_DECLARE_FLAGS(Capabilities, Capability)

<<<<<<< HEAD
    QString pluginId; //< TODO: Remove.
    TranslatableString pluginName; //< TODO: Remove.
=======
    // TODO: Remove when not needed for GUI's EventTypeDescriptor.
    QString pluginId;
    TranslatableString pluginName;

>>>>>>> ef3eec14
    Capabilities capabilities;

    /** Types of Events that can potentially be produced by any DeviceAgent of this Engine. */
    QList<EventType> eventTypes;
    
    /** Types of Objects that can potentially be produced by any DeviceAgent of this Engine. */
    QList<ObjectType> objectTypes;
    
    /** Groups that are used to group Object and Event types declared by this manifest. */
    QList<Group> groups;

    QList<ObjectAction> objectActions;

    // TODO: Add DeviceAgent settings and Engine settings.
};
#define EngineManifest_Fields \
    (pluginId)(pluginName)(capabilities) \
    (eventTypes)(objectTypes)(objectActions)(groups)
QN_FUSION_DECLARE_FUNCTIONS(EngineManifest, (json), NX_VMS_API)
Q_DECLARE_OPERATORS_FOR_FLAGS(EngineManifest::Capabilities)
QN_ENABLE_ENUM_NUMERIC_SERIALIZATION(EngineManifest::Capability)
QN_FUSION_DECLARE_FUNCTIONS(EngineManifest::ObjectAction, (json), NX_VMS_API)

} // namespace nx::vms::api::analytics

QN_FUSION_DECLARE_FUNCTIONS(nx::vms::api::analytics::EngineManifest::Capability,
    (metatype)(numeric)(lexical), NX_VMS_API)

QN_FUSION_DECLARE_FUNCTIONS(nx::vms::api::analytics::EngineManifest::Capabilities,
    (metatype)(numeric)(lexical), NX_VMS_API)<|MERGE_RESOLUTION|>--- conflicted
+++ resolved
@@ -44,15 +44,10 @@
     };
     Q_DECLARE_FLAGS(Capabilities, Capability)
 
-<<<<<<< HEAD
-    QString pluginId; //< TODO: Remove.
-    TranslatableString pluginName; //< TODO: Remove.
-=======
     // TODO: Remove when not needed for GUI's EventTypeDescriptor.
     QString pluginId;
     TranslatableString pluginName;
 
->>>>>>> ef3eec14
     Capabilities capabilities;
 
     /** Types of Events that can potentially be produced by any DeviceAgent of this Engine. */
