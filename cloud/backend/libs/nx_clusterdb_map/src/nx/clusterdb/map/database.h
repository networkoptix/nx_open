--- conflicted
+++ resolved
@@ -27,17 +27,9 @@
     std::string systemId() const;
 
 private:
-<<<<<<< HEAD
     const QnUuid m_systemId;
-    nx::clusterdb::engine::SyncronizationEngine* m_syncEngine;
+    nx::clusterdb::engine::SyncronizationEngine* m_syncEngine = nullptr;
     dao::StructureUpdater m_structureUpdater;
-=======
-    //const Settings& m_settings;
-    //nx::sql::AsyncSqlQueryExecutor* m_dbManager;
-    nx::clusterdb::engine::SyncronizationEngine m_syncEngine;
-    dao::rdb::StructureUpdater m_structureUpdater;
-    DataManager m_dataManager;
->>>>>>> ae649e9b
     EventProvider m_eventProvider;
     DataManager m_dataManager;
 };
