--- conflicted
+++ resolved
@@ -373,38 +373,6 @@
         //setting up attributes
         for (const auto& keyValue : m_additionalHeaders)
             m_asyncHttpClient->addAdditionalHeader(keyValue.first, keyValue.second);
-<<<<<<< HEAD
-        if (m_subsequentReconnectTries)
-            m_asyncHttpClient->setSubsequentReconnectTries(*m_subsequentReconnectTries);
-        if (m_reconnectTries)
-            m_asyncHttpClient->setTotalReconnectTries(*m_reconnectTries);
-        if (m_sendTimeout)
-            m_asyncHttpClient->setSendTimeout(*m_sendTimeout);
-        if (m_responseReadTimeout)
-            m_asyncHttpClient->setResponseReadTimeout(*m_responseReadTimeout);
-        if (m_messageBodyReadTimeout)
-            m_asyncHttpClient->setMessageBodyReadTimeout(*m_messageBodyReadTimeout);
-        if (m_maxNumberOfRedirects)
-            m_asyncHttpClient->setMaxNumberOfRedirects(*m_maxNumberOfRedirects);
-        if (m_userAgent)
-            m_asyncHttpClient->setUserAgent(*m_userAgent);
-        if (m_userName)
-            m_asyncHttpClient->setUserName(*m_userName);
-        if (m_userPassword)
-            m_asyncHttpClient->setUserPassword(*m_userPassword);
-        if (m_proxyUserName)
-            m_asyncHttpClient->setProxyUserName(*m_proxyUserName);
-        if (m_proxyUserPassword)
-            m_asyncHttpClient->setProxyUserPassword(*m_proxyUserPassword);
-        if (m_authType)
-            m_asyncHttpClient->setAuthType(*m_authType);
-        if (m_proxyEndpoint)
-            m_asyncHttpClient->setProxyVia(*m_proxyEndpoint, m_isProxySecure);
-
-        m_asyncHttpClient->setDisablePrecalculatedAuthorization(m_precalculatedAuthorizationDisabled);
-        m_asyncHttpClient->setExpectOnlyMessageBodyWithoutHeaders(m_expectOnlyBody);
-=======
->>>>>>> d812fae0
 
         lk.relock();
     }
@@ -427,6 +395,10 @@
         m_asyncHttpClient->setUserName(*m_userName);
     if (m_userPassword)
         m_asyncHttpClient->setUserPassword(*m_userPassword);
+    if (m_proxyUserName)
+        m_asyncHttpClient->setProxyUserName(*m_proxyUserName);
+    if (m_proxyUserPassword)
+        m_asyncHttpClient->setProxyUserPassword(*m_proxyUserPassword);
     if (m_authType)
         m_asyncHttpClient->setAuthType(*m_authType);
     if (m_proxyEndpoint)
