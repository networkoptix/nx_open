#include "aio_thread.h"

#include <chrono>
#include <thread>

#include <nx/utils/log/log.h>
#include <nx/utils/std/cpp14.h>

#include "aio_task_queue.h"
#include "pollset_factory.h"

// TODO: #ak Memory order semantic used with std::atomic.
// TODO: #ak Move task queues to socket for optimization.

namespace nx::network::aio {

AioThread::AioThread(std::unique_ptr<AbstractPollSet> pollSet):
    m_pollSet(pollSet ? std::move(pollSet) : PollSetFactory::instance()->create()),
    m_taskQueue(std::make_unique<detail::AioTaskQueue>(m_pollSet.get()))
{
<<<<<<< HEAD
    setObjectName(QString::fromLatin1("AioThread"));
=======
    static int threadNumber = 0;
    setObjectName(QString("AIOThread %1")
        .arg(threadNumber++, /*fieldWidth*/ 2, /*base*/ 10 , /*fill*/ QLatin1Char('0')));
>>>>>>> 9c3cecff
}

AioThread::~AioThread()
{
    pleaseStop();
    wait();
}

void AioThread::pleaseStop()
{
    nx::utils::Thread::pleaseStop();
    m_pollSet->interrupt();
}

void AioThread::startMonitoring(
    Pollable* const sock,
    aio::EventType eventToWatch,
    AIOEventHandler* const eventHandler,
    std::optional<std::chrono::milliseconds> timeoutMillis,
    nx::utils::MoveOnlyFunc<void()> socketAddedToPollHandler)
{
    if (!timeoutMillis)
    {
        timeoutMillis = std::chrono::milliseconds::zero();
        if (!getSocketTimeout(sock, eventToWatch, &(*timeoutMillis)))
        {
            post(
                sock,
                std::bind(&AIOEventHandler::eventTriggered, eventHandler, sock, aio::etError));
            return;
        }
    }

    QnMutexLocker lock(&m_taskQueue->mutex);

    if (sock->impl()->monitoredEvents[eventToWatch].isUsed)
    {
        if (sock->impl()->monitoredEvents[eventToWatch].timeout == timeoutMillis)
            return;
        sock->impl()->monitoredEvents[eventToWatch].timeout = timeoutMillis;
        changeSocketTimeout(
            lock,
            sock,
            eventToWatch,
            eventHandler,
            *timeoutMillis);
    }
    else
    {
        sock->impl()->monitoredEvents[eventToWatch].isUsed = true;
        startMonitoringInternal(
            lock,
            sock,
            eventToWatch,
            eventHandler,
            *timeoutMillis,
            std::move(socketAddedToPollHandler));
    }
}

void AioThread::stopMonitoring(
    Pollable* const sock,
    aio::EventType eventType)
{
    QnMutexLocker lock(&m_taskQueue->mutex);

    if (sock->impl()->monitoredEvents[eventType].isUsed)
    {
        sock->impl()->monitoredEvents[eventType].isUsed = false;
        stopMonitoringInternal(
            &lock,
            sock,
            eventType);
    }
}

void AioThread::post(Pollable* const sock, nx::utils::MoveOnlyFunc<void()> functor)
{
    QnMutexLocker lock(&m_taskQueue->mutex);
    post(lock, sock, std::move(functor));
}

void AioThread::dispatch(Pollable* const sock, nx::utils::MoveOnlyFunc<void()> functor)
{
    if (currentThreadSystemId() == systemThreadId())  //< If called from this aio thread.
    {
        functor();
        return;
    }
    // Otherwise posting functor.
    post(sock, std::move(functor));
}

void AioThread::cancelPostedCalls(Pollable* const sock)
{
    QnMutexLocker lock(&m_taskQueue->mutex);

    const bool inAIOThread = currentThreadSystemId() == systemThreadId();
    if (inAIOThread)
    {
        // Removing postedCall tasks and posted calls.
        auto postedCallsToRemove = m_taskQueue->cancelPostedCalls(
            lock,
            sock->impl()->socketSequence);
        lock.unlock();
        // Removing postedCallsToRemove with mutex unlocked since there can be indirect calls to this.
        return;
    }

    // Posting cancellation task
    m_taskQueue->addTask(
        detail::CancelPostedCallsTask(
            sock->impl()->socketSequence, //< Not passing socket here since it is allowed to be removed
                                          // before posted call is actually cancelled.
            nullptr));
    m_pollSet->interrupt();

    // We can be sure that socket will be removed before next poll.

    lock.unlock();

    // Waiting for posted calls processing to finish.
    while (m_processingPostedCalls == 1)
        msleep(0);    // yield. TODO: #ak Better replace it with conditional_variable.
                      // TODO: #ak Must wait for target call only, not for any call!

                      // Here we can be sure that posted call for socket will never be triggered.
                      // Although, it may still be in the queue.
                      // But, socket can be safely removed, since we use socketSequence.

    lock.relock();
}

size_t AioThread::socketsHandled() const
{
    QnMutexLocker lock(&m_taskQueue->mutex);
    return m_pollSet->size()
        + m_taskQueue->newReadMonitorTaskCount
        + m_taskQueue->newWriteMonitorTaskCount;
}

bool AioThread::isSocketBeingMonitored(Pollable* sock) const
{
    for (const auto& monitoringContext: sock->impl()->monitoredEvents)
    {
        if (monitoringContext.isUsed)
            return true;
    }

    return false;
}

const detail::AioTaskQueue& AioThread::taskQueue() const
{
    return *m_taskQueue;
}

static constexpr std::chrono::milliseconds kErrorResetTimeout(1);

void AioThread::run()
{
    initSystemThreadId();
    NX_DEBUG(this, "AIO thread started");

    while (!needToStop())
    {
        //setting m_processingPostedCalls flag before processPollSetModificationQueue
        //  to be able to atomically add "cancel posted call" task and check for tasks to complete
        m_processingPostedCalls = 1;

        m_taskQueue->processPollSetModificationQueue(detail::TaskType::tAll);

        //making calls posted with post and dispatch
        m_taskQueue->processPostedCalls();

        m_processingPostedCalls = 0;

        //processing tasks that have been added from within processPostedCalls() call
        m_taskQueue->processPollSetModificationQueue(detail::TaskType::tAll);

        qint64 curClock = m_taskQueue->getSystemTimerVal();
        const qint64 nextPeriodicEventClock = m_taskQueue->nextPeriodicEventClock();

        //calculating delay to the next periodic task
        const int millisToTheNextPeriodicEvent = nextPeriodicEventClock == 0
            ? aio::kInfiniteTimeout    //no periodic task
            : (nextPeriodicEventClock < curClock ? 0 : nextPeriodicEventClock - curClock);

        //if there are posted calls, just checking sockets state in non-blocking mode
        const int pollTimeout = (m_taskQueue->postedCallCount() == 0) ? millisToTheNextPeriodicEvent : 0;
        const int triggeredSocketCount = m_pollSet->poll(pollTimeout);

        if (needToStop())
            break;
        if (triggeredSocketCount < 0)
        {
            const SystemError::ErrorCode errorCode = SystemError::getLastOSErrorCode();
            if (errorCode == SystemError::interrupted)
                continue;
            NX_DEBUG(this, lm("poll failed. %1").args(SystemError::toString(errorCode)));
            std::this_thread::sleep_for(kErrorResetTimeout);
            continue;
        }
        curClock = m_taskQueue->getSystemTimerVal();
        if (triggeredSocketCount == 0)
        {
            if (nextPeriodicEventClock == 0 ||      //no periodic event
                nextPeriodicEventClock > curClock)  //not a time for periodic event
            {
                continue;   //poll has been interrupted
            }
        }

        m_taskQueue->processScheduledRemoveSocketTasks();

        if (triggeredSocketCount > 0)
            m_taskQueue->processSocketEvents(curClock);

        if (m_taskQueue->processPeriodicTasks(curClock))
            continue;
    }

    NX_DEBUG(this, "AIO thread stopped");
}

bool AioThread::getSocketTimeout(
    Pollable* const sock,
    aio::EventType eventToWatch,
    std::chrono::milliseconds* timeout)
{
    unsigned int sockTimeoutMS = 0;
    if (eventToWatch == aio::etRead)
    {
        if (!sock->getRecvTimeout(&sockTimeoutMS))
            return false;
    }
    else if (eventToWatch == aio::etWrite)
    {
        if (!sock->getSendTimeout(&sockTimeoutMS))
            return false;
    }
    else
    {
        NX_ASSERT(false);
        return false;
    }
    *timeout = std::chrono::milliseconds(sockTimeoutMS);
    return true;
}

void AioThread::startMonitoringInternal(
    const QnMutexLockerBase& /*lock*/,
    Pollable* const sock,
    aio::EventType eventToWatch,
    AIOEventHandler* const eventHandler,
    std::chrono::milliseconds timeout,
    nx::utils::MoveOnlyFunc<void()> socketAddedToPollHandler)
{
    // TODO: #ak Make following check complexity constant-time.
    if (m_taskQueue->taskExists(sock, eventToWatch, detail::TaskType::tAdding))
        return;

    // Checking queue for reverse task for sock.
    if (m_taskQueue->removeReverseTask(sock, eventToWatch, detail::TaskType::tAdding, eventHandler, timeout))
        return;    //< Ignoring task.

    m_taskQueue->addTask(detail::SocketAddRemoveTask(
        detail::TaskType::tAdding,
        sock,
        eventToWatch,
        eventHandler,
        timeout,
        nullptr,
        std::move(socketAddedToPollHandler)));
    if (eventToWatch == aio::etRead)
        ++m_taskQueue->newReadMonitorTaskCount;
    else if (eventToWatch == aio::etWrite)
        ++m_taskQueue->newWriteMonitorTaskCount;
    if (currentThreadSystemId() != systemThreadId())  //< If eventTriggered is lower on stack, socket will be added to pollset before next poll call.
        m_pollSet->interrupt();
}

void AioThread::stopMonitoringInternal(
    QnMutexLockerBase* lock,
    Pollable* const sock,
    aio::EventType eventType)
{
    // Checking queue for reverse task for sock.
    if (m_taskQueue->removeReverseTask(
            sock, eventType, detail::TaskType::tRemoving,
            nullptr, std::chrono::milliseconds::zero()))
    {
        return;    //< Ignoring task.
    }

    auto handlingData = sock->impl()->monitoredEvents[eventType].aioHelperData.get();
    if (!handlingData)
        return; //< Socket is not polled.

    if (handlingData->markedForRemoval.load(std::memory_order_relaxed) > 0)
        return;   // Socket already marked for removal.
    ++handlingData->markedForRemoval;

    const bool inAIOThread = currentThreadSystemId() == systemThreadId();

    // inAIOThread is false in case async operation cancellation. In most cases, inAIOThread is true.
    if (inAIOThread)
    {
        lock->unlock();
        // Removing socket from pollset does not invalidate iterators (iterating pollset may be higher the stack).
        m_taskQueue->removeSocketFromPollSet(sock, eventType);
        return;
    }

    std::atomic<int> taskCompletedCondition(0);
    // We MUST remove socket from pollset before returning from here.
    m_taskQueue->addTask(detail::SocketAddRemoveTask(
        detail::TaskType::tRemoving,
        sock,
        eventType,
        nullptr,
        std::chrono::milliseconds::zero(),
        &taskCompletedCondition));

    m_pollSet->interrupt();

    // We can be sure that socket will be removed before next poll.

    lock->unlock();

    // Waiting for socket to be removed from pollset.
    while (taskCompletedCondition.load(std::memory_order_relaxed) == 0)
        msleep(0); // Yield. TODO #ak Probably, it is better to replace it with conditional_variable.

    lock->relock();
}

void AioThread::changeSocketTimeout(
    const QnMutexLockerBase& /*lock*/,
    Pollable* const sock,
    aio::EventType eventToWatch,
    AIOEventHandler* const eventHandler,
    std::chrono::milliseconds timeout,
    std::function<void()> socketAddedToPollHandler)
{
    m_taskQueue->addTask(detail::SocketAddRemoveTask(
        detail::TaskType::tChangingTimeout,
        sock,
        eventToWatch,
        eventHandler,
        timeout,
        nullptr,
        std::move(socketAddedToPollHandler)));
    // If eventTriggered call is down the stack, socket will be added to pollset before next poll call.
    if (currentThreadSystemId() != systemThreadId())
        m_pollSet->interrupt();
}

void AioThread::post(
    const QnMutexLockerBase& /*lock*/,
    Pollable* const sock,
    nx::utils::MoveOnlyFunc<void()> functor)
{
    m_taskQueue->addTask(
        detail::PostAsyncCallTask(sock, std::move(functor)));

    // If eventTriggered is lower on stack, socket will be added to pollset before the next poll call.
    if (currentThreadSystemId() != systemThreadId())
        m_pollSet->interrupt();
}

} // namespace nx::network::aio<|MERGE_RESOLUTION|>--- conflicted
+++ resolved
@@ -18,13 +18,7 @@
     m_pollSet(pollSet ? std::move(pollSet) : PollSetFactory::instance()->create()),
     m_taskQueue(std::make_unique<detail::AioTaskQueue>(m_pollSet.get()))
 {
-<<<<<<< HEAD
     setObjectName(QString::fromLatin1("AioThread"));
-=======
-    static int threadNumber = 0;
-    setObjectName(QString("AIOThread %1")
-        .arg(threadNumber++, /*fieldWidth*/ 2, /*base*/ 10 , /*fill*/ QLatin1Char('0')));
->>>>>>> 9c3cecff
 }
 
 AioThread::~AioThread()
