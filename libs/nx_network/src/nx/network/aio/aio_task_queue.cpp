--- conflicted
+++ resolved
@@ -555,9 +555,6 @@
     // Freeing everything without mutex locked.
 }
 
-<<<<<<< HEAD
-} // namespace nx::network::aio::detail
-=======
 bool AioTaskQueue::empty() const
 {
     QnMutexLocker lock(&mutex);
@@ -567,8 +564,4 @@
         && m_periodicTasksByClock.empty();
 }
 
-} // namespace detail
-} // namespace aio
-} // namespace network
-} // namespace nx
->>>>>>> 12e5d05b
+} // namespace nx::network::aio::detail