#include "aio_task_queue.h"

#include <nx/utils/log/log.h>
#include <nx/utils/std/algorithm.h>
#include <nx/utils/std/cpp14.h>
#include <nx/utils/time.h>

namespace nx::network::aio::detail {

AioTaskQueue::AioTaskQueue(AbstractPollSet* pollSet):
    m_pollSet(pollSet)
{
<<<<<<< HEAD
    m_monotonicClock.restart();
=======
    if (pollSetToUse)
        pollSet = std::move(pollSetToUse);
    else
        pollSet = PollSetFactory::instance()->create();
>>>>>>> 9c3cecff
}

qint64 AioTaskQueue::getSystemTimerVal() const
{
    return std::chrono::duration_cast<std::chrono::milliseconds>(
        nx::utils::monotonicTime().time_since_epoch()).count();
}

void AioTaskQueue::addTask(SocketAddRemoveTask task)
{
    m_pollSetModificationQueue.push_back(std::move(task));
}

bool AioTaskQueue::taskExists(
    Pollable* const socket,
    aio::EventType eventType,
    TaskType taskType) const
{
    for (const auto& task: m_pollSetModificationQueue)
    {
        if (task.socket == socket && task.eventType == eventType && task.type == taskType)
            return true;
    }
    return false;
}

void AioTaskQueue::postAsyncCall(
    Pollable* const pollable,
    nx::utils::MoveOnlyFunc<void()> func)
{
    addTask(PostAsyncCallTask(pollable, std::move(func)));
}

void AioTaskQueue::processPollSetModificationQueue(TaskType taskFilter)
{
    std::vector<SocketAddRemoveTask> elementsToRemove;
    QnMutexLocker lk(&mutex);

    for (typename std::deque<SocketAddRemoveTask>::iterator
        it = m_pollSetModificationQueue.begin();
        it != m_pollSetModificationQueue.end();
        )
    {
        SocketAddRemoveTask& task = *it;
        if ((taskFilter != TaskType::tAll) && (task.type != taskFilter))
        {
            ++it;
            continue;
        }

        switch (task.type)
        {
            case TaskType::tAdding:
            {
                if (task.eventType == aio::etRead)
                    --newReadMonitorTaskCount;
                else if (task.eventType == aio::etWrite)
                    --newWriteMonitorTaskCount;
                addSocketToPollset(
                    task.socket,
                    task.eventType,
                    task.timeout,
                    task.eventHandler);
                break;
            }

            case TaskType::tChangingTimeout:
            {
                const auto& handlingData =
                    task.socket->impl()->monitoredEvents[task.eventType].aioHelperData;
                // NOTE: We are in aio thread currently.
                if (task.timeout > std::chrono::milliseconds::zero())
                {
                    // Adding/updating periodic task.
                    if (handlingData->timeout > std::chrono::milliseconds::zero())
                    {
                        // Updating existing task.
                        const auto newClock = getSystemTimerVal() + task.timeout.count();
                        if (handlingData->nextTimeoutClock == 0)
                        {
                            handlingData->updatedPeriodicTaskClock = newClock;
                        }
                        else
                        {
                            // Replacing timer record in m_periodicTasksByClock.
                            for (auto it = m_periodicTasksByClock.lower_bound(handlingData->nextTimeoutClock);
                                it != m_periodicTasksByClock.end() && it->first == handlingData->nextTimeoutClock;
                                ++it)
                            {
                                if (it->second.socket == task.socket)
                                {
                                    m_periodicTasksByClock.erase(it);
                                    addPeriodicTaskNonSafe(
                                        newClock, handlingData, task.socket, task.eventType);
                                    break;
                                }
                            }
                        }
                    }
                    else
                    {
                        addPeriodicTask(
                            getSystemTimerVal() + task.timeout.count(),
                            handlingData,
                            task.socket,
                            task.eventType);
                    }
                }
                else if (handlingData->timeout > std::chrono::milliseconds::zero())  //&& timeout == 0
                {
                    // Cancelling existing periodic task (there must be one).
                    handlingData->updatedPeriodicTaskClock = -1;
                }
                handlingData->timeout = task.timeout;
                break;
            }

            case TaskType::tRemoving:
                removeSocketFromPollSet(task.socket, task.eventType);
                break;

            case TaskType::tCallFunc:
            {
                NX_ASSERT(task.postHandler);
                NX_ASSERT(!task.taskCompletionEvent && !task.taskCompletionHandler);
                m_postedCalls.push_back(std::move(task));
                // This task differs from every else in a way that it is not processed here,
                // just moved to another container. 
                // TODO #ak Is it really needed to move to another container?
                it = m_pollSetModificationQueue.erase(it);
                continue;
            }

            case TaskType::tCancelPostedCalls:
            {
                auto postedCallsToRemove = cancelPostedCalls(lk, task.socketSequence);
                if (elementsToRemove.empty())
                {
                    elementsToRemove = std::move(postedCallsToRemove);
                }
                else
                {
                    elementsToRemove.reserve(elementsToRemove.size() + postedCallsToRemove.size());
                    std::move(
                        postedCallsToRemove.begin(),
                        postedCallsToRemove.end(),
                        std::back_inserter(elementsToRemove));
                }
                break;
            }

            default:
                NX_ASSERT(false);
        }
        if (task.taskCompletionEvent)
            task.taskCompletionEvent->store(1, std::memory_order_relaxed);
        if (task.taskCompletionHandler)
            task.taskCompletionHandler();
        it = m_pollSetModificationQueue.erase(it);
    }
}

void AioTaskQueue::addSocketToPollset(
    Pollable* socket,
    aio::EventType eventType,
    std::chrono::milliseconds timeout,
    AIOEventHandler* eventHandler)
{
    auto handlingData = std::make_shared<AioEventHandlingData>(eventHandler);
    if (eventType != aio::etTimedOut)
    {
        if (!m_pollSet->add(socket, eventType))
        {
            const SystemError::ErrorCode errorCode = SystemError::getLastOSErrorCode();
            NX_WARNING(this, lm("Failed to add %1 to pollset. %2")
                .args(socket, SystemError::toString(errorCode)));

            socket->impl()->monitoredEvents[eventType].isUsed = false;
            socket->impl()->monitoredEvents[eventType].timeout = std::nullopt;

            m_postedCalls.push_back(
                PostAsyncCallTask(
                    socket,
                    [eventHandler, socket]()
                    {
                        eventHandler->eventTriggered(socket, aio::etError);
                    }));
            return;
        }
    }

    if (timeout > std::chrono::milliseconds::zero())
    {
        // Adding periodic task associated with socket.
        handlingData->timeout = timeout;
        addPeriodicTask(
            getSystemTimerVal() + timeout.count(),
            handlingData,
            socket,
            eventType);
    }
    socket->impl()->monitoredEvents[eventType].aioHelperData = std::move(handlingData);
}

void AioTaskQueue::removeSocketFromPollSet(
    Pollable* sock,
    aio::EventType eventType)
{
    auto& handlingData = sock->impl()->monitoredEvents[eventType].aioHelperData;
    if (handlingData)
    {
        if (handlingData->nextTimeoutClock != 0)
            cancelPeriodicTask(handlingData.get(), eventType);

        handlingData = nullptr;
    }
    if (eventType == aio::etRead || eventType == aio::etWrite)
        m_pollSet->remove(sock, eventType);
}

void AioTaskQueue::processScheduledRemoveSocketTasks()
{
    processPollSetModificationQueue(TaskType::tRemoving);
}

bool AioTaskQueue::removeReverseTask(
    Pollable* const sock,
    aio::EventType eventType,
    TaskType taskType,
    AIOEventHandler* const eventHandler,
    std::chrono::milliseconds newTimeout)
{
    for (auto it = m_pollSetModificationQueue.begin();
        it != m_pollSetModificationQueue.end();
        ++it)
    {
        if (!(it->socket == sock && it->eventType == eventType && taskType != it->type))
            continue;

        //removing reverse task (if any)
        if (taskType == TaskType::tAdding && it->type == TaskType::tRemoving)
        {
            //cancelling removing socket
            if (eventHandler != it->eventHandler)
                continue;   //event handler changed, cannot ignore task
                            //cancelling remove task
            NX_ASSERT(sock->impl()->monitoredEvents[eventType].aioHelperData);
            sock->impl()->monitoredEvents[eventType].aioHelperData->timeout = newTimeout;
            sock->impl()->monitoredEvents[eventType].aioHelperData->markedForRemoval.store(0);

            m_pollSetModificationQueue.erase(it);
            return true;
        }
        else if (taskType == TaskType::tRemoving && 
            (it->type == TaskType::tAdding || it->type == TaskType::tChangingTimeout))
        {
            //if( it->type == TaskType::tChangingTimeout ) cancelling scheduled tasks, since socket removal from poll is requested
            const TaskType foundTaskType = it->type;

            //cancelling adding socket
            it = m_pollSetModificationQueue.erase(it);
            //removing futher tChangingTimeout tasks
            for (;
                it != m_pollSetModificationQueue.end();
                )
            {
                if (it->socket == sock && it->eventType == eventType)
                {
                    NX_ASSERT(it->type == TaskType::tChangingTimeout);
                    it = m_pollSetModificationQueue.erase(it);
                }
                else
                {
                    ++it;
                }
            }

            if (foundTaskType == TaskType::tAdding)
                return true;
            else
                return false;   //foundTaskEventType == TaskType::tChangingTimeout
        }

        continue;
    }

    return false;
}

void AioTaskQueue::processSocketEvents(const qint64 curClock)
{
    auto it = m_pollSet->getSocketEventsIterator();
    while (it->next())
    {
        Pollable* const socket = it->socket();
        const aio::EventType sockEventType = it->eventReceived();
        const aio::EventType handlerToInvokeType =
            (sockEventType == aio::etRead || sockEventType == aio::etWrite)
            ? sockEventType
            : (socket->impl()->monitoredEvents[aio::etRead].aioHelperData //in case of error calling any handler
                ? aio::etRead
                : aio::etWrite);

        //TODO #ak in case of error pollSet reports etError once,
        //but two handlers may be registered for socket.
        //So, we must notify both (if they differ, probably).
        //Currently, leaving as-is since any socket installs single handler for both events

        //TODO #ak notify second handler (if any) and if it not removed by first handler

        // No need to lock mutex, since data is removed in this thread only.
        // Copying shared_ptr here because socket can be removed in eventTriggered call.
        auto handlingData = socket->impl()->monitoredEvents[handlerToInvokeType].aioHelperData;

        QnMutexLocker lk(&m_socketEventProcessingMutex);
        ++handlingData->beingProcessed;
        //TODO #ak possibly some atomic fence is required here
        if (handlingData->markedForRemoval.load(std::memory_order_relaxed) > 0) //socket has been removed from watch
        {
            --handlingData->beingProcessed;
            continue;
        }
        //eventTriggered is allowed to call stopMonitoring which can remove socket from pollset
        handlingData->eventHandler->eventTriggered(socket, sockEventType);
        //updating socket's periodic task (it's garanteed that there is periodic task for socket)
        if (handlingData->timeout > std::chrono::milliseconds::zero())
            handlingData->updatedPeriodicTaskClock = curClock + handlingData->timeout.count();
        --handlingData->beingProcessed;
        //NOTE element, this iterator points to, could be removed in eventTriggered call,
        //but it is still safe to increment this iterator
    }
}

bool AioTaskQueue::processPeriodicTasks(const qint64 curClock)
{
    int tasksProcessedCount = 0;

    for (;;)
    {
        QnMutexLocker lk(&m_socketEventProcessingMutex);

        PeriodicTaskData periodicTaskData;
        {
            //taking task from queue
            auto it = m_periodicTasksByClock.begin();
            if (it == m_periodicTasksByClock.end() || it->first > curClock)
                break;
            periodicTaskData = it->second;
            m_periodicTasksByClock.erase(it);
        }

        // There is no need to lock mutex since data is removed in this thread only.
        auto handlingData = periodicTaskData.data; // TODO: #ak do we really need to copy shared_ptr here?
        handlingData->nextTimeoutClock = 0;
        ++handlingData->beingProcessed;
        //TODO #ak atomic fence is required here (to avoid reordering)
        //TODO #ak add some auto pointer for handlingData->beingProcessed
        if (handlingData->markedForRemoval.load(std::memory_order_relaxed) > 0) //task has been removed from watch
        {
            --handlingData->beingProcessed;
            continue;
        }

        if (handlingData->updatedPeriodicTaskClock > 0)
        {
            //not processing task, but updating...
            if (handlingData->updatedPeriodicTaskClock > curClock)
            {
                //adding new task with updated clock
                addPeriodicTaskNonSafe(
                    handlingData->updatedPeriodicTaskClock,
                    handlingData,
                    periodicTaskData.socket,
                    periodicTaskData.eventType);
                handlingData->updatedPeriodicTaskClock = 0;
                --handlingData->beingProcessed;
                continue;
            }

            handlingData->updatedPeriodicTaskClock = 0;
            //updated task has to be executed now
        }
        else if (handlingData->updatedPeriodicTaskClock == -1)
        {
            //cancelling periodic task
            handlingData->updatedPeriodicTaskClock = 0;
            --handlingData->beingProcessed;
            continue;
        }

        if (periodicTaskData.socket)    //periodic event, associated with socket (e.g., socket operation timeout)
        {
            //NOTE socket is allowed to be removed in eventTriggered
            handlingData->eventHandler->eventTriggered(
                periodicTaskData.socket,
                static_cast<aio::EventType>(periodicTaskData.eventType | aio::etTimedOut));
            //adding periodic task with same timeout
            addPeriodicTaskNonSafe(
                curClock + handlingData->timeout.count(),
                handlingData,
                periodicTaskData.socket,
                periodicTaskData.eventType);
            ++tasksProcessedCount;
        }
        //else
        //    periodicTaskData.periodicEventHandler->onTimeout( periodicTaskData.taskID );  //for periodic tasks not bound to socket
        --handlingData->beingProcessed;
    }

    return tasksProcessedCount > 0;
}

void AioTaskQueue::processPostedCalls()
{
    while (!m_postedCalls.empty())
    {
        auto postHandler = std::move(m_postedCalls.begin()->postHandler);
        m_postedCalls.erase(m_postedCalls.begin());
        postHandler();
    }
}

void AioTaskQueue::addPeriodicTask(
    const qint64 taskClock,
    const std::shared_ptr<AioEventHandlingData>& handlingData,
    Pollable* _socket,
    aio::EventType eventType)
{
    QnMutexLocker lk(&m_socketEventProcessingMutex);
    addPeriodicTaskNonSafe(taskClock, handlingData, _socket, eventType);
}

void AioTaskQueue::addPeriodicTaskNonSafe(
    const qint64 taskClock,
    const std::shared_ptr<AioEventHandlingData>& handlingData,
    Pollable* _socket,
    aio::EventType eventType)
{
    handlingData->nextTimeoutClock = taskClock;
    m_periodicTasksByClock.emplace(
        taskClock,
        PeriodicTaskData(handlingData, _socket, eventType));
}

void AioTaskQueue::cancelPeriodicTask(
    AioEventHandlingData* handlingData,
    aio::EventType eventType)
{
    for (auto it = m_periodicTasksByClock.lower_bound(handlingData->nextTimeoutClock);
        it != m_periodicTasksByClock.end() && it->first == handlingData->nextTimeoutClock;
        ++it)
    {
        if (it->second.data.get() == handlingData && it->second.eventType == eventType)
        {
            m_periodicTasksByClock.erase(it);
            return;
        }
    }
}

std::vector<SocketAddRemoveTask> AioTaskQueue::cancelPostedCalls(
    SocketSequenceType socketSequence)
{
    QnMutexLocker lock(&mutex);
    return cancelPostedCalls(lock, socketSequence);
}

std::vector<SocketAddRemoveTask> AioTaskQueue::cancelPostedCalls(
    const QnMutexLockerBase& /*lock*/,
    SocketSequenceType socketSequence)
{
    std::vector<SocketAddRemoveTask> elementsToRemove;

    //detecting range of elements to remove
    const auto tasksToRemoveRangeStart = nx::utils::move_if(
        m_pollSetModificationQueue.begin(),
        m_pollSetModificationQueue.end(),
        std::back_inserter(elementsToRemove),
        [socketSequence](const SocketAddRemoveTask& val)
        {
            return val.type == TaskType::tCallFunc
                && val.socketSequence == socketSequence;
        });
    m_pollSetModificationQueue.erase(
        tasksToRemoveRangeStart,
        m_pollSetModificationQueue.end());

    const auto postedCallsRemoveRangeStart = nx::utils::move_if(
        m_postedCalls.begin(),
        m_postedCalls.end(),
        std::back_inserter(elementsToRemove),
        [socketSequence](const SocketAddRemoveTask& val)
        {
            return val.socketSequence == socketSequence;
        });
    m_postedCalls.erase(
        postedCallsRemoveRangeStart,
        m_postedCalls.end());

    return elementsToRemove;
}

std::size_t AioTaskQueue::postedCallCount() const
{
    return m_postedCalls.size();
}

qint64 AioTaskQueue::nextPeriodicEventClock() const
{
    QnMutexLocker lock(&m_socketEventProcessingMutex);
    
    return m_periodicTasksByClock.empty()
        ? 0
        : m_periodicTasksByClock.cbegin()->first;
}

void AioTaskQueue::waitCurrentEventProcessingCompletion()
{
    m_socketEventProcessingMutex.lock();
    m_socketEventProcessingMutex.unlock();
}

std::size_t AioTaskQueue::periodicTasksCount() const
{
    QnMutexLocker lock(&m_socketEventProcessingMutex);
    return m_periodicTasksByClock.size();
}

} // namespace nx::network::aio::detail<|MERGE_RESOLUTION|>--- conflicted
+++ resolved
@@ -10,14 +10,6 @@
 AioTaskQueue::AioTaskQueue(AbstractPollSet* pollSet):
     m_pollSet(pollSet)
 {
-<<<<<<< HEAD
-    m_monotonicClock.restart();
-=======
-    if (pollSetToUse)
-        pollSet = std::move(pollSetToUse);
-    else
-        pollSet = PollSetFactory::instance()->create();
->>>>>>> 9c3cecff
 }
 
 qint64 AioTaskQueue::getSystemTimerVal() const
