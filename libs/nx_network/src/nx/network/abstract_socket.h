--- conflicted
+++ resolved
@@ -221,13 +221,8 @@
     virtual void dispatch(nx::utils::MoveOnlyFunc<void()> handler) = 0;
 
     /**
-<<<<<<< HEAD
-     * Returns pointer to AioThread this socket is bound to
-     * NOTE: if socket is not bound to any thread yet, binds it automatically
-=======
      * @return Pointer to AIO thread this socket is bound to.
      * NOTE: If socket is not bound to any thread yet, binds it automatically.
->>>>>>> 9c3cecff
      */
     virtual nx::network::aio::AbstractAioThread* getAioThread() const = 0;
 
