#include "websocket.h"

#include <nx/utils/std/future.h>

namespace nx {
namespace network {
namespace websocket {

static const auto kAliveTimeout = std::chrono::seconds(100);
static const auto kDefaultPingTimeoutMultiplier = 0.5;
static const auto kBufferSize = 4096;
static const auto kMaxIncomingMessageQueueSize = 1000;

WebSocket::WebSocket(
    std::unique_ptr<AbstractStreamSocket> streamSocket,
    SendMode sendMode,
    ReceiveMode receiveMode,
    Role role,
    FrameType frameType)
    :
    m_socket(std::move(streamSocket)),
    m_parser(role, this),
    m_serializer(role == Role::client),
    m_sendMode(sendMode),
    m_receiveMode(receiveMode),
    m_pingTimer(new nx::network::aio::Timer),
    m_aliveTimeout(kAliveTimeout),
    m_frameType(
        frameType == FrameType::binary || frameType == FrameType::text
            ? frameType
            : FrameType::binary)
{
    m_socket->setRecvTimeout(0);
    m_socket->setSendTimeout(0);
    aio::AbstractAsyncChannel::bindToAioThread(m_socket->getAioThread());
    m_pingTimer->bindToAioThread(m_socket->getAioThread());
    m_readBuffer.reserve(kBufferSize);
}

WebSocket::WebSocket(
    std::unique_ptr<AbstractStreamSocket> streamSocket,
    FrameType frameType)
    :
    WebSocket(
        std::move(streamSocket),
        SendMode::singleMessage,
        ReceiveMode::message,
        Role::undefined,
        frameType)
{
}

WebSocket::~WebSocket()
{
    pleaseStopSync();
}

void WebSocket::start()
{
    m_pingTimer->start( pingTimeout(), [this]() { onPingTimer(); });
    m_socket->readSomeAsync(
        &m_readBuffer,
        [this](SystemError::ErrorCode error, size_t transferred)
        {
            onRead(error, transferred);
        });
}

void WebSocket::onPingTimer()
{
    sendControlRequest(FrameType::ping);
    m_pingTimer->start(pingTimeout(), [this]() { onPingTimer(); });
}

void WebSocket::onRead(SystemError::ErrorCode ecode, size_t transferred)
{
    if (m_failed)
    {
        callOnReadhandler(SystemError::connectionAbort, 0);
        return;
    }

    if (ecode != SystemError::noError || transferred == 0)
    {
        m_failed = true;
        callOnReadhandler(SystemError::connectionAbort, 0);
        return;
    }

    m_parser.consume(m_readBuffer.data(), (int)transferred);
    if (m_failed) //< Might be set while parsing
    {
        callOnReadhandler(SystemError::connectionAbort, 0);
        return;
    }

    m_readBuffer.resize(0);
    m_readBuffer.reserve(kBufferSize);

    if (m_incomingMessageQueue.size() != 0 && m_userReadContext)
    {
<<<<<<< HEAD
        const auto incomingMessage = m_incomingMessageQueue.popFront();
        *(m_userReadContext->bufferPtr) = incomingMessage;
        utils::ObjectDestructionFlag::Watcher watcher(&m_destructionFlag);
        callOnReadhandler(SystemError::noError, incomingMessage.size());
        if (watcher.objectDestroyed())
            return;
    }

    if (m_incomingMessageQueue.size() > kMaxIncomingMessageQueueSize)
    {
        NX_DEBUG(
            this,
            lm("Incoming message queue breached %1 messages treshold. Reading ceased")
                .args(kMaxIncomingMessageQueueSize));
        m_readingCeased = true;
        return;
=======
        if (m_userReadContext)
        {
            const auto incomingMessage = m_incomingMessageQueue.popFront();
            *(m_userReadContext->bufferPtr) = incomingMessage;
            utils::InterruptionFlag::Watcher watcher(&m_destructionFlag);
            callOnReadhandler(SystemError::noError, incomingMessage.size());
            if (watcher.interrupted())
                return;
        }
        else if (m_incomingMessageQueue.size() > kMaxIncomingMessageQueueSize)
        {
            NX_DEBUG(
                this,
                lm("Incoming message queue breached %1 messages treshold").args(kMaxIncomingMessageQueueSize));
        }
>>>>>>> 161279fd
    }

    m_socket->readSomeAsync(
        &m_readBuffer,
        [this](SystemError::ErrorCode error, size_t transferred)
        {
            onRead(error, transferred);
        });
}

void WebSocket::callOnReadhandler(SystemError::ErrorCode error, size_t transferred)
{
    if (m_userReadContext)
    {
        auto userReadContext = std::move(m_userReadContext);
        userReadContext->handler(error, transferred);
    }
}

void WebSocket::bindToAioThread(aio::AbstractAioThread* aioThread)
{
    AbstractAsyncChannel::bindToAioThread(aioThread);
    m_socket->bindToAioThread(aioThread);
    m_pingTimer->bindToAioThread(aioThread);
}

std::chrono::milliseconds WebSocket::pingTimeout() const
{
    auto timeoutMs = (int64_t)(m_aliveTimeout.count() * kDefaultPingTimeoutMultiplier);
    return std::chrono::milliseconds(timeoutMs);
}

void WebSocket::stopWhileInAioThread()
{
    m_pingTimer.reset();
    m_socket.reset();
}

void WebSocket::setIsLastFrame()
{
    dispatch([this]() { m_isLastFrame = true; });
}

void WebSocket::readSomeAsync(nx::Buffer* const buffer, IoCompletionHandler handler)
{
    post(
        [this, buffer, handler = std::move(handler)]() mutable
        {
            if (m_failed)
            {
                NX_DEBUG(
                    this,
                    "readSomeAsync called after connection has been terminated. Ignoring.");
                handler(SystemError::connectionAbort, 0);
                return;
            }

            NX_ASSERT(
                !m_userReadContext,
                "Read operation has been queued before previous handler fired");

            if (m_incomingMessageQueue.size() != 0)
            {
                const auto incomingMessage = m_incomingMessageQueue.popFront();
                *buffer = incomingMessage;

                utils::ObjectDestructionFlag::Watcher watcher(&m_destructionFlag);
                handler(SystemError::noError, incomingMessage.size());
                if (watcher.objectDestroyed())
                    return;

                if (m_readingCeased)
                {
                    m_readingCeased = false;
                    m_socket->readSomeAsync(
                        &m_readBuffer,
                        [this](SystemError::ErrorCode error, size_t transferred)
                        {
                            onRead(error, transferred);
                        });
                }

                return;
            }

            m_userReadContext.reset(new UserReadContext(std::move(handler), buffer));
        });
}

void WebSocket::sendAsync(const nx::Buffer& buffer, IoCompletionHandler handler)
{
    post(
        [this, buffer, handler = std::move(handler)]() mutable
        {
            if (m_failed)
            {
                NX_DEBUG(
                    this,
                    "sendAsync called after connection has been terminated. Ignoring.");
                handler(SystemError::connectionAbort, 0);
                return;
            }

            nx::Buffer writeBuffer;
            if (m_sendMode == SendMode::singleMessage)
            {
                m_serializer.prepareMessage(buffer, m_frameType, &writeBuffer);
            }
            else
            {
                FrameType type = !m_isFirstFrame ? FrameType::continuation : m_frameType;

                m_serializer.prepareFrame(buffer, type, m_isLastFrame, &writeBuffer);
                m_isFirstFrame = m_isLastFrame;
                if (m_isLastFrame)
                    m_isLastFrame = false;
            }

            sendMessage(writeBuffer, buffer.size(), std::move(handler));
        });
}

void WebSocket::setAliveTimeout(std::chrono::milliseconds timeout)
{
    m_aliveTimeout = timeout;
}

void WebSocket::sendCloseAsync()
{
    post([this]() { sendControlRequest(FrameType::close); });
}

void WebSocket::sendMessage(const nx::Buffer& message, int writeSize, IoCompletionHandler handler)
{
    m_writeQueue.emplace(std::move(handler), message);
    if (m_writeQueue.size() == 1)
    {
        m_socket->sendAsync(
            m_writeQueue.front().second,
            [this, writeSize](SystemError::ErrorCode error, size_t transferred)
            {
                onWrite(error, transferred == 0 ? 0 : writeSize);
            });
    }
}

void WebSocket::onWrite(SystemError::ErrorCode error, size_t transferred)
{
    if (m_failed)
    {
        while (!m_writeQueue.empty())
        {
            utils::InterruptionFlag::Watcher watcher(&m_destructionFlag);
            callOnWriteHandler(SystemError::connectionAbort, 0);
            if (watcher.interrupted())
                return;
        }
        return;
    }

    if (error != SystemError::noError || transferred == 0)
    {
        m_failed = true;
        while (!m_writeQueue.empty())
        {
            utils::InterruptionFlag::Watcher watcher(&m_destructionFlag);
            callOnWriteHandler(SystemError::connectionAbort, 0);
            if (watcher.interrupted())
                return;
        }
    }
    else
    {
        utils::InterruptionFlag::Watcher watcher(&m_destructionFlag);
        callOnWriteHandler(SystemError::noError, transferred);
        if (watcher.interrupted())
            return;

        if (!m_writeQueue.empty())
        {
            m_socket->sendAsync(
                m_writeQueue.front().second,
                [this](SystemError::ErrorCode error, size_t transferred)
                {
                    onWrite(error, transferred);
                });
        }
    }
}

void WebSocket::callOnWriteHandler(SystemError::ErrorCode error, size_t transferred)
{
    const auto userWritePair = std::move(m_writeQueue.front());
    m_writeQueue.pop();
    userWritePair.first(error, transferred);
}

void WebSocket::cancelIoInAioThread(nx::network::aio::EventType eventType)
{
    m_pingTimer->cancelSync();
    m_socket->cancelIOSync(eventType);
}

bool WebSocket::isDataFrame() const
{
    return m_parser.frameType() == FrameType::binary
        || m_parser.frameType() == FrameType::text
        || m_parser.frameType() == FrameType::continuation;
}

void WebSocket::frameStarted(FrameType /*type*/, bool /*fin*/)
{
    NX_VERBOSE(this, lm("Frame started. Type: %1, size from header: %2").args(
        m_parser.frameType(), m_parser.frameSize()));
}

void WebSocket::framePayload(const char* data, int len)
{
    if (!isDataFrame())
    {
        m_controlBuffer.append(data, len);
        return;
    }

    m_incomingMessageQueue.append(data, len);
    if (m_receiveMode == ReceiveMode::stream)
        m_incomingMessageQueue.lock();
}

void WebSocket::frameEnded()
{
    NX_VERBOSE(this, lm("Frame ended. Type: %1, size from header: %2").args(
        m_parser.frameType(),
        m_parser.frameSize()));

    if (m_parser.frameType() == FrameType::ping)
    {
        NX_VERBOSE(this, "Ping received.");
        sendControlResponse(FrameType::pong);
        return;
    }

    if (m_parser.frameType() == FrameType::pong)
    {
        NX_VERBOSE(this, "Pong received.");
        NX_ASSERT(m_controlBuffer.isEmpty());
        return;
    }

    if (m_parser.frameType() == FrameType::close)
    {
        NX_DEBUG(this, "Received close request, responding and terminating.");
        m_failed = true;
        sendControlResponse(FrameType::close);
        return;
    }

    if (!isDataFrame())
    {
        NX_WARNING(this, lm("Unknown frame %1").arg(m_parser.frameType()));
        m_controlBuffer.resize(0);
        return;
    }

    if (m_receiveMode != ReceiveMode::frame)
        return;

    m_incomingMessageQueue.lock();
}

void WebSocket::sendControlResponse(FrameType type)
{
    nx::Buffer responseFrame;
    m_serializer.prepareMessage(m_controlBuffer, type, &responseFrame);
    m_controlBuffer.resize(0);

    sendMessage(
        responseFrame,
        responseFrame.size(),
        [this, type](SystemError::ErrorCode error, size_t /*transferred*/)
        {
            NX_VERBOSE(
                this,
                lm("Control response %1 has been sent. Result: %2").args(
                    frameTypeString(type),
                    error));
        });
}

void WebSocket::sendControlRequest(FrameType type)
{
    nx::Buffer requestFrame;
    m_serializer.prepareMessage("", type, &requestFrame);

    sendMessage(
        requestFrame,
        requestFrame.size(),
        [this, type](SystemError::ErrorCode error, size_t /*transferred*/)
        {
            NX_VERBOSE(
                this,
                lm("Control request %1 has been sent. Result: %2").args(
                    frameTypeString(type),
                    error));
        });
}

void WebSocket::messageEnded()
{
    if (!isDataFrame())
    {
        NX_VERBOSE(this, lm("Message ended, not data frame, type: %1").arg(m_parser.frameType()));
        return;
    }

    if (m_receiveMode != ReceiveMode::message)
    {
        NX_VERBOSE(this, "Message ended, wrong receive mode.");
        return;
    }

    NX_VERBOSE(this, "Message ended, LOCKING user data.");
    m_incomingMessageQueue.lock();
}

void WebSocket::handleError(Error err)
{
    NX_DEBUG(this, lm("Parse error %1. Closing connection.").arg((int) err));
    m_failed = true;
}

QString frameTypeString(FrameType type)
{
    switch (type)
    {
        case FrameType::continuation: return "continuation";
        case FrameType::text: return "text";
        case FrameType::binary: return "binary";
        case FrameType::close: return "close";
        case FrameType::ping: return "ping";
        case FrameType::pong: return "pong";
    }

    return "";
}

} // namespace websocket
} // namespace network
} // namespace nx<|MERGE_RESOLUTION|>--- conflicted
+++ resolved
@@ -99,13 +99,13 @@
 
     if (m_incomingMessageQueue.size() != 0 && m_userReadContext)
     {
-<<<<<<< HEAD
         const auto incomingMessage = m_incomingMessageQueue.popFront();
         *(m_userReadContext->bufferPtr) = incomingMessage;
-        utils::ObjectDestructionFlag::Watcher watcher(&m_destructionFlag);
+        utils::InterruptionFlag::Watcher watcher(&m_destructionFlag);
         callOnReadhandler(SystemError::noError, incomingMessage.size());
-        if (watcher.objectDestroyed())
+        if (watcher.interrupted())
             return;
+            if (watcher.interrupted())
     }
 
     if (m_incomingMessageQueue.size() > kMaxIncomingMessageQueueSize)
@@ -116,23 +116,6 @@
                 .args(kMaxIncomingMessageQueueSize));
         m_readingCeased = true;
         return;
-=======
-        if (m_userReadContext)
-        {
-            const auto incomingMessage = m_incomingMessageQueue.popFront();
-            *(m_userReadContext->bufferPtr) = incomingMessage;
-            utils::InterruptionFlag::Watcher watcher(&m_destructionFlag);
-            callOnReadhandler(SystemError::noError, incomingMessage.size());
-            if (watcher.interrupted())
-                return;
-        }
-        else if (m_incomingMessageQueue.size() > kMaxIncomingMessageQueueSize)
-        {
-            NX_DEBUG(
-                this,
-                lm("Incoming message queue breached %1 messages treshold").args(kMaxIncomingMessageQueueSize));
-        }
->>>>>>> 161279fd
     }
 
     m_socket->readSomeAsync(
