--- conflicted
+++ resolved
@@ -35,17 +35,11 @@
     m_description(description),
     m_checkMappingsInterval(checkMappingsInterval)
 {
-<<<<<<< HEAD
+    QnMutexLocker lock(&m_mutex);
+
+    // NOTE: onTimer can be invoked before returned value is saved to m_timerId.
     m_timerId = deviceSearcher->timerManager()->addTimer(
         this, std::chrono::milliseconds(m_checkMappingsInterval));
-=======
-    QnMutexLocker lock(&m_mutex);
-
-    // NOTE: onTimer can be invoked before returned value is saved to m_timerId.
-    m_timerId = nx::utils::TimerManager::instance()->addTimer(
-        this,
-        std::chrono::milliseconds(m_checkMappingsInterval));
->>>>>>> 51937158
 }
 
 PortMapper::~PortMapper()
