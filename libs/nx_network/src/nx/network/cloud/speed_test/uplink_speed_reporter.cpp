--- conflicted
+++ resolved
@@ -1,6 +1,5 @@
 #include "uplink_speed_reporter.h"
 
-#include <nx/network/app_info.h>
 #include <nx/network/aio/scheduler.h>
 #include <nx/network/cloud/cloud_module_url_fetcher.h>
 #include <nx/network/cloud/mediator/api/mediator_api_client.h>
@@ -106,8 +105,6 @@
                     m_aboutToRunSpeedTestHandler(!m_testInProgress.load());
             }
 
-            NX_VERBOSE(this, "Fetching speedtest url from cloud_modules.xml...");
-
             if (m_testInProgress)
             {
                 NX_VERBOSE(this, "Speed test already in progress, skipping.");
@@ -117,14 +114,7 @@
 
             m_cloudModuleUrlFetcher =
                 std::make_unique<CloudModuleUrlFetcher>(network::cloud::kSpeedTestModuleName);
-<<<<<<< HEAD
-            
-            const auto cloudModulesUrl = AppInfo::defaultCloudModulesXmlUrl(AppInfo::defaultCloudHostName());
-            NX_VERBOSE(this, "Fetching speed test url from cloud_modules.xml at %1", cloudModulesUrl);
-            m_cloudModuleUrlFetcher->setModulesXmlUrl(std::move(cloudModulesUrl));
-=======
             m_cloudModuleUrlFetcher->bindToAioThread(getAioThread());
->>>>>>> ea434ffa
 
             {
                 QnMutexLocker lock(&m_mutex);
@@ -147,17 +137,11 @@
 
 void UplinkSpeedReporter::onSystemCredentialsSet(
     std::optional<hpm::api::SystemCredentials> credentials)
-<<<<<<< HEAD
-{   
-=======
 {
     NX_VERBOSE(this, "Cloud System Credentials have been set");
 
->>>>>>> ea434ffa
     if (!credentials)
         return disable(__func__);
-
-    NX_VERBOSE(this, "Cloud System credentials have been set.");
 
     if (m_cloudModuleUrlFetcher)
         return;
@@ -181,14 +165,10 @@
     if (!http::StatusCode::isSuccessCode(statusCode) || speedTestUrl.isEmpty())
         return stopTest();
 
-    NX_VERBOSE(this, "Fetched speedtest url: %1", speedTestUrl);
-
     if (!m_uplinkSpeedTester)
         m_uplinkSpeedTester = UplinkSpeedTesterFactory::instance().create();
 
     m_uplinkSpeedTester->bindToAioThread(getAioThread());
-
-    NX_VERBOSE(this, "Starting speed test...");
 
     m_uplinkSpeedTester->start(
         speedTestUrl,
@@ -199,13 +179,9 @@
     SystemError::ErrorCode errorCode,
     std::optional<hpm::api::ConnectionSpeed> connectionSpeed)
 {
-<<<<<<< HEAD
-    NX_VERBOSE(this, "Speed test complete: SystemError = %1", SystemError::toString(errorCode));
-=======
     using namespace std::placeholders;
 
     NX_VERBOSE(this, "Speed test complete, errorCode = %1", SystemError::toString(errorCode));
->>>>>>> ea434ffa
 
     if (errorCode != SystemError::noError)
         return stopTest();
@@ -257,24 +233,9 @@
 
     NX_VERBOSE(this, "Reporting PeerConnectionSpeed %1 to Mediator...", *m_peerConnectionSpeed);
 
-    nx::hpm::api::PeerConnectionSpeed peerConnectionSpeed{
-        systemCredentials->serverId.toStdString(),
-        systemCredentials->systemId.toStdString(),
-        std::move(*connectionSpeed)
-    };
-
-    NX_VERBOSE(this,
-        "Reporting PeerConnectionSpeed %1 to Connection Mediator at %2...",
-        peerConnectionSpeed, mediatorAddress.tcpUrl);
-
     m_mediatorApiClient->reportUplinkSpeed(
-<<<<<<< HEAD
-        std::move(peerConnectionSpeed),
-        [this](hpm::api::ResultCode resultCode)
-=======
         *m_peerConnectionSpeed,
         [this](auto resultCode)
->>>>>>> ea434ffa
         {
             NX_VERBOSE(this, "reportUplinkSpeed complete, resultCode = %1", resultCode);
         });
