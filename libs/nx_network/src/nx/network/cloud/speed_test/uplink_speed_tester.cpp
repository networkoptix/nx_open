--- conflicted
+++ resolved
@@ -59,13 +59,9 @@
 	m_bandwidthTester->doBandwidthTest(
 		[this, pingTime](SystemError::ErrorCode errorCode, int bandwidth)
 		{
-<<<<<<< HEAD
-			NX_VERBOSE(NX_SCOPE_TAG, "Bandwidth test done");
-=======
 			NX_VERBOSE(this,
 				"Bandwidth test complete, SystemError = %1", 
 				SystemError::toString(errorCode));
->>>>>>> ea434ffa
 			if (errorCode != SystemError::noError)
 				return emitTestResult(errorCode, std::nullopt);
 
@@ -96,7 +92,7 @@
 			// a connection, increasing the ping time on first request.
             if (++m_testContext.totalPings == 1)
             {
-                NX_VERBOSE(this, "Started ping test, initial ping: %1", pingTime);
+                NX_VERBOSE(this, "Initial ping: %1", pingTime);
                 return sendPing();
             }
 
@@ -114,6 +110,7 @@
             else
             {
 				startBandwidthTest(averagePingTime);
+
 				m_httpClient.reset();
             }
         });
