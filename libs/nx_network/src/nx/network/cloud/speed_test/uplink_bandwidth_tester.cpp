--- conflicted
+++ resolved
@@ -14,12 +14,7 @@
 namespace {
 
 static constexpr char kSpeedTest[] = "SPEEDTEST";
-<<<<<<< HEAD
-// static constexpr int kPayloadSizeBytes = 1000000; //< 1MB
-static constexpr int kPayloadSizeBytes = 2000;
-=======
 static constexpr int kPayloadSizeBytes = 1000 * 1000 ; //< 1 Megabyte
->>>>>>> ea434ffa
 static constexpr float kSimilarityThreshold = 0.97F;
 static constexpr int kMinRunningAverages = 4;
 static constexpr auto kMinTestDuration = milliseconds(1);
@@ -84,11 +79,7 @@
 				[this](SystemError::ErrorCode errorCode) {
 					using namespace std::placeholders;
 
-<<<<<<< HEAD
-					NX_VERBOSE(this, "connectAsync to %1 complete, reporting system error %2", 
-=======
 					NX_VERBOSE(this, "TCP connection to %1, complete, system error = %2", 
->>>>>>> ea434ffa
 						m_url, SystemError::toString(errorCode));
 
                     if (errorCode != SystemError::noError)
@@ -130,7 +121,7 @@
 
 	request.requestLine.method = Method::post;
 	request.requestLine.url.setPath(http::kApiPath);
-	request.requestLine.version = http_1_0;
+	request.requestLine.version = http_1_1;
 
 	// Adding payload to the request before serializing results in a double copy of the payload:
 	// Once to the request, and again into the buffer.
