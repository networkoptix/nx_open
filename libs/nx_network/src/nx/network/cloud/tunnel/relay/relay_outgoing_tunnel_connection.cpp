--- conflicted
+++ resolved
@@ -2,10 +2,6 @@
 
 #include <nx/network/url/url_builder.h>
 #include <nx/utils/log/log.h>
-<<<<<<< HEAD
-=======
-#include <nx/utils/std/cpp14.h>
->>>>>>> 476f7c1a
 
 #include "api/detail/relay_api_client_factory.h"
 #include "../../protocol_type.h"
@@ -159,12 +155,7 @@
     std::unique_ptr<AbstractStreamSocket> connection,
     std::list<std::unique_ptr<RequestContext>>::iterator requestIter)
 {
-<<<<<<< HEAD
     NX_VERBOSE(this, "Open connection completed with result %1", resultCode);
-=======
-    NX_VERBOSE(this, "Relay session %1. Connection completed with result %2",
-        m_relaySessionId, resultCode);
->>>>>>> 476f7c1a
 
     auto requestContext = std::move(*requestIter);
     m_activeRequests.erase(requestIter);
