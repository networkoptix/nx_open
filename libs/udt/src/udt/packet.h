/*****************************************************************************
Copyright (c) 2001 - 2011, The Board of Trustees of the University of Illinois.
All rights reserved.

Redistribution and use in source and binary forms, with or without
modification, are permitted provided that the following conditions are
met:

* Redistributions of source code must retain the above
copyright notice, this list of conditions and the
following disclaimer.

* Redistributions in binary form must reproduce the
above copyright notice, this list of conditions
and the following disclaimer in the documentation
and/or other materials provided with the distribution.

* Neither the name of the University of Illinois
nor the names of its contributors may be used to
endorse or promote products derived from this
software without specific prior written permission.

THIS SOFTWARE IS PROVIDED BY THE COPYRIGHT HOLDERS AND CONTRIBUTORS "AS
IS" AND ANY EXPRESS OR IMPLIED WARRANTIES, INCLUDING, BUT NOT LIMITED TO,
THE IMPLIED WARRANTIES OF MERCHANTABILITY AND FITNESS FOR A PARTICULAR
PURPOSE ARE DISCLAIMED. IN NO EVENT SHALL THE COPYRIGHT OWNER OR
CONTRIBUTORS BE LIABLE FOR ANY DIRECT, INDIRECT, INCIDENTAL, SPECIAL,
EXEMPLARY, OR CONSEQUENTIAL DAMAGES (INCLUDING, BUT NOT LIMITED TO,
PROCUREMENT OF SUBSTITUTE GOODS OR SERVICES; LOSS OF USE, DATA, OR
PROFITS; OR BUSINESS INTERRUPTION) HOWEVER CAUSED AND ON ANY THEORY OF
LIABILITY, WHETHER IN CONTRACT, STRICT LIABILITY, OR TORT (INCLUDING
NEGLIGENCE OR OTHERWISE) ARISING IN ANY WAY OUT OF THE USE OF THIS
SOFTWARE, EVEN IF ADVISED OF THE POSSIBILITY OF SUCH DAMAGE.
*****************************************************************************/

/*****************************************************************************
written by
Yunhong Gu, last updated 01/02/2011
*****************************************************************************/

#ifndef __UDT_PACKET_H__
#define __UDT_PACKET_H__

#include <array>
#include <atomic>
#include <cassert>
#include <iostream>
<<<<<<< HEAD
=======
#include <tuple>
>>>>>>> 170c8a77

#include "udt.h"

#ifdef _WIN32
struct IoBuf: protected WSABUF
{
    char*& data() { return buf; };
    const char* data() const { return buf; };

    void setSize(std::size_t val) { len = val; }
    std::size_t size() const { return len; };
};

using iovec = WSABUF;
#else
struct IoBuf: protected iovec
{
    char*& data() { return (char*&) iov_base; };
    const char* data() const { return (const char*&) iov_base; };

    void setSize(std::size_t val) { iov_len = val; }
    std::size_t size() const { return iov_len; };
};
#endif

template<std::size_t N>
class BufArray
{
public:
    std::size_t size() const
    {
        for (std::size_t i = 0; i < N; ++i)
        {
            if (int(m_bufs[i].size()) < 0)
                return i;
        }

        return N;
    }

<<<<<<< HEAD
    iovec* bufs()
    {
        return (iovec*) m_bufs.data();
    }
=======
    iovec* bufs() { return (iovec*)m_bufs.data(); }
    const iovec* bufs() const { return (iovec*) m_bufs.data(); }
>>>>>>> 170c8a77

    const IoBuf& operator[](int i) const
    {
        assert(!m_locked);
        return m_bufs[i];
    }

    IoBuf& operator[](int i)
    {
        assert(!m_locked);
        return m_bufs[i];
    }

    void lock()
    {
        m_locked = true;
    }

    void unlock()
    {
        m_locked = false;
    }

private:
    std::array<IoBuf, N> m_bufs;
    std::atomic<bool> m_locked = false;
};

//-------------------------------------------------------------------------------------------------

class UdpChannel;

enum class ControlPacketType
{
    Handshake = 0,
    KeepAlive = 1,
    Acknowledgement = 2,
    LossReport = 3,
    DelayWarning = 4,
    Shutdown = 5,
    AcknowledgementOfAcknowledgement = 6,
    MsgDropRequest = 7,
    /** An error has happened to the peer side. */
    RemotePeerFailure = 8,
    /** 0x7FFF - reserved and user defined messages. */
    Reserved = 32767,
};

enum class PacketFlag
{
    Data = 0,
    Control = 1,
};

<<<<<<< HEAD
=======
// The 128-bit header field.
using PacketHeader = uint32_t[4];

static constexpr auto kPacketHeaderSize = sizeof(PacketHeader);

>>>>>>> 170c8a77
class UDT_API CPacket
{
private:
    PacketHeader m_nHeader;
    BufArray<2> m_PacketVector;          // The 2-dimension vector of UDT packet [header, data]

private:
    uint32_t m_nHeader[4];               // The 128-bit header field
    BufArray<2> m_PacketVector;             // The 2-demension vector of UDT packet [header, data]

public:
    int32_t& m_iSeqNo;                   // alias: sequence number
    int32_t& m_iMsgNo;                   // alias: message number
    int32_t& m_iTimeStamp;               // alias: timestamp
    int32_t& m_iID;            // alias: socket ID
    char*& m_pcData;                     // alias: data/control information

public:
    CPacket();
    ~CPacket();

    // Functionality:
    //    Get the payload or the control information field length.
    // Parameters:
    //    None.
    // Returned value:
    //    the payload or the control information field length.

    int getLength() const;

    // Functionality:
    //    Set the payload or the control information field length.
    // Parameters:
    //    0) [in] len: the payload or the control information field length.
    // Returned value:
    //    None.

    void setLength(int len);

    // Functionality:
    //    Pack a Control packet.
    // Parameters:
    //    0) [in] pkttype: packet type filed.
    //    1) [in] lparam: pointer to the first data structure, explained by the packet type.
    //    2) [in] rparam: pointer to the second data structure, explained by the packet type.
    //    3) [in] size: size of rparam, in number of bytes;
    // Returned value:
    //    None.

    void pack(ControlPacketType pkttype, void* lparam = NULL, void* rparam = NULL, int size = 0);

    // Functionality:
    //    Read the packet flag.
    // Parameters:
    //    None.
    // Returned value:
    //    packet flag (0 or 1).

    PacketFlag getFlag() const;

    // Functionality:
    //    Read the packet type.
    // Parameters:
    //    None.
    // Returned value:
    //    packet type filed (000 ~ 111).

    ControlPacketType getType() const;

    // Functionality:
    //    Read the extended packet type.
    // Parameters:
    //    None.
    // Returned value:
    //    extended packet type filed (0x000 ~ 0xFFF).

    int getExtendedType() const;

    // Functionality:
    //    Read the ACK-2 seq. no.
    // Parameters:
    //    None.
    // Returned value:
    //    packet header field (bit 16~31).

    int32_t getAckSeqNo() const;

    // Functionality:
    //    Read the message boundary flag bit.
    // Parameters:
    //    None.
    // Returned value:
    //    packet header field [1] (bit 0~1).

    int getMsgBoundary() const;

    // Functionality:
    //    Read the message inorder delivery flag bit.
    // Parameters:
    //    None.
    // Returned value:
    //    packet header field [1] (bit 2).

    bool getMsgOrderFlag() const;

    // Functionality:
    //    Read the message sequence number.
    // Parameters:
    //    None.
    // Returned value:
    //    packet header field [1] (bit 3~31).

    int32_t getMsgSeq() const;

    // Functionality:
    //    Clone this packet.
    // Parameters:
    //    None.
    // Returned value:
    //    Pointer to the new packet.

    CPacket* clone() const;

    const uint32_t* header() const { return m_nHeader; }
    uint32_t* header() { return m_nHeader; }

    std::tuple<const iovec*, std::size_t> ioBufs() const;
    std::tuple<iovec*, std::size_t> ioBufs();

    // TODO: #ak These are debug functions. Drop them!
    void lockPacketVector() { m_PacketVector.lock(); }
    void unlockPacketVector() { m_PacketVector.unlock(); }

protected:

    int32_t __pad = 0;

protected:
    CPacket& operator=(const CPacket&);
};

////////////////////////////////////////////////////////////////////////////////

class CHandShake
{
public:
    CHandShake();

    int serialize(char* buf, int& size) const;
    int deserialize(const char* buf, int size);

public:
    static constexpr int m_iContentSize = 48;    // Size of hand shake data

public:
    int32_t m_iVersion = 0;          // UDT version
    int32_t m_iType = 0;             // UDT socket type
    int32_t m_iISN = 0;              // random initial sequence number
    int32_t m_iMSS = 0;              // maximum segment size
    int32_t m_iFlightFlagSize = 0;   // flow control window size
    int32_t m_iReqType = 0;          // connection request type: 1: regular connection request, 0: rendezvous connection request, -1/-2: response
    int32_t m_iID = 0;        // socket ID
    int32_t m_iCookie = 0;        // cookie
    uint32_t m_piPeerIP[4];    // The IP address that the peer's UDP port is bound to
};


#endif<|MERGE_RESOLUTION|>--- conflicted
+++ resolved
@@ -45,10 +45,7 @@
 #include <atomic>
 #include <cassert>
 #include <iostream>
-<<<<<<< HEAD
-=======
 #include <tuple>
->>>>>>> 170c8a77
 
 #include "udt.h"
 
@@ -89,15 +86,8 @@
         return N;
     }
 
-<<<<<<< HEAD
-    iovec* bufs()
-    {
-        return (iovec*) m_bufs.data();
-    }
-=======
     iovec* bufs() { return (iovec*)m_bufs.data(); }
     const iovec* bufs() const { return (iovec*) m_bufs.data(); }
->>>>>>> 170c8a77
 
     const IoBuf& operator[](int i) const
     {
@@ -152,14 +142,11 @@
     Control = 1,
 };
 
-<<<<<<< HEAD
-=======
 // The 128-bit header field.
 using PacketHeader = uint32_t[4];
 
 static constexpr auto kPacketHeaderSize = sizeof(PacketHeader);
 
->>>>>>> 170c8a77
 class UDT_API CPacket
 {
 private:
