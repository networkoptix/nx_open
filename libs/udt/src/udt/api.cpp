--- conflicted
+++ resolved
@@ -72,12 +72,6 @@
     }
 
     m_pUDT = nullptr;
-<<<<<<< HEAD
-
-    delete m_pQueuedSockets;
-    delete m_pAcceptSockets;
-=======
->>>>>>> c9ec2ff3
 }
 
 void CUDTSocket::addEPoll(const int eid)
@@ -96,28 +90,12 @@
 ////////////////////////////////////////////////////////////////////////////////
 
 CUDTUnited::CUDTUnited():
-<<<<<<< HEAD
-    m_Sockets(),
-    m_SocketID(0),
-    m_TLSError(),
-    m_MultiplexerLock(),
-    m_pCache(nullptr),
-    m_bClosing(false),
-    m_iInstanceCount(0),
-    m_bGCStatus(false),
-    m_ClosedSockets()
-{
-    // Socket ID MUST start from a random value
-    srand((unsigned int)CTimer::getTime());
-    m_SocketID = 1 + (int)((1 << 30) * (double(rand()) / RAND_MAX));
-=======
     m_TLSError(),
     m_MultiplexerLock()
 {
     // Socket ID MUST start from a random value
     srand((unsigned int)CTimer::getTime());
     m_SocketId = 1 + (int)((1 << 30) * (double(rand()) / RAND_MAX));
->>>>>>> c9ec2ff3
 
 #ifndef _WIN32
     pthread_key_create(&m_TLSError, TLSDestroy);
@@ -230,11 +208,7 @@
 
     {
         std::unique_lock<std::mutex> lock(m_IDLock);
-<<<<<<< HEAD
-        ns->m_SocketID = --m_SocketID;
-=======
         ns->m_SocketId = --m_SocketId;
->>>>>>> c9ec2ff3
     }
 
     ns->m_Status = INIT;
@@ -332,11 +306,7 @@
 
     {
         std::unique_lock<std::mutex> lock(m_IDLock);
-<<<<<<< HEAD
-        ns->m_SocketID = --m_SocketID;
-=======
         ns->m_SocketId = --m_SocketId;
->>>>>>> c9ec2ff3
     }
 
     ns->m_ListenSocket = listen;
