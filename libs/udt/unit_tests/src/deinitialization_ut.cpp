--- conflicted
+++ resolved
@@ -12,64 +12,6 @@
     public BasicFixture
 {
 protected:
-<<<<<<< HEAD
-    void initializeUdt()
-    {
-        UDT::startup();
-    }
-
-    void deinitializeUdt()
-    {
-        UDT::cleanup();
-    }
-
-    void givenListeningServerSocket()
-    {
-        m_serverSocket = UDT::socket(AF_INET, SOCK_STREAM, 0);
-        ASSERT_GT(m_serverSocket, 0);
-
-        struct sockaddr_in localAddress;
-        memset(&localAddress, 0, sizeof(localAddress));
-        localAddress.sin_family = AF_INET;
-        localAddress.sin_addr.s_addr = inet_addr("127.0.0.1");
-        ASSERT_EQ(
-            0,
-            UDT::bind(m_serverSocket, (struct sockaddr*)&localAddress, sizeof(localAddress)));
-
-        ASSERT_EQ(0, UDT::listen(m_serverSocket, 127));
-
-        memset(&m_serverAddress, 0, sizeof(m_serverAddress));
-        int len = sizeof(m_serverAddress);
-        ASSERT_EQ(0, UDT::getsockname(m_serverSocket, (struct sockaddr*) &m_serverAddress, &len));
-    }
-
-    void startAccepting()
-    {
-        bool blocking = false;
-        ASSERT_EQ(0, UDT::setsockopt(m_serverSocket, 0, UDT_SNDSYN, &blocking, sizeof(blocking)));
-        ASSERT_EQ(0, UDT::setsockopt(m_serverSocket, 0, UDT_RCVSYN, &blocking, sizeof(blocking)));
-
-        struct sockaddr_in acceptedAddress;
-        memset(&acceptedAddress, 0, sizeof(acceptedAddress));
-        int len = sizeof(acceptedAddress);
-        UDT::accept(m_serverSocket, (struct sockaddr*) &acceptedAddress, &len);
-    }
-
-    void givenConnectingClientSocket()
-    {
-        m_clientSocket = UDT::socket(AF_INET, SOCK_STREAM, 0);
-
-        bool blocking = false;
-        ASSERT_EQ(0, UDT::setsockopt(m_clientSocket, 0, UDT_SNDSYN, &blocking, sizeof(blocking)));
-        ASSERT_EQ(0, UDT::setsockopt(m_clientSocket, 0, UDT_RCVSYN, &blocking, sizeof(blocking)));
-
-        ASSERT_EQ(
-            0,
-            UDT::connect(m_clientSocket, (const sockaddr*) &m_serverAddress, sizeof(m_serverAddress)));
-    }
-
-=======
->>>>>>> 730c98d1
     void whenRemoveAllSockets()
     {
         closeServerSocket();
@@ -82,11 +24,7 @@
     initializeUdt();
 
     givenListeningServerSocket();
-<<<<<<< HEAD
-    startAccepting();
-=======
     startAcceptingAsync();
->>>>>>> 730c98d1
 
     givenConnectingClientSocket();
 
