#pragma once

#include <string>

namespace nx::utils::filesystem {

<<<<<<< HEAD
#if defined(_WIN32)

#if (_MSC_VER < 1923)
    using namespace std::experimental::filesystem;
#else
    using namespace std::filesystem;
#endif

#else

#define NX_STD_FILESYSTEM_IMPLEMENTATION

=======
>>>>>>> 8fb9fdc6
class NX_UTILS_API path
{
public:
    using string_type = std::string;

    path() = default;
    path(const char* str);
    path(const std::string& str);

    path filename() const;
    bool has_filename() const;

    bool has_parent_path() const;
    path parent_path() const;

    string_type string() const;

    bool empty() const;

    const string_type& native() const;

private:
    string_type m_pathStr;
};

inline bool operator==(const path& one, const path& two)
{
    return one.native() == two.native();
}

inline bool operator!=(const path& one, const path& two)
{
    return one.native() != two.native();
}

} // namespace nx::utils::filesystem<|MERGE_RESOLUTION|>--- conflicted
+++ resolved
@@ -4,21 +4,6 @@
 
 namespace nx::utils::filesystem {
 
-<<<<<<< HEAD
-#if defined(_WIN32)
-
-#if (_MSC_VER < 1923)
-    using namespace std::experimental::filesystem;
-#else
-    using namespace std::filesystem;
-#endif
-
-#else
-
-#define NX_STD_FILESYSTEM_IMPLEMENTATION
-
-=======
->>>>>>> 8fb9fdc6
 class NX_UTILS_API path
 {
 public:
