#include "filesystem.h"

<<<<<<< HEAD
#if defined(NX_STD_FILESYSTEM_IMPLEMENTATION)

=======
>>>>>>> e32a1b24
namespace nx::utils::filesystem {

path::path(const std::string& str):
    m_pathStr(str)
{
}

path::path(const char* str):
    m_pathStr(str)
{
}

path path::filename() const
{
    const auto separatorPos = m_pathStr.find_last_of("\\/");
    auto result = separatorPos != std::string::npos
        ? m_pathStr.substr(separatorPos+1)
        : m_pathStr;
    return result;
}

bool path::has_filename() const
{
    return !filename().empty();
}

bool path::has_parent_path() const
{
    return m_pathStr.find_first_of("\\/") != std::string::npos;
}

path path::parent_path() const
{
    auto separatorPos = m_pathStr.find_last_of("\\/");
    if (separatorPos == std::string::npos)
        return path();

    // Conforming to msvc std::filesystem implementation:
    // If parent path is actually a mswin drive (e.g., c:\), then path separator is added.
    if (separatorPos > 1 && m_pathStr[separatorPos - 1] == ':')
        ++separatorPos;

    return m_pathStr.substr(0, separatorPos);
}

path::string_type path::string() const
{
    return m_pathStr;
}

bool path::empty() const
{
    return m_pathStr.empty();
}

const path::string_type& path::native() const
{
    return m_pathStr;
}

<<<<<<< HEAD
} // namespace nx::utils::filesystem

#endif
=======
} // namespace namespace nx::utils::filesystem
>>>>>>> e32a1b24
<|MERGE_RESOLUTION|>--- conflicted
+++ resolved
@@ -1,10 +1,5 @@
 #include "filesystem.h"
 
-<<<<<<< HEAD
-#if defined(NX_STD_FILESYSTEM_IMPLEMENTATION)
-
-=======
->>>>>>> e32a1b24
 namespace nx::utils::filesystem {
 
 path::path(const std::string& str):
@@ -65,10 +60,4 @@
     return m_pathStr;
 }
 
-<<<<<<< HEAD
-} // namespace nx::utils::filesystem
-
-#endif
-=======
-} // namespace namespace nx::utils::filesystem
->>>>>>> e32a1b24
+} // namespace nx::utils::filesystem