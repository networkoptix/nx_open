#pragma once

#include "log_logger.h"

#include <nx/utils/system_error.h>
#include <nx/utils/time.h>

namespace nx {
namespace utils {
namespace log {

/** @return Main logger. */
NX_UTILS_API std::shared_ptr<AbstractLogger> mainLogger();

NX_UTILS_API bool setMainLogger(std::unique_ptr<AbstractLogger> logger);

NX_UTILS_API bool addLogger(
    std::unique_ptr<AbstractLogger> logger,
    bool writeLogHeader = true);

/** Every setMainLogger and addLogger calls will fail until unlockConfiguration is called. */
NX_UTILS_API void lockConfiguration();

/** Allow setMainLogger and addLogger calls after lockConfiguration. */
NX_UTILS_API void unlockConfiguration();

/** @return AbstractLogger by tag or main if no specific logger is set. */
NX_UTILS_API std::shared_ptr<AbstractLogger> getLogger(const Tag& tag);

/** @return AbstractLogger by exact tag, nullptr otherwise. */
NX_UTILS_API std::shared_ptr<AbstractLogger> getExactLogger(const Tag& tag);

/** Removes specific loggers for filters, so such messagess will go to main log. */
NX_UTILS_API void removeLoggers(const std::set<Filter>& filters);

/** Get the maximum log level currently used by any logger registered via addLogger(). */
NX_UTILS_API Level maxLevel();

/** Indicates if a message is going to be logged by any logger. */
bool NX_UTILS_API isToBeLogged(Level level, const Tag& tag = {});

/** Indicates if passwords should be shown in logs. */
bool NX_UTILS_API showPasswords();

namespace detail {

class LevelReducer
{
public:
    LevelReducer(Level level): m_level(level) {}
    Level baseLevel() const { return m_level; }

    std::pair<Level, bool /*isOnLimit*/> nextLevel()
    {
<<<<<<< HEAD
        if (m_level > Level::info)
=======
        if (!s_isEnabled || (m_level > Level::warning))
>>>>>>> ce3b1f03
            return {m_level, /*isOnLimit*/ false};

        const auto limit = (uint32_t) ini().logLevelReducerPassLimit;
        const auto windowSizeS = (uint32_t) ini().logLevelReducerWindowSizeS;

        const auto nowS = (uint32_t) std::chrono::duration_cast<std::chrono::seconds>(
            monotonicTime().time_since_epoch()).count();

        const auto windowStartS = m_windowStartS.load();
        if (m_passCount == 0 || windowStartS + windowSizeS <= nowS || windowStartS > nowS)
        {
<<<<<<< HEAD
            // It is possible to have a race on these 2 atomics and the actual log writing, but it
            //  would only affect the number of records on each level and their order.
=======
            // It is possible to have a race on these 2 atomics and actual log writing, but it
            // would only affect the number of records on each level and their order.
>>>>>>> ce3b1f03
            m_windowStartS = nowS;
            m_passCount = 0;
        }

        const auto newCount = ++m_passCount;
        return {
            (newCount <= limit) ? m_level : Level::debug,
            /*isOnLimit*/ (newCount == limit)
        };
    }

    static void setEnabled(bool value) { s_isEnabled = value; }

private:
    NX_UTILS_API static bool s_isEnabled /*= true*/;

    const Level m_level;
    std::atomic<uint32_t> m_passCount{0};
    std::atomic<uint32_t> m_windowStartS{0};
};

class Helper
{
public:
    Helper() {} //< Constructing a helper which does not log anything.

    Helper(LevelReducer* levelReducer, Tag tag):
        m_tag(std::move(tag)),
        m_levelReducer(levelReducer),
        m_logger(getLogger(m_tag))
    {
        if (m_logger && !m_logger->isToBeLogged(levelReducer->baseLevel(), m_tag))
            m_logger.reset();
    }

    void log(const QString& message) const
    {
        // Avoid crashing during the static deinitialization phase - log to stderr instead.
        if (!m_logger)
        {
            // LevelReducer can be already destroyed at this time, so ignore the level.
            std::cerr << (m_tag.toString() + ": " + message + "\n").toStdString();
            std::flush(std::cerr);
            return;
        }

        const auto [level, isOnLimit] = m_levelReducer->nextLevel();
        m_logger->log(level, m_tag, isOnLimit ? "TOO MANY SIMILAR MESSAGES: " + message : message);
    }

    explicit operator bool() const { return m_logger.get(); }

protected:
   const Tag m_tag;
   LevelReducer* const m_levelReducer = nullptr;
   std::shared_ptr<AbstractLogger> m_logger;
};

class Stream: public Helper
{
public:
    using Helper::Helper;

    Stream() = default;
    Stream(const Stream&) = delete;
    Stream(Stream&&) = default;
    Stream& operator=(const Stream&) = delete;
    Stream& operator=(Stream&&) = delete;

    Stream& setDelimiter(const QString& delimiter)
    {
        m_delimiter = delimiter;
        return *this;
    }

    template<typename Value>
    Stream& operator<<(const Value& value)
    {
        using ::toString;
        m_strings << toString(value);
        return *this;
    }

    void flush()
    {
        if (!m_logger)
            return;

        NX_ASSERT(!m_strings.isEmpty());
        log(m_strings.join(m_delimiter));
        m_logger.reset();
    }

private:
    QStringList m_strings;
    QString m_delimiter = QStringLiteral(" ");
};

} // namespace detail

inline void setLevelReducerEnabled(bool value)
{
    detail::LevelReducer::setEnabled(value);
}

/**
 * NOTE: Preserves current system error code (SystemError::getLastOSErrorCode()).
 */
#define NX_UTILS_LOG_MESSAGE(LEVEL, TAG, ...) do \
{ \
    struct ScopeTag{}; /*< Used by NX_SCOPE_TAG to get scope from demangled type_info::name(). */ \
    if ((LEVEL) <= nx::utils::log::maxLevel()) \
    { \
        const auto systemErrorBak = SystemError::getLastOSErrorCode(); \
        static nx::utils::log::detail::LevelReducer levelReducer(LEVEL); \
        if (auto helper = nx::utils::log::detail::Helper(&levelReducer, (TAG))) \
            helper.log(nx::utils::log::makeMessage(__VA_ARGS__)); \
        SystemError::setLastErrorCode(systemErrorBak); \
    } \
} while (0)

#define NX_UTILS_LOG_STREAM(LEVEL, TAG) \
    for (auto stream = \
            [&]() \
            { \
                if ((LEVEL) > nx::utils::log::maxLevel()) \
                    return nx::utils::log::detail::Stream(); \
                static nx::utils::log::detail::LevelReducer levelReducer(LEVEL); \
                return nx::utils::log::detail::Stream(&levelReducer, (TAG));  \
            }(); \
        stream; stream.flush()) \
            stream /* <<... */

/**
 * Can be used to redirect nx_kit's NX_PRINT to log as following:
 * <pre><code>
 *     #define NX_PRINT NX_UTILS_LOG_STREAM_NO_SPACE( \
 *         nx::utils::log::Level::debug, \
 *         nx::utils::log::Tag(QStringLiteral("my_plugin")) \
 *     ) << NX_PRINT_PREFIX
 * </code></pre>
 */
#define NX_UTILS_LOG_STREAM_NO_SPACE(LEVEL, TAG) \
    NX_UTILS_LOG_STREAM(LEVEL, TAG).setDelimiter(QString()) /* <<... */

/**
 * Usage:
 *     NX_<LEVEL>(TAG, MESSAGE [, VALUES...]; //< Writes MESSAGE to log if LEVEL and TAG allow.
 * or, when the log level is known only at runtime:
 *     NX_UTILS_LOG(nx::utils::log::Level::<level>, TAG, MESSAGE [, VALUES...];
 *
 * Examples:
 *     NX_INFO(this, "Expected value %1", value);
 *     NX_DEBUG(NX_SCOPE_TAG, "Message from a non-member function.");
 *
 * Deprecated usage:
 *     NX_ERROR(this) << "Unexpected value" << value;
 */
#define NX_UTILS_LOG(...) \
    /* Choose one of the two macros depending on the number of args supplied to this macro. */ \
    NX_MSVC_EXPAND(NX_GET_15TH_ARG( \
        __VA_ARGS__, \
        /* Repeat 12 times: allow for up to 11 args which are %N-substituted into the message. */ \
        NX_UTILS_LOG_MESSAGE, NX_UTILS_LOG_MESSAGE, NX_UTILS_LOG_MESSAGE, NX_UTILS_LOG_MESSAGE, \
        NX_UTILS_LOG_MESSAGE, NX_UTILS_LOG_MESSAGE, NX_UTILS_LOG_MESSAGE, NX_UTILS_LOG_MESSAGE, \
        NX_UTILS_LOG_MESSAGE, NX_UTILS_LOG_MESSAGE, NX_UTILS_LOG_MESSAGE, NX_UTILS_LOG_MESSAGE, \
        NX_UTILS_LOG_STREAM, /*< Chosen when called with TAG arg only (without a message). */ \
        args_required /*< Chosed when called without arguments; leads to an error. */ \
    )(__VA_ARGS__))

#define NX_ERROR(...) NX_UTILS_LOG(nx::utils::log::Level::error, __VA_ARGS__)
#define NX_WARNING(...) NX_UTILS_LOG(nx::utils::log::Level::warning, __VA_ARGS__)
#define NX_INFO(...) NX_UTILS_LOG(nx::utils::log::Level::info, __VA_ARGS__)
#define NX_DEBUG(...) NX_UTILS_LOG(nx::utils::log::Level::debug, __VA_ARGS__)
#define NX_VERBOSE(...) NX_UTILS_LOG(nx::utils::log::Level::verbose, __VA_ARGS__)

/** Use as a logging tag in functions without "this". */
#define NX_SCOPE_TAG nx::utils::log::Tag(scopeOfFunction(typeid(ScopeTag), __FUNCTION__))

} // namespace log
} // namespace utils
} // namespace nx<|MERGE_RESOLUTION|>--- conflicted
+++ resolved
@@ -52,11 +52,7 @@
 
     std::pair<Level, bool /*isOnLimit*/> nextLevel()
     {
-<<<<<<< HEAD
-        if (m_level > Level::info)
-=======
-        if (!s_isEnabled || (m_level > Level::warning))
->>>>>>> ce3b1f03
+        if (!s_isEnabled || (m_level > Level::info))
             return {m_level, /*isOnLimit*/ false};
 
         const auto limit = (uint32_t) ini().logLevelReducerPassLimit;
@@ -68,13 +64,8 @@
         const auto windowStartS = m_windowStartS.load();
         if (m_passCount == 0 || windowStartS + windowSizeS <= nowS || windowStartS > nowS)
         {
-<<<<<<< HEAD
-            // It is possible to have a race on these 2 atomics and the actual log writing, but it
-            //  would only affect the number of records on each level and their order.
-=======
             // It is possible to have a race on these 2 atomics and actual log writing, but it
             // would only affect the number of records on each level and their order.
->>>>>>> ce3b1f03
             m_windowStartS = nowS;
             m_passCount = 0;
         }
