#include "celllayout.h"
#include "celllayout_p.h"
#include <cassert>

namespace {
    uint qHash(const QPoint &value) {
        using ::qHash;

        /* 1021 is a prime. */
        return qHash(value.x() * 1021) + qHash(value.y());
    }
}

void CellLayoutPrivate::ensureBounds() const
{
    if(bounds.isValid())
        return;

    bounds = QRect();

    foreach(const ItemProperties &properties, propertiesByItem)
        bounds |= properties.rect;
}

void CellLayoutPrivate::ensureEffectiveCellSize() const
{
    if(effectiveCellSize.isValid())
        return;

    effectiveCellSize = cellSize;

    foreach(QGraphicsLayoutItem *item, items) {
        QSizeF size = item->minimumSize();
        QRect cellRect = propertiesByItem.value(item).rect;

        if(!cellRect.isValid())
            continue; /* Skip items that are owned but not managed by this layout. */

        effectiveCellSize = effectiveCellSize.expandedTo(QSizeF(
            (size.width() - horizontalSpacing * (cellRect.width() - 1))  / cellRect.width(), 
            (size.height() - verticalSpacing * (cellRect.height() - 1)) / cellRect.height()
        ));
    }
}

<<<<<<< HEAD
=======
QSizeF CellLayoutPrivate::effectiveMaxSize(QGraphicsLayoutItem *item, const QSizeF &constraint)
{
    QSizePolicy sizePolicy = item->sizePolicy();
    QSizeF size = constraint;

    bool vGrow = (sizePolicy.verticalPolicy() & QSizePolicy::GrowFlag) == QSizePolicy::GrowFlag;
    bool hGrow = (sizePolicy.horizontalPolicy() & QSizePolicy::GrowFlag) == QSizePolicy::GrowFlag;
    if (!vGrow || !hGrow) 
    {
        QSizeF preferred = item->effectiveSizeHint(Qt::PreferredSize, constraint);
        if (!vGrow)
            size.setHeight(preferred.height());
        if (!hGrow)
            size.setWidth(preferred.width());
    }

    if (!size.isValid()) {
        QSizeF maxSize = item->effectiveSizeHint(Qt::MaximumSize, size);
        if (size.width() == -1)
            size.setWidth(maxSize.width());
        if (size.height() == -1)
            size.setHeight(maxSize.height());
    }

    return size;
}

QRectF CellLayoutPrivate::constrainedGeometry(QGraphicsLayoutItem *item, const QRectF &constraint, Qt::Alignment alignment) 
{
    QSizePolicy sizePolicy = item->sizePolicy();

    /* Compute item size. */
    QSizeF size = effectiveMaxSize(item, QSizeF(-1,-1));
    if (sizePolicy.hasHeightForWidth() && size.width() > constraint.width())
        size = effectiveMaxSize(item, QSizeF(constraint.width(), -1));
    /* ### Qt 4.8 will add hasWidthForHeight. */
    size = size.boundedTo(QSizeF(constraint.width(), constraint.height()));

    /* Adjust for alignment. */
    QPointF pos = constraint.topLeft();
    
    switch (alignment & Qt::AlignHorizontal_Mask) 
    {
    case Qt::AlignHCenter:
        pos.setX(pos.x() + (constraint.width() - size.width()) / 2);
        break;
    case Qt::AlignRight:
        pos.setX(pos.x() + constraint.width() - size.width());
        break;
    default:
        break;
    }

    switch (alignment & Qt::AlignVertical_Mask) 
    {
    case Qt::AlignVCenter:
        pos.setY(pos.y() + (constraint.height() - constraint.height()) / 2);
        break;
    case Qt::AlignBottom:
        pos.setY(pos.y() + constraint.height() - size.height());
        break;
    default:
        break;
    }

    return QRectF(pos, size);
}

>>>>>>> 2725013b
CellLayout::CellLayout(QGraphicsLayoutItem *parent): 
    QGraphicsLayout(parent),
    d_ptr(new CellLayoutPrivate())
{
    d_ptr->q_ptr = this;
}

CellLayout::~CellLayout() 
{
    for (int i = count() - 1; i >= 0; --i) 
    {
        QGraphicsLayoutItem *item = itemAt(i);
        removeAt(i);

        item->setParentLayoutItem(NULL);
        if (item->ownedByLayout())
            delete item;
    }
}

const QSizeF CellLayout::cellSize() const 
{
    Q_D(const CellLayout);

    return d->cellSize;
}

void CellLayout::setCellSize(const QSizeF &cellSize) 
{
    Q_D(CellLayout);

    d->cellSize = cellSize;

    invalidate();
}

<<<<<<< HEAD
int CellLayout::startRow() const 
=======
int CellLayout::firstRow() const 
>>>>>>> 2725013b
{
    Q_D(const CellLayout);

    d->ensureBounds();

    return d->bounds.top();
}

<<<<<<< HEAD
int CellLayout::endRow() const 
=======
int CellLayout::lastRow() const 
>>>>>>> 2725013b
{
    Q_D(const CellLayout);

    d->ensureBounds();

<<<<<<< HEAD
    return d->bounds.top() + d->bounds.height();
=======
    return d->bounds.bottom();
>>>>>>> 2725013b
}

int CellLayout::rowCount() const 
{
    Q_D(const CellLayout);

    d->ensureBounds();

    return d->bounds.height();
}

<<<<<<< HEAD
int CellLayout::startColumn() const 
=======
int CellLayout::firstColumn() const 
>>>>>>> 2725013b
{
    Q_D(const CellLayout);

    d->ensureBounds();

    return d->bounds.left();
}

<<<<<<< HEAD
int CellLayout::endColumn() const 
=======
int CellLayout::lastColumn() const 
>>>>>>> 2725013b
{
    Q_D(const CellLayout);

    d->ensureBounds();

<<<<<<< HEAD
    return d->bounds.left() + d->bounds.width();
=======
    return d->bounds.right();
>>>>>>> 2725013b
}

int CellLayout::columnCount() const 
{
    Q_D(const CellLayout);

    d->ensureBounds();

    return d->bounds.width();
}

QGraphicsLayoutItem *CellLayout::itemAt(const QPoint &cell) const 
{
    Q_D(const CellLayout);

    return d->itemByPoint.value(cell, NULL);
}

QSet<QGraphicsLayoutItem *> CellLayout::itemsAt(const QRect &rect) const 
{
    QSet<QGraphicsLayoutItem *> result;

    for(int r = rect.top(); r <= rect.bottom(); r++) 
    {
        for(int c = rect.left(); c <= rect.right(); c++) 
        {
            QGraphicsLayoutItem *item = itemAt(r, c);
            if(item != NULL)
                result.insert(item);
        }
    }

    return result;
}

QRect CellLayout::itemRect(QGraphicsLayoutItem *item) const 
{
    Q_D(const CellLayout);

    return d->propertiesByItem.value(item).rect;
}

void CellLayout::addItem(QGraphicsLayoutItem *item, const QRect &rect, Qt::Alignment alignment)
{
    Q_D(CellLayout);

    if (!rect.isValid()) 
    {
        qWarning("CellLayout::addItem: invalid item region (%d, %d, %d, %d).", rect.left(), rect.top(), rect.width(), rect.height());
        return;
    }

    if (item == NULL) 
    {
        qWarning("CellLayout::addItem: cannot add NULL item.");
        return;
    }

    if (item == this) 
    {
        qWarning("CellLayout::addItem: cannot add itself.");
        return;
    }

    /* Item is OK, take ownership. */
    addChildLayoutItem(item);
    d->items.append(item);

    /* Check that it's going to occupy empty cells only. 
     * 
     * Note that QRect::bottom() returns QRect::top() + QRect::height() - 1. Hence the <=. */
    for(int r = rect.top(); r <= rect.bottom(); r++) 
    {
        for(int c = rect.left(); c <= rect.right(); c++) 
        {
            QGraphicsLayoutItem *item = itemAt(r, c);
            if(item != NULL) 
            {
                qWarning("CellLayout::addItem: given region is already occupied, cell (%d, %d) is not empty.", c, r);
                return; /* Now the item is owned but not managed by this layout. */
            }
        }
    }

    /* Occupy cells. */
    d->propertiesByItem[item] = ItemProperties(rect, alignment);
    for(int r = rect.top(); r <= rect.bottom(); r++) 
        for(int c = rect.left(); c <= rect.right(); c++) 
            d->itemByPoint[QPoint(c, r)] = item;

    invalidate();
}

void CellLayout::setGeometry(const QRectF &rect) 
{
    Q_D(CellLayout);

    QGraphicsLayout::setGeometry(rect);

    /* Adjust for margins. */
    qreal left, top, right, bottom;
    getContentsMargins(&left, &top, &right, &bottom);
    QRectF effectiveRect = rect.adjusted(+left, +top, -right, -bottom);

    /* Create shortcuts. */
    d->ensureEffectiveCellSize();
    qreal cellWidth = d->effectiveCellSize.width();
    qreal cellHeight = d->effectiveCellSize.height();

    /* Set child items' geometries. Ignore given size. */
    d->ensureBounds();
    typedef QHash<QGraphicsLayoutItem *, ItemProperties>::const_iterator const_iterator;
    for(const_iterator pos = d->propertiesByItem.begin(); pos != d->propertiesByItem.end(); pos++) 
    {
<<<<<<< HEAD
        QRect itemCellRect = pos.value().rect.translated(-d->bounds.topLeft());
        QRectF itemRect(
=======
        QRect itemCellRect = pos->rect.translated(-d->bounds.topLeft());
        QRectF cellRect(
>>>>>>> 2725013b
            effectiveRect.left() + (cellWidth  + d->horizontalSpacing) * itemCellRect.left(),
            effectiveRect.top()  + (cellHeight + d->verticalSpacing)   * itemCellRect.top(),
            cellWidth  * itemCellRect.width()  + d->horizontalSpacing * (itemCellRect.width() - 1),
            cellHeight * itemCellRect.height() + d->verticalSpacing   * (itemCellRect.height() - 1)
        );

        QGraphicsLayoutItem *item = pos.key();
<<<<<<< HEAD

        /* TODO: respect alignment here. */

        item->setGeometry(itemRect);
=======
        item->setGeometry(CellLayoutPrivate::constrainedGeometry(item, cellRect, pos->alignment));
>>>>>>> 2725013b
    }
}

int CellLayout::count() const 
{
    Q_D(const CellLayout);

    return d->items.size();
}

QGraphicsLayoutItem *CellLayout::itemAt(int index) const 
{
    Q_D(const CellLayout);

    if (index < 0 || index >= d->items.size()) 
    {
        qWarning("CellLayout::itemAt: invalid index %d.", index);
        return NULL;
    }

    return d->items[index];
}

void CellLayout::removeAt(int index) 
{
    Q_D(const CellLayout);

    if (index < 0 || index >= d->items.size()) 
    {
        qWarning("CellLayout::removeAt: invalid index %d.", index);
        return;
    }

    removeItem(d->items[index]);
}

void CellLayout::removeItem(QGraphicsLayoutItem *item) 
{
    Q_D(CellLayout);

    bool removed = d->items.removeOne(item);
    if (!removed)
    {
        qWarning("CellLayout::removeItem: given item does not belong to this cell layout.");
        return;
    }

    const QHash<QGraphicsLayoutItem *, ItemProperties>::iterator pos = d->propertiesByItem.find(item);
    QRect rect = pos->rect;
    for(int r = rect.top(); r <= rect.bottom(); r++)
        for(int c = rect.left(); c <= rect.right(); c++)
            d->itemByPoint.remove(QPoint(c, r));

    d->propertiesByItem.erase(pos);

    invalidate();
}

QSizeF CellLayout::sizeHint(Qt::SizeHint which, const QSizeF &/*constraint*/) const
{
    Q_D(const CellLayout);

    switch(which) {
    case Qt::MinimumSize:
    case Qt::PreferredSize:
    case Qt::MaximumSize: {
        qreal left, top, right, bottom;
        getContentsMargins(&left, &top, &right, &bottom);
        d->ensureBounds();
        d->ensureEffectiveCellSize();

        qreal totalHorizontalSpacing = d->bounds.width()  == 0 ? 0.0 : d->horizontalSpacing * (d->bounds.width()  - 1);
        qreal totalVerticalSpacing   = d->bounds.height() == 0 ? 0.0 : d->verticalSpacing   * (d->bounds.height() - 1);
        return QSizeF(
            d->effectiveCellSize.width()  * d->bounds.width()  + totalHorizontalSpacing + left + right, 
            d->effectiveCellSize.height() * d->bounds.height() + totalVerticalSpacing   + top  + bottom
        );
    }
    case Qt::MinimumDescent:
        return QSizeF(-1.0, -1.0);
    default:
        qWarning("CellLayout::sizeHint: unknown size hint value %d.", static_cast<int>(which));
        return QSizeF();
    }
}

void CellLayout::invalidate() 
{
    Q_D(CellLayout);

    QGraphicsLayout::invalidate();

    d->effectiveCellSize = QSizeF();
    d->bounds = QRect();
}

void CellLayout::setSpacing(qreal spacing)
{
    Q_D(CellLayout);

    d->horizontalSpacing = spacing;
    d->verticalSpacing = spacing;

    invalidate();
}

qreal CellLayout::verticalSpacing() const 
{
    Q_D(const CellLayout);

    return d->verticalSpacing;
}

qreal CellLayout::horizontalSpacing() const 
{
    Q_D(const CellLayout);

    return d->horizontalSpacing;
}

void CellLayout::setVerticalSpacing(qreal spacing) 
{
    Q_D(CellLayout);

    d->verticalSpacing = spacing;

    invalidate();
}

void CellLayout::setHorizontalSpacing(qreal spacing) 
{
    Q_D(CellLayout);

    d->horizontalSpacing = spacing;

    invalidate();
<<<<<<< HEAD
=======
}

void CellLayout::setAlignment(QGraphicsLayoutItem *item, Qt::Alignment alignment)
{
    Q_D(CellLayout);

    const QHash<QGraphicsLayoutItem *, ItemProperties>::iterator pos = d->propertiesByItem.find(item);
    if(pos == d->propertiesByItem.end())
        return;
    
    pos->alignment = alignment;
    
    invalidate();
}

Qt::Alignment CellLayout::alignment(QGraphicsLayoutItem *item) const
{
    Q_D(const CellLayout);

    const QHash<QGraphicsLayoutItem *, ItemProperties>::const_iterator pos = d->propertiesByItem.find(item);
    if(pos == d->propertiesByItem.end())
        return 0;

    return pos->alignment;
>>>>>>> 2725013b
}<|MERGE_RESOLUTION|>--- conflicted
+++ resolved
@@ -43,8 +43,6 @@
     }
 }
 
-<<<<<<< HEAD
-=======
 QSizeF CellLayoutPrivate::effectiveMaxSize(QGraphicsLayoutItem *item, const QSizeF &constraint)
 {
     QSizePolicy sizePolicy = item->sizePolicy();
@@ -113,7 +111,6 @@
     return QRectF(pos, size);
 }
 
->>>>>>> 2725013b
 CellLayout::CellLayout(QGraphicsLayoutItem *parent): 
     QGraphicsLayout(parent),
     d_ptr(new CellLayoutPrivate())
@@ -150,11 +147,7 @@
     invalidate();
 }
 
-<<<<<<< HEAD
-int CellLayout::startRow() const 
-=======
 int CellLayout::firstRow() const 
->>>>>>> 2725013b
 {
     Q_D(const CellLayout);
 
@@ -163,21 +156,13 @@
     return d->bounds.top();
 }
 
-<<<<<<< HEAD
-int CellLayout::endRow() const 
-=======
 int CellLayout::lastRow() const 
->>>>>>> 2725013b
-{
-    Q_D(const CellLayout);
-
-    d->ensureBounds();
-
-<<<<<<< HEAD
-    return d->bounds.top() + d->bounds.height();
-=======
+{
+    Q_D(const CellLayout);
+
+    d->ensureBounds();
+
     return d->bounds.bottom();
->>>>>>> 2725013b
 }
 
 int CellLayout::rowCount() const 
@@ -189,11 +174,7 @@
     return d->bounds.height();
 }
 
-<<<<<<< HEAD
-int CellLayout::startColumn() const 
-=======
 int CellLayout::firstColumn() const 
->>>>>>> 2725013b
 {
     Q_D(const CellLayout);
 
@@ -202,21 +183,13 @@
     return d->bounds.left();
 }
 
-<<<<<<< HEAD
-int CellLayout::endColumn() const 
-=======
 int CellLayout::lastColumn() const 
->>>>>>> 2725013b
-{
-    Q_D(const CellLayout);
-
-    d->ensureBounds();
-
-<<<<<<< HEAD
-    return d->bounds.left() + d->bounds.width();
-=======
+{
+    Q_D(const CellLayout);
+
+    d->ensureBounds();
+
     return d->bounds.right();
->>>>>>> 2725013b
 }
 
 int CellLayout::columnCount() const 
@@ -331,13 +304,8 @@
     typedef QHash<QGraphicsLayoutItem *, ItemProperties>::const_iterator const_iterator;
     for(const_iterator pos = d->propertiesByItem.begin(); pos != d->propertiesByItem.end(); pos++) 
     {
-<<<<<<< HEAD
-        QRect itemCellRect = pos.value().rect.translated(-d->bounds.topLeft());
-        QRectF itemRect(
-=======
         QRect itemCellRect = pos->rect.translated(-d->bounds.topLeft());
         QRectF cellRect(
->>>>>>> 2725013b
             effectiveRect.left() + (cellWidth  + d->horizontalSpacing) * itemCellRect.left(),
             effectiveRect.top()  + (cellHeight + d->verticalSpacing)   * itemCellRect.top(),
             cellWidth  * itemCellRect.width()  + d->horizontalSpacing * (itemCellRect.width() - 1),
@@ -345,14 +313,7 @@
         );
 
         QGraphicsLayoutItem *item = pos.key();
-<<<<<<< HEAD
-
-        /* TODO: respect alignment here. */
-
-        item->setGeometry(itemRect);
-=======
         item->setGeometry(CellLayoutPrivate::constrainedGeometry(item, cellRect, pos->alignment));
->>>>>>> 2725013b
     }
 }
 
@@ -489,8 +450,6 @@
     d->horizontalSpacing = spacing;
 
     invalidate();
-<<<<<<< HEAD
-=======
 }
 
 void CellLayout::setAlignment(QGraphicsLayoutItem *item, Qt::Alignment alignment)
@@ -515,5 +474,4 @@
         return 0;
 
     return pos->alignment;
->>>>>>> 2725013b
 }