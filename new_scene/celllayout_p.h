--- conflicted
+++ resolved
@@ -33,8 +33,6 @@
     void ensureBounds() const;
     void ensureEffectiveCellSize() const;
 
-<<<<<<< HEAD
-=======
     /**
      * \param item                      Item to compute geometry for.
      * \param constraint                Constraints on item geometry.
@@ -50,7 +48,6 @@
      */
     static QSizeF effectiveMaxSize(QGraphicsLayoutItem *item, const QSizeF &constraint);
 
->>>>>>> 2725013b
 private:
     /** Horizontal spacing. */
     qreal verticalSpacing;
