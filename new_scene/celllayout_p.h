--- conflicted
+++ resolved
@@ -1,4 +1,3 @@
-<<<<<<< HEAD
 #ifndef CELL_LAYOUT_PRIVATE_H
 #define CELL_LAYOUT_PRIVATE_H
 
@@ -79,72 +78,4 @@
 };
 
 
-#endif // CELL_LAYOUT_PRIVATE_H
-=======
-#ifndef CELL_LAYOUT_PRIVATE_H
-#define CELL_LAYOUT_PRIVATE_H
-
-#include "celllayout.h"
-#include <QRect>
-#include <QPoint>
-#include <QHash>
-#include <QList>
-#include <QSizeF>
-
-struct ItemProperties {
-    ItemProperties(const QRect &rect, Qt::Alignment alignment): rect(rect), alignment(alignment) {}
-
-    ItemProperties(): alignment(0) {}
-
-    QRect rect;
-    Qt::Alignment alignment;
-};
-
-class CellLayoutPrivate 
-{
-public:
-    CellLayoutPrivate(): 
-        cellSize(1.0, 1.0),
-        verticalSpacing(0.0),
-        horizontalSpacing(0.0)
-    {}
-
-protected:
-    CellLayout *q_ptr;
-
-private:
-    void ensureBounds() const;
-    void ensureEffectiveCellSize() const;
-
-private:
-    /** Horizontal spacing. */
-    qreal verticalSpacing;
-
-    /** Vertical spacing. */
-    qreal horizontalSpacing;
-
-    /** Size of a single cell. */
-    QSizeF cellSize;
-
-    /** List of all items owned by the layout. */
-    QList<QGraphicsLayoutItem *> items;
-
-    /** Mapping from item to cell rect that it occupies. */
-    QHash<QGraphicsLayoutItem *, ItemProperties> propertiesByItem;
-
-    /** Mapping from cell to layout item. */
-    QHash<QPoint, QGraphicsLayoutItem *> itemByPoint;
-
-    /** Effective cell size dictated by the items stored in this layout. */
-    mutable QSizeF effectiveCellSize;
-
-    /** Actual layout bounds, in cells. */
-    mutable QRect bounds;
-
-private:
-    Q_DECLARE_PUBLIC(CellLayout);
-};
-
-
-#endif // CELL_LAYOUT_PRIVATE_H
->>>>>>> 16a99eec
+#endif // CELL_LAYOUT_PRIVATE_H