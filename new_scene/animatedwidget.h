#ifndef ANIMATEDWIDGET_H
#define ANIMATEDWIDGET_H

#include <QtGui/QGraphicsWidget>

class AnimatedWidgetPrivate;
class AnimatedWidget : public QGraphicsWidget
{
    Q_OBJECT
    Q_PRIVATE_PROPERTY(d, QPointF instantPos READ instantPos WRITE setInstantPos DESIGNABLE false SCRIPTABLE false FINAL)
    Q_PRIVATE_PROPERTY(d, QSizeF instantSize READ instantSize WRITE setInstantSize DESIGNABLE false SCRIPTABLE false FINAL)
    Q_PRIVATE_PROPERTY(d, qreal instantScale READ instantScale WRITE setInstantScale DESIGNABLE false SCRIPTABLE false FINAL)
    Q_PRIVATE_PROPERTY(d, qreal instantRotation READ instantRotation WRITE setInstantRotation DESIGNABLE false SCRIPTABLE false FINAL)
    Q_PRIVATE_PROPERTY(d, qreal instantOpacity READ instantOpacity WRITE setInstantOpacity DESIGNABLE false SCRIPTABLE false FINAL)

public:
    enum QGraphicsWidgetChange {
        ItemSizeChange = ItemPositionChange + 127,
        ItemSizeHasChanged
    };

    AnimatedWidget(QGraphicsItem *parent = 0);
    ~AnimatedWidget();

    bool isInteractive() const;
    void setInteractive(bool interactive);

<<<<<<< HEAD
/*
    void paint(QPainter *painter, const QStyleOptionGraphicsItem *option, QWidget *widget = 0);
    virtual void paintWindowFrame(QPainter *painter, const QStyleOptionGraphicsItem *option, QWidget *widget = 0);
    QRectF boundingRect() const;
    QPainterPath shape() const;
*/
=======
>>>>>>> 2725013b
    QPainterPath opaqueArea() const;

    void setGeometry(const QRectF &rect);

Q_SIGNALS:
    void clicked();
    void doubleClicked();

protected:
<<<<<<< HEAD
/*    virtual void initStyleOption(QStyleOption *option) const;

    QSizeF sizeHint(Qt::SizeHint which, const QSizeF &constraint = QSizeF()) const;*/
    void updateGeometry();

    // Notification
    QVariant itemChange(GraphicsItemChange change, const QVariant &value);
//    virtual QVariant propertyChange(const QString &propertyName, const QVariant &value);

    // Scene events
//    bool sceneEvent(QEvent *event);
    bool windowFrameEvent(QEvent *event);
//    Qt::WindowFrameSection windowFrameSectionAt(const QPointF& pos) const;
=======
    void updateGeometry();

    QVariant itemChange(GraphicsItemChange change, const QVariant &value);

    bool windowFrameEvent(QEvent *event);
>>>>>>> 2725013b
    void mousePressEvent(QGraphicsSceneMouseEvent *event);
    void mouseReleaseEvent(QGraphicsSceneMouseEvent *event);
    void mouseDoubleClickEvent(QGraphicsSceneMouseEvent *event);
    void wheelEvent(QGraphicsSceneWheelEvent *event);

<<<<<<< HEAD
/*    // Base event handlers
    bool event(QEvent *event);
    //virtual void actionEvent(QActionEvent *event);
    virtual void changeEvent(QEvent *event);
    virtual void closeEvent(QCloseEvent *event);
    virtual void hideEvent(QHideEvent *event);
    virtual void moveEvent(QGraphicsSceneMoveEvent *event);
    virtual void polishEvent();
    virtual void resizeEvent(QGraphicsSceneResizeEvent *event);
    virtual void showEvent(QShowEvent *event);
    virtual void hoverMoveEvent(QGraphicsSceneHoverEvent *event);
    virtual void hoverLeaveEvent(QGraphicsSceneHoverEvent *event);
    virtual void grabMouseEvent(QEvent *event);
    virtual void ungrabMouseEvent(QEvent *event);
    virtual void grabKeyboardEvent(QEvent *event);
    virtual void ungrabKeyboardEvent(QEvent *event);
*/
=======
>>>>>>> 2725013b
private:
    Q_DISABLE_COPY(AnimatedWidget)
    AnimatedWidgetPrivate *const d;
};

#endif // ANIMATEDWIDGET_H<|MERGE_RESOLUTION|>--- conflicted
+++ resolved
@@ -25,15 +25,6 @@
     bool isInteractive() const;
     void setInteractive(bool interactive);
 
-<<<<<<< HEAD
-/*
-    void paint(QPainter *painter, const QStyleOptionGraphicsItem *option, QWidget *widget = 0);
-    virtual void paintWindowFrame(QPainter *painter, const QStyleOptionGraphicsItem *option, QWidget *widget = 0);
-    QRectF boundingRect() const;
-    QPainterPath shape() const;
-*/
-=======
->>>>>>> 2725013b
     QPainterPath opaqueArea() const;
 
     void setGeometry(const QRectF &rect);
@@ -43,52 +34,16 @@
     void doubleClicked();
 
 protected:
-<<<<<<< HEAD
-/*    virtual void initStyleOption(QStyleOption *option) const;
-
-    QSizeF sizeHint(Qt::SizeHint which, const QSizeF &constraint = QSizeF()) const;*/
-    void updateGeometry();
-
-    // Notification
-    QVariant itemChange(GraphicsItemChange change, const QVariant &value);
-//    virtual QVariant propertyChange(const QString &propertyName, const QVariant &value);
-
-    // Scene events
-//    bool sceneEvent(QEvent *event);
-    bool windowFrameEvent(QEvent *event);
-//    Qt::WindowFrameSection windowFrameSectionAt(const QPointF& pos) const;
-=======
     void updateGeometry();
 
     QVariant itemChange(GraphicsItemChange change, const QVariant &value);
 
     bool windowFrameEvent(QEvent *event);
->>>>>>> 2725013b
     void mousePressEvent(QGraphicsSceneMouseEvent *event);
     void mouseReleaseEvent(QGraphicsSceneMouseEvent *event);
     void mouseDoubleClickEvent(QGraphicsSceneMouseEvent *event);
     void wheelEvent(QGraphicsSceneWheelEvent *event);
 
-<<<<<<< HEAD
-/*    // Base event handlers
-    bool event(QEvent *event);
-    //virtual void actionEvent(QActionEvent *event);
-    virtual void changeEvent(QEvent *event);
-    virtual void closeEvent(QCloseEvent *event);
-    virtual void hideEvent(QHideEvent *event);
-    virtual void moveEvent(QGraphicsSceneMoveEvent *event);
-    virtual void polishEvent();
-    virtual void resizeEvent(QGraphicsSceneResizeEvent *event);
-    virtual void showEvent(QShowEvent *event);
-    virtual void hoverMoveEvent(QGraphicsSceneHoverEvent *event);
-    virtual void hoverLeaveEvent(QGraphicsSceneHoverEvent *event);
-    virtual void grabMouseEvent(QEvent *event);
-    virtual void ungrabMouseEvent(QEvent *event);
-    virtual void grabKeyboardEvent(QEvent *event);
-    virtual void ungrabKeyboardEvent(QEvent *event);
-*/
-=======
->>>>>>> 2725013b
 private:
     Q_DISABLE_COPY(AnimatedWidget)
     AnimatedWidgetPrivate *const d;
