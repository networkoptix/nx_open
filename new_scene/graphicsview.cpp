--- conflicted
+++ resolved
@@ -13,13 +13,10 @@
 #include "centralwidget.h"
 #include "layoutitem.h"
 
-<<<<<<< HEAD
 #include "notifyingwidget.h"
 
-static const qreal spacing = 10;
-=======
 static const qreal spacing = 25;
->>>>>>> b969f374
+
 
 GraphicsView::GraphicsView(QWidget *parent)
     : QGraphicsView(parent),
