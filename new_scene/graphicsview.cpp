--- conflicted
+++ resolved
@@ -1,4 +1,3 @@
-<<<<<<< HEAD
 #include "graphicsview.h"
 
 #include <QtCore/QPropertyAnimation>
@@ -317,7 +316,7 @@
                     /*if (layout->count())
                         QGraphicsWidget::setTabOrder(static_cast<QGraphicsWidget *>(layout->itemAt(layout->count() - 1)), widget);*/
 
-                    layout->addItem(widget, row, column, span, span/*, Qt::AlignCenter*/);
+                    layout->addItem(widget, row, column, span, span, Qt::AlignCenter);
                     ++i;
                 }
             }
@@ -481,593 +480,4 @@
     }
 
     QGraphicsView::keyReleaseEvent(event);
-}
-=======
-#include "graphicsview.h"
-
-#include <QtCore/QPropertyAnimation>
-
-#include <QtGui/QGraphicsScene>
-
-#ifndef QT_NO_OPENGL
-#  include <QtOpenGL>
-#endif
-
-#include <qdebug.h>
-
-#include "animatedwidget.h"
-#include "layoutitem.h"
-#include "celllayout.h"
-
-static const qreal spacig = 10;
-
-GraphicsView::GraphicsView(QWidget *parent)
-    : QGraphicsView(parent),
-      m_widget(0), m_selectionGroup(0)
-{
-    {
-        QGraphicsScene *scene = new QGraphicsScene(this);
-        scene->setItemIndexMethod(QGraphicsScene::NoIndex);
-        setScene(scene);
-    }
-
-/*#ifndef QT_NO_OPENGL
-    if (QGLFormat::hasOpenGL())
-    {
-        QGLFormat glFormat(QGL::SampleBuffers);
-        glFormat.setSwapInterval(1); // vsync
-
-        setViewport(new QGLWidget(glFormat)); // antialiasing
-    }
-    else
-#endif*/
-    {
-        setViewport(new QWidget);
-    }
-
-    setRenderHints(QPainter::Antialiasing | QPainter::TextAntialiasing); // antialiasing
-    setRenderHints(QPainter::SmoothPixmapTransform);
-
-    setViewportUpdateMode(QGraphicsView::MinimalViewportUpdate);
-
-    //setCacheMode(QGraphicsView::CacheBackground); // slows down scene drawing a lot!!!
-
-    setOptimizationFlags(QGraphicsView::DontSavePainterState | QGraphicsView::DontAdjustForAntialiasing);
-
-    setVerticalScrollBarPolicy(Qt::ScrollBarAlwaysOff);
-    setHorizontalScrollBarPolicy(Qt::ScrollBarAlwaysOff);
-
-    //setTransformationAnchor(QGraphicsView::NoAnchor);
-    //setTransformationAnchor(QGraphicsView::AnchorUnderMouse);
-    //setResizeAnchor(QGraphicsView::NoAnchor);
-    //setTransformationAnchor(QGraphicsView::AnchorUnderMouse);
-
-//    setAlignment(Qt::AlignVCenter);
-
-/*    QPalette palette;
-    palette.setColor(backgroundRole(), QColor(0, 5, 5, 125));
-    setPalette(palette);*/
-
-    setAcceptDrops(true);
-
-    setMinimumSize(600, 400);
-
-    setFrameShape(QFrame::NoFrame);
-
-
-    createActions();
-
-    m_widget = new QGraphicsWidget;
-//    m_widget->setWindowFlags(Qt::Tool);
-    m_widget->setSizePolicy(QSizePolicy(QSizePolicy::Expanding, QSizePolicy::Expanding, QSizePolicy::GroupBox));
-
-    connect(m_widget, SIGNAL(geometryChanged()), this, SLOT(widgetGeometryChanged()), Qt::QueuedConnection);
-
-    for (int i = 0; i < 16; ++i)
-    {
-        AnimatedWidget *widget = new AnimatedWidget(m_widget);
-        widget->setFlag(QGraphicsItem::ItemIgnoresParentOpacity, true); // optimization
-//        widget->setFlag(QGraphicsItem::ItemHasNoContents, true); // optimization
-        widget->setFlag(QGraphicsItem::ItemIsSelectable, true);
-        widget->setFlag(QGraphicsItem::ItemIsFocusable, true);
-        widget->setFlag(QGraphicsItem::ItemIsFocusScope, true);
-        widget->setFlag(QGraphicsItem::ItemIsPanel, false);
-        widget->setFocusPolicy(Qt::TabFocus);
-        widget->setWindowTitle(tr("item # %1").arg(i + 1));
-        widget->setPos(QPointF(-500, -500));
-        scene()->addItem(widget);
-
-        QGraphicsGridLayout *layout = new QGraphicsGridLayout(widget);
-        layout->setSpacing(0);
-        layout->setContentsMargins(0, 0, 0, 0);
-        LayoutItem *item = new LayoutItem(widget);
-//        item->setFlags(item->flags() | QGraphicsItem::ItemIsMovable | QGraphicsItem::ItemIsSelectable);
-        layout->addItem(item, 0, 0, 1, 1, Qt::AlignCenter);
-
-        connect(widget, SIGNAL(clicked()), this, SLOT(itemClicked()));
-        connect(widget, SIGNAL(doubleClicked()), this, SLOT(itemDoubleClicked()));
-        connect(widget, SIGNAL(destroyed()), this, SLOT(itemDestroyed()));
-
-        m_animatedWidgets.append(widget);
-    }
-
-    scene()->addItem(m_widget);
-    scene()->setSceneRect(0, 0, 1280, 1024);
-    m_widget->setGeometry(0, 0, 900, 900);
-
-    relayoutItems(4, 4);
-
-//    connect(scene, SIGNAL(selectionChanged()), this, SLOT(sceneSelectionChanged()));
-}
-
-GraphicsView::~GraphicsView()
-{
-    delete m_widget;
-    delete m_selectionGroup;
-}
-
-bool GraphicsView::isEditMode() const
-{
-    return !m_animatedWidgets.isEmpty() && m_animatedWidgets.first()->isInteractive();
-}
-
-void GraphicsView::setEditMode(bool interactive)
-{
-    foreach (AnimatedWidget *widget, m_animatedWidgets)
-        widget->setInteractive(interactive);
-}
-
-void GraphicsView::createActions()
-{
-    // ### re-work layout presets format/handler code
-    {
-        QByteArray preset =
-                "4000"
-                "0000"
-                "0000"
-                "0000";
-
-        QAction *action = new QAction(QIcon(QLatin1String(":/images/1.bmp")), tr(""), this);
-        action->setShortcut(QKeySequence(Qt::Key_F1));
-        action->setShortcutContext(Qt::WindowShortcut);
-        action->setAutoRepeat(false);
-        action->setProperty("rowCount", 4);
-        action->setProperty("columnCount", 4);
-        action->setProperty("preset", preset);
-        connect(action, SIGNAL(triggered()), this, SLOT(relayoutItemsActionTriggered()));
-        addAction(action);
-    }
-    {
-        QByteArray preset =
-                "2020"
-                "0000"
-                "2020"
-                "0000";
-
-        QAction *action = new QAction(QIcon(QLatin1String(":/images/1-1-1-1.bmp")), tr(""), this);
-        action->setShortcut(QKeySequence(Qt::Key_F2));
-        action->setShortcutContext(Qt::WindowShortcut);
-        action->setAutoRepeat(false);
-        action->setProperty("rowCount", 4);
-        action->setProperty("columnCount", 4);
-        action->setProperty("preset", preset);
-        connect(action, SIGNAL(triggered()), this, SLOT(relayoutItemsActionTriggered()));
-        addAction(action);
-    }
-    {
-        QByteArray preset =
-                "2020"
-                "0000"
-                "2011"
-                "0011";
-
-        QAction *action = new QAction(QIcon(QLatin1String(":/images/1-1-1-4.bmp")), tr(""), this);
-        action->setShortcut(QKeySequence(Qt::Key_F3));
-        action->setShortcutContext(Qt::WindowShortcut);
-        action->setAutoRepeat(false);
-        action->setProperty("rowCount", 4);
-        action->setProperty("columnCount", 4);
-        action->setProperty("preset", preset);
-        connect(action, SIGNAL(triggered()), this, SLOT(relayoutItemsActionTriggered()));
-        addAction(action);
-    }
-    {
-        QByteArray preset =
-                "2011"
-                "0011"
-                "2011"
-                "0011";
-
-        QAction *action = new QAction(QIcon(QLatin1String(":/images/1-4-1-4.bmp")), tr(""), this);
-        action->setShortcut(QKeySequence(Qt::Key_F4));
-        action->setShortcutContext(Qt::WindowShortcut);
-        action->setAutoRepeat(false);
-        action->setProperty("rowCount", 4);
-        action->setProperty("columnCount", 4);
-        action->setProperty("preset", preset);
-        connect(action, SIGNAL(triggered()), this, SLOT(relayoutItemsActionTriggered()));
-        addAction(action);
-    }
-    {
-        QByteArray preset =
-                "2011"
-                "0011"
-                "1111"
-                "1111";
-
-        QAction *action = new QAction(QIcon(QLatin1String(":/images/1-4-4-4.bmp")), tr(""), this);
-        action->setShortcut(QKeySequence(Qt::Key_F5));
-        action->setShortcutContext(Qt::WindowShortcut);
-        action->setAutoRepeat(false);
-        action->setProperty("rowCount", 4);
-        action->setProperty("columnCount", 4);
-        action->setProperty("preset", preset);
-        connect(action, SIGNAL(triggered()), this, SLOT(relayoutItemsActionTriggered()));
-        addAction(action);
-    }
-    {
-        QByteArray preset =
-                "3001"
-                "0001"
-                "0001"
-                "1111";
-
-        QAction *action = new QAction(QIcon(QLatin1String(":/images/1x3+.bmp")), tr(""), this);
-        action->setShortcut(QKeySequence(Qt::Key_F6));
-        action->setShortcutContext(Qt::WindowShortcut);
-        action->setAutoRepeat(false);
-        action->setProperty("rowCount", 4);
-        action->setProperty("columnCount", 4);
-        action->setProperty("preset", preset);
-        connect(action, SIGNAL(triggered()), this, SLOT(relayoutItemsActionTriggered()));
-        addAction(action);
-    }
-    {
-        QByteArray preset =
-                "1111"
-                "1201"
-                "1001"
-                "1111";
-
-        QAction *action = new QAction(QIcon(), tr("1"), this);
-        action->setShortcut(QKeySequence(Qt::Key_F7));
-        action->setShortcutContext(Qt::WindowShortcut);
-        action->setAutoRepeat(false);
-        action->setProperty("rowCount", 4);
-        action->setProperty("columnCount", 4);
-        action->setProperty("preset", preset);
-        connect(action, SIGNAL(triggered()), this, SLOT(relayoutItemsActionTriggered()));
-        addAction(action);
-    }
-    {
-        QByteArray preset =
-                "2020"
-                "0000"
-                "1201"
-                "1001";
-
-        QAction *action = new QAction(QIcon(), tr("2"), this);
-        action->setShortcut(QKeySequence(Qt::Key_F8));
-        action->setShortcutContext(Qt::WindowShortcut);
-        action->setAutoRepeat(false);
-        action->setProperty("rowCount", 4);
-        action->setProperty("columnCount", 4);
-        action->setProperty("preset", preset);
-        connect(action, SIGNAL(triggered()), this, SLOT(relayoutItemsActionTriggered()));
-        addAction(action);
-    }
-    {
-        QByteArray preset =
-                "1111"
-                "1111"
-                "1111"
-                "1111";
-
-        QAction *action = new QAction(QIcon(QLatin1String(":/images/4-4-4-4.png")), tr(""), this);
-        action->setShortcut(QKeySequence(Qt::Key_F9));
-        action->setShortcutContext(Qt::WindowShortcut);
-        action->setAutoRepeat(false);
-        action->setProperty("rowCount", 4);
-        action->setProperty("columnCount", 4);
-        action->setProperty("preset", preset);
-        connect(action, SIGNAL(triggered()), this, SLOT(relayoutItemsActionTriggered()));
-        addAction(action);
-    }
-}
-
-void GraphicsView::relayoutItems(int rowCount, int columnCount, const QByteArray &preset_)
-{
-    QByteArray preset = preset_.size() == rowCount * columnCount ? preset_ : QByteArray(rowCount * columnCount, '1');
-
-    m_widget->setLayout(0);
-
-    CellLayout *layout = new CellLayout();
-    layout->setContentsMargins(0, 0, 0, 0);
-    layout->setSpacing(spacig);
-    m_widget->setLayout(layout);
-    m_widget->setProperty("preset", preset);
-
-    int i = 0;
-    for (int row = 0; row < rowCount; ++row)
-    {
-        for (int column = 0; column < columnCount; ++column)
-        {
-            if (QGraphicsWidget *widget = m_animatedWidgets.value(i, 0))
-            {
-                const int span = preset.at(row * columnCount + column) - '0';
-                if (span > 0)
-                {
-                    /*if (layout->count())
-                        QGraphicsWidget::setTabOrder(static_cast<QGraphicsWidget *>(layout->itemAt(layout->count() - 1)), widget);*/
-
-                    //if (row >= layout->rowCount() || column >= layout->columnCount() || layout->itemAt(row, column) == 0)
-                    {
-                        layout->addItem(widget, row, column, span, span, Qt::AlignCenter);
-                        ++i;
-                    }
-                }
-            }
-        }
-    }
-    /*for (int row = 0; row < layout->rowCount(); ++row)
-        layout->setRowStretchFactor(row, 10);
-    for (int column = 0; column < layout->columnCount(); ++column)
-        layout->setColumnStretchFactor(column, 10);*/
-    /*if (layout->count() > 1)
-        QGraphicsWidget::setTabOrder(static_cast<QGraphicsWidget *>(layout->itemAt(layout->count() - 1)), static_cast<QGraphicsWidget *>(layout->itemAt(0)));*/
-    while (i < m_animatedWidgets.size())
-    {
-        QGraphicsWidget *widget = m_animatedWidgets.at(i++);
-        widget->setGeometry(QRectF(QPointF(-500, -500), widget->preferredSize()));
-    }
-}
-
-void GraphicsView::invalidateLayout()
-{
-    if (QGraphicsLayout *layout = m_widget->layout())
-    {
-        /*foreach (AnimatedWidget *widget, m_animatedWidgets)
-            widget->setZValue(m_widget->zValue());*/
-        layout->invalidate();
-        layout->activate();
-    }
-}
-
-void GraphicsView::relayoutItemsActionTriggered()
-{
-    if (QAction *action = qobject_cast<QAction *>(sender()))
-        relayoutItems(action->property("rowCount").toInt(), action->property("columnCount").toInt(), action->property("preset").toByteArray());
-    else if (CellLayout *layout = static_cast<CellLayout *>(m_widget->layout()))
-        relayoutItems(layout->rowCount(), layout->columnCount(), m_widget->property("preset").toByteArray());
-}
-
-void GraphicsView::widgetGeometryChanged()
-{
-    // ### optimize/re-work
-    const QRectF viewportSceneRect = mapRectToScene(viewport()->rect());
-    //const QSizeF s = (viewportSceneRect.size() - m_widget->mapRectToScene(m_widget->rect()).size()) / 2;
-    const QSizeF s = (viewportSceneRect.size() - m_widget->size()) / 2;
-    const QPointF newPos = viewportSceneRect.topLeft() + QPointF(s.width(), s.height());
-
-    QPropertyAnimation *posAnimation = qobject_cast<QPropertyAnimation *>(m_widget->property("animation").value<QObject *>());
-    if (!posAnimation)
-    {
-        posAnimation = new QPropertyAnimation(m_widget, "pos", m_widget);
-        posAnimation->setDuration(150);
-        posAnimation->setEasingCurve(QEasingCurve::Linear);
-        m_widget->setProperty("animation", QVariant::fromValue(qobject_cast<QObject *>(posAnimation)));
-    }
-    if (posAnimation->endValue().toPointF() != newPos)
-    {
-        posAnimation->stop();
-        posAnimation->setEndValue(newPos);
-        posAnimation->start();
-    }
-}
-
-void GraphicsView::itemClicked()
-{
-    if (QGraphicsWidget *widget = qobject_cast<QGraphicsWidget *>(sender()))
-    {
-        const QRectF viewportSceneRect = mapRectToScene(viewport()->rect());
-        const QSizeF s = (viewportSceneRect.size() - widget->mapRectToScene(widget->rect()).size() * 2.5) / 2;
-        const QPointF newPos = viewportSceneRect.topLeft() + QPointF(s.width(), s.height());
-        const QRectF newGeom = QRectF(widget->mapToParent(widget->mapFromScene(newPos)), widget->size() * 2.5);
-        widget->setGeometry(newGeom);
-        widget->setZValue(widget->zValue() + 1);
-    }
-}
-
-void GraphicsView::itemDoubleClicked()
-{
-    if (QGraphicsWidget *widget = qobject_cast<QGraphicsWidget *>(sender()))
-    {
-        const QRectF viewportSceneRect = mapRectToScene(viewport()->rect()).adjusted(2, 2, -2, -2);
-        const QRectF newGeom = widget->mapRectToParent(widget->mapRectFromScene(viewportSceneRect));
-        widget->setGeometry(newGeom);
-        widget->setZValue(widget->zValue() + 1);
-    }
-}
-
-void GraphicsView::itemDestroyed()
-{
-    m_animatedWidgets.removeOne(static_cast<AnimatedWidget *>(sender()));
-    QTimer::singleShot(250, this, SLOT(relayoutItemsActionTriggered()));
-}
-
-void GraphicsView::sceneSelectionChanged()
-{
-#if 0
-    QList<QGraphicsItem *> selectedItems = scene()->selectedItems();
-qWarning() << "selectedItems" << selectedItems;
-    if (!selectedItems.isEmpty())
-    {
-qWarning() << "m_selectionGroup" << m_selectionGroup;
-        if (!m_selectionGroup)
-        {
-            m_selectionGroup = new QGraphicsItemGroup;
-            scene()->addItem(m_selectionGroup);
-        }
-        QList<QGraphicsItem *> grouppedItems = m_selectionGroup->childItems();
-qWarning() << "m_selectionGroup2" << m_selectionGroup;
-qWarning() << "grouppedItems" << grouppedItems;
-/*        // remove deselected items
-        foreach (QGraphicsItem *item, grouppedItems)
-        {
-            if (!selectedItems.contains(item))
-                m_selectionGroup->removeFromGroup(item);
-        }
-*/
-        // add newly selected ones
-        foreach (QGraphicsItem *item, selectedItems)
-        {
-            if (!item->parentItem() && !grouppedItems.contains(item))
-                m_selectionGroup->addToGroup(item);
-        }
-qWarning() << "grouppedItems2" << m_selectionGroup->childItems();
-/*
-        // become empty? go away
-        if (m_selectionGroup->childItems().isEmpty())
-        {
-            scene()->removeItem(m_selectionGroup);
-            delete m_selectionGroup;
-            m_selectionGroup = 0;
-        }
-    }
-    else if (m_selectionGroup)
-    {
-        // same as scene()->destroyItemGroup(m_selectionGroup)
-        foreach (QGraphicsItem *item, m_selectionGroup->children())
-            m_selectionGroup->removeFromGroup(item);
-        scene()->removeItem(m_selectionGroup);
-        delete m_selectionGroup;
-        m_selectionGroup = 0;
-*/    }
-#endif
-}
-
-#ifndef QT_NO_WHEELEVENT
-void GraphicsView::wheelEvent(QWheelEvent *event)
-{
-    if (m_selectionGroup)
-    {
-        m_selectionGroup->setTransformOriginPoint(m_selectionGroup->childrenBoundingRect().center());
-
-        if (event->modifiers() & Qt::ControlModifier)
-        {
-            if (event->modifiers() & Qt::AltModifier)
-            {
-                const qreal angle = m_selectionGroup->rotation() + event->delta() / 8;
-                m_selectionGroup->setRotation(angle);
-            }
-            else
-            {
-                const qreal factor = m_selectionGroup->scale() + qreal(event->delta()) / 250;
-                //if (factor >= 1 && factor <= 5)
-                    m_selectionGroup->setScale(factor);
-            }
-        }
-    }
-
-    QGraphicsView::wheelEvent(event);
-}
-#endif
-
-void GraphicsView::mouseReleaseEvent(QMouseEvent *event)
-{
-    QGraphicsView::mouseReleaseEvent(event);
-
-    if (scene()->selectedItems().isEmpty())
-        invalidateLayout();
-}
-
-void GraphicsView::keyPressEvent(QKeyEvent *event)
-{
-    switch (event->key())
-    {
-    case Qt::Key_Plus:
-    case Qt::Key_Minus:
-    case Qt::Key_Asterisk:
-        if ((event->modifiers() & Qt::KeypadModifier) == Qt::KeypadModifier)
-        {
-            m_widget->setTransformOriginPoint(m_widget->rect().center());
-            if (event->key() == Qt::Key_Asterisk)
-            {
-                m_widget->setRotation(0.0);
-                m_widget->setScale(1.0);
-            }
-            else
-            {
-                if ((event->modifiers() & Qt::AltModifier) == Qt::AltModifier)
-                    m_widget->setRotation(m_widget->rotation() + 15 * (event->key() == Qt::Key_Minus ? -1 : 1));
-                else
-                    m_widget->setScale(m_widget->scale() + 0.25 * (event->key() == Qt::Key_Minus ? -1 : 1));
-            }
-        }
-        break;
-
-    case Qt::Key_Control:
-        setDragMode(QGraphicsView::RubberBandDrag);
-        scene()->clearSelection();
-        setEditMode(true);
-        break;
-
-    case Qt::Key_Space:
-        if (m_widget && m_widget->layout())
-        {
-            m_widget->layout()->invalidate();
-            m_widget->layout()->activate();
-        }
-        break;
-
-    case Qt::Key_Escape:
-        invalidateLayout();
-        break;
-
-    default:
-        break;
-    }
-
-    QGraphicsView::keyPressEvent(event);
-}
-
-void GraphicsView::keyReleaseEvent(QKeyEvent *event)
-{
-    switch (event->key())
-    {
-    case Qt::Key_Control:
-        setDragMode(QGraphicsView::NoDrag);
-/*        if (m_selectionGroup)
-        {
-            // same as scene()->destroyItemGroup(m_selectionGroup)
-            foreach (QGraphicsItem *item, m_selectionGroup->children())
-                m_selectionGroup->removeFromGroup(item);
-            scene()->removeItem(m_selectionGroup);
-            delete m_selectionGroup;
-            m_selectionGroup = 0;
-        }
-        scene()->clearSelection();
-        break;
-
-    case Qt::Key_Alt:*/
-        scene()->clearSelection();
-        setEditMode(false);
-        break;
-
-    default:
-        break;
-    }
-
-    QGraphicsView::keyReleaseEvent(event);
-}
-
-void GraphicsView::drawBackground(QPainter *painter, const QRectF &rect)
-{
-/*    static QPixmap logo(":/images/eve_logo.png"); // ### non-POD, initialize somewhere else
-
-    const QRectF viewportSceneRect = mapRectToScene(viewport()->rect());
-qWarning() << "drawBackground" << rect << viewportSceneRect << logo.size();
-
-    painter->drawPixmap(rect.toRect(), logo, logo.rect());*/
-}
->>>>>>> cc158bbe
+}