<<<<<<< HEAD
#ifndef CELL_LAYOUT_H
#define CELL_LAYOUT_H

#include <QGraphicsLayout>
#include <QScopedPointer>
#include <QPoint>
#include <QRect>

/* A quick workaround. Remove this once we have a better solution. */
#undef override
#define override

class CellLayoutPrivate;

class CellLayout: public QGraphicsLayout 
{
public:
    /**
     * Constructor.
     * 
     * \param parent                    Parent graphics layout, passed to QGraphicsLayout constructor.
     */
    CellLayout(QGraphicsLayoutItem *parent = NULL);

    /**
     * Virtual destructor.
     */
    virtual ~CellLayout();

    /**
     * Note that the actual cell size may differ from the one returned by this
     * function because of the items' size constraints. 
     *
     * \returns                         Size of a single cell.
     */
    const QSizeF cellSize() const;

    /**
     * \param cellSize                  New size of a single cell.
     */
    void setCellSize(const QSizeF &cellSize);

    /**
     * \param width                     New height of a single cell.
     * \param height                    New width of a single cell.
     */
    inline void setCellSize(qreal width, qreal height);

    /**
     * Sets the layout's default spacing, both vertical and horizontal, to spacing.
     * 
     * \param spacing                   Spacing value.
     */
    void setSpacing(qreal spacing);

    /**
     * \returns                         Vertical spacing of this layout.
     */
    qreal verticalSpacing() const;
    
    /**
     * \returns                         Horizontal spacing of this layout.
     */
    qreal horizontalSpacing() const;

    /**
     * Sets the default vertical spacing for this layout.
     *
     * \param spacing                   Vertical spacing value.
     */
    void setVerticalSpacing(qreal spacing);

    /**
     * Sets the default horizontal spacing for this layout.
     *
     * \param spacing                   Horizontal spacing value.
     */
    void setHorizontalSpacing(qreal spacing);

    /**
     * \param item                      Item from this layout.
     * \param alignment                 New alignment for the given item.
     */
    void setAlignment(QGraphicsLayoutItem *item, Qt::Alignment alignment);

    /**
     * \param item                      Item from this layout.
     * \returns                         Alignment of the given item.
     */
    Qt::Alignment alignment(QGraphicsLayoutItem *item) const;

    /**
     * \returns                         Bounds of this cell layout, in cells.
     */
    QRect bounds() const;

    /**
     * \returns                         Number of the first row of this cell layout.
     */
    int firstRow() const;

    /**
     * \returns                         Number of the last row of this cell layout.
     */
    int lastRow() const;

    /**
     * Note that rows cannot be enumerated by iterating through the range <tt>[0, rowCount())</tt>.
     * Use <tt>[firstRow(), lastRow())</tt> range instead.
     * 
     * \returns                         Number of rows in this cell layout. 
     */
    int rowCount() const;

    /**
     * \returns                         Number of the first column of this cell layout.
     */
    int firstColumn() const;

    /**
     * \returns                         Number of the last column of this cell layout.
     */
    int lastColumn() const;

    /**
     * Note that columns cannot be enumerated by iterating through the range <tt>[0, columnCount())</tt>.
     * Use <tt>[firstColumn(), lastColumn())</tt> range instead.
     * 
     * \returns                         Number of columns in this cell layout. 
     */
    int columnCount() const;

    /**
     * \param column
     * \param row
     * \returns                         Item at given row and column, or NULL if no such item exist.
     */
    inline QGraphicsLayoutItem *itemAt(int row, int column) const;

    /**
     * \param cell                      Cell position. Note that x determines column, and y determines row.
     * \returns                         Item at the given cell, or NULL if no such item exist.
     */
    QGraphicsLayoutItem *itemAt(const QPoint &cell) const;

    /**
     * \param rect                      Rectangular area to examine for items, in cells.
     * \returns                         Set of items in the given area.
     */
    QSet<QGraphicsLayoutItem *> itemsAt(const QRect &rect) const;

    /**
     * \param item                      Layout item.
     * \returns                         Cell region occupied by the given item in this layout, or empty region if none.
     */
    QRect itemRect(QGraphicsLayoutItem *item) const;

    /**
     * Adds new item to this cell layout. 
     *
     * \param item                      Item to add.
     * \param row
     * \param column
     * \param rowSpan
     * \param columnSpan
     * \param alignment                Item alignment.
     */
    inline void addItem(QGraphicsLayoutItem *item, int row, int column, int rowSpan, int columnSpan, Qt::Alignment alignment = 0);

    /**
     * Adds new item to this cell layout.
     * 
     * \param item                     Item to add.
     * \param rect                     Item position and size, in cells.
     * \param alignment                Item alignment.
     */
    void addItem(QGraphicsLayoutItem *item, const QRect &rect, Qt::Alignment alignment = 0);

    virtual void setGeometry(const QRectF &rect) override;

    virtual int count() const override;

    virtual QGraphicsLayoutItem *itemAt(int index) const override;

    virtual void removeAt(int index) override;

    virtual void invalidate() override;

    /**
     * \param item                      Item to remove from this cell layout.
     */
    void removeItem(QGraphicsLayoutItem *item);

protected:
    virtual QSizeF sizeHint(Qt::SizeHint which, const QSizeF &constraint) const override;

protected:
    QScopedPointer<CellLayoutPrivate> d_ptr; 

private:
    Q_DECLARE_PRIVATE(CellLayout);
};


inline QGraphicsLayoutItem *CellLayout::itemAt(int row, int column) const 
{
    return itemAt(QPoint(column, row));
}

inline void CellLayout::addItem(QGraphicsLayoutItem *item, int row, int column, int rowSpan, int columnSpan, Qt::Alignment alignment)
{
    addItem(item, QRect(row, column, rowSpan, columnSpan), alignment);
}

inline void CellLayout::setCellSize(qreal width, qreal height) 
{
    setCellSize(QSizeF(width, height));
}

#endif // CELL_LAYOUT_H
=======
#ifndef CELL_LAYOUT_H
#define CELL_LAYOUT_H

#include <QGraphicsLayout>
#include <QScopedPointer>
#include <QPoint>
#include <QRect>

class CellLayoutPrivate;

class CellLayout: public QGraphicsLayout 
{
public:
    /**
     * Constructor.
     * 
     * \param parent                    Parent graphics layout, passed to QGraphicsLayout constructor.
     */
    CellLayout(QGraphicsLayoutItem *parent = NULL);

    /**
     * Virtual destructor.
     */
    virtual ~CellLayout();

    /**
     * Note that the actual cell size may differ from the one returned by this
     * function because of the items' size constraints. 
     *
     * \returns                         Size of a single cell.
     */
    const QSizeF cellSize() const;

    /**
     * \param cellSize                  New size of a single cell.
     */
    void setCellSize(const QSizeF &cellSize);

    /**
     * \param width                     New height of a single cell.
     * \param height                    New width of a single cell.
     */
    void setCellSize(qreal width, qreal height);

    /**
     * Sets the layout's default spacing, both vertical and horizontal, to spacing.
     * 
     * \param spacing                   Spacing value.
     */
    void setSpacing(qreal spacing);

    /**
     * \returns                         Vertical spacing of this layout.
     */
    qreal verticalSpacing() const;
    
    /**
     * \returns                         Horizontal spacing of this layout.
     */
    qreal horizontalSpacing() const;

    /**
     * Sets the default vertical spacing for this layout.
     *
     * \param spacing                   Vertical spacing value.
     */
    void setVerticalSpacing(qreal spacing);

    /**
     * Sets the default horizontal spacing for this layout.
     *
     * \param spacing                   Horizontal spacing value.
     */
    void setHorizontalSpacing(qreal spacing);

    /**
     * \returns                         Bounds of this cell layout, in cells.
     */
    QRect bounds() const;

    /**
     * \returns                         Number of the first row of this cell layout.
     */
    int startRow() const;

    /**
     * \returns                         Number of the row past the last row of this cell layout.
     */
    int endRow() const;

    /**
     * Note that rows cannot be enumerated by iterating through the range <tt>[0, rowCount())</tt>.
     * Use <tt>[startRow(), endRow())</tt> range instead.
     * 
     * \returns                         Number of rows in this cell layout. 
     */
    int rowCount() const;

    /**
     * \returns                         Number of the first column of this cell layout.
     */
    int startColumn() const;

    /**
     * \returns                         Number of the column past the last column of this cell layout.
     */
    int endColumn() const;

    /**
     * Note that columns cannot be enumerated by iterating through the range <tt>[0, columnCount())</tt>.
     * Use <tt>[startColumn(), endColumn())</tt> range instead.
     * 
     * \returns                         Number of columns in this cell layout. 
     */
    int columnCount() const;

    /**
     * \param column
     * \param row
     * \returns                         Item at given row and column, or NULL if no such item exist.
     */
    QGraphicsLayoutItem *itemAt(int row, int column) const;

    /**
     * \param cell                      Cell position. Note that x determines column, and y determines row.
     * \returns                         Item at the given cell, or NULL if no such item exist.
     */
    QGraphicsLayoutItem *itemAt(const QPoint &cell) const;

    /**
     * \param rect                      Rectangular area to examine for items, in cells.
     * \returns                         Set of items in the given area.
     */
    QSet<QGraphicsLayoutItem *> itemsAt(const QRect &rect) const;

    /**
     * \param item                      Layout item.
     * \returns                         Cell region occupied by the given item in this layout, or empty region if none.
     */
    QRect itemRect(QGraphicsLayoutItem *item) const;

    /**
     * Adds new item to this cell layout. 
     *
     * \param item                      Item to add.
     * \param row
     * \param column
     * \param rowSpan
     * \param columnSpan
     * \param alignment                Item alignment.
     */
    void addItem(QGraphicsLayoutItem *item, int row, int column, int rowSpan, int columnSpan, Qt::Alignment alignment = 0);

    /**
     * Adds new item to this cell layout.
     * 
     * \param item                     Item to add.
     * \param rect                     Item position and size, in cells.
     * \param alignment                Item alignment.
     */
    void addItem(QGraphicsLayoutItem *item, const QRect &rect, Qt::Alignment alignment = 0);

    virtual void setGeometry(const QRectF &rect) override;

    virtual int count() const override;

    virtual QGraphicsLayoutItem *itemAt(int index) const override;

    virtual void removeAt(int index) override;

    virtual void invalidate() override;

    /**
     * \param item                      Item to remove from this cell layout.
     */
    void removeItem(QGraphicsLayoutItem *item);

protected:
    virtual QSizeF sizeHint(Qt::SizeHint which, const QSizeF &constraint) const override;

    // TODO: move d_ptr to common base.

    QScopedPointer<CellLayoutPrivate> d_ptr; 

    Q_DECLARE_PRIVATE(CellLayout);
};


inline QGraphicsLayoutItem *CellLayout::itemAt(int row, int column) const 
{
    return itemAt(QPoint(column, row));
}

inline void CellLayout::addItem(QGraphicsLayoutItem *item, int row, int column, int rowSpan, int columnSpan, Qt::Alignment alignment)
{
    addItem(item, QRect(row, column, rowSpan, columnSpan), alignment);
}

inline void CellLayout::setCellSize(qreal width, qreal height) 
{
    setCellSize(QSizeF(width, height));
}

#endif // CELL_LAYOUT_H
>>>>>>> 16a99eec
<|MERGE_RESOLUTION|>--- conflicted
+++ resolved
@@ -1,4 +1,3 @@
-<<<<<<< HEAD
 #ifndef CELL_LAYOUT_H
 #define CELL_LAYOUT_H
 
@@ -218,210 +217,4 @@
     setCellSize(QSizeF(width, height));
 }
 
-#endif // CELL_LAYOUT_H
-=======
-#ifndef CELL_LAYOUT_H
-#define CELL_LAYOUT_H
-
-#include <QGraphicsLayout>
-#include <QScopedPointer>
-#include <QPoint>
-#include <QRect>
-
-class CellLayoutPrivate;
-
-class CellLayout: public QGraphicsLayout 
-{
-public:
-    /**
-     * Constructor.
-     * 
-     * \param parent                    Parent graphics layout, passed to QGraphicsLayout constructor.
-     */
-    CellLayout(QGraphicsLayoutItem *parent = NULL);
-
-    /**
-     * Virtual destructor.
-     */
-    virtual ~CellLayout();
-
-    /**
-     * Note that the actual cell size may differ from the one returned by this
-     * function because of the items' size constraints. 
-     *
-     * \returns                         Size of a single cell.
-     */
-    const QSizeF cellSize() const;
-
-    /**
-     * \param cellSize                  New size of a single cell.
-     */
-    void setCellSize(const QSizeF &cellSize);
-
-    /**
-     * \param width                     New height of a single cell.
-     * \param height                    New width of a single cell.
-     */
-    void setCellSize(qreal width, qreal height);
-
-    /**
-     * Sets the layout's default spacing, both vertical and horizontal, to spacing.
-     * 
-     * \param spacing                   Spacing value.
-     */
-    void setSpacing(qreal spacing);
-
-    /**
-     * \returns                         Vertical spacing of this layout.
-     */
-    qreal verticalSpacing() const;
-    
-    /**
-     * \returns                         Horizontal spacing of this layout.
-     */
-    qreal horizontalSpacing() const;
-
-    /**
-     * Sets the default vertical spacing for this layout.
-     *
-     * \param spacing                   Vertical spacing value.
-     */
-    void setVerticalSpacing(qreal spacing);
-
-    /**
-     * Sets the default horizontal spacing for this layout.
-     *
-     * \param spacing                   Horizontal spacing value.
-     */
-    void setHorizontalSpacing(qreal spacing);
-
-    /**
-     * \returns                         Bounds of this cell layout, in cells.
-     */
-    QRect bounds() const;
-
-    /**
-     * \returns                         Number of the first row of this cell layout.
-     */
-    int startRow() const;
-
-    /**
-     * \returns                         Number of the row past the last row of this cell layout.
-     */
-    int endRow() const;
-
-    /**
-     * Note that rows cannot be enumerated by iterating through the range <tt>[0, rowCount())</tt>.
-     * Use <tt>[startRow(), endRow())</tt> range instead.
-     * 
-     * \returns                         Number of rows in this cell layout. 
-     */
-    int rowCount() const;
-
-    /**
-     * \returns                         Number of the first column of this cell layout.
-     */
-    int startColumn() const;
-
-    /**
-     * \returns                         Number of the column past the last column of this cell layout.
-     */
-    int endColumn() const;
-
-    /**
-     * Note that columns cannot be enumerated by iterating through the range <tt>[0, columnCount())</tt>.
-     * Use <tt>[startColumn(), endColumn())</tt> range instead.
-     * 
-     * \returns                         Number of columns in this cell layout. 
-     */
-    int columnCount() const;
-
-    /**
-     * \param column
-     * \param row
-     * \returns                         Item at given row and column, or NULL if no such item exist.
-     */
-    QGraphicsLayoutItem *itemAt(int row, int column) const;
-
-    /**
-     * \param cell                      Cell position. Note that x determines column, and y determines row.
-     * \returns                         Item at the given cell, or NULL if no such item exist.
-     */
-    QGraphicsLayoutItem *itemAt(const QPoint &cell) const;
-
-    /**
-     * \param rect                      Rectangular area to examine for items, in cells.
-     * \returns                         Set of items in the given area.
-     */
-    QSet<QGraphicsLayoutItem *> itemsAt(const QRect &rect) const;
-
-    /**
-     * \param item                      Layout item.
-     * \returns                         Cell region occupied by the given item in this layout, or empty region if none.
-     */
-    QRect itemRect(QGraphicsLayoutItem *item) const;
-
-    /**
-     * Adds new item to this cell layout. 
-     *
-     * \param item                      Item to add.
-     * \param row
-     * \param column
-     * \param rowSpan
-     * \param columnSpan
-     * \param alignment                Item alignment.
-     */
-    void addItem(QGraphicsLayoutItem *item, int row, int column, int rowSpan, int columnSpan, Qt::Alignment alignment = 0);
-
-    /**
-     * Adds new item to this cell layout.
-     * 
-     * \param item                     Item to add.
-     * \param rect                     Item position and size, in cells.
-     * \param alignment                Item alignment.
-     */
-    void addItem(QGraphicsLayoutItem *item, const QRect &rect, Qt::Alignment alignment = 0);
-
-    virtual void setGeometry(const QRectF &rect) override;
-
-    virtual int count() const override;
-
-    virtual QGraphicsLayoutItem *itemAt(int index) const override;
-
-    virtual void removeAt(int index) override;
-
-    virtual void invalidate() override;
-
-    /**
-     * \param item                      Item to remove from this cell layout.
-     */
-    void removeItem(QGraphicsLayoutItem *item);
-
-protected:
-    virtual QSizeF sizeHint(Qt::SizeHint which, const QSizeF &constraint) const override;
-
-    // TODO: move d_ptr to common base.
-
-    QScopedPointer<CellLayoutPrivate> d_ptr; 
-
-    Q_DECLARE_PRIVATE(CellLayout);
-};
-
-
-inline QGraphicsLayoutItem *CellLayout::itemAt(int row, int column) const 
-{
-    return itemAt(QPoint(column, row));
-}
-
-inline void CellLayout::addItem(QGraphicsLayoutItem *item, int row, int column, int rowSpan, int columnSpan, Qt::Alignment alignment)
-{
-    addItem(item, QRect(row, column, rowSpan, columnSpan), alignment);
-}
-
-inline void CellLayout::setCellSize(qreal width, qreal height) 
-{
-    setCellSize(QSizeF(width, height));
-}
-
-#endif // CELL_LAYOUT_H
->>>>>>> 16a99eec
+#endif // CELL_LAYOUT_H