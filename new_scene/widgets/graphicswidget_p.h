#ifndef GRAPHICSWIDGET_P_H
#define GRAPHICSWIDGET_P_H

#include "graphicswidget.h"

class GraphicsWidgetPrivate
{
    Q_DECLARE_PUBLIC(GraphicsWidget)

public:
    GraphicsWidgetPrivate() :
        q_ptr(0),
        doubleClicked(false),
        resizing(false),
        resizingStartedEmitted(false),
<<<<<<< HEAD
        moving(false),
        movingStartedEmitted(false),
        preDragging(false)
    {
        assert(qq != NULL);
    }
=======
        dragging(false),
        draggingStartedEmitted(false),
        isUnderMouse(false)
    {}
    virtual ~GraphicsWidgetPrivate()
    {}
>>>>>>> 99c4a48d

protected:
    /**
     * \param section                   Window frame section.
     * \returns                         Whether the given section can be used as a grip for resizing a window.
     */
    bool GraphicsWidgetPrivate::isResizeGrip(Qt::WindowFrameSection section) const
    { return section != Qt::NoSection && section != Qt::TitleBarArea; }

    /**
     * \param section                   Window frame section.
     * \returns                         Whether the given section can be used as a grip for dragging a window.
     */
<<<<<<< HEAD
    bool isMoveGrip(Qt::WindowFrameSection section) const;
=======
    inline bool GraphicsWidgetPrivate::isDragGrip(Qt::WindowFrameSection section) const
    { return section == Qt::TitleBarArea; }
>>>>>>> 99c4a48d

    void movingResizingFinished();

<<<<<<< HEAD
private:
    bool doubleClicked;
    bool resizing;
    bool resizingStartedEmitted;
    bool moving;
    bool movingStartedEmitted;
    bool preDragging;

    GraphicsWidget::GraphicsExtraFlags extraFlags;

=======
>>>>>>> 99c4a48d
protected:
    GraphicsWidget *q_ptr;

    // packed 32 bit
    uint doubleClicked : 1;
    uint resizing : 1;
    uint resizingStartedEmitted : 1;
    uint dragging : 1;
    uint draggingStartedEmitted : 1;
    // QTBUG-18797: When setting the flag ItemIgnoresTransformations for an item,
    // it will receive mouse events as if it was transformed by the view.
    uint isUnderMouse : 1;
    uint reserved : 26;

    GraphicsWidget::GraphicsExtraFlags extraFlags;
};

#endif // GRAPHICSWIDGET_P_H<|MERGE_RESOLUTION|>--- conflicted
+++ resolved
@@ -13,21 +13,13 @@
         doubleClicked(false),
         resizing(false),
         resizingStartedEmitted(false),
-<<<<<<< HEAD
         moving(false),
         movingStartedEmitted(false),
-        preDragging(false)
-    {
-        assert(qq != NULL);
-    }
-=======
-        dragging(false),
-        draggingStartedEmitted(false),
+        preDragging(false),
         isUnderMouse(false)
     {}
     virtual ~GraphicsWidgetPrivate()
     {}
->>>>>>> 99c4a48d
 
 protected:
     /**
@@ -39,30 +31,13 @@
 
     /**
      * \param section                   Window frame section.
-     * \returns                         Whether the given section can be used as a grip for dragging a window.
+     * \returns                         Whether the given section can be used as a grip for moving a window.
      */
-<<<<<<< HEAD
-    bool isMoveGrip(Qt::WindowFrameSection section) const;
-=======
-    inline bool GraphicsWidgetPrivate::isDragGrip(Qt::WindowFrameSection section) const
+    inline bool GraphicsWidgetPrivate::isMoveGrip(Qt::WindowFrameSection section) const
     { return section == Qt::TitleBarArea; }
->>>>>>> 99c4a48d
 
     void movingResizingFinished();
 
-<<<<<<< HEAD
-private:
-    bool doubleClicked;
-    bool resizing;
-    bool resizingStartedEmitted;
-    bool moving;
-    bool movingStartedEmitted;
-    bool preDragging;
-
-    GraphicsWidget::GraphicsExtraFlags extraFlags;
-
-=======
->>>>>>> 99c4a48d
 protected:
     GraphicsWidget *q_ptr;
 
@@ -70,8 +45,9 @@
     uint doubleClicked : 1;
     uint resizing : 1;
     uint resizingStartedEmitted : 1;
-    uint dragging : 1;
-    uint draggingStartedEmitted : 1;
+    uint moving : 1;
+    uint movingStartedEmitted : 1;
+    uint preDragging : 1;
     // QTBUG-18797: When setting the flag ItemIgnoresTransformations for an item,
     // it will receive mouse events as if it was transformed by the view.
     uint isUnderMouse : 1;
