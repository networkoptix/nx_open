#include "celllayout.h"
#include "celllayout_p.h"
<<<<<<< HEAD
=======
#include <cassert>
#include <cmath> /* For std::floor, std::ceil. */
>>>>>>> d1a29493

namespace {
    uint qHash(const QPoint &value) 
    {
        using ::qHash;

        /* 1021 is a prime. */
        return qHash(value.x() * 1021) + qHash(value.y());
    }

    QPointF toPoint(const QSizeF &size)
    {
        return QPointF(size.width(), size.height());
    }

    QPoint toPoint(const QSize &size)
    {
        return QPoint(size.width(), size.height());
    }

    QSizeF operator*(const QSizeF &l, const QSizeF &r)
    {
        return QSizeF(l.width() * r.width(), l.height() * r.height());
    }

    QSizeF operator/(const QSizeF &l, const QSizeF &r)
    {
        return QSizeF(l.width() / r.width(), l.height() / r.height());
    }

    QPointF operator*(const QPointF &l, const QPointF &r)
    {
        return QPointF(l.x() * r.x(), l.y() * r.y());
    }

    QPointF operator/(const QPointF &l, const QPointF &r)
    {
        return QPointF(l.x() / r.x(), l.y() / r.y());
    }

}

void CellLayoutPrivate::ensureBounds() const
{
    if (bounds.isValid())
        return;

    bounds = QRect();
    foreach (const ItemProperties &properties, propertiesByItem)
        bounds |= properties.rect;
}

void CellLayoutPrivate::ensureEffectiveCellSize() const
{
    if (effectiveCellSize.isValid())
        return;

    effectiveCellSize = cellSize;

    foreach (QGraphicsLayoutItem *item, items) {
        QSizeF size = item->minimumSize();
        QRect cellRect = propertiesByItem.value(item).rect;

        if (!cellRect.isValid())
            continue; /* Skip items that are owned but not managed by this layout. */

<<<<<<< HEAD
        effectiveCellSize = effectiveCellSize.expandedTo(QSizeF(
            (size.width() - spacing * (cellRect.width() - 1)) / cellRect.width(),
            (size.height() - spacing * (cellRect.height() - 1)) / cellRect.height()
        ));
=======
        effectiveCellSize = effectiveCellSize.expandedTo((size - spacing * (cellRect.size() - QSize(1, 1))) / cellRect.size());
>>>>>>> d1a29493
    }
}

void CellLayoutPrivate::ensureEffectiveGeometry() const
{
    Q_Q(const CellLayout);

    if (effectiveGeometry.isValid())
        return;

    qreal left, top, right, bottom;
    q->getContentsMargins(&left, &top, &right, &bottom);
    effectiveGeometry = q->geometry().adjusted(+left, +top, -right, -bottom);
}

QSizeF CellLayoutPrivate::effectiveMaxSize(QGraphicsLayoutItem *item, const QSizeF &constraint)
{
    QSizePolicy sizePolicy = item->sizePolicy();
    QSizeF size = constraint;

    bool vGrow = (sizePolicy.verticalPolicy() & QSizePolicy::GrowFlag) == QSizePolicy::GrowFlag;
    bool hGrow = (sizePolicy.horizontalPolicy() & QSizePolicy::GrowFlag) == QSizePolicy::GrowFlag;
    if (!vGrow || !hGrow)
    {
        QSizeF preferred = item->effectiveSizeHint(Qt::PreferredSize, constraint);
        if (!vGrow)
            size.setHeight(preferred.height());
        if (!hGrow)
            size.setWidth(preferred.width());
    }

    if (!size.isValid()) {
        QSizeF maxSize = item->effectiveSizeHint(Qt::MaximumSize, size);
        if (size.width() == -1)
            size.setWidth(maxSize.width());
        if (size.height() == -1)
            size.setHeight(maxSize.height());
    }

    return size;
}

QRectF CellLayoutPrivate::constrainedGeometry(QGraphicsLayoutItem *item, const QRectF &constraint, Qt::Alignment alignment)
{
    QSizePolicy sizePolicy = item->sizePolicy();

    /* Compute item size. */
    QSizeF size = effectiveMaxSize(item, QSizeF(-1,-1));
    if (sizePolicy.hasHeightForWidth() && size.width() > constraint.width())
        size = effectiveMaxSize(item, QSizeF(constraint.width(), -1));
    /* ### Qt 4.8 will add hasWidthForHeight. */
    size = size.boundedTo(constraint.size());

    /* Adjust for alignment. */
    QPointF pos = constraint.topLeft();

    switch (alignment & Qt::AlignHorizontal_Mask)
    {
    case Qt::AlignHCenter:
        pos.rx() += (constraint.width() - size.width()) / 2;
        break;
    case Qt::AlignRight:
        pos.rx() += constraint.width() - size.width();
        break;
    default:
        break;
    }

    switch (alignment & Qt::AlignVertical_Mask)
    {
    case Qt::AlignVCenter:
        pos.ry() += (constraint.height() - constraint.height()) / 2;
        break;
    case Qt::AlignBottom:
        pos.ry() += constraint.height() - size.height();
        break;
    default:
        break;
    }

    return QRectF(pos, size);
}

<<<<<<< HEAD
CellLayout::CellLayout(QGraphicsLayoutItem *parent):
=======
void CellLayoutPrivate::clearRegion(const QRect &rect)
{
    for(int r = rect.top(); r <= rect.bottom(); r++)
        for(int c = rect.left(); c <= rect.right(); c++)
            itemByPoint.remove(QPoint(c, r));
}

void CellLayoutPrivate::fillRection(const QRect &rect, QGraphicsLayoutItem *value)
{
    for(int r = rect.top(); r <= rect.bottom(); r++) 
        for(int c = rect.left(); c <= rect.right(); c++) 
            itemByPoint[QPoint(c, r)] = value;
}

bool CellLayoutPrivate::isRegionFilledWith(const QRect &rect, QGraphicsLayoutItem *value0, QGraphicsLayoutItem *value1)
{
    for(int r = rect.top(); r <= rect.bottom(); r++) 
    {
        for(int c = rect.left(); c <= rect.right(); c++) 
        {
            QGraphicsLayoutItem *item = itemByPoint.value(QPoint(c, r), NULL);
            if(item != value0 && item != value1) 
                return false;
        }
    }

    return true;
}

bool CellLayoutPrivate::isRegionOccupied(const QRect &rect)
{
    return !isRegionFilledWith(rect, NULL, NULL);
}

CellLayout::CellLayout(QGraphicsLayoutItem *parent): 
>>>>>>> d1a29493
    QGraphicsLayout(parent),
    d_ptr(new CellLayoutPrivate())
{
    d_ptr->q_ptr = this;
}

CellLayout::~CellLayout()
{
    for (int i = count() - 1; i >= 0; --i)
    {
        QGraphicsLayoutItem *item = itemAt(i);
        removeAt(i);

        item->setParentLayoutItem(0);
        if (item->ownedByLayout())
            delete item;
    }
}

const QSizeF CellLayout::cellSize() const
{
    Q_D(const CellLayout);

    return d->cellSize;
}

void CellLayout::setCellSize(const QSizeF &cellSize)
{
    Q_D(CellLayout);

    d->cellSize = cellSize;

    invalidate();
}

QRect CellLayout::bounds() const
{
    Q_D(const CellLayout);

    d->ensureBounds();

    return d->bounds;
}

QGraphicsLayoutItem *CellLayout::itemAt(const QPoint &cell) const
{
    Q_D(const CellLayout);

    return d->itemByPoint.value(cell, 0);
}

QSet<QGraphicsLayoutItem *> CellLayout::itemsAt(const QRect &rect) const
{
    QSet<QGraphicsLayoutItem *> result;

    for (int r = rect.top(); r <= rect.bottom(); ++r)
    {
        for (int c = rect.left(); c <= rect.right(); ++c)
        {
            if (QGraphicsLayoutItem *item = itemAt(r, c))
                result.insert(item);
        }
    }

    return result;
}

QRect CellLayout::rect(QGraphicsLayoutItem *item) const
{
    Q_D(const CellLayout);

    return d->propertiesByItem.value(item).rect;
}

void CellLayout::addItem(QGraphicsLayoutItem *item, const QRect &rect, Qt::Alignment alignment)
{
    Q_D(CellLayout);

    if (!rect.isValid())
    {
        qWarning("CellLayout::addItem: invalid item region (%d, %d, %d, %d).", rect.left(), rect.top(), rect.width(), rect.height());
        return;
    }

    if (!item)
    {
        qWarning("CellLayout::addItem: cannot add NULL item.");
        return;
    }

    if (item == this)
    {
        qWarning("CellLayout::addItem: cannot add itself.");
        return;
    }

    /* Item is OK, take ownership. */
    addChildLayoutItem(item);
    d->items.append(item);

<<<<<<< HEAD
    /* Check that it's going to occupy empty cells only.
     *
     * Note that QRect::bottom() returns QRect::top() + QRect::height() - 1. Hence the <=. */
    for (int r = rect.top(); r <= rect.bottom(); ++r)
    {
        for (int c = rect.left(); c <= rect.right(); ++c)
        {
            if (QGraphicsLayoutItem *item = itemAt(r, c))
            {
                Q_UNUSED(item)
                qWarning("CellLayout::addItem: given region is already occupied, cell (%d, %d) is not empty.", c, r);
                return; /* Now the item is owned but not managed by this layout. */
            }
        }
=======
    /* Check that it's going to occupy empty cells only. */
    if(d->isRegionOccupied(rect))
    {
        qWarning("CellLayout::addItem: given region is already occupied.");
        return; /* Now the item is owned but not managed by this layout. */
>>>>>>> d1a29493
    }

    /* Occupy cells. */
    d->propertiesByItem[item] = ItemProperties(rect, alignment);
<<<<<<< HEAD
    for (int r = rect.top(); r <= rect.bottom(); ++r)
        for (int c = rect.left(); c <= rect.right(); ++c)
            d->itemByPoint[QPoint(c, r)] = item;
=======
    d->fillRection(rect, item);
>>>>>>> d1a29493

    invalidate();
}

void CellLayout::setGeometry(const QRectF &rect)
{
    Q_D(CellLayout);

    QGraphicsLayout::setGeometry(rect);

    /* Set child items' geometries. Ignore given size. */
<<<<<<< HEAD
    d->ensureBounds();
    QHash<QGraphicsLayoutItem *, ItemProperties>::const_iterator it = d->propertiesByItem.constBegin();
    for ( ; it != d->propertiesByItem.constEnd(); ++it)
    {
        QGraphicsLayoutItem *item = it.key();
        const ItemProperties &itemProps = it.value();

        QRect itemCellRect = itemProps.rect.translated(-d->bounds.topLeft());
        QRectF cellRect(
            d->effectiveGeometry.left() + (cellWidth  + d->spacing) * itemCellRect.left(),
            d->effectiveGeometry.top()  + (cellHeight + d->spacing) * itemCellRect.top(),
            cellWidth  * itemCellRect.width()  + d->spacing * (itemCellRect.width() - 1),
            cellHeight * itemCellRect.height() + d->spacing * (itemCellRect.height() - 1)
        );

        item->setGeometry(CellLayoutPrivate::constrainedGeometry(item, cellRect, itemProps.alignment));
=======
    typedef QHash<QGraphicsLayoutItem *, ItemProperties>::const_iterator const_iterator;
    for(const_iterator pos = d->propertiesByItem.begin(); pos != d->propertiesByItem.end(); pos++)  
    {
        QGraphicsLayoutItem *item = pos.key();
        item->setGeometry(CellLayoutPrivate::constrainedGeometry(item, mapFromGrid(pos->rect), pos->alignment));
>>>>>>> d1a29493
    }
}

int CellLayout::count() const
{
    Q_D(const CellLayout);

    return d->items.size();
}

QGraphicsLayoutItem *CellLayout::itemAt(int index) const
{
    Q_D(const CellLayout);

    if (index < 0 || index >= d->items.size())
    {
        qWarning("CellLayout::itemAt: invalid index %d.", index);
        return 0;
    }

    return d->items[index];
}

void CellLayout::removeAt(int index)
{
    Q_D(const CellLayout);

    if (index < 0 || index >= d->items.size())
    {
        qWarning("CellLayout::removeAt: invalid index %d.", index);
        return;
    }

    removeItem(d->items[index]);
}

void CellLayout::removeItem(QGraphicsLayoutItem *item)
{
    Q_D(CellLayout);

    bool removed = d->items.removeOne(item);
    if (!removed)
    {
        qWarning("CellLayout::removeItem: given item does not belong to this cell layout.");
        return;
    }

<<<<<<< HEAD
    const QHash<QGraphicsLayoutItem *, ItemProperties>::iterator it = d->propertiesByItem.find(item);
    const QRect &rect = it->rect;
    for (int r = rect.top(); r <= rect.bottom(); ++r)
        for (int c = rect.left(); c <= rect.right(); ++c)
            d->itemByPoint.remove(QPoint(c, r));

    d->propertiesByItem.erase(it);
=======
    const QHash<QGraphicsLayoutItem *, ItemProperties>::iterator pos = d->propertiesByItem.find(item);
    d->clearRegion(pos->rect);
    d->propertiesByItem.erase(pos);
>>>>>>> d1a29493

    item->setParentLayoutItem(0);

    invalidate();
}

void CellLayout::moveItem(QGraphicsLayoutItem *item, const QRect &rect)
{
    Q_D(CellLayout);

    const QHash<QGraphicsLayoutItem *, ItemProperties>::iterator pos = d->propertiesByItem.find(item);
    if(pos == d->propertiesByItem.end())
    {
        qWarning("CellLayout::moveItem: given item does not belong to this cell layout.");
        return;
    }

    if(!d->isRegionFilledWith(rect, NULL, item))
    {
        qWarning("CellLayout::moveItem: given region is already occupied.");
        return;
    }

    d->clearRegion(pos->rect);
    d->fillRection(rect, item);
    pos->rect = rect;

    invalidate();
}

QSizeF CellLayout::sizeHint(Qt::SizeHint which, const QSizeF &/*constraint*/) const
{
    Q_D(const CellLayout);

    switch(which) {
    case Qt::MinimumSize:
    case Qt::PreferredSize:
    case Qt::MaximumSize: {
        qreal left, top, right, bottom;
        getContentsMargins(&left, &top, &right, &bottom);
        d->ensureBounds();
        d->ensureEffectiveCellSize();

<<<<<<< HEAD
        qreal totalHorizontalSpacing = d->bounds.width()  == 0 ? 0.0 : d->spacing * (d->bounds.width()  - 1);
        qreal totalVerticalSpacing   = d->bounds.height() == 0 ? 0.0 : d->spacing * (d->bounds.height() - 1);
        return QSizeF(
            d->effectiveCellSize.width()  * d->bounds.width()  + totalHorizontalSpacing + left + right,
            d->effectiveCellSize.height() * d->bounds.height() + totalVerticalSpacing   + top  + bottom
        );
=======
        return mapFromGrid(d->bounds.size()) + QSizeF(left + right, top + bottom);
>>>>>>> d1a29493
    }
    case Qt::MinimumDescent:
        return QSizeF(-1.0, -1.0);
    default:
        qWarning("CellLayout::sizeHint: unknown size hint value %d.", static_cast<int>(which));
        return QSizeF();
    }
}

void CellLayout::invalidate()
{
    Q_D(CellLayout);

    QGraphicsLayout::invalidate();

    d->effectiveCellSize = QSizeF();
    d->bounds = QRect();
    d->effectiveGeometry = QRectF();
}

<<<<<<< HEAD
qreal CellLayout::spacing() const
{
    Q_D(const CellLayout);

    return d->spacing;
=======
void CellLayout::setSpacing(qreal spacing)
{
    Q_D(CellLayout);

    d->spacing = QSizeF(spacing, spacing);

    invalidate();
}

qreal CellLayout::verticalSpacing() const 
{
    Q_D(const CellLayout);

    return d->spacing.height();
}

qreal CellLayout::horizontalSpacing() const 
{
    Q_D(const CellLayout);

    return d->spacing.width();
>>>>>>> d1a29493
}

void CellLayout::setSpacing(qreal spacing)
{
    Q_D(CellLayout);

<<<<<<< HEAD
    if (d->spacing == spacing)
        return;

    d->spacing = spacing;
=======
    d->spacing.setHeight(spacing);
>>>>>>> d1a29493

    invalidate();
}

Qt::Alignment CellLayout::alignment(QGraphicsLayoutItem *item) const
{
    Q_D(const CellLayout);

<<<<<<< HEAD
    const QHash<QGraphicsLayoutItem *, ItemProperties>::const_iterator it = d->propertiesByItem.constFind(item);
    if (it == d->propertiesByItem.constEnd())
        return 0;
=======
    d->spacing.setWidth(spacing);
>>>>>>> d1a29493

    return it->alignment;
}

void CellLayout::setAlignment(QGraphicsLayoutItem *item, Qt::Alignment alignment)
{
    Q_D(CellLayout);

    const QHash<QGraphicsLayoutItem *, ItemProperties>::iterator it = d->propertiesByItem.find(item);
    if (it == d->propertiesByItem.end())
        return;

    it->alignment = alignment;

    invalidate();
}

QPoint CellLayout::mapToGrid(const QPointF &pos) const
{
    Q_D(const CellLayout);

    d->ensureEffectiveCellSize();

    /* Compute origin and a unit vectors in the cell-based coordinate system. */
    QPointF origin = mapFromGrid(QPoint(0, 0)) - toPoint(d->spacing) / 2;
    QPointF unit = toPoint(d->effectiveCellSize + d->spacing);

    /* Perform coordinate transformation. */
    pos = (pos - origin) / unit;
    return QPoint(std::floor(pos.x()), std::floor(pos.y()));
}

QPointF CellLayout::mapFromGrid(const QPoint &gridPos) const
{
    Q_D(const CellLayout);

    d->ensureEffectiveGeometry();
    d->ensureEffectiveCellSize();
    d->ensureBounds();

<<<<<<< HEAD
    return QPointF(
        d->effectiveGeometry.left() + (d->effectiveCellSize.width()  + d->spacing) * gridPos.x(),
        d->effectiveGeometry.top()  + (d->effectiveCellSize.height() + d->spacing) * gridPos.y()
=======
    return d->effectiveGeometry.topLeft() + toPoint(d->effectiveCellSize + d->spacing) * (gridPos - d->bounds.topLeft());
}

QSize CellLayout::mapToGrid(QSizeF size) const
{
    Q_D(const CellLayout);

    d->ensureEffectiveCellSize();

    size = (size + d->spacing) / (d->effectiveCellSize + d->spacing);
    return QSize(std::ceil(size.width()), std::ceil(size.height()));
}

QSizeF CellLayout::mapFromGrid(QSize size) const
{
    Q_D(const CellLayout);

    d->ensureEffectiveCellSize();

    return d->effectiveCellSize * size + (d->spacing * (size - QSize(1, 1))).expandedTo(QSizeF(0, 0));
}

QRect CellLayout::mapToGrid(QRectF rect) const 
{
    Q_D(const CellLayout);

    d->ensureEffectiveCellSize();

    QSize cellSize = mapToGrid(rect.size());

    /* Compute top-left corner of the rect expanded to integer cell size. */
    QPointF topLeft = rect.center() - toPoint(mapFromGrid(cellSize)) / 2;

    QPoint cellTopLeft = mapToGrid(topLeft + toPoint(d->effectiveCellSize) / 2);
    return QRect(cellTopLeft, cellSize);
}

QRectF CellLayout::mapFromGrid(QRect rect) const
{
    Q_D(const CellLayout);

    d->ensureEffectiveCellSize();

    return QRectF(
        mapFromGrid(rect.topLeft()),
        mapFromGrid(rect.size())
>>>>>>> d1a29493
    );
}
<|MERGE_RESOLUTION|>--- conflicted
+++ resolved
@@ -1,10 +1,7 @@
 #include "celllayout.h"
 #include "celllayout_p.h"
-<<<<<<< HEAD
-=======
 #include <cassert>
 #include <cmath> /* For std::floor, std::ceil. */
->>>>>>> d1a29493
 
 namespace {
     uint qHash(const QPoint &value) 
@@ -71,14 +68,7 @@
         if (!cellRect.isValid())
             continue; /* Skip items that are owned but not managed by this layout. */
 
-<<<<<<< HEAD
-        effectiveCellSize = effectiveCellSize.expandedTo(QSizeF(
-            (size.width() - spacing * (cellRect.width() - 1)) / cellRect.width(),
-            (size.height() - spacing * (cellRect.height() - 1)) / cellRect.height()
-        ));
-=======
         effectiveCellSize = effectiveCellSize.expandedTo((size - spacing * (cellRect.size() - QSize(1, 1))) / cellRect.size());
->>>>>>> d1a29493
     }
 }
 
@@ -162,9 +152,6 @@
     return QRectF(pos, size);
 }
 
-<<<<<<< HEAD
-CellLayout::CellLayout(QGraphicsLayoutItem *parent):
-=======
 void CellLayoutPrivate::clearRegion(const QRect &rect)
 {
     for(int r = rect.top(); r <= rect.bottom(); r++)
@@ -199,8 +186,7 @@
     return !isRegionFilledWith(rect, NULL, NULL);
 }
 
-CellLayout::CellLayout(QGraphicsLayoutItem *parent): 
->>>>>>> d1a29493
+CellLayout::CellLayout(QGraphicsLayoutItem *parent):
     QGraphicsLayout(parent),
     d_ptr(new CellLayoutPrivate())
 {
@@ -301,74 +287,32 @@
     addChildLayoutItem(item);
     d->items.append(item);
 
-<<<<<<< HEAD
-    /* Check that it's going to occupy empty cells only.
-     *
-     * Note that QRect::bottom() returns QRect::top() + QRect::height() - 1. Hence the <=. */
-    for (int r = rect.top(); r <= rect.bottom(); ++r)
-    {
-        for (int c = rect.left(); c <= rect.right(); ++c)
-        {
-            if (QGraphicsLayoutItem *item = itemAt(r, c))
-            {
-                Q_UNUSED(item)
-                qWarning("CellLayout::addItem: given region is already occupied, cell (%d, %d) is not empty.", c, r);
-                return; /* Now the item is owned but not managed by this layout. */
-            }
-        }
-=======
     /* Check that it's going to occupy empty cells only. */
     if(d->isRegionOccupied(rect))
     {
         qWarning("CellLayout::addItem: given region is already occupied.");
         return; /* Now the item is owned but not managed by this layout. */
->>>>>>> d1a29493
     }
 
     /* Occupy cells. */
     d->propertiesByItem[item] = ItemProperties(rect, alignment);
-<<<<<<< HEAD
-    for (int r = rect.top(); r <= rect.bottom(); ++r)
-        for (int c = rect.left(); c <= rect.right(); ++c)
-            d->itemByPoint[QPoint(c, r)] = item;
-=======
     d->fillRection(rect, item);
->>>>>>> d1a29493
-
-    invalidate();
-}
-
-void CellLayout::setGeometry(const QRectF &rect)
+
+    invalidate();
+}
+
+void CellLayout::setGeometry(const QRectF &rect) 
 {
     Q_D(CellLayout);
 
     QGraphicsLayout::setGeometry(rect);
 
     /* Set child items' geometries. Ignore given size. */
-<<<<<<< HEAD
-    d->ensureBounds();
     QHash<QGraphicsLayoutItem *, ItemProperties>::const_iterator it = d->propertiesByItem.constBegin();
     for ( ; it != d->propertiesByItem.constEnd(); ++it)
     {
         QGraphicsLayoutItem *item = it.key();
-        const ItemProperties &itemProps = it.value();
-
-        QRect itemCellRect = itemProps.rect.translated(-d->bounds.topLeft());
-        QRectF cellRect(
-            d->effectiveGeometry.left() + (cellWidth  + d->spacing) * itemCellRect.left(),
-            d->effectiveGeometry.top()  + (cellHeight + d->spacing) * itemCellRect.top(),
-            cellWidth  * itemCellRect.width()  + d->spacing * (itemCellRect.width() - 1),
-            cellHeight * itemCellRect.height() + d->spacing * (itemCellRect.height() - 1)
-        );
-
-        item->setGeometry(CellLayoutPrivate::constrainedGeometry(item, cellRect, itemProps.alignment));
-=======
-    typedef QHash<QGraphicsLayoutItem *, ItemProperties>::const_iterator const_iterator;
-    for(const_iterator pos = d->propertiesByItem.begin(); pos != d->propertiesByItem.end(); pos++)  
-    {
-        QGraphicsLayoutItem *item = pos.key();
-        item->setGeometry(CellLayoutPrivate::constrainedGeometry(item, mapFromGrid(pos->rect), pos->alignment));
->>>>>>> d1a29493
+        item->setGeometry(CellLayoutPrivate::constrainedGeometry(item, mapFromGrid(it->rect), it->alignment));
     }
 }
 
@@ -416,19 +360,9 @@
         return;
     }
 
-<<<<<<< HEAD
     const QHash<QGraphicsLayoutItem *, ItemProperties>::iterator it = d->propertiesByItem.find(item);
-    const QRect &rect = it->rect;
-    for (int r = rect.top(); r <= rect.bottom(); ++r)
-        for (int c = rect.left(); c <= rect.right(); ++c)
-            d->itemByPoint.remove(QPoint(c, r));
-
+    d->clearRegion(it->rect);
     d->propertiesByItem.erase(it);
-=======
-    const QHash<QGraphicsLayoutItem *, ItemProperties>::iterator pos = d->propertiesByItem.find(item);
-    d->clearRegion(pos->rect);
-    d->propertiesByItem.erase(pos);
->>>>>>> d1a29493
 
     item->setParentLayoutItem(0);
 
@@ -472,16 +406,7 @@
         d->ensureBounds();
         d->ensureEffectiveCellSize();
 
-<<<<<<< HEAD
-        qreal totalHorizontalSpacing = d->bounds.width()  == 0 ? 0.0 : d->spacing * (d->bounds.width()  - 1);
-        qreal totalVerticalSpacing   = d->bounds.height() == 0 ? 0.0 : d->spacing * (d->bounds.height() - 1);
-        return QSizeF(
-            d->effectiveCellSize.width()  * d->bounds.width()  + totalHorizontalSpacing + left + right,
-            d->effectiveCellSize.height() * d->bounds.height() + totalVerticalSpacing   + top  + bottom
-        );
-=======
         return mapFromGrid(d->bounds.size()) + QSizeF(left + right, top + bottom);
->>>>>>> d1a29493
     }
     case Qt::MinimumDescent:
         return QSizeF(-1.0, -1.0);
@@ -502,21 +427,23 @@
     d->effectiveGeometry = QRectF();
 }
 
-<<<<<<< HEAD
+#ifndef QN_NO_CELLLAYOUT_UNIFORM_SPACING
+
+void CellLayout::setSpacing(qreal spacing)
+{
+    Q_D(CellLayout);
+
+    d->spacing = QSizeF(spacing, spacing);
+
+    invalidate();
+}
+
 qreal CellLayout::spacing() const
 {
-    Q_D(const CellLayout);
-
-    return d->spacing;
-=======
-void CellLayout::setSpacing(qreal spacing)
-{
-    Q_D(CellLayout);
-
-    d->spacing = QSizeF(spacing, spacing);
-
-    invalidate();
-}
+    return d_func()->spacing.width();
+}
+
+#else
 
 qreal CellLayout::verticalSpacing() const 
 {
@@ -530,39 +457,27 @@
     Q_D(const CellLayout);
 
     return d->spacing.width();
->>>>>>> d1a29493
-}
-
-void CellLayout::setSpacing(qreal spacing)
-{
-    Q_D(CellLayout);
-
-<<<<<<< HEAD
-    if (d->spacing == spacing)
-        return;
-
-    d->spacing = spacing;
-=======
+}
+
+void CellLayout::setVerticalSpacing(qreal spacing) 
+{
+    Q_D(CellLayout);
+
     d->spacing.setHeight(spacing);
->>>>>>> d1a29493
-
-    invalidate();
-}
-
-Qt::Alignment CellLayout::alignment(QGraphicsLayoutItem *item) const
-{
-    Q_D(const CellLayout);
-
-<<<<<<< HEAD
-    const QHash<QGraphicsLayoutItem *, ItemProperties>::const_iterator it = d->propertiesByItem.constFind(item);
-    if (it == d->propertiesByItem.constEnd())
-        return 0;
-=======
+
+    invalidate();
+}
+
+void CellLayout::setHorizontalSpacing(qreal spacing) 
+{
+    Q_D(CellLayout);
+
     d->spacing.setWidth(spacing);
->>>>>>> d1a29493
-
-    return it->alignment;
-}
+
+    invalidate();
+}
+
+#endif
 
 void CellLayout::setAlignment(QGraphicsLayoutItem *item, Qt::Alignment alignment)
 {
@@ -575,6 +490,17 @@
     it->alignment = alignment;
 
     invalidate();
+}
+
+Qt::Alignment CellLayout::alignment(QGraphicsLayoutItem *item) const
+{
+    Q_D(const CellLayout);
+
+    const QHash<QGraphicsLayoutItem *, ItemProperties>::const_iterator it = d->propertiesByItem.find(item);
+    if(it == d->propertiesByItem.end())
+        return 0;
+
+    return it->alignment;
 }
 
 QPoint CellLayout::mapToGrid(const QPointF &pos) const
@@ -588,8 +514,8 @@
     QPointF unit = toPoint(d->effectiveCellSize + d->spacing);
 
     /* Perform coordinate transformation. */
-    pos = (pos - origin) / unit;
-    return QPoint(std::floor(pos.x()), std::floor(pos.y()));
+    QPointF gridPos = (pos - origin) / unit;
+    return QPoint(std::floor(gridPos.x()), std::floor(gridPos.y()));
 }
 
 QPointF CellLayout::mapFromGrid(const QPoint &gridPos) const
@@ -600,57 +526,51 @@
     d->ensureEffectiveCellSize();
     d->ensureBounds();
 
-<<<<<<< HEAD
-    return QPointF(
-        d->effectiveGeometry.left() + (d->effectiveCellSize.width()  + d->spacing) * gridPos.x(),
-        d->effectiveGeometry.top()  + (d->effectiveCellSize.height() + d->spacing) * gridPos.y()
-=======
     return d->effectiveGeometry.topLeft() + toPoint(d->effectiveCellSize + d->spacing) * (gridPos - d->bounds.topLeft());
 }
 
-QSize CellLayout::mapToGrid(QSizeF size) const
+QSize CellLayout::mapToGrid(const QSizeF &size) const
 {
     Q_D(const CellLayout);
 
     d->ensureEffectiveCellSize();
 
-    size = (size + d->spacing) / (d->effectiveCellSize + d->spacing);
-    return QSize(std::ceil(size.width()), std::ceil(size.height()));
-}
-
-QSizeF CellLayout::mapFromGrid(QSize size) const
+    QSizeF gridSize = (size + d->spacing) / (d->effectiveCellSize + d->spacing);
+    return QSize(std::ceil(gridSize.width()), std::ceil(gridSize.height()));
+}
+
+QSizeF CellLayout::mapFromGrid(const QSize &gridSize) const
 {
     Q_D(const CellLayout);
 
     d->ensureEffectiveCellSize();
 
-    return d->effectiveCellSize * size + (d->spacing * (size - QSize(1, 1))).expandedTo(QSizeF(0, 0));
-}
-
-QRect CellLayout::mapToGrid(QRectF rect) const 
+    return d->effectiveCellSize * gridSize + (d->spacing * (gridSize - QSize(1, 1))).expandedTo(QSizeF(0, 0));
+}
+
+QRect CellLayout::mapToGrid(const QRectF &rect) const 
 {
     Q_D(const CellLayout);
 
     d->ensureEffectiveCellSize();
 
-    QSize cellSize = mapToGrid(rect.size());
+    QSize gridSize = mapToGrid(rect.size());
 
     /* Compute top-left corner of the rect expanded to integer cell size. */
-    QPointF topLeft = rect.center() - toPoint(mapFromGrid(cellSize)) / 2;
-
-    QPoint cellTopLeft = mapToGrid(topLeft + toPoint(d->effectiveCellSize) / 2);
-    return QRect(cellTopLeft, cellSize);
-}
-
-QRectF CellLayout::mapFromGrid(QRect rect) const
+    QPointF topLeft = rect.center() - toPoint(mapFromGrid(gridSize)) / 2;
+
+    QPoint gridTopLeft = mapToGrid(topLeft + toPoint(d->effectiveCellSize) / 2);
+    return QRect(gridTopLeft, gridSize);
+}
+
+QRectF CellLayout::mapFromGrid(const QRect &gridRect) const
 {
     Q_D(const CellLayout);
 
     d->ensureEffectiveCellSize();
 
     return QRectF(
-        mapFromGrid(rect.topLeft()),
-        mapFromGrid(rect.size())
->>>>>>> d1a29493
+        mapFromGrid(gridRect.topLeft()),
+        mapFromGrid(gridRect.size())
     );
 }
