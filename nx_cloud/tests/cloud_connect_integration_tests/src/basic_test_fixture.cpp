#include "basic_test_fixture.h"

#include <nx/network/cloud/abstract_cloud_system_credentials_provider.h>
#include <nx/network/http/http_async_client.h>
#include <nx/network/socket_global.h>
#include <nx/network/url/url_builder.h>

#include <libconnection_mediator/src/http/http_api_path.h>
#include <libconnection_mediator/src/listening_peer_pool.h>
#include <libconnection_mediator/src/mediator_service.h>
#include <nx/cloud/relay/controller/connect_session_manager.h>
#include <nx/cloud/relay/controller/relay_public_ip_discovery.h>
#include <nx/cloud/relay/model/listening_peer_pool.h>
#include <nx/cloud/relay/model/model.h>

namespace nx {
namespace network {
namespace cloud {
namespace test {

using namespace nx::cloud::relay;

static const char* const kCloudModulesXmlPath = "/cloud_modules.xml";

void PredefinedCredentialsProvider::setCredentials(
    hpm::api::SystemCredentials cloudSystemCredentials)
{
    m_cloudSystemCredentials = std::move(cloudSystemCredentials);
}

boost::optional<hpm::api::SystemCredentials>
    PredefinedCredentialsProvider::getSystemCredentials() const
{
    return m_cloudSystemCredentials;
}

//-------------------------------------------------------------------------------------------------

cf::future<bool> MemoryRemoteRelayPeerPool::addPeer(
    const std::string& domainName,
    const std::string& relayHost)
{
    m_relayTest->peerAdded(domainName, relayHost);
    return cf::make_ready_future(true);
}

cf::future<bool> MemoryRemoteRelayPeerPool::removePeer(const std::string& domainName)
{
    m_relayTest->peerRemoved(domainName);
    return cf::make_ready_future(true);
}

cf::future<std::string> MemoryRemoteRelayPeerPool::findRelayByDomain(
    const std::string& /*domainName*/) const
{
    auto redirectToEndpoint = m_relayTest->relayInstanceEndpoint(0).toStdString();
    return cf::make_ready_future<std::string>(std::move(redirectToEndpoint));
}

BasicTestFixture::BasicTestFixture(
    int relayCount,
    boost::optional<std::chrono::seconds> disconnectedPeerTimeout)
    :
    m_staticMsgBody("Hello, hren!"),
    m_mediator(
        nx::hpm::MediatorFunctionalTest::allFlags &
            ~nx::hpm::MediatorFunctionalTest::initializeConnectivity),
    m_unfinishedRequestsLeft(0),
    m_relayCount(relayCount),
    m_disconnectedPeerTimeout(disconnectedPeerTimeout)
{
}

void BasicTestFixture::setUpPublicIpFactoryFunc()
{
    auto discoverFunc = []() {return HostAddress("127.0.0.1"); };
    controller::PublicIpDiscoveryService::setDiscoverFunc(discoverFunc);
}

void BasicTestFixture::setUpRemoteRelayPeerPoolFactoryFunc()
{
    using namespace nx::cloud::relay::model;
    auto createRemoteRelayPeerPoolFunc =
        [this](const conf::Settings&)
        {
            return std::make_unique<MemoryRemoteRelayPeerPool>(this);
        };
    RemoteRelayPeerPoolFactory::setFactoryFunc(createRemoteRelayPeerPoolFunc);
}

BasicTestFixture::~BasicTestFixture()
{
    std::list<std::unique_ptr<nx_http::AsyncClient>> httpClients;
    {
        QnMutexLocker lock(&m_mutex);
        httpClients.swap(m_httpClients);
    }

    for (const auto& httpClient: httpClients)
        httpClient->pleaseStopSync();

    m_httpServer.reset();
}

void BasicTestFixture::setInitFlags(int flags)
{
    m_initFlags = flags;
}

SocketAddress BasicTestFixture::relayInstanceEndpoint(RelayPtrList::size_type index) const
{
    return m_relays[index]->moduleInstance()->httpEndpoints()[0];
}

void BasicTestFixture::startRelays()
{
    for (int i = 0; i < m_relayCount; ++i)
        startRelay(i);
}

void BasicTestFixture::startRelay(int index)
{
    auto newRelay = std::make_unique<Relay>();

    std::string endpointString = "127.0.0.1:0";
    newRelay->addArg("-http/listenOn", endpointString.c_str());

    std::string dataDirString = std::string("relay_") + std::to_string(index);
    newRelay->addArg("-dataDir", dataDirString.c_str());

    if ((bool) m_disconnectedPeerTimeout)
    {
        newRelay->addArg(
            "-listeningPeer/disconnectedPeerTimeout",
            std::to_string(m_disconnectedPeerTimeout->count()).c_str());
    }

    ASSERT_TRUE(newRelay->startAndWaitUntilStarted());
    m_relays.push_back(std::move(newRelay));
}


void BasicTestFixture::SetUp()
{
    setUpPublicIpFactoryFunc();
    setUpRemoteRelayPeerPoolFactoryFunc();
    startRelays();
    ASSERT_GE(m_relays.size(), 1U);

    m_mediator.addArg("-trafficRelay/url");
<<<<<<< HEAD
    m_mediator.addArg(relayUrl().toString().toStdString().c_str());
=======
    m_relayUrl = QUrl(lm("http://127.0.0.1:%1/")
        .arg(m_trafficRelay.moduleInstance()->httpEndpoints()[0].port).toQString());
    m_mediator.addArg(m_relayUrl.toString().toStdString().c_str());
    m_mediator.addArg("-stun/addrToListenList", "127.0.0.1:0");
    m_mediator.addArg("-http/addrToListenList", "127.0.0.1:0");
>>>>>>> 6cbc2f0c

    ASSERT_TRUE(m_mediator.startAndWaitUntilStarted());
    ASSERT_TRUE(m_cloudModulesXmlProvider.bindAndListen());

    switch (m_mediatorApiProtocol)
    {
        case MediatorApiProtocol::stun:
            initializeCloudModulesXmlWithDirectStunPort();
            break;

        case MediatorApiProtocol::http:
            initializeCloudModulesXmlWithStunOverHttp();
            break;
    }

    if ((m_initFlags & doNotInitializeMediatorConnection) == 0)
    {
        SocketGlobals::mediatorConnector().mockupCloudModulesXmlUrl(
            nx::network::url::Builder().setScheme("http")
                .setEndpoint(m_cloudModulesXmlProvider.serverAddress())
                .setPath(kCloudModulesXmlPath));
        SocketGlobals::mediatorConnector().enable(true);
    }
}

void BasicTestFixture::startServer()
{
    auto cloudSystemCredentials = m_mediator.addRandomSystem();

    m_cloudSystemCredentials.systemId = cloudSystemCredentials.id;
    m_cloudSystemCredentials.serverId = QnUuid::createUuid().toSimpleByteArray();
    m_cloudSystemCredentials.key = cloudSystemCredentials.authKey;

    SocketGlobals::mediatorConnector().setSystemCredentials(m_cloudSystemCredentials);

    startHttpServer();
}

void BasicTestFixture::stopServer()
{
    m_httpServer.reset();
}

QUrl BasicTestFixture::relayUrl(int relayNum) const
{
    NX_ASSERT(relayNum < (int) m_relays.size());

    auto relayUrlString = lm("http://%1/")
        .arg(m_relays[relayNum]->moduleInstance()->httpEndpoints()[0].toStdString()).toQString();

    return QUrl(relayUrlString);
}

void BasicTestFixture::restartMediator()
{
    m_mediator.restart();
}

void BasicTestFixture::assertConnectionCanBeEstablished()
{
    m_clientSocket = SocketFactory::createStreamSocket();
    auto clientSocketGuard = makeScopeGuard([this]() { m_clientSocket->pleaseStopSync(); });
    ASSERT_TRUE(m_clientSocket->setNonBlockingMode(true));

    nx::String targetAddress =
        m_remotePeerName
        ? *m_remotePeerName
        : serverSocketCloudAddress();

    nx::utils::promise<SystemError::ErrorCode> done;
    m_clientSocket->connectAsync(
        targetAddress,
        [&done](SystemError::ErrorCode sysErrorCode)
        {
            done.set_value(sysErrorCode);
        });
    const auto resultCode = done.get_future().get();
    ASSERT_EQ(SystemError::noError, resultCode);
}

void BasicTestFixture::startExchangingFixedData()
{
    QnMutexLocker lock(&m_mutex);

    m_httpClients.push_back(std::make_unique<nx_http::AsyncClient>());
    m_httpClients.back()->setSendTimeout(std::chrono::seconds::zero());
    m_httpClients.back()->setResponseReadTimeout(std::chrono::seconds::zero());

    ++m_unfinishedRequestsLeft;

    m_expectedMsgBody = m_staticMsgBody;
    m_httpClients.back()->doGet(
        m_staticUrl,
        std::bind(&BasicTestFixture::onHttpRequestDone, this, --m_httpClients.end()));
}

void BasicTestFixture::assertDataHasBeenExchangedCorrectly()
{
    while (m_unfinishedRequestsLeft > 0)
    {
        const auto result = m_httpRequestResults.pop();
        ASSERT_EQ(nx_http::StatusCode::ok, result.statusCode);
        ASSERT_EQ(m_expectedMsgBody, result.msgBody);
        --m_unfinishedRequestsLeft;
    }
}

nx::hpm::MediatorFunctionalTest& BasicTestFixture::mediator()
{
    return m_mediator;
}

nx::cloud::relay::test::Launcher& BasicTestFixture::trafficRelay()
{
    return *m_relays[0];
}

nx::String BasicTestFixture::serverSocketCloudAddress() const
{
    return m_cloudSystemCredentials.systemId;
}

const hpm::api::SystemCredentials& BasicTestFixture::cloudSystemCredentials() const
{
    return m_cloudSystemCredentials;
}

void BasicTestFixture::waitUntilServerIsRegisteredOnMediator()
{
    for (;;)
    {
        if (!m_mediator.moduleInstance()->impl()->listeningPeerPool()->findPeersBySystemId(
                m_cloudSystemCredentials.systemId).empty())
        {
            break;
        }

        std::this_thread::sleep_for(std::chrono::milliseconds(1));
    }
}

void BasicTestFixture::waitUntilServerIsRegisteredOnTrafficRelay()
{
    waitForServerStatusOnRelay(ServerRelayStatus::registered);
}

void BasicTestFixture::waitUntilServerIsUnRegisteredOnTrafficRelay()
{
    waitForServerStatusOnRelay(ServerRelayStatus::unregistered);
}

void BasicTestFixture::waitForServerStatusOnRelay(ServerRelayStatus status)
{
    const auto& listeningPool = m_relays[0]->moduleInstance()->listeningPeerPool();
    auto serverId = m_cloudSystemCredentials.systemId.toStdString();
    auto getServerStatus = [&]() { return listeningPool.isPeerOnline(serverId); };

    auto shouldWaitMore =
        [&]()
        {
            return
                (status == ServerRelayStatus::registered && !getServerStatus())
                || (status == ServerRelayStatus::unregistered && getServerStatus());
        };

    while (shouldWaitMore())
        std::this_thread::sleep_for(std::chrono::milliseconds(1));
}

void BasicTestFixture::setRemotePeerName(const nx::String& remotePeerName)
{
    m_remotePeerName = remotePeerName;
}

void BasicTestFixture::setMediatorApiProtocol(MediatorApiProtocol mediatorApiProtocol)
{
    m_mediatorApiProtocol = mediatorApiProtocol;
}

const std::unique_ptr<AbstractStreamSocket>& BasicTestFixture::clientSocket()
{
    return m_clientSocket;
}

void BasicTestFixture::initializeCloudModulesXmlWithDirectStunPort()
{
    static const char* const kCloudModulesXmlTemplate = R"xml(
        <sequence>
            <set resName="hpm" resValue="stun://%1"/>
        </sequence>
    )xml";

    m_cloudModulesXmlProvider.registerStaticProcessor(
        kCloudModulesXmlPath,
        lm(kCloudModulesXmlTemplate).arg(m_mediator.stunEndpoint()).toUtf8(),
        "application/xml");
}

void BasicTestFixture::initializeCloudModulesXmlWithStunOverHttp()
{
    static const char* kCloudModulesXmlTemplate = R"xml(
        <sequence>
            <sequence>
                <set resName="hpm.tcpUrl" resValue="http://%1%2"/>
                <set resName="hpm.udpUrl" resValue="stun://%3"/>
            </sequence>
        </sequence>
    )xml";

    m_cloudModulesXmlProvider.registerStaticProcessor(
        kCloudModulesXmlPath,
        lm(kCloudModulesXmlTemplate)
            .arg(m_mediator.httpEndpoint()).arg(nx::hpm::http::kStunOverHttpTunnelPath)
            .arg(m_mediator.stunEndpoint()).toUtf8(),
        "application/xml");
}

void BasicTestFixture::startHttpServer()
{
    auto cloudServerSocket = std::make_unique<CloudServerSocket>(
        &SocketGlobals::mediatorConnector());

    m_httpServer = std::make_unique<TestHttpServer>(std::move(cloudServerSocket));
    m_httpServer->registerStaticProcessor("/static", m_staticMsgBody, "text/plain");
    m_staticUrl = QUrl(lm("http://%1/static").arg(serverSocketCloudAddress()));

    ASSERT_TRUE(m_httpServer->bindAndListen());

    waitUntilServerIsRegisteredOnTrafficRelay();
}

void BasicTestFixture::onHttpRequestDone(
    std::list<std::unique_ptr<nx_http::AsyncClient>>::iterator clientIter)
{
    QnMutexLocker lock(&m_mutex);

    if (m_httpClients.empty())
        return; //< Most likely, current object is being destructed.

    auto httpClient = std::move(*clientIter);
    m_httpClients.erase(clientIter);

    HttpRequestResult result;
    if (httpClient->response())
    {
        result.statusCode =
            (nx_http::StatusCode::Value)httpClient->response()->statusLine.statusCode;
        result.msgBody = httpClient->fetchMessageBodyBuffer();
    }

    m_httpRequestResults.push(std::move(result));
}

} // namespace test
} // namespace cloud
} // namespace network
} // namespace nx<|MERGE_RESOLUTION|>--- conflicted
+++ resolved
@@ -148,15 +148,9 @@
     ASSERT_GE(m_relays.size(), 1U);
 
     m_mediator.addArg("-trafficRelay/url");
-<<<<<<< HEAD
     m_mediator.addArg(relayUrl().toString().toStdString().c_str());
-=======
-    m_relayUrl = QUrl(lm("http://127.0.0.1:%1/")
-        .arg(m_trafficRelay.moduleInstance()->httpEndpoints()[0].port).toQString());
-    m_mediator.addArg(m_relayUrl.toString().toStdString().c_str());
     m_mediator.addArg("-stun/addrToListenList", "127.0.0.1:0");
     m_mediator.addArg("-http/addrToListenList", "127.0.0.1:0");
->>>>>>> 6cbc2f0c
 
     ASSERT_TRUE(m_mediator.startAndWaitUntilStarted());
     ASSERT_TRUE(m_cloudModulesXmlProvider.bindAndListen());
