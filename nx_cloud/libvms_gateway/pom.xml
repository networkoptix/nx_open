--- conflicted
+++ resolved
@@ -39,11 +39,7 @@
             <scope>system</scope>
             <systemPath>${root.dir}/common_libs/nx_network/pom.xml</systemPath>
         </dependency>
-<<<<<<< HEAD
-        
-=======
 
->>>>>>> 62cec593
         <dependency>
             <groupId>${project.groupId}</groupId>
             <artifactId>cloud_db_client</artifactId>
