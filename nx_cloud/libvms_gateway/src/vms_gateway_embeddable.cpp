#include "vms_gateway_embeddable.h"
#include "vms_gateway_process.h"


namespace nx {
namespace cloud {
namespace gateway {

VmsGatewayEmbeddable::VmsGatewayEmbeddable(
    bool isSslEnabled,
    const QString& certPath,
    const QString& logBaseName)
    :
    m_isSslEnabled(isSslEnabled)
{
    addArg("/path/to/bin");
    addArg("-e");
    addArg("-general/listenOn", "127.0.0.1:0");
    addArg("-cloudConnect/allowIpTarget", "true");
    addArg("-http/allowTargetEndpointInUrl", "true");
    //addArg("-http/connectSupport", "true");
    addArg("-cloudConnect/tcpReversePoolSize", "0");
    addArg("-cloudConnect/preferedSslMode", "followIncomingConnection");

    if (isSslEnabled)
    {
        addArg("-http/sslSupport", "true");
        if (!certPath.isEmpty())
            addArg("-http/sslCertPath", certPath.toUtf8());
    }
    else
    {
        addArg("-http/sslSupport", "false");
    }

<<<<<<< HEAD
    // do not allow VmsGateway reinit the log
    addArg("-log/logLevel", "none");
    addArg("-log/baseName", logBaseName.toUtf8());

=======
>>>>>>> 550565be
    if (startAndWaitUntilStarted())
    {
        auto endpoints = moduleInstance()->impl()->httpEndpoints();
        NX_ASSERT(endpoints.size() == 1);
        m_endpoint = std::move(endpoints.front());
        qDebug() << "VmsGatewayEmbeddable has started on" << m_endpoint.toString();
    }
}

bool VmsGatewayEmbeddable::isSslEnabled() const
{
    return m_isSslEnabled;
}

SocketAddress VmsGatewayEmbeddable::endpoint() const
{
    return m_endpoint;
}

void VmsGatewayEmbeddable::enforceSslFor(const SocketAddress& targetAddress, bool enabled)
{
    moduleInstance()->impl()->enforceSslFor(targetAddress, enabled);
}

void VmsGatewayEmbeddable::beforeModuleStart()
{
    moduleInstance()->impl()->setEmbeddedMode(true);
}

} // namespace gateway
} // namespace cloud
} // namespace nx<|MERGE_RESOLUTION|>--- conflicted
+++ resolved
@@ -33,13 +33,8 @@
         addArg("-http/sslSupport", "false");
     }
 
-<<<<<<< HEAD
-    // do not allow VmsGateway reinit the log
-    addArg("-log/logLevel", "none");
     addArg("-log/baseName", logBaseName.toUtf8());
 
-=======
->>>>>>> 550565be
     if (startAndWaitUntilStarted())
     {
         auto endpoints = moduleInstance()->impl()->httpEndpoints();
