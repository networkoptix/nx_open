#pragma once

#include <nx/network/cloud/mediator/api/listening_peer.h>
#include <nx/network/http/server/abstract_fusion_request_handler.h>

namespace nx {
namespace hpm {

class PeerRegistrator;

namespace http {

class GetListeningPeerListHandler
:
<<<<<<< HEAD
    public nx::network::http::AbstractFusionRequestHandler<void, data::ListeningPeers>
=======
    public nx_http::AbstractFusionRequestHandler<void, api::ListeningPeers>
>>>>>>> fa6dd77b
{
public:
    static const char* kHandlerPath;

    GetListeningPeerListHandler(const PeerRegistrator& registrator);

    virtual void processRequest(
        nx::network::http::HttpServerConnection* const connection,
        const nx::network::http::Request& request,
        nx::utils::stree::ResourceContainer authInfo) override;

private:
    const PeerRegistrator& m_registrator;
};

} // namespace http
} // namespace hpm
} // namespace nx<|MERGE_RESOLUTION|>--- conflicted
+++ resolved
@@ -12,11 +12,7 @@
 
 class GetListeningPeerListHandler
 :
-<<<<<<< HEAD
-    public nx::network::http::AbstractFusionRequestHandler<void, data::ListeningPeers>
-=======
-    public nx_http::AbstractFusionRequestHandler<void, api::ListeningPeers>
->>>>>>> fa6dd77b
+    public nx::network::http::AbstractFusionRequestHandler<void, api::ListeningPeers>
 {
 public:
     static const char* kHandlerPath;
