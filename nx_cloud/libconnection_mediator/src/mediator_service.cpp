/**********************************************************
* 27 aug 2013
* a.kolesnikov
***********************************************************/

#include "mediator_service.h"

#include <algorithm>
#include <iostream>
#include <list>

#include <QtCore/QDir>
#include <QtCore/QStandardPaths>

#include <nx/utils/log/log.h>
#include <nx/network/socket_global.h>
#include <nx/network/http/server/http_message_dispatcher.h>
#include <nx/network/http/server/http_stream_socket_server.h>
#include <platform/process/current_process.h>
#include <utils/common/command_line_parser.h>
#include <nx/utils/scope_guard.h>
#include <nx/utils/system_error.h>
#include <utils/common/app_info.h>

#include "business_logic_composite.h"
#include "http/get_listening_peer_list_handler.h"
#include "libconnection_mediator_app_info.h"
#include "settings.h"
#include "statistics/stats_manager.h"
#include "stun_server.h"

namespace nx {
namespace hpm {

MediatorProcess::MediatorProcess(int argc, char **argv):
    base_type(argc, argv, QnLibConnectionMediatorAppInfo::applicationDisplayName()),
    m_businessLogicComposite(nullptr),
    m_stunServerComposite(nullptr)
{
}

const std::vector<SocketAddress>& MediatorProcess::httpEndpoints() const
{
    return m_httpEndpoints;
}

const std::vector<SocketAddress>& MediatorProcess::stunEndpoints() const
{
    return m_stunServerComposite->endpoints();
}

ListeningPeerPool* MediatorProcess::listeningPeerPool() const
{
    return &m_businessLogicComposite->listeningPeerPool();
}

std::unique_ptr<nx::utils::AbstractServiceSettings> MediatorProcess::createSettings()
{
    return std::make_unique<conf::Settings>();
}

int MediatorProcess::serviceMain(const nx::utils::AbstractServiceSettings& abstractSettings)
{
    const conf::Settings& settings = static_cast<const conf::Settings&>(abstractSettings);

    if (settings.stun().addrToListenList.empty())
    {
        NX_LOGX("No STUN address to listen", cl_logALWAYS);
        return 1;
    }

    nx::utils::TimerManager timerManager;

    auto stunServerComposite = std::make_unique<StunServer>(settings);
    if (!stunServerComposite->bind())
        return 3;
    m_stunServerComposite = stunServerComposite.get();

    // TODO: #ak BusinessLogicComposite should be instanciated before stunServerComposite.
    // That requires decoupling businessLogicComposite and STUN request handling.
    BusinessLogicComposite businessLogicComposite(
        settings,
        &stunServerComposite->dispatcher());
    m_businessLogicComposite = &businessLogicComposite;

    // TODO: #ak create http server composite class.
    std::unique_ptr<nx_http::MessageDispatcher> httpMessageDispatcher;
    std::unique_ptr<MultiAddressServer<nx_http::HttpStreamSocketServer>>
        multiAddressHttpServer;

    launchHttpServerIfNeeded(
        settings,
        businessLogicComposite.listeningPeerRegistrator(),
        &httpMessageDispatcher,
        &multiAddressHttpServer);

    // process privilege reduction
    CurrentProcess::changeUser(settings.general().systemUserToRunUnder);

    if (!stunServerComposite->listen())
        return 5;

    if (multiAddressHttpServer && !multiAddressHttpServer->listen())
    {
        NX_LOGX(lit("Can not listen on HTTP addresses %1. Running without HTTP server")
            .arg(containerString(settings.http().addrToListenList)), cl_logWARNING);
    }

    NX_LOGX(lit("STUN Server is listening on %1")
        .arg(containerString(settings.stun().addrToListenList)), cl_logALWAYS);

    const int result = runMainLoop();

    stunServerComposite->stopAcceptingNewRequests();
    businessLogicComposite.stop();
    stunServerComposite.reset();

<<<<<<< HEAD
    return result;
=======
    NX_LOGX(lit("%1 is stopped")
        .arg(QnLibConnectionMediatorAppInfo::applicationName()), cl_logALWAYS);

    return 0;
}

ListeningPeerPool* MediatorProcess::listeningPeerPool() const
{
    return &m_businessLogicComposite->listeningPeerPool();
>>>>>>> 0798b283
}

bool MediatorProcess::launchHttpServerIfNeeded(
    const conf::Settings& settings,
    const PeerRegistrator& peerRegistrator,
    std::unique_ptr<nx_http::MessageDispatcher>* const httpMessageDispatcher,
    std::unique_ptr<MultiAddressServer<nx_http::HttpStreamSocketServer>>* const
        multiAddressHttpServer)
{
    if (settings.http().addrToListenList.empty())
        return true;

    NX_LOGX("Bringing up HTTP server", cl_logINFO);

    *httpMessageDispatcher = std::make_unique<nx_http::MessageDispatcher>();

    //registering HTTP handlers
    (*httpMessageDispatcher)->registerRequestProcessor<http::GetListeningPeerListHandler>(
        http::GetListeningPeerListHandler::kHandlerPath,
        [&]() { return std::make_unique<http::GetListeningPeerListHandler>(peerRegistrator); });
    
    *multiAddressHttpServer =
        std::make_unique<MultiAddressServer<nx_http::HttpStreamSocketServer>>(
            nullptr,    //TODO #ak add authentication 
            httpMessageDispatcher->get(),
            false,
            nx::network::NatTraversalSupport::disabled);

    auto& httpServer = *multiAddressHttpServer;
    if (!httpServer->bind(settings.http().addrToListenList))
    {
        const auto osErrorCode = SystemError::getLastOSErrorCode();
        NX_LOGX(lm("Failed to bind HTTP server to address ... . %1")
            .arg(SystemError::toString(osErrorCode)), cl_logERROR);
        return false;
    }

    m_httpEndpoints = httpServer->endpoints();
    httpServer->forEachListener(
        [&settings](nx_http::HttpStreamSocketServer* server)
        {
            server->setConnectionKeepAliveOptions(settings.http().keepAliveOptions);
        });

    return true;
}

} // namespace hpm
} // namespace nx<|MERGE_RESOLUTION|>--- conflicted
+++ resolved
@@ -115,19 +115,10 @@
     businessLogicComposite.stop();
     stunServerComposite.reset();
 
-<<<<<<< HEAD
+    NX_LOGX(lit("%1 is stopped")
+        .arg(QnLibConnectionMediatorAppInfo::applicationDisplayName()), cl_logALWAYS);
+
     return result;
-=======
-    NX_LOGX(lit("%1 is stopped")
-        .arg(QnLibConnectionMediatorAppInfo::applicationName()), cl_logALWAYS);
-
-    return 0;
-}
-
-ListeningPeerPool* MediatorProcess::listeningPeerPool() const
-{
-    return &m_businessLogicComposite->listeningPeerPool();
->>>>>>> 0798b283
 }
 
 bool MediatorProcess::launchHttpServerIfNeeded(
