
#include "listening_peer_pool.h"

#include <iostream>

#include <common/common_globals.h>
#include <nx/utils/log/log.h>
#include <nx/network/stun/cc/custom_stun.h>
#include <nx/network/cloud/data/resolve_data.h>


namespace nx {
namespace hpm {

ListeningPeerPool::ListeningPeerPool( AbstractCloudDataProvider* cloudData,
                                      stun::MessageDispatcher* dispatcher )
    : RequestProcessor( cloudData )
{
    using namespace std::placeholders;
    const auto result =
        dispatcher->registerRequestProcessor(
            stun::cc::methods::bind,
            [ this ]( const ConnectionSharedPtr& connection, stun::Message message )
                { bind( connection, std::move( message ) ); } ) &&
        dispatcher->registerRequestProcessor(
            stun::cc::methods::listen,
            [ this ]( const ConnectionSharedPtr& connection, stun::Message message )
                { listen( connection, std::move( message ) ); } ) &&
        dispatcher->registerRequestProcessor(
            stun::cc::methods::resolve,
            [ this ]( const ConnectionSharedPtr& connection, stun::Message message )
                { resolve( connection, std::move( message ) ); } );
        dispatcher->registerRequestProcessor(
            stun::cc::methods::connect,
            [ this ]( const ConnectionSharedPtr& connection, stun::Message message )
                { connect( connection, std::move( message ) ); } );

    // TODO: NX_LOG
    Q_ASSERT_X( result, Q_FUNC_INFO, "Could not register one of processors" );
}

void ListeningPeerPool::bind( const ConnectionSharedPtr& connection,
                              stun::Message message )
{
    if( const auto mediaserver = getMediaserverData( connection, message ) )
    {
        QnMutexLocker lk( &m_mutex );
        if( const auto peer = m_peers.peer( connection, *mediaserver, &m_mutex ) )
        {
            if( const auto attr =
                    message.getAttribute< stun::cc::attrs::PublicEndpointList >() )
                peer->endpoints = attr->get();
            else
                peer->endpoints.clear();

            NX_LOGX( lit("Peer %2.%3 succesfully bound, endpoints=%4")
                    .arg( QString::fromUtf8( mediaserver->systemId ) )
                    .arg( QString::fromUtf8( mediaserver->serverId ) )
                    .arg( containerString( peer->endpoints ) ), cl_logDEBUG1 );

            successResponse( connection, message.header );
        }
        else
        {
            errorResponse( connection, message.header, stun::error::badRequest,
                "This mediaserver is already bound from diferent connection" );
        }
    }
}

void ListeningPeerPool::listen( const ConnectionSharedPtr& connection,
                                stun::Message message )
{
    if( const auto mediaserver = getMediaserverData( connection, message ) )
    {
        QnMutexLocker lk( &m_mutex );
        if( const auto peer = m_peers.peer( connection, *mediaserver, &m_mutex ) )
        {
            NX_LOGX( lit("Peer %1.%2 started to listen")
                    .arg( QString::fromUtf8( mediaserver->systemId ) )
                    .arg( QString::fromUtf8( mediaserver->serverId ) ),
                    cl_logDEBUG1 );

            // TODO: configure StunEndpointList
            peer->isListening = true;
            successResponse( connection, message.header );
        }
        else
        {
            errorResponse( connection, message.header, stun::error::badRequest,
                "This mediaserver is already bound from diferent connection" );
        }
    }
}

void ListeningPeerPool::resolve(
    const ConnectionSharedPtr& connection,
    stun::Message request)
{
    nx::network::cloud::api::ResolveRequest requestData;
    if (!requestData.parse(request))
        return errorResponse(
            connection,
            request.header,
            stun::error::badRequest,
            requestData.errorText());

    QnMutexLocker lk(&m_mutex);
    const auto peer = m_peers.search(requestData.hostName);
    if (!peer)
    {
        lk.unlock();
        NX_LOGX(lm("Could not resolve host %1. client address: %2")
            .arg(requestData.hostName).arg(connection->socket()->getForeignAddress().toString()),
            cl_logDEBUG2);

        return errorResponse(
            connection,
            request.header,
            stun::cc::error::notFound,
            "Unknown host: " + requestData.hostName);
    }

    stun::Message response(stun::Header(
        stun::MessageClass::successResponse,
        request.header.method,
        std::move(request.header.transactionId)));

<<<<<<< HEAD
    nx::cc::api::ResolveResponse responseData;

    if (!peer->endpoints.empty())
        responseData.endpoints = peer->endpoints;
    responseData.connectionMethods = 
        nx::cc::api::ConnectionMethod::udpHolePunching |
        nx::cc::api::ConnectionMethod::proxy;
=======
        nx::network::cloud::api::ResolveResponse responseData;

        if (!peer->endpoints.empty())
            responseData.endpoints = peer->endpoints;
        responseData.connectionMethods = 
            nx::network::cloud::api::ConnectionMethod::udpHolePunching |
            nx::network::cloud::api::ConnectionMethod::proxy;
>>>>>>> 67c0ac6f

    responseData.serialize(&response);

    if (!peer->isListening)
    { /* TODO: StunEndpointList */
    }

    NX_LOGX(lm("Successfully resolved host %1 (requested from %2), endpoints=%3")
        .arg(requestData.hostName).arg(connection->socket()->getForeignAddress().toString())
        .arg(containerString(peer->endpoints)),
        cl_logDEBUG2);

    lk.unlock();
    connection->sendMessage(std::move(response));
}

void ListeningPeerPool::connect( const ConnectionSharedPtr& connection,
                                 stun::Message message )
{
    const auto userNameAttr = message.getAttribute< stun::cc::attrs::PeerId >();
    if( !userNameAttr )
        return errorResponse( connection, message.header, stun::error::badRequest,
            "Attribute ClientId is required" );

    const auto hostNameAttr = message.getAttribute< stun::cc::attrs::HostName >();
    if( !hostNameAttr )
        return errorResponse( connection, message.header, stun::error::badRequest,
            "Attribute HostName is required" );

    const auto userName = userNameAttr->getString();
    const auto hostName = hostNameAttr->getString();

    QnMutexLocker lk( &m_mutex );
    if( const auto peer = m_peers.search( hostName ) )
    {
        stun::Message response( stun::Header(
            stun::MessageClass::successResponse, message.header.method,
            std::move( message.header.transactionId ) ) );

        if( !peer->endpoints.empty() )
            response.newAttribute< stun::cc::attrs::PublicEndpointList >( peer->endpoints );

        if( !peer->isListening )
            { /* TODO: StunEndpointList */ }

        NX_LOGX( lit("Client %1 connects to %2, endpoints=%3")
                .arg( QString::fromUtf8( userName ) )
                .arg( QString::fromUtf8( hostName ) )
                .arg( containerString( peer->endpoints ) ), cl_logDEBUG1 );

        connection->sendMessage( std::move( response ) );
    }
    else
    {
        NX_LOGX( lit("Client %1 connects to %2, error: unknown host")
                .arg( QString::fromUtf8( userName ) )
                .arg( QString::fromUtf8( hostName ) ), cl_logDEBUG1 );

        errorResponse( connection, message.header, stun::cc::error::notFound,
            "Unknown host: " + hostName );
    }
}

ListeningPeerPool::MediaserverPeer::MediaserverPeer( ConnectionWeakPtr connection_ )
    : connection( std::move( connection_ ) )
    , isListening( false )
{
}

ListeningPeerPool::MediaserverPeer::MediaserverPeer( MediaserverPeer&& peer )
    : connection( std::move( peer.connection ) )
    , isListening( peer.isListening )
{
}

boost::optional< ListeningPeerPool::MediaserverPeer& >
    ListeningPeerPool::SystemPeers::peer(
        ConnectionWeakPtr connection,
        const RequestProcessor::MediaserverData& mediaserver,
        QnMutex* mutex )
{
    const auto systemInsert = m_peers.emplace(
                mediaserver.systemId, std::map< String, MediaserverPeer >() );

    const auto& systemIt = systemInsert.first;
    const auto serverInsert = systemIt->second.emplace(
                mediaserver.serverId, connection );

    const auto& serverIt = serverInsert.first;
    if( serverInsert.second )
    {
        connection.lock()->registerCloseHandler( [ = ]()
        {
            NX_LOGX( lit("Peer %2.%3 has been disconnected")
                    .arg( QString::fromUtf8( systemIt->first ) )
                    .arg( QString::fromUtf8( serverIt->first ) ), cl_logDEBUG1 );

            QnMutexLocker lk( mutex );
            systemIt->second.erase( serverIt );
            if( systemIt->second.empty() )
                m_peers.erase( systemIt );
        } );

        return serverIt->second;
    }

    return serverIt->second;
}

boost::optional< ListeningPeerPool::MediaserverPeer& >
    ListeningPeerPool::SystemPeers::search( const String& hostName )
{
    // TODO: hostName alias resolution in cloud_db

    const auto ids = hostName.split( '.' );
    if( ids.size() > 2 )
        return boost::none;

    const auto systemIt = m_peers.find( ids.last() );
    if( systemIt == m_peers.end() )
        return boost::none;

    if( ids.size() == 2 )
    {
        const auto serverIt = systemIt->second.find( ids.first() );
        if( serverIt == systemIt->second.end() )
            return boost::none;
        else
            return serverIt->second;
    }

    //return systemIt->second.begin()->second;
    return boost::none; //forbidding auto-server resolve by system name for now to avoid auto-reconnection to another server
}

} // namespace hpm
} // namespace nx<|MERGE_RESOLUTION|>--- conflicted
+++ resolved
@@ -126,23 +126,13 @@
         request.header.method,
         std::move(request.header.transactionId)));
 
-<<<<<<< HEAD
-    nx::cc::api::ResolveResponse responseData;
+    nx::network::cloud::api::ResolveResponse responseData;
 
     if (!peer->endpoints.empty())
         responseData.endpoints = peer->endpoints;
     responseData.connectionMethods = 
-        nx::cc::api::ConnectionMethod::udpHolePunching |
-        nx::cc::api::ConnectionMethod::proxy;
-=======
-        nx::network::cloud::api::ResolveResponse responseData;
-
-        if (!peer->endpoints.empty())
-            responseData.endpoints = peer->endpoints;
-        responseData.connectionMethods = 
-            nx::network::cloud::api::ConnectionMethod::udpHolePunching |
-            nx::network::cloud::api::ConnectionMethod::proxy;
->>>>>>> 67c0ac6f
+        nx::network::cloud::api::ConnectionMethod::udpHolePunching |
+        nx::network::cloud::api::ConnectionMethod::proxy;
 
     responseData.serialize(&response);
 
