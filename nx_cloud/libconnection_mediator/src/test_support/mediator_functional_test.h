--- conflicted
+++ resolved
@@ -70,12 +70,8 @@
         const AbstractCloudDataProvider::System& system,
         size_t count, ServerTweak::Value tweak = ServerTweak::defaultBehavior);
 
-<<<<<<< HEAD
-    std::tuple<nx::network::http::StatusCode::Value, data::ListeningPeers>
+    std::tuple<nx::network::http::StatusCode::Value, api::ListeningPeers>
         getListeningPeers() const;
-=======
-    std::tuple<nx_http::StatusCode::Value, api::ListeningPeers> getListeningPeers() const;
->>>>>>> fa6dd77b
 
 protected:
     virtual void beforeModuleCreation() override;
