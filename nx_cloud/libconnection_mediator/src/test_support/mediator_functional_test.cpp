#include "mediator_functional_test.h"

#include <chrono>
#include <functional>
#include <iostream>
#include <sstream>
#include <thread>
#include <tuple>

#include <nx/fusion/serialization/json.h>
#include <nx/fusion/serialization/lexical.h>
#include <nx/network/cloud/cloud_connect_controller.h>
#include <nx/network/cloud/mediator/api/mediator_api_client.h>
#include <nx/network/cloud/mediator/api/mediator_api_http_paths.h>
#include <nx/network/http/auth_tools.h>
#include <nx/network/http/http_client.h>
#include <nx/network/socket_global.h>
#include <nx/network/socket.h>
#include <nx/network/stun/stun_types.h>
#include <nx/network/url/url_builder.h>
#include <nx/utils/random.h>
#include <nx/utils/std/cpp14.h>
#include <nx/utils/string.h>
#include <nx/utils/sync_call.h>
#include <nx/utils/crypt/linux_passwd_crypt.h>

#include "http/get_listening_peer_list_handler.h"
#include "local_cloud_data_provider.h"
#include "mediator_service.h"

namespace nx {
namespace hpm {

static constexpr size_t kMaxBindRetryCount = 10;

static network::SocketAddress findFreeTcpAndUdpLocalAddress()
{
    for (size_t attempt = 0; attempt < kMaxBindRetryCount; ++attempt)
    {
        const network::SocketAddress address(
            network::HostAddress::localhost,
            nx::utils::random::number<uint16_t>(5000, 50000));

        network::TCPServerSocket tcpSocket(AF_INET);
        if (!tcpSocket.bind(address))
            continue;

        network::UDPSocket udpSocket(AF_INET);
        if (!udpSocket.bind(address))
            continue;

        return address;
    }

    return network::SocketAddress::anyPrivateAddress;
}

MediatorFunctionalTest::MediatorFunctionalTest(int flags):
    m_testFlags(flags),
    m_stunPort(0),
    m_httpPort(0)
{
    if (m_testFlags & initializeSocketGlobals)
        nx::network::SocketGlobals::cloud().reinitialize();

    m_tmpDir = QDir::homePath() + "/hpm_ut.data";
    QDir(m_tmpDir).removeRecursively();
    QDir().mkpath(m_tmpDir);

    m_stunAddress = findFreeTcpAndUdpLocalAddress();
    NX_LOGX(lm("STUN TCP & UDP endpoint: %1").arg(m_stunAddress), cl_logINFO);

    addArg("/path/to/bin");
    addArg("-e");
    addArg("-stun/addrToListenList", m_stunAddress.toStdString().c_str());
    addArg("-http/addrToListenList", network::SocketAddress::anyPrivateAddress.toStdString().c_str());
    addArg("-log/logLevel", "DEBUG2");
    addArg("-general/dataDir", m_tmpDir.toLatin1().constData());

    if (m_testFlags & MediatorTestFlags::useTestCloudDataProvider)
        registerCloudDataProvider(&m_cloudDataProvider);
}

MediatorFunctionalTest::~MediatorFunctionalTest()
{
    stop();

    QDir(m_tmpDir).removeRecursively();

    if (m_factoryFuncToRestore)
    {
        AbstractCloudDataProviderFactory::setFactoryFunc(std::move(*m_factoryFuncToRestore));
        m_factoryFuncToRestore.reset();
    }
}

bool MediatorFunctionalTest::waitUntilStarted()
{
    if (!utils::test::ModuleLauncher<MediatorProcessPublic>::waitUntilStarted())
        return false;

    const auto& stunEndpoints = moduleInstance()->impl()->stunEndpoints();
    if (stunEndpoints.empty())
        return false;
    m_stunPort = stunEndpoints.front().port;

    const auto& httpEndpoints = moduleInstance()->impl()->httpEndpoints();
    if (httpEndpoints.empty())
        return false;
    m_httpPort = httpEndpoints.front().port;

    if (m_testFlags & MediatorTestFlags::initializeConnectivity)
    {
        network::SocketGlobals::cloud().mediatorConnector().mockupMediatorUrl(
            nx::network::url::Builder()
                .setScheme(nx::network::stun::kUrlSchemeName).setEndpoint(stunEndpoint()));
        network::SocketGlobals::cloud().mediatorConnector().enable(true);
    }

    return true;
}

network::SocketAddress MediatorFunctionalTest::stunEndpoint() const
{
    return network::SocketAddress(network::HostAddress::localhost, m_stunPort);
}

network::SocketAddress MediatorFunctionalTest::httpEndpoint() const
{
    return network::SocketAddress(network::HostAddress::localhost, m_httpPort);
}

std::unique_ptr<nx::hpm::api::MediatorClientTcpConnection>
    MediatorFunctionalTest::clientConnection()
{
    return network::SocketGlobals::cloud().mediatorConnector().clientConnection();
}

std::unique_ptr<nx::hpm::api::MediatorServerTcpConnection>
    MediatorFunctionalTest::systemConnection()
{
    return network::SocketGlobals::cloud().mediatorConnector().systemConnection();
}

void MediatorFunctionalTest::registerCloudDataProvider(
    AbstractCloudDataProvider* cloudDataProvider)
{
    m_factoryFuncToRestore =
        AbstractCloudDataProviderFactory::setFactoryFunc(
            [cloudDataProvider](
                const boost::optional<nx::utils::Url>& /*cdbUrl*/,
                const std::string& /*user*/,
                const std::string& /*password*/,
                std::chrono::milliseconds /*updateInterval*/,
                std::chrono::milliseconds /*startTimeout*/)
            {
                return std::make_unique<CloudDataProviderStub>(cloudDataProvider);
            });
}

AbstractCloudDataProvider::System MediatorFunctionalTest::addRandomSystem()
{
    AbstractCloudDataProvider::System system(
        QnUuid::createUuid().toSimpleString().toUtf8(),
        nx::utils::generateRandomName(16),
        true);
    m_cloudDataProvider.addSystem(
        system.id,
        system);
    return system;
}

std::unique_ptr<MediaServerEmulator> MediatorFunctionalTest::addServer(
    const AbstractCloudDataProvider::System& system,
    nx::String name,
    ServerTweak::Value tweak)
{
    auto server = std::make_unique<MediaServerEmulator>(
        stunEndpoint(),
        system,
        std::move(name));

    if (!server->start(!(tweak & ServerTweak::noListenToConnect)))
    {
        NX_LOGX(lm("Failed to start server: %1").arg(server->fullName()), cl_logERROR);
        return nullptr;
    }

    if (!(tweak & ServerTweak::noBindEndpoint)
        && server->bind() != nx::hpm::api::ResultCode::ok)
    {
        NX_LOGX(lm("Failed to bind server: %1, endpoint=%2")
            .arg(server->fullName()).arg(server->endpoint()), cl_logERROR);
        return nullptr;
    }

    return server;
}

std::unique_ptr<MediaServerEmulator> MediatorFunctionalTest::addRandomServer(
    const AbstractCloudDataProvider::System& system,
    boost::optional<QnUuid> serverId,
    ServerTweak::Value tweak)
{
    if (!serverId)
        serverId = QnUuid::createUuid();

    return addServer(
        system,
        serverId.get().toSimpleString().toUtf8(),
        tweak);
}

std::vector<std::unique_ptr<MediaServerEmulator>>
    MediatorFunctionalTest::addRandomServers(
        const AbstractCloudDataProvider::System& system,
        size_t count, ServerTweak::Value tweak)
{
    std::vector<std::unique_ptr<MediaServerEmulator>> systemServers;
    for (size_t i = 0; i < count; ++i)
    {
        auto server = addRandomServer(system, boost::none, tweak);
        if (!server)
            return {};

        systemServers.push_back(std::move(server));
    }

    return systemServers;
}

std::tuple<nx::network::http::StatusCode::Value, api::ListeningPeers>
    MediatorFunctionalTest::getListeningPeers() const
{
    api::Client mediatorClient(
<<<<<<< HEAD
        nx::network::url::Builder().setScheme(nx::network::http::kUrlSchemeName)
            .setEndpoint(httpEndpoint()).toUrl());
=======
        nx::network::url::Builder().setScheme(nx_http::kUrlSchemeName)
            .setEndpoint(httpEndpoint()).setPath(api::kMediatorApiPrefix).toUrl());
>>>>>>> ca8d6d7b
    return mediatorClient.getListeningPeers();
}

void MediatorFunctionalTest::beforeModuleCreation()
{
    for (auto it = args().begin(); it != args().end(); )
    {
        if (strcmp((*it), "-stun/addrToListenList") == 0 ||
            strcmp((*it), "-http/addrToListenList") == 0)
        {
            free(*it);
            it = args().erase(it);
            free(*it);
            it = args().erase(it); //< Value.
        }
        else
        {
            ++it;
        }
    }

    network::SocketAddress httpEndpoint = network::SocketAddress::anyPrivateAddress;
    if (m_httpPort != 0)
        httpEndpoint.port = m_httpPort;

    addArg("-stun/addrToListenList", m_stunAddress.toStdString().c_str());
    addArg("-http/addrToListenList", httpEndpoint.toStdString().c_str());
}

void MediatorFunctionalTest::afterModuleDestruction()
{
    //clearArgs();
}

} // namespace hpm
} // namespace nx<|MERGE_RESOLUTION|>--- conflicted
+++ resolved
@@ -233,13 +233,8 @@
     MediatorFunctionalTest::getListeningPeers() const
 {
     api::Client mediatorClient(
-<<<<<<< HEAD
         nx::network::url::Builder().setScheme(nx::network::http::kUrlSchemeName)
-            .setEndpoint(httpEndpoint()).toUrl());
-=======
-        nx::network::url::Builder().setScheme(nx_http::kUrlSchemeName)
             .setEndpoint(httpEndpoint()).setPath(api::kMediatorApiPrefix).toUrl());
->>>>>>> ca8d6d7b
     return mediatorClient.getListeningPeers();
 }
 
