<project xmlns="http://maven.apache.org/POM/4.0.0"
         xmlns:xsi="http://www.w3.org/2001/XMLSchema-instance"
         xsi:schemaLocation="http://maven.apache.org/POM/4.0.0 http://maven.apache.org/maven-v4_0_0.xsd">

    <parent>
        <artifactId>nx_cloud</artifactId>
        <groupId>com.networkoptix.hdwitness</groupId>
        <version>2.6.0-SNAPSHOT</version>
        <relativePath>..</relativePath>
    </parent>

    <groupId>com.networkoptix.hdwitness</groupId>
    <version>2.6.0-SNAPSHOT</version>
    <modelVersion>4.0.0</modelVersion>
    <artifactId>connection_mediator</artifactId>
    <packaging>pom</packaging>
    <name>Nx Cloud Connection Mediator</name>

    <properties>
        <guid>${connection_mediator.guid}</guid>
        <product.title>${company.name} Mediator</product.title>
        <!--Global libs-->
        <qt.libs>core gui network concurrent sql xml</qt.libs>
        <global.libs>-lcommon -lnx_streaming -lnx_network -lnx_utils -ludt -lcloud_db_client -lconnection_mediator</global.libs>
        <!--Specific os libs used-->
        <windows.oslibs>-lws2_32 -lIphlpapi DbgHelp.lib -lwinmm</windows.oslibs>
        <windows.oslibs.release/>
        <windows.oslibs.debug/>
<<<<<<< HEAD
        <linux.oslibs>-lssl -lcrypto -lavcodec -lavformat -lavutil -lavdevice -lavfilter -lpostproc -lswscale -lswresample -lvpx -lsigar -lquazip -lfaac -lmp3lame</linux.oslibs>
        <mac.oslibs>-lssl -lcrypto -lbz2 -framework IOKit -framework CoreServices</mac.oslibs>
=======
        <linux.oslibs>-lavcodec -lavformat -lavutil -lavdevice -lavfilter -lpostproc -lswscale -lswresample -lvpx -lsigar -lfaac</linux.oslibs>
        <mac.oslibs>-lbz2 -framework IOKit -framework CoreServices</mac.oslibs>
>>>>>>> 6afe7116
        <!--Global defines-->
        <global.defines/>
        <!--Specific os defines-->
        <windows.defines/>
        <linux.defines/>
        <mac.defines/>
        <rdep.packages>openssl quazip</rdep.packages>
    </properties>

    <dependencies>
        <dependency>
            <groupId>${project.groupId}</groupId>
            <artifactId>libconnection_mediator</artifactId>
            <version>${project.version}</version>
            <type>pom</type>
            <scope>system</scope>
            <systemPath>${root.dir}/common/pom.xml</systemPath>
        </dependency>
    </dependencies>

</project><|MERGE_RESOLUTION|>--- conflicted
+++ resolved
@@ -26,13 +26,8 @@
         <windows.oslibs>-lws2_32 -lIphlpapi DbgHelp.lib -lwinmm</windows.oslibs>
         <windows.oslibs.release/>
         <windows.oslibs.debug/>
-<<<<<<< HEAD
-        <linux.oslibs>-lssl -lcrypto -lavcodec -lavformat -lavutil -lavdevice -lavfilter -lpostproc -lswscale -lswresample -lvpx -lsigar -lquazip -lfaac -lmp3lame</linux.oslibs>
-        <mac.oslibs>-lssl -lcrypto -lbz2 -framework IOKit -framework CoreServices</mac.oslibs>
-=======
-        <linux.oslibs>-lavcodec -lavformat -lavutil -lavdevice -lavfilter -lpostproc -lswscale -lswresample -lvpx -lsigar -lfaac</linux.oslibs>
+        <linux.oslibs>-lavcodec -lavformat -lavutil -lavdevice -lavfilter -lpostproc -lswscale -lswresample -lvpx -lsigar -lfaac -lmp3lame</linux.oslibs>
         <mac.oslibs>-lbz2 -framework IOKit -framework CoreServices</mac.oslibs>
->>>>>>> 6afe7116
         <!--Global defines-->
         <global.defines/>
         <!--Specific os defines-->
