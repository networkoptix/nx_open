TEMPLATE = app
CONFIG += console

<<<<<<< HEAD
INCLUDEPATH -= $$ROOT_DIR/common/src \
               $$ROOT_DIR/common_libs/nx_streaming/src
=======
INCLUDEPATH -= $$ROOT_DIR/common/src
>>>>>>> 62cec593

linux {
    QMAKE_CXXFLAGS += -Werror
}<|MERGE_RESOLUTION|>--- conflicted
+++ resolved
@@ -1,12 +1,7 @@
 TEMPLATE = app
 CONFIG += console
 
-<<<<<<< HEAD
-INCLUDEPATH -= $$ROOT_DIR/common/src \
-               $$ROOT_DIR/common_libs/nx_streaming/src
-=======
 INCLUDEPATH -= $$ROOT_DIR/common/src
->>>>>>> 62cec593
 
 linux {
     QMAKE_CXXFLAGS += -Werror
