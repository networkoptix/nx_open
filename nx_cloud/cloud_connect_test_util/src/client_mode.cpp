--- conflicted
+++ resolved
@@ -25,16 +25,10 @@
         "                       Number of connections to try\n"
         "  --max-concurrent-connections={"<< kDefaultMaxConcurrentConnections <<"}\n"
         "  --bytes-to-receive={"<< bytesToString(kDefaultBytesToReceive).toStdString() <<"}\n"
-<<<<<<< HEAD
-        "                        Bytes to receive before closing connection\n"
-        "  --bytes-to-send={N}   Bytes to send before closing connection\n"
-        "  --udt                 Use udt instead of tcp\n"
-        "  --ssl                 Use SSL on top of client sockets\n";
-=======
         "                       Bytes to receive before closing connection\n"
         "  --bytes-to-send={N}  Bytes to send before closing connection\n"
-        "  --udt                Force using udt socket. Disables cloud connect\n";
->>>>>>> 8aec03a5
+        "  --udt                Force using udt socket. Disables cloud connect\n"
+        "  --ssl                 Use SSL on top of client sockets\n";
 }
 
 int runInConnectMode(const std::multimap<QString, QString>& args)
