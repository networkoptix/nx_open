--- conflicted
+++ resolved
@@ -11,22 +11,17 @@
 enum class ResultCode
 {
     ok = 0,
-<<<<<<< HEAD
     /**
      * Operation succeeded but not full data has been returned 
      * (e.g., due to memory usage restrictions).
      * Caller should continue fetching data supplying data offset.
      */
     partialContent,
-    /** Provided credentials are invalid */
+    /** Provided credentials are invalid. */
     notAuthorized = CDB_API_ERROR_CODE_BASE,
 
-    /** Requested operation is not allowed with credentials provided */
+    /** Requested operation is not allowed with credentials provided. */
     forbidden,
-=======
-    notAuthorized = kErrorCodeBase, //< Provided credentials are invalid.
-    forbidden, //< Requested operation is not allowed with credentials provided.
->>>>>>> ff8d8560
     accountNotActivated,
     accountBlocked,
     notFound,
@@ -39,19 +34,14 @@
     badRequest,
     invalidNonce,
     serviceUnavailable,
-<<<<<<< HEAD
 
-    /** Credentials used for authentication are no longer valid */
+    /** Credentials used for authentication are no longer valid. */
     credentialsRemovedPermanently,
 
-    /** received data in unexpected/unsupported format */
+    /** Received data in unexpected/unsupported format. */
     invalidFormat,
     retryLater,
 
-=======
-    credentialsRemovedPermanently, //< Credentials used for authentication are no longer valid.
-    invalidFormat, //< Received data in unexpected/unsupported format.
->>>>>>> ff8d8560
     unknownError
 };
 
