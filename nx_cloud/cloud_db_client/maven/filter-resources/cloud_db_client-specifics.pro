--- conflicted
+++ resolved
@@ -1,11 +1,6 @@
 INCLUDEPATH += ${root.dir}/nx_cloud/cloud_db_client/src/include/
 
-<<<<<<< HEAD
-INCLUDEPATH -= $$ROOT_DIR/common/src \
-               $$ROOT_DIR/common_libs/nx_streaming/src
-=======
 INCLUDEPATH -= $$ROOT_DIR/common/src
->>>>>>> 62cec593
 
 linux {
     QMAKE_CXXFLAGS += -Werror
