--- conflicted
+++ resolved
@@ -1405,50 +1405,6 @@
 
     if (sharing.accessRole != api::SystemAccessRole::none)
     {
-<<<<<<< HEAD
-        //generating saveUser transaction
-        ::ec2::ApiUserData userData;
-        ec2::convert(sharing, &userData);
-        userData.isCloud = true;
-        userData.fullName = QString::fromStdString(account.fullName);
-        result = m_ec2SyncronizationEngine->transactionLog().generateTransactionAndSaveToLog<
-            ::ec2::ApiCommand::saveUser>(
-                queryContext,
-                sharing.systemId.c_str(),
-                std::move(userData));
-
-        //generating "save full name" transaction
-        ::ec2::ApiResourceParamWithRefData fullNameData;
-        fullNameData.resourceId = QnUuid(sharing.vmsUserId.c_str());
-        fullNameData.name = Qn::USER_FULL_NAME;
-        fullNameData.value = QString::fromStdString(account.fullName);
-        result = m_ec2SyncronizationEngine->transactionLog().generateTransactionAndSaveToLog<
-            ::ec2::ApiCommand::setResourceParam>(
-                queryContext,
-                sharing.systemId.c_str(),
-                std::move(fullNameData));
-    }
-    else
-    {
-        //generating removeUser transaction
-        ::ec2::ApiIdData userId;
-        ec2::convert(sharing, &userId);
-        result = m_ec2SyncronizationEngine->transactionLog().generateTransactionAndSaveToLog<
-            ::ec2::ApiCommand::removeUser>(
-                queryContext,
-                sharing.systemId.c_str(),
-                std::move(userId));
-
-        //generating removeResourceParam transaction
-        ::ec2::ApiResourceParamWithRefData fullNameParam;
-        fullNameParam.resourceId = QnUuid(sharing.vmsUserId.c_str());
-        fullNameParam.name = Qn::USER_FULL_NAME;
-        result = m_ec2SyncronizationEngine->transactionLog().generateTransactionAndSaveToLog<
-            ::ec2::ApiCommand::removeResourceParam>(
-                queryContext,
-                sharing.systemId.c_str(),
-                std::move(fullNameParam));
-=======
         result = generateSaveUserTransaction(queryContext, sharing, account);
         if (result != nx::db::DBResult::ok)
             return result;
@@ -1466,7 +1422,6 @@
         result = generateRemoveUserFullNameTransaction(queryContext, sharing);
         if (result != nx::db::DBResult::ok)
             return result;
->>>>>>> 2252f376
     }
 
     return nx::db::DBResult::ok;
@@ -1484,7 +1439,7 @@
     return m_ec2SyncronizationEngine->transactionLog().generateTransactionAndSaveToLog<
         ::ec2::ApiCommand::saveUser>(
             queryContext,
-            sharing.systemID.c_str(),
+            sharing.systemId.c_str(),
             std::move(userData));
 }
 
@@ -1501,7 +1456,7 @@
     return m_ec2SyncronizationEngine->transactionLog().generateTransactionAndSaveToLog<
         ::ec2::ApiCommand::setResourceParam>(
             queryContext,
-            sharing.systemID.c_str(),
+            sharing.systemId.c_str(),
             std::move(fullNameData));
 }
 
@@ -1514,7 +1469,7 @@
     return m_ec2SyncronizationEngine->transactionLog().generateTransactionAndSaveToLog<
         ::ec2::ApiCommand::removeUser>(
             queryContext,
-            sharing.systemID.c_str(),
+            sharing.systemId.c_str(),
             std::move(userId));
 }
 
@@ -1528,7 +1483,7 @@
     return m_ec2SyncronizationEngine->transactionLog().generateTransactionAndSaveToLog<
         ::ec2::ApiCommand::removeResourceParam>(
             queryContext,
-            sharing.systemID.c_str(),
+            sharing.systemId.c_str(),
             std::move(fullNameParam));
 }
 
