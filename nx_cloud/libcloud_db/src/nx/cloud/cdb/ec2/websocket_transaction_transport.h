--- conflicted
+++ resolved
@@ -53,19 +53,15 @@
     void readTransactions();
 private:
     TransactionTransportHeader m_commonTransactionHeader;
-<<<<<<< HEAD
     ConnectionClosedEventHandler m_connectionClosedEventHandler;
     GotTransactionEventHandler m_gotTransactionEventHandler;
     TransactionLog* const m_transactionLog;
+    ::ec2::ApiPeerData m_localPeerData;
+    ::ec2::ApiPeerDataEx m_remotePeerData;
 
     bool m_sendHandshakeDone = false;
     bool m_tranLogRequestInProgress = false;
     ::ec2::QnTranState m_remoteSubscription; //< remote -> local subscription
-=======
-    std::unique_ptr<network::websocket::WebSocket> m_webSocket;
-    ::ec2::ApiPeerData m_localPeerData;
-    ::ec2::ApiPeerDataEx m_remotePeerData;
->>>>>>> 1b5ca678
 };
 
 } // namespace ec2
