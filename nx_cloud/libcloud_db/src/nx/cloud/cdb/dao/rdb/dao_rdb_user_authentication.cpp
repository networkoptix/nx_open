--- conflicted
+++ resolved
@@ -31,11 +31,7 @@
     {
         query.exec();
     }
-<<<<<<< HEAD
-    catch (const nx::utils::db::Exception& e)
-=======
-    catch (const nx::sql::Exception e)
->>>>>>> 7e11394b
+    catch (const nx::sql::Exception& e)
     {
         NX_WARNING(this, lm("Error selecting system %1 nonce. %2")
             .arg(systemId).arg(e.what()));
@@ -65,11 +61,7 @@
     {
         query.exec();
     }
-<<<<<<< HEAD
-    catch (const nx::utils::db::Exception& e)
-=======
-    catch (const nx::sql::Exception e)
->>>>>>> 7e11394b
+    catch (const nx::utils::db::Exception e)
     {
         NX_WARNING(this, lm("Error inserting system %1 nonce %2. %3")
             .arg(systemId).arg(nonce).arg(e.what()));
@@ -98,11 +90,7 @@
     {
         query.exec();
     }
-<<<<<<< HEAD
-    catch (const nx::utils::db::Exception& e)
-=======
-    catch (const nx::sql::Exception e)
->>>>>>> 7e11394b
+    catch (const nx::utils::db::Exception e)
     {
         NX_WARNING(this, lm("Error selecting user %1 auth records for system %2. %3")
             .arg(accountId).arg(systemId).arg(e.what()));
@@ -135,11 +123,7 @@
     {
         query.exec();
     }
-<<<<<<< HEAD
-    catch (const nx::utils::db::Exception& e)
-=======
-    catch (const nx::sql::Exception e)
->>>>>>> 7e11394b
+    catch (const nx::utils::db::Exception e)
     {
         NX_WARNING(this, lm("Error selecting systems with expired auth records. %1")
             .args(e.what()));
@@ -176,11 +160,7 @@
         {
             query.exec();
         }
-<<<<<<< HEAD
-        catch(const nx::utils::db::Exception& e)
-=======
-        catch(const nx::sql::Exception e)
->>>>>>> 7e11394b
+        catch(const nx::utils::db::Exception e)
         {
             NX_WARNING(this, lm("Error inserting user %1 auth records (%2) for system %3. %4")
                 .arg(accountId).arg(userAuthRecords.records.size())
@@ -207,11 +187,7 @@
     {
         query.exec();
     }
-<<<<<<< HEAD
-    catch (const nx::utils::db::Exception& e)
-=======
-    catch (const nx::sql::Exception e)
->>>>>>> 7e11394b
+    catch (const nx::utils::db::Exception e)
     {
         NX_WARNING(this, lm("Error selecting every system auth info for account %1. %2")
             .arg(accountId).arg(e.what()));
@@ -246,11 +222,7 @@
     {
         query.exec();
     }
-<<<<<<< HEAD
-    catch (const nx::utils::db::Exception& e)
-=======
-    catch (const nx::sql::Exception e)
->>>>>>> 7e11394b
+    catch (const nx::utils::db::Exception e)
     {
         NX_WARNING(this, lm("Error deleting account %1 authentication records. %2")
             .arg(accountId).arg(e.what()));
@@ -273,11 +245,7 @@
     {
         query.exec();
     }
-<<<<<<< HEAD
-    catch (const nx::utils::db::Exception& e)
-=======
-    catch (const nx::sql::Exception e)
->>>>>>> 7e11394b
+    catch (const nx::utils::db::Exception e)
     {
         NX_WARNING(this, lm("Error deleting system %1 authentication records. %2")
             .args(systemId, e.what()));
