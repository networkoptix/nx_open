#include "system_merge_manager.h"

#include <nx/fusion/serialization/lexical.h>
#include <nx/utils/log/log.h>
#include <nx/utils/time.h>

#include <nx/cloud/cdb/client/data/types.h>

#include "../settings.h"
#include "../stree/cdb_ns.h"
#include "system_health_info_provider.h"

namespace nx {
namespace cdb {

SystemMergeManager::SystemMergeManager(
    AbstractSystemManager* systemManager,
    const AbstractSystemHealthInfoProvider& systemHealthInfoProvider,
    AbstractVmsGateway* vmsGateway,
    nx::sql::AsyncSqlQueryExecutor* queryExecutor)
    :
    m_systemManager(systemManager),
    m_systemHealthInfoProvider(systemHealthInfoProvider),
    m_vmsGateway(vmsGateway),
    m_queryExecutor(queryExecutor),
    m_dao(dao::SystemMergeDaoFactory::instance().create(queryExecutor))
{
    loadSystemMergeInfo();

    m_systemManager->addExtension(this);
}

SystemMergeManager::~SystemMergeManager()
{
    m_runningRequestCounter.wait();
    m_systemManager->removeExtension(this);
}

void SystemMergeManager::startMergingSystems(
    const AuthorizationInfo& authzInfo,
    const std::string& idOfSystemToMergeTo,
    const std::string& idOfSystemToBeMerged,
    std::function<void(api::ResultCode)> completionHandler)
{
    NX_VERBOSE(this, lm("Requested merge of system %1 into %2")
        .args(idOfSystemToBeMerged, idOfSystemToMergeTo));

    const auto resultCode = validateRequestInput(
        idOfSystemToMergeTo,
        idOfSystemToBeMerged);
    if (resultCode != api::ResultCode::ok)
    {
        NX_DEBUG(this, lm("Merge system %1 into %2 request failed input check. %3")
            .args(idOfSystemToBeMerged, idOfSystemToMergeTo, QnLexical::serialized(resultCode)));
        return completionHandler(resultCode);
    }

    auto mergeRequestContext = std::make_unique<MergeRequestContext>();
    mergeRequestContext->idOfSystemToMergeTo = idOfSystemToMergeTo;
    mergeRequestContext->idOfSystemToBeMerged = idOfSystemToBeMerged;
    mergeRequestContext->completionHandler = std::move(completionHandler);
    mergeRequestContext->callLock = m_runningRequestCounter.getScopedIncrement();

    auto mergeRequestContextPtr = mergeRequestContext.get();

    QnMutexLocker lock(&m_mutex);
    m_currentRequests.emplace(mergeRequestContextPtr, std::move(mergeRequestContext));
    issueVmsMergeRequest(authzInfo, mergeRequestContextPtr);
}

void SystemMergeManager::processMergeHistoryRecord(
    const nx::vms::api::SystemMergeHistoryRecord& mergeHistoryRecord,
    std::function<void(api::ResultCode)> completionHandler)
{
    m_queryExecutor->executeUpdate(
        [this, mergeHistoryRecord](
            sql::QueryContext* queryContext)
        {
            processMergeHistoryRecord(queryContext, mergeHistoryRecord);
            return sql::DBResult::ok;
        },
        [completionHandler = std::move(completionHandler)](
            nx::sql::QueryContext* /*queryContext*/,
            sql::DBResult dbResultCode)
        {
            completionHandler(dbResultToApiResult(dbResultCode));
        });
}

void SystemMergeManager::processMergeHistoryRecord(
<<<<<<< HEAD
    nx::utils::db::QueryContext* queryContext,
    const nx::vms::api::SystemMergeHistoryRecord& mergeHistoryRecord)
=======
    nx::sql::QueryContext* queryContext,
    const ::ec2::ApiSystemMergeHistoryRecord& mergeHistoryRecord)
>>>>>>> 5c658dd0
{
    NX_DEBUG(this, lm("Received notification that system %1 merge is complete. "
        "Marking system for deletion").args(mergeHistoryRecord.mergedSystemCloudId));

    data::SystemData system;
    auto resultCode = m_systemManager->fetchSystemById(
        queryContext,
        mergeHistoryRecord.mergedSystemCloudId.toStdString(),
        &system);
    if (resultCode == nx::sql::DBResult::notFound)
    {
        NX_INFO(this, lm("Ignoring merge history record for unknown system %1...")
            .args(mergeHistoryRecord.mergedSystemCloudId));
        return;
    }

    if (resultCode != nx::sql::DBResult::ok)
        throw nx::sql::Exception(resultCode);

    if (!verifyMergeHistoryRecord(mergeHistoryRecord, system))
        return;

    updateCompletedMergeData(queryContext, mergeHistoryRecord);
}

bool SystemMergeManager::verifyMergeHistoryRecord(
    const nx::vms::api::SystemMergeHistoryRecord& mergeHistoryRecord,
    const data::SystemData& system)
{
    if (!mergeHistoryRecord.verify(system.authKey.c_str()))
    {
        NX_WARNING(this, lm("Could not verify merge history record for system %1. Ignoring...")
            .args(system.id));
        return false;
    }

    if (system.status != api::SystemStatus::beingMerged)
    {
        NX_DEBUG(this, lm("Received merge history record for system %1 "
            "that is in unexpected state %2. Proceeding...")
            .args(system.id, QnLexical::serialized(system.status)));
    }

    return true;
}

void SystemMergeManager::updateCompletedMergeData(
<<<<<<< HEAD
    nx::utils::db::QueryContext* queryContext,
    const nx::vms::api::SystemMergeHistoryRecord& mergeHistoryRecord)
=======
    nx::sql::QueryContext* queryContext,
    const ::ec2::ApiSystemMergeHistoryRecord& mergeHistoryRecord)
>>>>>>> 5c658dd0
{
    using namespace std::placeholders;

    NX_DEBUG(this, lm("Cleaning up after completed merge. Slave system %1")
        .args(mergeHistoryRecord.mergedSystemCloudId));

    m_dao->removeMergeBySlaveSystemId(
        queryContext,
        mergeHistoryRecord.mergedSystemCloudId.toStdString());

    auto resultCode = m_systemManager->markSystemForDeletion(
        queryContext, mergeHistoryRecord.mergedSystemCloudId.toStdString());
    if (resultCode != nx::sql::DBResult::ok)
        throw nx::sql::Exception(resultCode);

    queryContext->transaction()->addOnSuccessfulCommitHandler(
        std::bind(&SystemMergeManager::removeMergeInfoFromCache, this, mergeHistoryRecord));
}

void SystemMergeManager::removeMergeInfoFromCache(
    const nx::vms::api::SystemMergeHistoryRecord& mergeHistoryRecord)
{
    QnMutexLocker lock(&m_mutex);

    auto slaveSystemInfoIter =
        m_mergedSystems.find(mergeHistoryRecord.mergedSystemCloudId.toStdString());
    if (slaveSystemInfoIter == m_mergedSystems.end())
        return;

    auto masterSystemInfoIter =
        m_mergedSystems.find(slaveSystemInfoIter->second.anotherSystemId);
    if (masterSystemInfoIter != m_mergedSystems.end())
        m_mergedSystems.erase(masterSystemInfoIter);

    m_mergedSystems.erase(slaveSystemInfoIter);
}

void SystemMergeManager::modifySystemBeforeProviding(
    api::SystemDataEx* system)
{
    QnMutexLocker lock(&m_mutex);
    auto it = m_mergedSystems.find(system->id);
    if (it != m_mergedSystems.end())
        system->mergeInfo = it->second;
}

void SystemMergeManager::loadSystemMergeInfo()
{
    using namespace std::placeholders;

    NX_DEBUG(this, lm("Loading ongoing merges"));

    std::vector<dao::MergeInfo> ongoingMerges =
        m_queryExecutor->executeSelectQuerySync(
            std::bind(&dao::AbstractSystemMergeDao::fetchAll, m_dao.get(), _1));

    for (const auto& mergeInfo: ongoingMerges)
    {
        m_mergedSystems.emplace(mergeInfo.masterSystemId, mergeInfo.masterSystemInfo());
        m_mergedSystems.emplace(mergeInfo.slaveSystemId, mergeInfo.slaveSystemInfo());
    }

    NX_DEBUG(this, lm("Loaded %1 ongoing merges").args(ongoingMerges.size()));
}

api::ResultCode SystemMergeManager::validateRequestInput(
    const std::string& idOfSystemToMergeTo,
    const std::string& idOfSystemToBeMerged)
{
    if (!m_systemHealthInfoProvider.isSystemOnline(idOfSystemToMergeTo))
    {
        NX_DEBUG(this, lm("Cannot merge system %1 to offline system %2")
            .args(idOfSystemToBeMerged, idOfSystemToMergeTo));
        return api::ResultCode::mergedSystemIsOffline;
    }

    if (!m_systemHealthInfoProvider.isSystemOnline(idOfSystemToBeMerged))
    {
        NX_DEBUG(this, lm("Cannot merge offline system %1 to %2")
            .args(idOfSystemToBeMerged, idOfSystemToMergeTo));
        return api::ResultCode::mergedSystemIsOffline;
    }

    const auto systemToMergeTo = m_systemManager->findSystemById(idOfSystemToMergeTo);
    if (!systemToMergeTo)
        return api::ResultCode::notFound;

    const auto systemToBeMerged = m_systemManager->findSystemById(idOfSystemToBeMerged);
    if (!systemToBeMerged)
        return api::ResultCode::notFound;

    if (systemToMergeTo->ownerAccountEmail != systemToBeMerged->ownerAccountEmail)
    {
        NX_DEBUG(this, lm("Cannot merge system %1 (owner %2) to system %3 (owner %4). "
            "Both systems MUST have same owner")
            .args(idOfSystemToBeMerged, systemToBeMerged->ownerAccountEmail,
                idOfSystemToMergeTo, systemToMergeTo->ownerAccountEmail));
        return api::ResultCode::forbidden;
    }

    return api::ResultCode::ok;
}

void SystemMergeManager::issueVmsMergeRequest(
    const AuthorizationInfo& authzInfo,
    MergeRequestContext* mergeRequestContext)
{
    using namespace std::placeholders;

    NX_VERBOSE(this, lm("Merge %1 into %2. Issuing request to system %1")
        .args(mergeRequestContext->idOfSystemToBeMerged,
            mergeRequestContext->idOfSystemToMergeTo));

    const auto username = authzInfo.get<std::string>(attr::authAccountEmail);

    m_vmsGateway->merge(
        username ? *username : std::string(),
        mergeRequestContext->idOfSystemToBeMerged,
        mergeRequestContext->idOfSystemToMergeTo,
        std::bind(&SystemMergeManager::processVmsMergeRequestResult, this,
            mergeRequestContext, _1));
}

void SystemMergeManager::processVmsMergeRequestResult(
    MergeRequestContext* mergeRequestContext,
    VmsRequestResult vmsRequestResult)
{
    using namespace std::placeholders;

    NX_VERBOSE(this, lm("Merge %1 into %2. Request to system %1 completed")
        .args(mergeRequestContext->idOfSystemToBeMerged,
            mergeRequestContext->idOfSystemToMergeTo));

    if (vmsRequestResult.resultCode != VmsResultCode::ok)
    {
        NX_VERBOSE(this, lm("Merge %1 into %2. Request to system %1 failed with result %3")
            .args(mergeRequestContext->idOfSystemToBeMerged,
                mergeRequestContext->idOfSystemToMergeTo,
                QnLexical::serialized(vmsRequestResult.resultCode)));
        finishMerge(mergeRequestContext, api::ResultCode::vmsRequestFailure);
        return;
    }

    m_queryExecutor->executeUpdate(
        std::bind(&SystemMergeManager::updateSystemStateInDb, this, _1,
            mergeRequestContext->idOfSystemToMergeTo,
            mergeRequestContext->idOfSystemToBeMerged),
        std::bind(&SystemMergeManager::processUpdateSystemResult, this,
            mergeRequestContext, _1, _2));
}

void SystemMergeManager::processUpdateSystemResult(
    MergeRequestContext* mergeRequestContextPtr,
    nx::sql::QueryContext* /*queryContext*/,
    nx::sql::DBResult dbResult)
{
    NX_VERBOSE(this, lm("Merge %1 into %2. Updating system %1 status completed with result %3")
        .args(mergeRequestContextPtr->idOfSystemToBeMerged,
            mergeRequestContextPtr->idOfSystemToMergeTo,
            nx::sql::toString(dbResult)));

    finishMerge(mergeRequestContextPtr, dbResultToApiResult(dbResult));
}

nx::sql::DBResult SystemMergeManager::updateSystemStateInDb(
    nx::sql::QueryContext* queryContext,
    const std::string& idOfSystemToMergeTo,
    const std::string& idOfSystemToMergeBeMerged)
{
    dao::MergeInfo mergeInfo;
    mergeInfo.masterSystemId = idOfSystemToMergeTo;
    mergeInfo.slaveSystemId = idOfSystemToMergeBeMerged;
    mergeInfo.startTime = nx::utils::utcTime();
    m_dao->save(queryContext, mergeInfo);

    queryContext->transaction()->addOnSuccessfulCommitHandler(
        std::bind(&SystemMergeManager::saveSystemMergeInfoToCache, this, mergeInfo));

    return m_systemManager->updateSystemStatus(
        queryContext,
        idOfSystemToMergeBeMerged,
        api::SystemStatus::beingMerged);
}

void SystemMergeManager::saveSystemMergeInfoToCache(const dao::MergeInfo& mergeInfo)
{
    NX_VERBOSE(this, lm("Merge %1 into %2. Updating cache")
        .args(mergeInfo.slaveSystemId, mergeInfo.masterSystemId));

    QnMutexLocker lock(&m_mutex);
    m_mergedSystems[mergeInfo.masterSystemId] = mergeInfo.masterSystemInfo();
    m_mergedSystems[mergeInfo.slaveSystemId] = mergeInfo.slaveSystemInfo();
}

void SystemMergeManager::finishMerge(
    MergeRequestContext* mergeRequestContextPtr,
    api::ResultCode resultCode)
{
    NX_VERBOSE(this, lm("Merge %1 into %2. Reporting %3")
        .args(mergeRequestContextPtr->idOfSystemToBeMerged,
            mergeRequestContextPtr->idOfSystemToMergeTo,
            QnLexical::serialized(resultCode)));

    std::unique_ptr<MergeRequestContext> mergeRequestContext;
    {
        QnMutexLocker lock(&m_mutex);
        const auto it = m_currentRequests.find(mergeRequestContextPtr);
        NX_CRITICAL(it != m_currentRequests.end());
        mergeRequestContext.swap(it->second);
    }

    mergeRequestContext->completionHandler(resultCode);
}

} // namespace cdb
} // namespace nx<|MERGE_RESOLUTION|>--- conflicted
+++ resolved
@@ -88,13 +88,8 @@
 }
 
 void SystemMergeManager::processMergeHistoryRecord(
-<<<<<<< HEAD
-    nx::utils::db::QueryContext* queryContext,
+    nx::sql::QueryContext* queryContext,
     const nx::vms::api::SystemMergeHistoryRecord& mergeHistoryRecord)
-=======
-    nx::sql::QueryContext* queryContext,
-    const ::ec2::ApiSystemMergeHistoryRecord& mergeHistoryRecord)
->>>>>>> 5c658dd0
 {
     NX_DEBUG(this, lm("Received notification that system %1 merge is complete. "
         "Marking system for deletion").args(mergeHistoryRecord.mergedSystemCloudId));
@@ -142,13 +137,8 @@
 }
 
 void SystemMergeManager::updateCompletedMergeData(
-<<<<<<< HEAD
-    nx::utils::db::QueryContext* queryContext,
+    nx::sql::QueryContext* queryContext,
     const nx::vms::api::SystemMergeHistoryRecord& mergeHistoryRecord)
-=======
-    nx::sql::QueryContext* queryContext,
-    const ::ec2::ApiSystemMergeHistoryRecord& mergeHistoryRecord)
->>>>>>> 5c658dd0
 {
     using namespace std::placeholders;
 
