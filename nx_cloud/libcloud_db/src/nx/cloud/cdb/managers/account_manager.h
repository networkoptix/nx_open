#pragma once

#include <functional>
#include <string>
#include <vector>

#include <nx/utils/stree/resourcecontainer.h>
#include <nx/network/buffer.h>
#include <nx/utils/thread/mutex.h>
#include <nx/utils/counter.h>
#include <nx/utils/db/async_sql_query_executor.h>
#include <nx/utils/db/filter.h>

#include "cache.h"
#include "extension_pool.h"
#include "managers_types.h"
#include "notification.h"
#include "../access_control/abstract_authentication_data_provider.h"
#include "../access_control/auth_types.h"
#include "../dao/account_data_object.h"
#include "../data/account_data.h"

namespace nx {
namespace cdb {

class AbstractTemporaryAccountPasswordManager;
class AbstractEmailManager;
class StreeManager;

namespace conf { class Settings; }

class AbstractAccountManagerExtension
{
public:
    virtual ~AbstractAccountManagerExtension() = default;

    /**
     * @throw nx::utils::db::Exception.
     */
    virtual void afterUpdatingAccountPassword(
        nx::utils::db::QueryContext* const /*queryContext*/,
        const api::AccountData& /*account*/) {}
    virtual void afterUpdatingAccount(
        nx::utils::db::QueryContext*,
        const data::AccountUpdateDataWithEmail&) {}
};

/**
 * This interface introduced for testing purposes.
 * It is incomplete and quite raw.
 */
class AbstractAccountManager
{
public:
    virtual ~AbstractAccountManager() = default;

    /**
     * Fetches account from cache.
     */
    virtual boost::optional<data::AccountData> findAccountByUserName(
        const std::string& userName) const = 0;

    virtual void addExtension(AbstractAccountManagerExtension*) = 0;

    virtual void removeExtension(AbstractAccountManagerExtension*) = 0;

    virtual std::string generateNewAccountId() const = 0;

    virtual nx::utils::db::DBResult insertAccount(
        nx::utils::db::QueryContext* const queryContext,
        data::AccountData account) = 0;

    virtual nx::utils::db::DBResult fetchAccountByEmail(
        nx::utils::db::QueryContext* queryContext,
        const std::string& accountEmail,
        data::AccountData* const accountData) = 0;

    virtual nx::utils::db::DBResult createPasswordResetCode(
        nx::utils::db::QueryContext* const queryContext,
        const std::string& accountEmail,
        std::chrono::seconds codeExpirationTimeout,
        data::AccountConfirmationCode* const confirmationCode) = 0;
};

/**
 * NOTE: Methods of this class are re-enterable
 */
class AccountManager:
    public AbstractAccountManager,
    public AbstractAuthenticationDataProvider
{
public:
    /**
     * @throw std::runtime_error In case of failure to pre-fill data cache
     */
    AccountManager(
        const conf::Settings& settings,
        const StreeManager& streeManager,
        AbstractTemporaryAccountPasswordManager* const tempPasswordManager,
        nx::utils::db::AsyncSqlQueryExecutor* const dbManager,
        AbstractEmailManager* const emailManager) noexcept(false);
    virtual ~AccountManager();

    virtual void authenticateByName(
        const nx::network::http::StringType& username,
        std::function<bool(const nx::Buffer&)> validateHa1Func,
        const nx::utils::stree::AbstractResourceReader& authSearchInputData,
        nx::utils::stree::ResourceContainer* const authProperties,
        nx::utils::MoveOnlyFunc<void(api::ResultCode)> completionHandler) override;

    //---------------------------------------------------------------------------------------------
    // Public API methods

    /**
     * Adds account in "not activated" state and sends verification email to the email address provided.
     */
    void registerAccount(
        const AuthorizationInfo& authzInfo,
        data::AccountRegistrationData accountData,
        std::function<void(api::ResultCode, data::AccountConfirmationCode)> completionHandler );
    /**
     * On success, account moved to "activated" state.
     */
    void activate(
        const AuthorizationInfo& authzInfo,
        data::AccountConfirmationCode emailVerificationCode,
        std::function<void(api::ResultCode, api::AccountEmail)> completionHandler );

    /**
     * Retrieves account corresponding to authorization data \a authzInfo.
     */
    void getAccount(
        const AuthorizationInfo& authzInfo,
        std::function<void(api::ResultCode, data::AccountData)> completionHandler);
    void updateAccount(
        const AuthorizationInfo& authzInfo,
        data::AccountUpdateData accountData,
        std::function<void(api::ResultCode)> completionHandler);
    void resetPassword(
        const AuthorizationInfo& authzInfo,
        data::AccountEmail accountEmail,
        std::function<void(api::ResultCode, data::AccountConfirmationCode)> completionHandler);
    void reactivateAccount(
        const AuthorizationInfo& authzInfo,
        data::AccountEmail accountEmail,
        std::function<void(api::ResultCode, data::AccountConfirmationCode)> completionHandler);

    void createTemporaryCredentials(
        const AuthorizationInfo& authzInfo,
        data::TemporaryCredentialsParams params,
        std::function<void(api::ResultCode, api::TemporaryCredentials)> completionHandler);

    //---------------------------------------------------------------------------------------------

    virtual std::string generateNewAccountId() const override;

    /**
     * Fetches account from cache.
     */
    virtual boost::optional<data::AccountData> findAccountByUserName(
        const std::string& userName) const override;

<<<<<<< HEAD
    virtual nx::utils::db::DBResult insertAccount(
=======
    nx::utils::db::DBResult insertAccount(
>>>>>>> e758efda
        nx::utils::db::QueryContext* const queryContext,
        data::AccountData account) override;
    nx::utils::db::DBResult updateAccount(
        nx::utils::db::QueryContext* const queryContext,
        data::AccountData account);

    virtual nx::utils::db::DBResult fetchAccountByEmail(
        nx::utils::db::QueryContext* queryContext,
        const std::string& accountEmail,
        data::AccountData* const accountData) override;

    virtual nx::utils::db::DBResult createPasswordResetCode(
        nx::utils::db::QueryContext* const queryContext,
        const std::string& accountEmail,
        std::chrono::seconds codeExpirationTimeout,
        data::AccountConfirmationCode* const confirmationCode) override;

    virtual void addExtension(AbstractAccountManagerExtension*) override;
    virtual void removeExtension(AbstractAccountManagerExtension*) override;

private:
    const conf::Settings& m_settings;
    const StreeManager& m_streeManager;
    AbstractTemporaryAccountPasswordManager* const m_tempPasswordManager;
    nx::utils::db::AsyncSqlQueryExecutor* const m_dbManager;
    AbstractEmailManager* const m_emailManager;
    /** map<email, account>. */
    Cache<std::string, data::AccountData> m_cache;
    mutable QnMutex m_mutex;
    /** map<email, temporary password>. */
    std::multimap<std::string, data::TemporaryAccountCredentials> m_accountPassword;
    nx::utils::Counter m_startedAsyncCallsCounter;
    std::unique_ptr<dao::AbstractAccountDataObject> m_dao;
    ExtensionPool<AbstractAccountManagerExtension> m_extensions;

    nx::utils::db::DBResult fillCache();
    nx::utils::db::DBResult fetchAccounts(nx::utils::db::QueryContext* queryContext);

    nx::utils::db::DBResult registerNewAccountInDb(
        nx::utils::db::QueryContext* const queryContext,
        const data::AccountData& accountData,
        data::AccountConfirmationCode* const confirmationCode);
    nx::utils::db::DBResult issueAccountActivationCode(
        nx::utils::db::QueryContext* const queryContext,
        const std::string& accountEmail,
        std::unique_ptr<AbstractActivateAccountNotification> notification,
        data::AccountConfirmationCode* const resultData);
    std::string generateAccountActivationCode(
        nx::utils::db::QueryContext* const queryContext,
        const std::string& email,
        const std::chrono::seconds& codeExpirationTime);

    void accountReactivated(
        nx::utils::Counter::ScopedIncrement asyncCallLocker,
        bool requestSourceSecured,
        nx::utils::db::QueryContext* /*queryContext*/,
        nx::utils::db::DBResult resultCode,
        std::string email,
        data::AccountConfirmationCode resultData,
        std::function<void(api::ResultCode, data::AccountConfirmationCode)> completionHandler);

    nx::utils::db::DBResult verifyAccount(
        nx::utils::db::QueryContext* const tran,
        const data::AccountConfirmationCode& verificationCode,
        std::string* const accountEmail);
    void sendActivateAccountResponse(
        nx::utils::Counter::ScopedIncrement asyncCallLocker,
        nx::utils::db::QueryContext* /*queryContext*/,
        nx::utils::db::DBResult resultCode,
        data::AccountConfirmationCode verificationCode,
        std::string accountEmail,
        std::function<void(api::ResultCode, api::AccountEmail)> completionHandler);
    void activateAccountInCache(
        std::string accountEmail,
        std::chrono::system_clock::time_point activationTime);

    nx::utils::db::DBResult updateAccountInDb(
        bool activateAccountIfNotActive,
        nx::utils::db::QueryContext* const tran,
        const data::AccountUpdateDataWithEmail& accountData);
    bool isValidInput(const data::AccountUpdateDataWithEmail& accountData) const;
    void updateAccountCache(
        bool activateAccountIfNotActive,
        data::AccountUpdateDataWithEmail accountData);

    nx::utils::db::DBResult issueRestorePasswordCode(
        nx::utils::db::QueryContext* const queryContext,
        const std::string& accountEmail,
        data::AccountConfirmationCode* const confirmationCode);

    void temporaryCredentialsSaved(
        nx::utils::Counter::ScopedIncrement asyncCallLocker,
        api::ResultCode resultCode,
        const std::string& accountEmail,
        api::TemporaryCredentials temporaryCredentials,
        std::function<void(api::ResultCode, api::TemporaryCredentials)> completionHandler);
};

} // namespace cdb
} // namespace nx<|MERGE_RESOLUTION|>--- conflicted
+++ resolved
@@ -160,11 +160,7 @@
     virtual boost::optional<data::AccountData> findAccountByUserName(
         const std::string& userName) const override;
 
-<<<<<<< HEAD
     virtual nx::utils::db::DBResult insertAccount(
-=======
-    nx::utils::db::DBResult insertAccount(
->>>>>>> e758efda
         nx::utils::db::QueryContext* const queryContext,
         data::AccountData account) override;
     nx::utils::db::DBResult updateAccount(
