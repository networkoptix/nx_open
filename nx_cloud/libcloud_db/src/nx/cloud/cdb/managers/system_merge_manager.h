--- conflicted
+++ resolved
@@ -41,13 +41,8 @@
         std::function<void(api::ResultCode)> completionHandler) = 0;
 
     virtual void processMergeHistoryRecord(
-<<<<<<< HEAD
-        nx::utils::db::QueryContext* queryContext,
+        nx::sql::QueryContext* queryContext,
         const nx::vms::api::SystemMergeHistoryRecord& mergeHistoryRecord) = 0;
-=======
-        nx::sql::QueryContext* queryContext,
-        const ::ec2::ApiSystemMergeHistoryRecord& mergeHistoryRecord) = 0;
->>>>>>> 5c658dd0
 };
 
 class SystemMergeManager:
@@ -73,13 +68,8 @@
         std::function<void(api::ResultCode)> completionHandler) override;
 
     virtual void processMergeHistoryRecord(
-<<<<<<< HEAD
-        nx::utils::db::QueryContext* queryContext,
+        nx::sql::QueryContext* queryContext,
         const nx::vms::api::SystemMergeHistoryRecord& mergeHistoryRecord) override;
-=======
-        nx::sql::QueryContext* queryContext,
-        const ::ec2::ApiSystemMergeHistoryRecord& mergeHistoryRecord) override;
->>>>>>> 5c658dd0
 
     virtual void modifySystemBeforeProviding(api::SystemDataEx* system) override;
 
@@ -135,13 +125,8 @@
         const data::SystemData& system);
 
     void updateCompletedMergeData(
-<<<<<<< HEAD
-        nx::utils::db::QueryContext* queryContext,
+        nx::sql::QueryContext* queryContext,
         const nx::vms::api::SystemMergeHistoryRecord& mergeHistoryRecord);
-=======
-        nx::sql::QueryContext* queryContext,
-        const ::ec2::ApiSystemMergeHistoryRecord& mergeHistoryRecord);
->>>>>>> 5c658dd0
 
     void removeMergeInfoFromCache(
         const nx::vms::api::SystemMergeHistoryRecord& mergeHistoryRecord);
