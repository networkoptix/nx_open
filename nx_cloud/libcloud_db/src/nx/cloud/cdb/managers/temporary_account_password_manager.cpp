#include "temporary_account_password_manager.h"

#if defined(Q_OS_MACX) || defined(Q_OS_ANDROID) || defined(Q_OS_IOS)
#include <zlib.h>
#else
#include <QtZlib/zlib.h>
#endif

#include <boost/algorithm/string/classification.hpp>
#include <boost/algorithm/string/join.hpp>
#include <boost/algorithm/string/split.hpp>

#include <QtSql/QSqlQuery>

#include <nx/fusion/model_functions.h>
#include <nx/fusion/serialization/sql_functions.h>
#include <nx/fusion/serialization/sql.h>
#include <nx/network/http/auth_tools.h>
#include <nx/utils/crc32.h>
#include <nx/utils/cryptographic_random_device.h>
#include <nx/utils/log/log.h>
#include <nx/utils/std/future.h>
#include <nx/utils/string.h>
#include <nx/utils/time.h>
#include <nx/utils/scope_guard.h>
#include <nx/utils/uuid.h>

#include "../stree/cdb_ns.h"

namespace nx {
namespace cdb {

QN_FUSION_ADAPT_STRUCT_FUNCTIONS_FOR_TYPES(
    (TemporaryAccountCredentialsEx),
    (sql_record),
    _Fields)

TemporaryAccountPasswordManager::TemporaryAccountPasswordManager(
    nx::utils::db::AsyncSqlQueryExecutor* const dbManager) noexcept(false)
:
    m_dbManager(dbManager)
{
    if (fillCache() != nx::utils::db::DBResult::ok)
        throw std::runtime_error("Failed to fill temporary account password cache");
}

TemporaryAccountPasswordManager::~TemporaryAccountPasswordManager()
{
    // Waiting for async calls to complete.
    m_startedAsyncCallsCounter.wait();
}

void TemporaryAccountPasswordManager::authenticateByName(
    const nx::network::http::StringType& username,
    std::function<bool(const nx::Buffer&)> checkPasswordHash,
    const nx::utils::stree::AbstractResourceReader& authSearchInputData,
    nx::utils::stree::ResourceContainer* const authProperties,
    nx::utils::MoveOnlyFunc<void(api::ResultCode)> completionHandler)
{
    QnMutexLocker lk(&m_mutex);

    boost::optional<const TemporaryAccountCredentialsEx&> credentials =
        findMatchingCredentials(lk, username.toStdString(), checkPasswordHash);

    if (!credentials)
        return completionHandler(api::ResultCode::notAuthorized);

    // TODO: #ak Currently, checking password permissions here,
    // but should move it to authorization phase.
    if (!credentials->accessRights.authorize(authSearchInputData))
        return completionHandler(api::ResultCode::forbidden);

    // Preparing output data.
    authProperties->put(
        cdb::attr::authAccountEmail,
        QString::fromStdString(credentials->accountEmail));
    if (credentials->isEmailCode)
        authProperties->put(cdb::attr::authenticatedByEmailCode, true);

    runExpirationRulesOnSuccessfulLogin(lk, *credentials);

    completionHandler(api::ResultCode::ok);
}

void TemporaryAccountPasswordManager::registerTemporaryCredentials(
    const AuthorizationInfo& /*authzInfo*/,
    data::TemporaryAccountCredentials tmpPasswordData,
    std::function<void(api::ResultCode)> completionHandler)
{
    TemporaryAccountCredentialsEx tmpPasswordDataInternal(std::move(tmpPasswordData));
    tmpPasswordDataInternal.id = QnUuid::createUuid().toSimpleString().toStdString();

    using namespace std::placeholders;
    m_dbManager->executeUpdate<TemporaryAccountCredentialsEx>(
        std::bind(&TemporaryAccountPasswordManager::insertTempPassword, this, _1, _2),
        std::move(tmpPasswordDataInternal),
        [this, locker = m_startedAsyncCallsCounter.getScopedIncrement(),
            completionHandler = std::move(completionHandler)](
                nx::utils::db::QueryContext* /*queryContext*/,
                nx::utils::db::DBResult dbResult,
                TemporaryAccountCredentialsEx tempPasswordData)
        {
            if (dbResult != nx::utils::db::DBResult::ok)
            {
                NX_LOG(lm("add_temporary_account_password (%1). "
                        "Failed to save password to DB. DB error: %2")
                    .arg(tempPasswordData.accountEmail).arg(dbResult),
                    cl_logDEBUG1);
            }

            return completionHandler(dbResultToApiResult(dbResult));
        });
}

void TemporaryAccountPasswordManager::addRandomCredentials(
    const std::string& accountEmail,
    data::TemporaryAccountCredentials* const data)
{
    if (data->login.empty())
    {
<<<<<<< HEAD
        data->login =
            QByteArray::fromStdString(accountEmail).toHex().toLower().toStdString();
=======
        data->login = generateRandomPassword();
        const auto loginCrc32 = std::to_string(nx::utils::crc32(accountEmail));
        data->login += "-" + loginCrc32;
>>>>>>> 8d52f405
    }

    data->password = generateRandomPassword();
    data->passwordHa1 = nx::network::http::calcHa1(
        data->login.c_str(),
        data->realm.c_str(),
        data->password.c_str()).constData();
}

nx::utils::db::DBResult TemporaryAccountPasswordManager::removeTemporaryPasswordsFromDbByAccountEmail(
    nx::utils::db::QueryContext* const queryContext,
    std::string accountEmail)
{
    QSqlQuery removeTempPasswordsQuery(*queryContext->connection());
    removeTempPasswordsQuery.prepare(
        R"sql(
        DELETE FROM account_password
        WHERE account_id=(SELECT id FROM account WHERE email=?)
        )sql");
    removeTempPasswordsQuery.addBindValue(QnSql::serialized_field(accountEmail));
    if (!removeTempPasswordsQuery.exec())
    {
        NX_LOGX(lm("Failed to remove temporary passwords of account %1. %2")
            .arg(accountEmail).arg(removeTempPasswordsQuery.lastError().text()),
            cl_logDEBUG1);
        return nx::utils::db::DBResult::ioError;
    }

    return nx::utils::db::DBResult::ok;
}

void TemporaryAccountPasswordManager::removeTemporaryPasswordsFromCacheByAccountEmail(
    std::string accountEmail)
{
    QnMutexLocker lk(&m_mutex);
    auto& temporaryCredentialsByEmail = m_temporaryCredentials.get<kIndexByAccountEmail>();
    temporaryCredentialsByEmail.erase(accountEmail);
}

nx::utils::db::DBResult TemporaryAccountPasswordManager::registerTemporaryCredentials(
    nx::utils::db::QueryContext* const queryContext,
    data::TemporaryAccountCredentials tempPasswordData)
{
    TemporaryAccountCredentialsEx tmpPasswordDataInternal(
        std::move(tempPasswordData));
    tmpPasswordDataInternal.id =
        QnUuid::createUuid().toSimpleString().toStdString();

    return insertTempPassword(
        queryContext,
        std::move(tmpPasswordDataInternal));
}

nx::utils::db::DBResult TemporaryAccountPasswordManager::fetchTemporaryCredentials(
    nx::utils::db::QueryContext* const queryContext,
    const data::TemporaryAccountCredentials& tempPasswordData,
    data::Credentials* credentials)
{
    QSqlQuery fetchTempPasswordQuery(*queryContext->connection());
    fetchTempPasswordQuery.prepare(R"sql(
        SELECT ap.login, ap.password_ha1 AS passwordString
        FROM account_password ap, account a
        WHERE ap.account_id=a.id AND a.email=:accountEmail
            AND max_use_count=:maxUseCount
            AND is_email_code=:isEmailCode
            AND access_rights=:accessRights
            AND prolongation_period_sec=:prolongationPeriodSec
            AND use_count=0
        )sql");
    QnSql::bind(tempPasswordData, &fetchTempPasswordQuery);
    fetchTempPasswordQuery.bindValue(
        ":accessRights",
        QnSql::serialized_field(tempPasswordData.accessRights.toString()));
    if (!fetchTempPasswordQuery.exec())
    {
        NX_LOG(lm("Error fetching temporary password for account %1. %2")
            .arg(tempPasswordData.accountEmail).arg(fetchTempPasswordQuery.lastError().text()),
            cl_logDEBUG1);
        return nx::utils::db::DBResult::ioError;
    }

    if (!fetchTempPasswordQuery.next())
        return nx::utils::db::DBResult::notFound;

    credentials->login = fetchTempPasswordQuery.value("login").toString().toStdString();
    const auto passwordString =
        fetchTempPasswordQuery.value("passwordString").toString().toStdString();

    std::string passwordHa1;
    parsePasswordString(passwordString, &passwordHa1, &credentials->password);
    if (credentials->password.empty()) //< True for credentials created before this code has been written.
        return nx::utils::db::DBResult::notFound;

    return nx::utils::db::DBResult::ok;
}

boost::optional<TemporaryAccountCredentialsEx>
    TemporaryAccountPasswordManager::getCredentialsByLogin(
        const std::string& login) const
{
    QnMutexLocker lk(&m_mutex);
    const auto& temporaryCredentialsByLogin = m_temporaryCredentials.get<kIndexByLogin>();
    auto it = temporaryCredentialsByLogin.find(login);
    if (it == temporaryCredentialsByLogin.cend())
        return boost::none;
    return *it;
}

std::string TemporaryAccountPasswordManager::generateRandomPassword() const
{
    auto str = QnUuid::createUuid().toSimpleByteArray().toLower();
    str.replace('-', "");
    return str.toStdString();
}

bool TemporaryAccountPasswordManager::isTemporaryPasswordExpired(
    const TemporaryAccountCredentialsEx& temporaryCredentials) const
{
    const bool isExpired =
        (temporaryCredentials.expirationTimestampUtc > 0) &&
        (temporaryCredentials.expirationTimestampUtc <= nx::utils::timeSinceEpoch().count());

    return isExpired
        || temporaryCredentials.useCount >= temporaryCredentials.maxUseCount;
}

void TemporaryAccountPasswordManager::removeTemporaryCredentialsFromDbDelayed(
    const TemporaryAccountCredentialsEx& temporaryCredentials)
{
    using namespace std::placeholders;
    m_dbManager->executeUpdate<std::string>(
        std::bind(&TemporaryAccountPasswordManager::deleteTempPassword, this, _1, _2),
        temporaryCredentials.id,
        [locker = m_startedAsyncCallsCounter.getScopedIncrement()](
            nx::utils::db::QueryContext* /*queryContext*/,
            nx::utils::db::DBResult /*resultCode*/,
            std::string /*tempPasswordId*/)
        {
        });
}

nx::utils::db::DBResult TemporaryAccountPasswordManager::fillCache()
{
    using namespace std::placeholders;

    nx::utils::promise<nx::utils::db::DBResult> cacheFilledPromise;
    auto future = cacheFilledPromise.get_future();
    m_dbManager->executeSelect(
        std::bind(&TemporaryAccountPasswordManager::fetchTemporaryPasswords, this, _1),
        [&cacheFilledPromise](
            nx::utils::db::QueryContext* /*queryContext*/,
            nx::utils::db::DBResult dbResult)
        {
            cacheFilledPromise.set_value(dbResult);
        });

    //waiting for completion
    future.wait();
    return future.get();
}

nx::utils::db::DBResult TemporaryAccountPasswordManager::fetchTemporaryPasswords(
    nx::utils::db::QueryContext* queryContext)
{
    QSqlQuery readPasswordsQuery(*queryContext->connection());
    readPasswordsQuery.setForwardOnly(true);
    readPasswordsQuery.prepare(
        "SELECT ap.id,                                                          \
            a.email as accountEmail,                                            \
            ap.login as login,                                                  \
            ap.password_ha1 as passwordHa1,                                     \
            ap.realm,                                                           \
            ap.expiration_timestamp_utc as expirationTimestampUtc,              \
            ap.prolongation_period_sec as prolongationPeriodSec,                \
            ap.max_use_count as maxUseCount,                                    \
            ap.use_count as useCount,                                           \
            ap.is_email_code as isEmailCode,                                    \
            ap.access_rights as accessRightsStr                                 \
         FROM account_password ap LEFT JOIN account a ON ap.account_id=a.id");
    if (!readPasswordsQuery.exec())
    {
        NX_LOG(lit("Failed to read temporary passwords from DB. %1").
            arg(readPasswordsQuery.lastError().text()), cl_logWARNING);
        return nx::utils::db::DBResult::ioError;
    }

    std::vector<TemporaryAccountCredentialsEx> tmpPasswords;
    QnSql::fetch_many(readPasswordsQuery, &tmpPasswords);
    for (auto& tmpPassword: tmpPasswords)
    {
        // TODO: #ak Currently, password_ha1 is actually password_ha1[:plain-text password].
        // Will switch to a single plain-text password field in a future version.
        std::string password;
        parsePasswordString(tmpPassword.passwordHa1, &tmpPassword.passwordHa1, &password);

        tmpPassword.accessRights.parse(tmpPassword.accessRightsStr);
        std::string login = tmpPassword.login;
        m_temporaryCredentials.insert(std::move(tmpPassword));
    }

    return nx::utils::db::DBResult::ok;
}

nx::utils::db::DBResult TemporaryAccountPasswordManager::insertTempPassword(
    nx::utils::db::QueryContext* const queryContext,
    TemporaryAccountCredentialsEx tempPasswordData)
{
    QSqlQuery insertTempPasswordQuery(*queryContext->connection());
    insertTempPasswordQuery.prepare(
        R"sql(
        INSERT INTO account_password (id, account_id, login, password_ha1, realm,
            expiration_timestamp_utc, prolongation_period_sec, max_use_count,
            use_count, is_email_code, access_rights)
        VALUES (:id, (SELECT id FROM account WHERE email=:accountEmail), :login,
            :passwordString, :realm, :expirationTimestampUtc, :prolongationPeriodSec,
            :maxUseCount, :useCount, :isEmailCode, :accessRights)
        )sql");
    QnSql::bind(tempPasswordData, &insertTempPasswordQuery);
    insertTempPasswordQuery.bindValue(
        ":accessRights",
        QnSql::serialized_field(tempPasswordData.accessRights.toString()));

    auto passwordString = preparePasswordString(
        tempPasswordData.passwordHa1,
        tempPasswordData.password);
    insertTempPasswordQuery.bindValue(
        ":passwordString",
        QnSql::serialized_field(passwordString));
    if (!insertTempPasswordQuery.exec())
    {
        NX_LOG(lm("Could not insert temporary password for account %1 into DB. %2")
            .arg(tempPasswordData.accountEmail).arg(insertTempPasswordQuery.lastError().text()),
            cl_logDEBUG1);
        return nx::utils::db::DBResult::ioError;
    }

    queryContext->transaction()->addOnSuccessfulCommitHandler(
        [this, tempPasswordData = std::move(tempPasswordData)]() mutable
        {
            saveTempPasswordToCache(std::move(tempPasswordData));
        });

    return nx::utils::db::DBResult::ok;
}

void TemporaryAccountPasswordManager::saveTempPasswordToCache(
    TemporaryAccountCredentialsEx tempPasswordData)
{
    QnMutexLocker lk(&m_mutex);
    std::string login = tempPasswordData.login;
    m_temporaryCredentials.insert(std::move(tempPasswordData));
}

nx::utils::db::DBResult TemporaryAccountPasswordManager::deleteTempPassword(
    nx::utils::db::QueryContext* const queryContext,
    std::string tempPasswordID)
{
    QSqlQuery deleteTempPassword(*queryContext->connection());
    deleteTempPassword.prepare("DELETE FROM account_password WHERE id=:id");
    deleteTempPassword.bindValue(":id", QnSql::serialized_field(tempPasswordID));
    if (!deleteTempPassword.exec())
    {
        NX_LOG(lm("Could not delete temporary password %1 from DB. %2")
            .arg(tempPasswordID).arg(deleteTempPassword.lastError().text()),
            cl_logDEBUG1);
        return nx::utils::db::DBResult::ioError;
    }

    return nx::utils::db::DBResult::ok;
}

boost::optional<const TemporaryAccountCredentialsEx&>
    TemporaryAccountPasswordManager::findMatchingCredentials(
        const QnMutexLockerBase& /*lk*/,
        const std::string& username,
        std::function<bool(const nx::Buffer&)> checkPasswordHash)
{
    auto& temporaryCredentialsByLogin = m_temporaryCredentials.get<kIndexByLogin>();
    auto tmpPasswordsRange = temporaryCredentialsByLogin.equal_range(username);
    if (tmpPasswordsRange.first == temporaryCredentialsByLogin.end())
        return boost::none;

    for (auto it = tmpPasswordsRange.first; it != tmpPasswordsRange.second; )
    {
        auto curIt = it++;
        if (isTemporaryPasswordExpired(*curIt))
        {
            // TODO: #ak It is not intuitive that credentials are removed in this method.
            removeTemporaryCredentialsFromDbDelayed(*curIt);
            temporaryCredentialsByLogin.erase(curIt);
            continue;
        }

        if (!checkPasswordHash(curIt->passwordHa1.c_str()))
            continue;

        return *curIt;
    }

    return boost::none;
}

void TemporaryAccountPasswordManager::runExpirationRulesOnSuccessfulLogin(
    const QnMutexLockerBase& lk,
    const TemporaryAccountCredentialsEx& temporaryCredentials)
{
    auto& uniqueIndexById = m_temporaryCredentials.get<kIndexById>();
    auto it = uniqueIndexById.find(temporaryCredentials.id);
    if (it == uniqueIndexById.end())
    {
        NX_ASSERT(false);
        return;
    }

    updateExpirationRulesAfterSuccessfulLogin(lk, uniqueIndexById, it);
    if (isTemporaryPasswordExpired(*it))
    {
        removeTemporaryCredentialsFromDbDelayed(*it);
        uniqueIndexById.erase(it);
    }
}

template<typename Index, typename Iterator>
void TemporaryAccountPasswordManager::updateExpirationRulesAfterSuccessfulLogin(
    const QnMutexLockerBase& /*lk*/,
    Index& index,
    Iterator it)
{
    index.modify(
        it,
        [](TemporaryAccountCredentialsEx& value) { ++value.useCount; });

    // TODO: #ak prolonging expiration period if present.
}

void TemporaryAccountPasswordManager::parsePasswordString(
    const std::string& passwordString,
    std::string* passwordHa1,
    std::string* password)
{
    std::vector<std::string> passwordParts;
    boost::algorithm::split(
        passwordParts,
        passwordString,
        boost::algorithm::is_any_of(":"),
        boost::algorithm::token_compress_on);
    if (passwordParts.size() >= 1)
        *passwordHa1 = passwordParts[0];
    if (passwordParts.size() >= 2)
        *password = passwordParts[1];
}

std::string TemporaryAccountPasswordManager::preparePasswordString(
    const std::string& passwordHa1,
    const std::string& password)
{
    std::vector<std::string> passwordParts;
    passwordParts.reserve(2);
    passwordParts.push_back(passwordHa1);
    if (!password.empty())
        passwordParts.push_back(password);
    return boost::algorithm::join(passwordParts, ":");
}

} // namespace cdb
} // namespace nx<|MERGE_RESOLUTION|>--- conflicted
+++ resolved
@@ -118,14 +118,9 @@
 {
     if (data->login.empty())
     {
-<<<<<<< HEAD
-        data->login =
-            QByteArray::fromStdString(accountEmail).toHex().toLower().toStdString();
-=======
         data->login = generateRandomPassword();
         const auto loginCrc32 = std::to_string(nx::utils::crc32(accountEmail));
         data->login += "-" + loginCrc32;
->>>>>>> 8d52f405
     }
 
     data->password = generateRandomPassword();
