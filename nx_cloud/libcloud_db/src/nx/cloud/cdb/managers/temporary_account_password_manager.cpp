--- conflicted
+++ resolved
@@ -36,17 +36,10 @@
     _Fields)
 
 TemporaryAccountPasswordManager::TemporaryAccountPasswordManager(
-<<<<<<< HEAD
-    nx::utils::db::AsyncSqlQueryExecutor* const dbManager) noexcept(false)
-:
-=======
-    const conf::Settings& settings,
     const nx::utils::stree::ResourceNameSet& attrNameset,
     nx::utils::db::AsyncSqlQueryExecutor* const dbManager) noexcept(false)
 :
-    m_settings(settings),
     m_attrNameset(attrNameset),
->>>>>>> 2fcb5d55
     m_dbManager(dbManager)
 {
     if (fillCache() != nx::utils::db::DBResult::ok)
