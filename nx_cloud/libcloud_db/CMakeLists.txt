--- conflicted
+++ resolved
@@ -9,14 +9,10 @@
     ADDITIONAL_SOURCES
         "${CMAKE_CURRENT_BINARY_DIR}/libcloud_db_app_info_impl.cpp"
     PUBLIC_LIBS
-<<<<<<< HEAD
-        cloud_db_client mediaserver_db nx_email
+        cloud_db_client nx_data_sync_engine mediaserver_db nx_email
     PRIVATE_LIBS
         mediaserver_db
 )
-=======
-        cloud_db_client nx_data_sync_engine appserver2 nx_email)
->>>>>>> b8535a76
 
 set_target_properties(libcloud_db PROPERTIES PREFIX "")
 
