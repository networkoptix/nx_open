#include "transaction_log.h"

#include <QtSql/QSqlQuery>

#include <nx/utils/time.h>

#include "outgoing_transaction_dispatcher.h"

namespace nx {
namespace data_sync_engine {

QString toString(const CommandHeader& tran)
{
    return lm("seq %1, ts %2")
        .arg(tran.persistentInfo.sequence).arg(tran.persistentInfo.timestamp);
}

TransactionLog::TransactionLog(
    const QnUuid& peerId,
    nx::sql::AsyncSqlQueryExecutor* const dbManager,
    AbstractOutgoingTransactionDispatcher* const outgoingTransactionDispatcher)
    :
    m_peerId(peerId),
    m_dbManager(dbManager),
    m_outgoingTransactionDispatcher(outgoingTransactionDispatcher),
    m_transactionSequence(0)
{
    m_transactionDataObject = dao::TransactionDataObjectFactory::create();

    if (fillCache() != nx::sql::DBResult::ok)
        throw std::runtime_error("Error loading transaction log from DB");
}

void TransactionLog::startDbTransaction(
    const nx::String& systemId,
    nx::utils::MoveOnlyFunc<nx::sql::DBResult(nx::sql::QueryContext*)> dbOperationsFunc,
    nx::utils::MoveOnlyFunc<void(nx::sql::QueryContext*, nx::sql::DBResult)> onDbUpdateCompleted)
{
    // TODO: monitoring request queue size and returning ResultCode::retryLater if exceeded

    m_dbManager->executeUpdate(
        [this, systemId, dbOperationsFunc = std::move(dbOperationsFunc)](
            nx::sql::QueryContext* queryContext) -> nx::sql::DBResult
        {
            {
                QnMutexLocker lock(&m_mutex);
                getDbTransactionContext(lock, queryContext, systemId);
            }
            return dbOperationsFunc(queryContext);
        },
        [systemId, onDbUpdateCompleted = std::move(onDbUpdateCompleted)](
            nx::sql::QueryContext* queryContext,
            nx::sql::DBResult dbResult)
        {
            onDbUpdateCompleted(queryContext, dbResult);
        });
}

nx::sql::DBResult TransactionLog::updateTimestampHiForSystem(
    nx::sql::QueryContext* queryContext,
    const nx::String& systemId,
    quint64 newValue)
{
    updateTimestampHiInCache(queryContext, systemId, newValue);

    const auto dbResult = m_transactionDataObject->updateTimestampHiForSystem(
        queryContext, systemId, newValue);
    if (dbResult != nx::sql::DBResult::ok)
        return dbResult;

    return nx::sql::DBResult::ok;
}

vms::api::TranState TransactionLog::getTransactionState(const nx::String& systemId) const
{
    QnMutexLocker lock(&m_mutex);
    const auto it = m_systemIdToTransactionLog.find(systemId);
    if (it == m_systemIdToTransactionLog.cend())
        return {};
    return it->second->cache.committedTransactionState();
}

void TransactionLog::readTransactions(
    const nx::String& systemId,
    boost::optional<vms::api::TranState> from,
    boost::optional<vms::api::TranState> to,
    int maxTransactionsToReturn,
    TransactionsReadHandler completionHandler)
{
    using namespace std::placeholders;

    if (!from)
        from = vms::api::TranState{};

    if (!to)
    {
        vms::api::PersistentIdData maxTranStateKey;
        maxTranStateKey.id = QnUuid::fromStringSafe(lit("{FFFFFFFF-FFFF-FFFF-FFFF-FFFFFFFFFFFF}"));
        vms::api::TranState maxTranState;
        maxTranState.values.insert(std::move(maxTranStateKey), std::numeric_limits<qint32>::max());
        to = std::move(maxTranState);
    }

    auto outputData = std::make_unique<TransactionReadResult>();
    auto outputDataPtr = outputData.get();
    m_dbManager->executeSelect(
        std::bind(
            &TransactionLog::fetchTransactions, this,
            _1, systemId, std::move(*from), std::move(*to), maxTransactionsToReturn, outputDataPtr),
        [completionHandler = std::move(completionHandler), outputData = std::move(outputData)](
            nx::sql::QueryContext* /*queryContext*/,
            nx::sql::DBResult dbResult)
        {
            completionHandler(
                dbResult == nx::sql::DBResult::ok
                    ? outputData->resultCode
                    : dbResultToApiResult(dbResult),
                std::move(outputData->transactions),
                std::move(outputData->state));
        });
}

void TransactionLog::clearTransactionLogCacheForSystem(
    const nx::String& systemId)
{
    NX_LOGX(lm("Cleaning transaction log for system %1").arg(systemId), cl_logDEBUG2);

    QnMutexLocker lock(&m_mutex);
    m_systemIdToTransactionLog.erase(systemId);
}

vms::api::Timestamp TransactionLog::generateTransactionTimestamp(
    const nx::String& systemId)
{
    QnMutexLocker lock(&m_mutex);

    return generateNewTransactionTimestamp(
        lock,
        VmsTransactionLogCache::InvalidTranId,
        systemId);
}

void TransactionLog::shiftLocalTransactionSequence(
    const nx::String& systemId,
    int delta)
{
    QnMutexLocker lock(&m_mutex);
    return getTransactionLogContext(lock, systemId)->cache.shiftTransactionSequence(
        vms::api::PersistentIdData(m_peerId, guidFromArbitraryData(systemId)),
        delta);
}

nx::sql::DBResult TransactionLog::fillCache()
{
    nx::utils::promise<nx::sql::DBResult> cacheFilledPromise;
    auto future = cacheFilledPromise.get_future();

    // Starting async operation.
    using namespace std::placeholders;
    m_dbManager->executeSelect(
        std::bind(&TransactionLog::fetchTransactionState, this, _1),
        [&cacheFilledPromise](
            nx::sql::QueryContext* /*queryContext*/,
            nx::sql::DBResult dbResult)
        {
            cacheFilledPromise.set_value(dbResult);
        });

    // Waiting for completion.
    future.wait();
    return future.get();
}

nx::sql::DBResult TransactionLog::fetchTransactionState(
    nx::sql::QueryContext* queryContext)
{
    // TODO: #ak move to TransactionDataObject
    QSqlQuery selectTransactionStateQuery(*queryContext->connection());
    selectTransactionStateQuery.setForwardOnly(true);
    selectTransactionStateQuery.prepare(
        R"sql(
        SELECT tl.system_id as system_id,
               tss.timestamp_hi as settings_timestamp_hi,
               peer_guid,
               db_guid,
               sequence,
               tran_hash,
               tl.timestamp_hi as timestamp_hi,
               timestamp
        FROM transaction_log tl
        LEFT JOIN transaction_source_settings tss ON tl.system_id = tss.system_id
        ORDER BY tl.system_id, timestamp_hi, timestamp DESC
        )sql");

    if (!selectTransactionStateQuery.exec())
    {
        NX_LOGX(QnLog::EC2_TRAN_LOG,
            lm("Error loading transaction log. %1")
            .arg(selectTransactionStateQuery.lastError().text()), cl_logERROR);
        return nx::sql::DBResult::ioError;
    }

    nx::String prevSystemId;
    while (selectTransactionStateQuery.next())
    {
        const nx::String systemId = selectTransactionStateQuery.value("system_id").toString().toLatin1();
        const nx::String peerGuid = selectTransactionStateQuery.value("peer_guid").toString().toLatin1();
        const nx::String dbGuid = selectTransactionStateQuery.value("db_guid").toString().toLatin1();
        const int sequence = selectTransactionStateQuery.value("sequence").toInt();
        const nx::Buffer tranHash = selectTransactionStateQuery.value("tran_hash").toString().toLatin1();
        vms::api::Timestamp timestamp;
        timestamp.sequence = selectTransactionStateQuery.value("timestamp_hi").toLongLong();
        timestamp.ticks = selectTransactionStateQuery.value("timestamp").toLongLong();

        vms::api::PersistentIdData tranStateKey(
            QnUuid::fromStringSafe(peerGuid),
            QnUuid::fromStringSafe(dbGuid));

        QnMutexLocker lock(&m_mutex);
        TransactionLogContext* vmsTranLog = getTransactionLogContext(lock, systemId);

        vmsTranLog->cache.restoreTransaction(
            std::move(tranStateKey), sequence, tranHash, timestamp);

        if (systemId != prevSystemId)
        {
            // Switched to another system.
            prevSystemId = systemId;
        }
    }

    return nx::sql::DBResult::ok;
}

nx::sql::DBResult TransactionLog::fetchTransactions(
    nx::sql::QueryContext* queryContext,
    const nx::String& systemId,
    const vms::api::TranState& from,
    const vms::api::TranState& to,
    int /*maxTransactionsToReturn*/,
    TransactionReadResult* const outputData)
{
    // TODO: Taking into account maxTransactionsToReturn

    //QMap<QnTranStateKey, qint32> values
    vms::api::TranState currentState;
    {
        // Merging "from" with local state.
        QnMutexLocker lock(&m_mutex);
        TransactionLogContext* transactionLogBySystem = getTransactionLogContext(lock, systemId);
        // Using copy of current state since we must not hold mutex over sql request.
        currentState = transactionLogBySystem->cache.committedTransactionState();
    }

    outputData->resultCode = ResultCode::dbError;

    for (auto it = currentState.values.begin();
         it != currentState.values.end();
         ++it)
    {
        const auto dbResult = m_transactionDataObject->fetchTransactionsOfAPeerQuery(
            queryContext,
            systemId,
            it.key().id.toSimpleString(),
            it.key().persistentId.toSimpleString(),
            from.values.value(it.key()),
            to.values.value(it.key(), std::numeric_limits<qint32>::max()),
            &outputData->transactions);
        if (dbResult != nx::sql::DBResult::ok)
            return dbResult;
    }

    // TODO #ak currentState is not correct here since it can be limited by "to" and "maxTransactionsToReturn"
    outputData->state = currentState;
    outputData->resultCode = ResultCode::ok;

    return nx::sql::DBResult::ok;
}

bool TransactionLog::isShouldBeIgnored(
    nx::sql::QueryContext* /*queryContext*/,
    const nx::String& systemId,
    const CommandHeader& tran,
    const QByteArray& hash)
{
    TransactionLogContext* vmsTransactionLog = nullptr;
    {
        QnMutexLocker lock(&m_mutex);
        vmsTransactionLog = getTransactionLogContext(lock, systemId);
    }

    return vmsTransactionLog->cache.isShouldBeIgnored(systemId, tran, hash);
}

nx::sql::DBResult TransactionLog::saveToDb(
    nx::sql::QueryContext* queryContext,
    const nx::String& systemId,
    const CommandHeader& transaction,
    const QByteArray& transactionHash,
    const QByteArray& ubjsonData)
{
    NX_LOG(
        QnLog::EC2_TRAN_LOG,
        lm("systemId %1. Saving transaction %2 (%3, hash %4) to log")
            .arg(systemId).arg(::ec2::ApiCommand::toString(transaction.command))
            .arg(transaction).arg(transactionHash),
        cl_logDEBUG1);

    auto dbResult = m_transactionDataObject->insertOrReplaceTransaction(
        queryContext,
        {systemId, transaction, transactionHash, ubjsonData});
    if (dbResult != nx::sql::DBResult::ok)
        return dbResult;

    // Modifying transaction log cache.
    QnMutexLocker lock(&m_mutex);
    DbTransactionContext& dbTranContext = getDbTransactionContext(lock, queryContext, systemId);

    getTransactionLogContext(lock, systemId)->cache.insertOrReplaceTransaction(
        dbTranContext.cacheTranId, transaction, transactionHash);

    return nx::sql::DBResult::ok;
}

int TransactionLog::generateNewTransactionSequence(
    const QnMutexLockerBase& lock,
    nx::sql::QueryContext* /*queryContext*/,
    const nx::String& systemId)
{
    return getTransactionLogContext(lock, systemId)->cache.generateTransactionSequence(
        vms::api::PersistentIdData(m_peerId, guidFromArbitraryData(systemId)));
}

vms::api::Timestamp TransactionLog::generateNewTransactionTimestamp(
    const QnMutexLockerBase& lock,
    VmsTransactionLogCache::TranId cacheTranId,
    const nx::String& systemId)
{
    using namespace std::chrono;

    TransactionLogContext* transactionLogData = getTransactionLogContext(lock, systemId);
    return transactionLogData->cache.generateTransactionTimestamp(cacheTranId);
}

void TransactionLog::onDbTransactionCompleted(
    nx::sql::QueryContext* queryContext,
    const nx::String& systemId,
    nx::sql::DBResult dbResult)
{
    DbTransactionContext currentDbTranContext =
        m_dbTransactionContexts.take(std::make_pair(queryContext, systemId));
    TransactionLogContext* vmsTransactionLogData = nullptr;
    {
        QnMutexLocker lock(&m_mutex);
        vmsTransactionLogData = getTransactionLogContext(lock, systemId);
    }

    if (dbResult != nx::sql::DBResult::ok)
    {
        // Rolling back transaction log change.
        vmsTransactionLogData->outgoingTransactionsSorter.rollback(
            currentDbTranContext.cacheTranId);
        return;
    }

    vmsTransactionLogData->outgoingTransactionsSorter.commit(
        currentDbTranContext.cacheTranId);
}

TransactionLog::DbTransactionContext& TransactionLog::getDbTransactionContext(
    const QnMutexLockerBase& lock,
    nx::sql::QueryContext* const queryContext,
    const nx::String& systemId)
{
    auto newElementIter = m_dbTransactionContexts.emplace(
        std::make_pair(queryContext, systemId),
        DbTransactionContext(),
        [this, &lock, &systemId, &queryContext](DbTransactionContextMap::iterator newElementIter)
        {
            newElementIter->second.cacheTranId =
                getTransactionLogContext(lock, systemId)->cache.beginTran();
            queryContext->transaction()->addOnTransactionCompletionHandler(
                std::bind(&TransactionLog::onDbTransactionCompleted, this,
                    queryContext, systemId, std::placeholders::_1));
        }).first;
    return newElementIter->second;
}

TransactionLog::TransactionLogContext* TransactionLog::getTransactionLogContext(
    const QnMutexLockerBase& /*lock*/,
    const nx::String& systemId)
{
    auto insertionPair = m_systemIdToTransactionLog.emplace(systemId, nullptr);
    if (insertionPair.second)
    {
        insertionPair.first->second = std::make_unique<TransactionLogContext>(
            systemId,
            m_outgoingTransactionDispatcher);
    }

    return insertionPair.first->second.get();
}

<<<<<<< HEAD
std::tuple<int, vms::api::Timestamp> TransactionLog::generateNewTransactionAttributes(
    nx::utils::db::QueryContext* queryContext,
=======
std::tuple<int, ::ec2::Timestamp> TransactionLog::generateNewTransactionAttributes(
    nx::sql::QueryContext* queryContext,
>>>>>>> 5c658dd0
    const nx::String& systemId)
{
    QnMutexLocker lock(&m_mutex);

    DbTransactionContext& dbTranContext = getDbTransactionContext(lock, queryContext, systemId);
    TransactionLogContext* vmsTransactionLogData = getTransactionLogContext(lock, systemId);

    const int transactionSequence = generateNewTransactionSequence(lock, queryContext, systemId);
    vmsTransactionLogData->outgoingTransactionsSorter.registerTransactionSequence(
        dbTranContext.cacheTranId,
        transactionSequence);

    auto transactionTimestamp = generateNewTransactionTimestamp(
        lock, dbTranContext.cacheTranId, systemId);

    return std::tie(transactionSequence, transactionTimestamp);
}

void TransactionLog::updateTimestampHiInCache(
    nx::sql::QueryContext* queryContext,
    const nx::String& systemId,
    quint64 newValue)
{
    QnMutexLocker lock(&m_mutex);
    getTransactionLogContext(lock, systemId)->cache.updateTimestampSequence(
        getDbTransactionContext(lock, queryContext, systemId).cacheTranId, newValue);
}

ResultCode TransactionLog::dbResultToApiResult(
    nx::sql::DBResult dbResult)
{
    switch (dbResult)
    {
        case nx::sql::DBResult::ok:
        case nx::sql::DBResult::endOfData:
            return ResultCode::ok;

        case nx::sql::DBResult::notFound:
            return ResultCode::notFound;

        case nx::sql::DBResult::cancelled:
            return ResultCode::retryLater;

        case nx::sql::DBResult::ioError:
        case nx::sql::DBResult::statementError:
        case nx::sql::DBResult::connectionError:
            return ResultCode::dbError;

        case nx::sql::DBResult::retryLater:
            return ResultCode::retryLater;

        default:
            return ResultCode::dbError;
    }
}

} // namespace data_sync_engine
} // namespace nx<|MERGE_RESOLUTION|>--- conflicted
+++ resolved
@@ -401,13 +401,8 @@
     return insertionPair.first->second.get();
 }
 
-<<<<<<< HEAD
 std::tuple<int, vms::api::Timestamp> TransactionLog::generateNewTransactionAttributes(
-    nx::utils::db::QueryContext* queryContext,
-=======
-std::tuple<int, ::ec2::Timestamp> TransactionLog::generateNewTransactionAttributes(
-    nx::sql::QueryContext* queryContext,
->>>>>>> 5c658dd0
+    nx::sql::QueryContext* queryContext,
     const nx::String& systemId)
 {
     QnMutexLocker lock(&m_mutex);
