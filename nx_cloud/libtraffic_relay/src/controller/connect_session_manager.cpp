--- conflicted
+++ resolved
@@ -102,13 +102,8 @@
         m_listeningPeerPool->findListeningPeerByDomain(request.targetPeerName);
     if (peerName.empty())
     {
-<<<<<<< HEAD
         NX_LOGX(lm("Session %1. Listening peer %2 was not found")
-            .str(request.targetPeerName), cl_logDEBUG1);
-=======
-        NX_LOGX(lm("Received createClientSession request with unknown listening peer id %1")
-            .arg(request.targetPeerName), cl_logDEBUG2);
->>>>>>> f4232012
+            .arg(request.targetPeerName), cl_logDEBUG1);
         return completionHandler(
             api::ResultCode::notFound,
             std::move(response));
@@ -130,12 +125,7 @@
     std::string peerName = m_clientSessionPool->getPeerNameBySessionId(request.sessionId);
     if (peerName.empty())
     {
-<<<<<<< HEAD
-        NX_LOGX(lm("Session %1 is not found").str(request.sessionId), cl_logDEBUG1);
-=======
-        NX_LOGX(lm("Received connect request with unknown session id %1")
-            .arg(request.sessionId), cl_logDEBUG2);
->>>>>>> f4232012
+        NX_LOGX(lm("Session %1 is not found").arg(request.sessionId), cl_logDEBUG1);
         return completionHandler(
             api::ResultCode::notFound,
             nx_http::ConnectionEvents());
