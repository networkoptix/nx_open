#include "cloud_data_provider.h"

#include <ostream>

#include <nx/utils/log/log.h>
#include <nx/utils/log/log_message.h>
#include <nx/utils/std/cpp14.h>

namespace nx {
namespace hpm {

static AbstractCloudDataProviderFactory::FactoryFunc cloudDataProviderFactoryFunc;

std::unique_ptr<AbstractCloudDataProvider> AbstractCloudDataProviderFactory::create(
    const std::optional<nx::utils::Url>& cdbUrl,
    const std::string& user,
    const std::string& password,
    std::chrono::milliseconds updateInterval,
    std::chrono::milliseconds startTimeout)
{
    if (cloudDataProviderFactoryFunc)
    {
        return cloudDataProviderFactoryFunc(
            cdbUrl,
            user,
            password,
            updateInterval,
            startTimeout);
    }
    else
    {
        return std::make_unique<CloudDataProvider>(
            cdbUrl,
            user,
            password,
            updateInterval,
            startTimeout);
    }
}

AbstractCloudDataProviderFactory::FactoryFunc
    AbstractCloudDataProviderFactory::setFactoryFunc(FactoryFunc factoryFunc)
{
    auto prevFunc = std::move(cloudDataProviderFactoryFunc);
    cloudDataProviderFactoryFunc = std::move(factoryFunc);
    return prevFunc;
}


AbstractCloudDataProvider::System::System():
    mediatorEnabled(false)
{
}

AbstractCloudDataProvider::System::System(String authKey_, bool mediatorEnabled_):
    authKey(std::move(authKey_)),
    mediatorEnabled(mediatorEnabled_)
{
}

AbstractCloudDataProvider::System::System(
    String id_,
    String authKey_,
    bool mediatorEnabled_)
:
    id(std::move(id_)),
    authKey(std::move(authKey_)),
    mediatorEnabled(mediatorEnabled_)
{
}

std::ostream& operator<<(
    std::ostream& os,
    const std::optional< AbstractCloudDataProvider::System >& system )
{
    if (!system)
        return os << "std::none";

    return os << "System(key=" << system->authKey.data()
        << ", mediatorEnabled=" << system->mediatorEnabled << ")";
}

// impl

const std::chrono::milliseconds CloudDataProvider::DEFAULT_UPDATE_INTERVAL
    = std::chrono::minutes( 5 );

static nx::cdb::api::ConnectionFactory* makeConnectionFactory(
    const std::optional<nx::utils::Url>& cdbUrl)
{
    auto factory = createConnectionFactory();
    if (factory && cdbUrl)
    {
        NX_ALWAYS(typeid(nx::cdb::api::ConnectionFactory), lm("set url %1"), cdbUrl);
        factory->setCloudUrl(cdbUrl->toString().toStdString());
    }
    return factory;
}

CloudDataProvider::CloudDataProvider(
    const std::optional<nx::utils::Url>& cdbUrl,
    const std::string& user,
    const std::string& password,
    std::chrono::milliseconds updateInterval,
    std::chrono::milliseconds startTimeout)
:
    m_updateInterval(std::move(updateInterval)),
    m_startTime(std::chrono::steady_clock::now()),
    m_startTimeout(startTimeout),
    m_isTerminated(false),
    m_connectionFactory(makeConnectionFactory(cdbUrl)),
    m_connection(m_connectionFactory->createConnection())
{
    m_connection->setCredentials(user, password);
    updateSystemsAsync();
}

CloudDataProvider::~CloudDataProvider()
{
    QnMutexLocker lk(&m_mutex);
    m_isTerminated = true;

    const auto connection = std::move(m_connection);
    const auto guard = std::move(m_timerGuard);

    lk.unlock();
}

std::optional< AbstractCloudDataProvider::System >
    CloudDataProvider::getSystem(const String& systemId) const
{
    QnMutexLocker lk(&m_mutex);
    const auto it = m_systemCache.find(systemId);
    if (it == m_systemCache.end())
        return std::nullopt;

    return it->second;
}

void CloudDataProvider::updateSystemsAsync()
{
    m_connection->systemManager()->getSystemsFiltered(
        cdb::api::Filter(/* Empty filter to get all systems independent of customization. */),
        [this](cdb::api::ResultCode code, cdb::api::SystemDataExList systems)
        {
            if (code != cdb::api::ResultCode::ok)
            {
                if (std::chrono::steady_clock::now() - m_startTime > m_startTimeout)
                {
                    NX_ERROR(this, lm("Error: %1").arg(m_connectionFactory->toString(code)));
                }
                else
                {
                    NX_DEBUG(this, lm("Error: %1").arg(m_connectionFactory->toString(code)));
                }

                // TODO: shall we m_systemCache.clear() after a few failing attempts?
            }
            else
            {
                QnMutexLocker lk(&m_mutex);
                m_systemCache.clear();
                for (auto& sys : systems.systems)
                {
                    m_systemCache.emplace(
                        sys.id.c_str(),
                        System(String(sys.authKey.c_str()),
                            sys.cloudConnectionSubscriptionStatus));
                }

<<<<<<< HEAD
                NX_DEBUG(this, lm("There is(are) %1 system(s) updated")
                    .arg(systems.systems.size()));
                NX_VERBOSE(this, lm("Updated: %1")
                    .arg(traceSystems(m_systemCache)));
=======
                NX_LOGX(lm("There is(are) %1 system(s) updated")
                    .arg(systems.systems.size()), cl_logDEBUG1);
>>>>>>> 475fc148
            }

            QnMutexLocker lk(&m_mutex);
            if (!m_isTerminated)
            {
                m_timerGuard =
                    nx::utils::TimerManager::instance()->addTimerEx(
                        [this](quint64) { updateSystemsAsync(); }, m_updateInterval);
            }
        });
}

} // namespace hpm
} // namespace nx<|MERGE_RESOLUTION|>--- conflicted
+++ resolved
@@ -168,15 +168,8 @@
                             sys.cloudConnectionSubscriptionStatus));
                 }
 
-<<<<<<< HEAD
                 NX_DEBUG(this, lm("There is(are) %1 system(s) updated")
-                    .arg(systems.systems.size()));
-                NX_VERBOSE(this, lm("Updated: %1")
-                    .arg(traceSystems(m_systemCache)));
-=======
-                NX_LOGX(lm("There is(are) %1 system(s) updated")
-                    .arg(systems.systems.size()), cl_logDEBUG1);
->>>>>>> 475fc148
+ZZ                    .arg(systems.systems.size()));
             }
 
             QnMutexLocker lk(&m_mutex);
