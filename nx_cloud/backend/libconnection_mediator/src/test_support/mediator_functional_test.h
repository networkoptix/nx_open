--- conflicted
+++ resolved
@@ -99,8 +99,7 @@
     const int m_testFlags;
     LocalCloudDataProvider m_cloudDataProvider;
     boost::optional<AbstractCloudDataProviderFactory::FactoryFunc> m_factoryFuncToRestore;
-<<<<<<< HEAD
-    network::SocketAddress m_stunUdpEndpoint;
+    std::optional<network::SocketAddress> m_stunUdpEndpoint;
     network::SocketAddress m_stunTcpEndpoint;
     network::SocketAddress m_httpEndpoint;
     TcpProxyContext m_httpProxy;
@@ -112,12 +111,6 @@
 
     bool startProxy();
     bool allocateTcpPorts();
-=======
-    std::optional<network::SocketAddress> m_stunTcpEndpoint;
-    std::optional<network::SocketAddress> m_stunUdpEndpoint;
-    std::optional<network::SocketAddress> m_httpEndpoint;
-    bool m_preserveEndpointsDuringRestart = true;
->>>>>>> b4765a78
 };
 
 } // namespace hpm
