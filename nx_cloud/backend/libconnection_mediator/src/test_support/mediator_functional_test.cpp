#include "mediator_functional_test.h"

#include <chrono>
#include <functional>
#include <iostream>
#include <sstream>
#include <thread>
#include <tuple>

#include <nx/fusion/serialization/json.h>
#include <nx/fusion/serialization/lexical.h>
#include <nx/network/cloud/cloud_connect_controller.h>
#include <nx/network/cloud/mediator/api/mediator_api_client.h>
#include <nx/network/cloud/mediator/api/mediator_api_http_paths.h>
#include <nx/network/http/auth_tools.h>
#include <nx/network/http/http_client.h>
#include <nx/network/socket_global.h>
#include <nx/network/socket.h>
#include <nx/network/stream_server_socket_to_acceptor_wrapper.h>
#include <nx/network/stun/stun_types.h>
#include <nx/network/url/url_builder.h>
#include <nx/utils/random.h>
#include <nx/utils/std/cpp14.h>
#include <nx/utils/string.h>
#include <nx/utils/sync_call.h>
#include <nx/utils/crypt/linux_passwd_crypt.h>

#include "http/get_listening_peer_list_handler.h"
#include "local_cloud_data_provider.h"
#include "mediator_service.h"

namespace nx {
namespace hpm {

static constexpr size_t kMaxBindRetryCount = 10;

MediatorFunctionalTest::MediatorFunctionalTest(int flags):
    utils::test::TestWithTemporaryDirectory("hpm", QString()),
    m_testFlags(flags)
{
    if (m_testFlags & initializeSocketGlobals)
        nx::network::SocketGlobals::cloud().reinitialize();

    addArg("/path/to/bin");
    addArg("-e");
    addArg("-stun/addrToListenList", "127.0.0.1:0");
    addArg("-stun/udpAddrToListenList", "127.0.0.1:0");
    addArg("-http/addrToListenList", "127.0.0.1:0");
    addArg("-log/logLevel", "DEBUG2");
    addArg("-general/dataDir", testDataDir().toLatin1().constData());

    if (m_testFlags & MediatorTestFlags::useTestCloudDataProvider)
        registerCloudDataProvider(&m_cloudDataProvider);
}

MediatorFunctionalTest::~MediatorFunctionalTest()
{
    stop();

    if (m_factoryFuncToRestore)
    {
        AbstractCloudDataProviderFactory::setFactoryFunc(
            std::move(*m_factoryFuncToRestore));
        m_factoryFuncToRestore.reset();
    }
}

void MediatorFunctionalTest::setUseProxy(bool value)
{
    m_useProxy = value;
}

bool MediatorFunctionalTest::waitUntilStarted()
{
    ++m_startCount;

    NX_ASSERT(m_startCount == 1 || m_useProxy);

    if (!utils::test::ModuleLauncher<MediatorProcessPublic>::waitUntilStarted())
        return false;

<<<<<<< HEAD
    // Proxy is needed to be able to restart mediator while preserving same ports.
    if (m_useProxy)
    {
        if (!startProxy())
            return false;
        m_httpEndpoint = m_httpProxy.endpoint;
        m_stunTcpEndpoint = m_stunProxy.endpoint;
    }
    else
    {
        m_stunTcpEndpoint = moduleInstance()->impl()->stunTcpEndpoints().front();
        m_httpEndpoint = moduleInstance()->impl()->httpEndpoints().front();
    }

    m_stunUdpEndpoint = moduleInstance()->impl()->stunUdpEndpoints().front();
=======
    m_stunTcpEndpoint = moduleInstance()->impl()->stunTcpEndpoints().front();
    if (!moduleInstance()->impl()->stunUdpEndpoints().empty())
        m_stunUdpEndpoint = moduleInstance()->impl()->stunUdpEndpoints().front();

    if (moduleInstance()->impl()->httpEndpoints().empty())
        return false;
    m_httpEndpoint = moduleInstance()->impl()->httpEndpoints().front();
>>>>>>> b4765a78

    if (m_testFlags & MediatorTestFlags::initializeConnectivity)
    {
        network::SocketGlobals::cloud().mediatorConnector().mockupMediatorUrl(
            nx::network::url::Builder()
                .setScheme(nx::network::stun::kUrlSchemeName).setEndpoint(stunTcpEndpoint()),
            stunUdpEndpoint());
    }

    return true;
}

network::SocketAddress MediatorFunctionalTest::stunUdpEndpoint() const
{
    if (moduleInstance()->impl()->stunUdpEndpoints().empty())
        return network::SocketAddress();

    return network::SocketAddress(
        network::HostAddress::localhost,
        moduleInstance()->impl()->stunUdpEndpoints().front().port);
}

network::SocketAddress MediatorFunctionalTest::stunTcpEndpoint() const
{
    return m_stunTcpEndpoint;
}

network::SocketAddress MediatorFunctionalTest::httpEndpoint() const
{
<<<<<<< HEAD
    return m_httpEndpoint;
=======
    return network::SocketAddress(
        network::HostAddress::localhost,
        moduleInstance()->impl()->httpEndpoints().front().port);
}

void MediatorFunctionalTest::setPreserveEndpointsDuringRestart(bool value)
{
    m_preserveEndpointsDuringRestart = value;
>>>>>>> b4765a78
}

std::unique_ptr<nx::hpm::api::MediatorClientTcpConnection>
    MediatorFunctionalTest::clientConnection()
{
    return network::SocketGlobals::cloud().mediatorConnector().clientConnection();
}

std::unique_ptr<nx::hpm::api::MediatorServerTcpConnection>
    MediatorFunctionalTest::systemConnection()
{
    return network::SocketGlobals::cloud().mediatorConnector().systemConnection();
}

void MediatorFunctionalTest::registerCloudDataProvider(
    AbstractCloudDataProvider* cloudDataProvider)
{
    m_factoryFuncToRestore =
        AbstractCloudDataProviderFactory::setFactoryFunc(
            [cloudDataProvider](
                const std::optional<nx::utils::Url>& /*cdbUrl*/,
                const std::string& /*user*/,
                const std::string& /*password*/,
                std::chrono::milliseconds /*updateInterval*/,
                std::chrono::milliseconds /*startTimeout*/)
            {
                return std::make_unique<CloudDataProviderStub>(cloudDataProvider);
            });
}

AbstractCloudDataProvider::System MediatorFunctionalTest::addRandomSystem()
{
    AbstractCloudDataProvider::System system(
        QnUuid::createUuid().toSimpleString().toUtf8(),
        nx::utils::generateRandomName(16),
        true);
    m_cloudDataProvider.addSystem(
        system.id,
        system);
    return system;
}

std::unique_ptr<MediaServerEmulator> MediatorFunctionalTest::addServer(
    const AbstractCloudDataProvider::System& system,
    nx::String name,
    ServerTweak::Value tweak)
{
    auto server = std::make_unique<MediaServerEmulator>(
        stunUdpEndpoint(),
        stunTcpEndpoint(),
        system,
        std::move(name));

    if (!server->start(!(tweak & ServerTweak::noListenToConnect)))
    {
        NX_ERROR(this, lm("Failed to start server: %1").arg(server->fullName()));
        return nullptr;
    }

    if (!(tweak & ServerTweak::noBindEndpoint)
        && server->bind() != nx::hpm::api::ResultCode::ok)
    {
        NX_ERROR(this, lm("Failed to bind server: %1, endpoint=%2")
            .arg(server->fullName()).arg(server->endpoint()));
        return nullptr;
    }

    return server;
}

std::unique_ptr<MediaServerEmulator> MediatorFunctionalTest::addRandomServer(
    const AbstractCloudDataProvider::System& system,
    boost::optional<QnUuid> serverId,
    ServerTweak::Value tweak)
{
    if (!serverId)
        serverId = QnUuid::createUuid();

    return addServer(
        system,
        serverId.get().toSimpleString().toUtf8(),
        tweak);
}

std::vector<std::unique_ptr<MediaServerEmulator>>
    MediatorFunctionalTest::addRandomServers(
        const AbstractCloudDataProvider::System& system,
        size_t count, ServerTweak::Value tweak)
{
    std::vector<std::unique_ptr<MediaServerEmulator>> systemServers;
    for (size_t i = 0; i < count; ++i)
    {
        auto server = addRandomServer(system, boost::none, tweak);
        if (!server)
            return {};

        systemServers.push_back(std::move(server));
    }

    return systemServers;
}

std::tuple<nx::network::http::StatusCode::Value, api::ListeningPeers>
    MediatorFunctionalTest::getListeningPeers() const
{
    api::Client mediatorClient(
        nx::network::url::Builder().setScheme(nx::network::http::kUrlSchemeName)
            .setEndpoint(httpEndpoint()).setPath(api::kMediatorApiPrefix).toUrl());
    return mediatorClient.getListeningPeers();
}

void MediatorFunctionalTest::beforeModuleCreation()
{
<<<<<<< HEAD
    for (auto it = args().begin(); it != args().end(); )
    {
        if (strcmp((*it), "-stun/udpAddrToListenList") == 0)
        {
            free(*it);
            it = args().erase(it);
            free(*it);
            it = args().erase(it); //< Value.
        }
        else
        {
            ++it;
        }
    }

    addArg("-stun/udpAddrToListenList", m_stunUdpEndpoint.toStdString().c_str());
=======
    if (!m_preserveEndpointsDuringRestart)
        return;

    if (m_stunTcpEndpoint)
    {
        removeArgByName("stun/addrToListenList");
        addArg("-stun/addrToListenList", m_stunTcpEndpoint->toStdString().c_str());
    }

    if (m_stunUdpEndpoint)
    {
        removeArgByName("stun/udpAddrToListenList");
        addArg("-stun/udpAddrToListenList", m_stunUdpEndpoint->toStdString().c_str());
    }

    if (m_httpEndpoint)
    {
        removeArgByName("http/addrToListenList");
        addArg("-http/addrToListenList", m_httpEndpoint->toStdString().c_str());
    }
>>>>>>> b4765a78
}

void MediatorFunctionalTest::afterModuleDestruction()
{
    //clearArgs();
}

bool MediatorFunctionalTest::startProxy()
{
    if (!m_tcpPortsAllocated)
    {
        if (!allocateTcpPorts())
            return false;
        m_tcpPortsAllocated = true;
    }

    m_httpProxy.server->setProxyDestination(
        moduleInstance()->impl()->httpEndpoints().front());
    m_stunProxy.server->setProxyDestination(
        moduleInstance()->impl()->stunTcpEndpoints().front());

    return true;
}

bool MediatorFunctionalTest::allocateTcpPorts()
{
    auto proxyToInitialize = {&m_httpProxy, &m_stunProxy};

    for (auto proxy: proxyToInitialize)
    {
        auto serverSocket = std::make_unique<nx::network::TCPServerSocket>(AF_INET);
        if (!serverSocket->setNonBlockingMode(true))
            return false;
        if (!serverSocket->bind(nx::network::SocketAddress::anyPrivateAddressV4))
            return false;
        if (!serverSocket->listen())
            return false;

        proxy->server = std::make_unique<nx::network::StreamProxy>();
        proxy->endpoint = serverSocket->getLocalAddress();
        proxy->server->startProxy(
            std::make_unique<nx::network::StreamServerSocketToAcceptorWrapper>(
                std::move(serverSocket)),
            nx::network::SocketAddress());
    }

    return true;
}

} // namespace hpm
} // namespace nx<|MERGE_RESOLUTION|>--- conflicted
+++ resolved
@@ -79,7 +79,7 @@
     if (!utils::test::ModuleLauncher<MediatorProcessPublic>::waitUntilStarted())
         return false;
 
-<<<<<<< HEAD
+    m_stunTcpEndpoint = moduleInstance()->impl()->stunTcpEndpoints().front();
     // Proxy is needed to be able to restart mediator while preserving same ports.
     if (m_useProxy)
     {
@@ -93,17 +93,9 @@
         m_stunTcpEndpoint = moduleInstance()->impl()->stunTcpEndpoints().front();
         m_httpEndpoint = moduleInstance()->impl()->httpEndpoints().front();
     }
-
-    m_stunUdpEndpoint = moduleInstance()->impl()->stunUdpEndpoints().front();
-=======
-    m_stunTcpEndpoint = moduleInstance()->impl()->stunTcpEndpoints().front();
     if (!moduleInstance()->impl()->stunUdpEndpoints().empty())
         m_stunUdpEndpoint = moduleInstance()->impl()->stunUdpEndpoints().front();
 
-    if (moduleInstance()->impl()->httpEndpoints().empty())
-        return false;
-    m_httpEndpoint = moduleInstance()->impl()->httpEndpoints().front();
->>>>>>> b4765a78
 
     if (m_testFlags & MediatorTestFlags::initializeConnectivity)
     {
@@ -133,18 +125,7 @@
 
 network::SocketAddress MediatorFunctionalTest::httpEndpoint() const
 {
-<<<<<<< HEAD
     return m_httpEndpoint;
-=======
-    return network::SocketAddress(
-        network::HostAddress::localhost,
-        moduleInstance()->impl()->httpEndpoints().front().port);
-}
-
-void MediatorFunctionalTest::setPreserveEndpointsDuringRestart(bool value)
-{
-    m_preserveEndpointsDuringRestart = value;
->>>>>>> b4765a78
 }
 
 std::unique_ptr<nx::hpm::api::MediatorClientTcpConnection>
@@ -258,45 +239,11 @@
 
 void MediatorFunctionalTest::beforeModuleCreation()
 {
-<<<<<<< HEAD
-    for (auto it = args().begin(); it != args().end(); )
-    {
-        if (strcmp((*it), "-stun/udpAddrToListenList") == 0)
-        {
-            free(*it);
-            it = args().erase(it);
-            free(*it);
-            it = args().erase(it); //< Value.
-        }
-        else
-        {
-            ++it;
-        }
-    }
-
-    addArg("-stun/udpAddrToListenList", m_stunUdpEndpoint.toStdString().c_str());
-=======
-    if (!m_preserveEndpointsDuringRestart)
-        return;
-
-    if (m_stunTcpEndpoint)
-    {
-        removeArgByName("stun/addrToListenList");
-        addArg("-stun/addrToListenList", m_stunTcpEndpoint->toStdString().c_str());
-    }
-
     if (m_stunUdpEndpoint)
     {
         removeArgByName("stun/udpAddrToListenList");
         addArg("-stun/udpAddrToListenList", m_stunUdpEndpoint->toStdString().c_str());
     }
-
-    if (m_httpEndpoint)
-    {
-        removeArgByName("http/addrToListenList");
-        addArg("-http/addrToListenList", m_httpEndpoint->toStdString().c_str());
-    }
->>>>>>> b4765a78
 }
 
 void MediatorFunctionalTest::afterModuleDestruction()
