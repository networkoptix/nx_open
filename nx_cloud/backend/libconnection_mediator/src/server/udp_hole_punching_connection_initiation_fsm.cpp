--- conflicted
+++ resolved
@@ -493,11 +493,7 @@
     api::ConnectResponse connectResponse)
 {
     NX_VERBOSE(this, lm("Connection %1. Sending connect response (%2) while in state %3")
-<<<<<<< HEAD
-        .arg(m_connectionID).arg(QnLexical::serialized(resultCode)).arg(toString(m_state)));
-=======
         .args(m_connectionID, QnLexical::serialized(resultCode), toString(m_state)));
->>>>>>> b4765a78
 
     NX_CRITICAL(m_connectResponseSender);
     decltype(m_connectResponseSender) connectResponseSender;
