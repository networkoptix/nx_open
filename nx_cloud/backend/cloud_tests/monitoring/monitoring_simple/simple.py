--- conflicted
+++ resolved
@@ -17,7 +17,7 @@
 from requests.packages.urllib3.util.retry import Retry
 
 MEDIASERVER_VERSION = '3.1.0.17256'
-CLOUD_CONNECT_TEST_UTIL_VERSION = '18.3.0.20101'
+CLOUD_CONNECT_TEST_UTIL_VERSION = '18.1.0.20100'
 RETRY_TIMEOUT = 5  # seconds
 
 log = logging.getLogger('simple_cloud_test')
@@ -151,8 +151,6 @@
         self.password = 'qweasd123'
         self.user_email = 'vasily@hdw.mx'
 
-        self.auth = HTTPDigestAuth(self.email, self.password)
-
         self.vms_user_id = None
         self.system_id = None
 
@@ -303,7 +301,8 @@
 
     @testmethod()
     def test_cloud_db_get_system_id(self):
-        r = requests.get(self._url('/cdb/system/get'), auth=self.auth).json()
+        auth = HTTPDigestAuth(self.email, self.password)
+        r = requests.get(self._url('/cdb/system/get'), auth=auth).json()
 
         assert 'systems' in r, 'Invalid response from cloud_db. No systems'
         assert len(r['systems']) == 1, 'Invalid response from cloud_db. Number of systems != 1'
@@ -323,12 +322,14 @@
         container = client.containers.run(image, command, detach=True)
         status = container.wait()
         log.info('Container exited with exit status {}'.format(status))
-        out = container.logs(stdout=True, stderr=True)
-
-        log.info('Output:\n{}'.format(out.decode('utf-8')))
+        stdout = container.logs(stdout=True, stderr=False)
+        stderr = container.logs(stdout=False, stderr=True)
+
+        log.info('Stdout:\n{}'.format(stdout.decode('utf-8')))
+        log.info('Stderr:\n{}'.format(stderr.decode('utf-8')))
         container.remove()
 
-        assert b'HTTP/1.1 200 OK' in out, 'Received invalid output from cloud connect (command: {})'.format(
+        assert b'HTTP/1.1 200 OK' in stdout, 'Received invalid output from cloud connect (command: {})'.format(
             command)
         assert status['StatusCode'] == 0, 'Cloud connect test util exited with non-zero status {}'.format(status)
 
@@ -366,7 +367,7 @@
             return
 
         ms_url = 'http://{}:7001/ec2/getUsers'.format(mediaserver_ip)
-        r = requests.get(ms_url, auth=self.auth)
+        r = requests.get(ms_url, auth=HTTPDigestAuth(self.email, self.password))
 
         assert r.status_code == 200, 'ERROR: Status code is {}'.format(r.status_code)
 
@@ -417,26 +418,6 @@
 
     @testmethod(tries=3, debug_skip=True)
     def share_system(self):
-        request_data = {
-            "systemId": self.system_id,
-            "accountEmail": self.user_email,
-            "accessRole": "liveViewer"
-        }
-
-<<<<<<< HEAD
-        r = requests.post('{}/cdb/system/share'.format(self.base_url),
-                          json=request_data, auth=self.auth)
-=======
-        auth = HTTPDigestAuth(self.email, self.password)
-        r = requests.post('{}/cdb/system/share'.format(self.base_url),
-                          json=request_data, auth=auth)
->>>>>>> 8b48cc5f
-
-        assert r.status_code == 200, "Failed to share via cdb. Code: {}".format(r.status_code)
-        data = r.json()
-        log.info('Share response: {}'.format(data))
-
-    def share_system_via_vms(self):
         request_data = {
             "email": self.user_email,
             "name": self.user_email,
@@ -480,13 +461,8 @@
             "accessRole": "none"
         }
 
-<<<<<<< HEAD
         r = requests.post('{}/cdb/system/share'.format(self.base_url),
                           json=request_data, auth=self.auth)
-=======
-        auth = HTTPDigestAuth(self.email, self.password)
-        r = requests.post('{}/cdb/system/share'.format(self.base_url),
-                          json=request_data, auth=auth)
 
         assert r.status_code == 200, "Failed to share via cdb. Code: {}".format(r.status_code)
         data = r.json()
@@ -494,10 +470,8 @@
 
     def remove_user_via_vms(self):
         request_data = {'id': self.vms_user_id}
-        auth = HTTPDigestAuth(self.email, self.password)
         requests.post('https://{system_id}.relay.vmsproxy.com/ec2/removeUser'.format(system_id=self.system_id),
-                      json=request_data, auth=auth)
->>>>>>> 8b48cc5f
+                      json=request_data, auth=self.auth)
 
     @testmethod(delay=20, debug_skip=True)
     def check_vasily_is_absent(self):
