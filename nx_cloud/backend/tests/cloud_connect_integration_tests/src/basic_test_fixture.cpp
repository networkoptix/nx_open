--- conflicted
+++ resolved
@@ -79,12 +79,9 @@
     m_relayCount(relayCount),
     m_disconnectedPeerTimeout(disconnectedPeerTimeout)
 {
-<<<<<<< HEAD
     m_mediator.setUseProxy(true);
-=======
     m_mediator.addArg("-stun/addrToListenList", "127.0.0.1:0");
     m_mediator.addArg("-http/addrToListenList", "127.0.0.1:0");
->>>>>>> b4765a78
 }
 
 void BasicTestFixture::setUpPublicIpFactoryFunc()
