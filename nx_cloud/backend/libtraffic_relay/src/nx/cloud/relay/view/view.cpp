--- conflicted
+++ resolved
@@ -169,13 +169,8 @@
     const nx::network::http::StringType& method,
     Args ... args)
 {
-<<<<<<< HEAD
     registerApiHandler<Handler, Args...>(
-        Handler::kPath, method, std::move(args)...);
-=======
-    registerApiHandler<Handler, Arg...>(
-        Handler::kPath, method, arg...);
->>>>>>> c93d63dc
+        Handler::kPath, method, args...);
 }
 
 template<typename Handler, typename ... Args>
