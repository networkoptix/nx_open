#include "screen_grabber.h"

#ifdef Q_OS_WIN

extern "C" {
#include <libavformat/avformat.h>
#include <libavcodec/avcodec.h>
}

#include "base/colorspace_convert/colorspace.h"
#include "base/log.h"

#include <Dwmapi.h>

QMutex CLScreenGrapper::m_instanceMutex;
int CLScreenGrapper::m_aeroInstanceCounter;


CLScreenGrapper::CLScreenGrapper(int displayNumber, int poolSize, CaptureMode mode, bool captureCursor): 
    m_pD3D(0), 
    m_pd3dDevice(0), 
    m_displayNumber(displayNumber),
    m_frameNum(0),
    m_currentIndex(0),
    m_mode(mode),
    m_poolSize(poolSize+1),
    m_captureCursor(captureCursor)
{
    memset(&m_rect, 0, sizeof(m_rect));

    if (m_mode == CaptureMode_DesktopWithoutAero)
    {
        QMutexLocker locker(&m_instanceMutex);
        if (++m_aeroInstanceCounter == 1)
            DwmEnableComposition(DWM_EC_DISABLECOMPOSITION);
    }
    m_initialized = InitD3D(GetDesktopWindow());
    m_cursorDC = CreateCompatibleDC(0);
    m_timer.start();
}

CLScreenGrapper::~CLScreenGrapper()
{
    for (int i = 0; i < m_openGLData.size(); ++i)
        delete [] m_openGLData[i];

    for (int i = 0; i < m_pSurface.size(); ++i)
    {
        if(m_pSurface[i])
        {
            m_pSurface[i]->Release();
            m_pSurface[i]=NULL;
        }
    }
    if(m_pd3dDevice)
    {
        m_pd3dDevice->Release();
        m_pd3dDevice=NULL;
    }
    if(m_pD3D)
    {
        m_pD3D->Release();
        m_pD3D=NULL;
    }
    if (m_mode == CaptureMode_DesktopWithoutAero)
    {
        QMutexLocker locker(&m_instanceMutex);
        if (--m_aeroInstanceCounter == 0)
            DwmEnableComposition(DWM_EC_ENABLECOMPOSITION);
    }
    DeleteDC(m_cursorDC);
}

HRESULT	CLScreenGrapper::InitD3D(HWND hWnd)
{
    D3DPRESENT_PARAMETERS	d3dpp;

    if((m_pD3D=Direct3DCreate9(D3D_SDK_VERSION))==NULL)
    {
        qWarning() << "Unable to Create Direct3D ";
        return E_FAIL;
    }

    if(FAILED(m_pD3D->GetAdapterDisplayMode(m_displayNumber,&m_ddm)))
    {
        qWarning() << "Unable to Get Adapter Display Mode";
        return E_FAIL;
    }

    ZeroMemory(&d3dpp,sizeof(D3DPRESENT_PARAMETERS));

    d3dpp.Windowed=true; // not fullscreen
    d3dpp.Flags=D3DPRESENTFLAG_LOCKABLE_BACKBUFFER;
    d3dpp.BackBufferFormat = m_ddm.Format;
    d3dpp.BackBufferHeight = m_rect.bottom = m_ddm.Height;
    d3dpp.BackBufferWidth = m_rect.right = m_ddm.Width;
    d3dpp.MultiSampleType=D3DMULTISAMPLE_NONE;
    d3dpp.SwapEffect=D3DSWAPEFFECT_DISCARD;
    d3dpp.hDeviceWindow=hWnd;
    d3dpp.PresentationInterval=D3DPRESENT_INTERVAL_DEFAULT;
    d3dpp.FullScreen_RefreshRateInHz=D3DPRESENT_RATE_DEFAULT;


    if (m_mode != CaptureMode_Application)
    {
        if(FAILED(m_pD3D->CreateDevice(m_displayNumber, D3DDEVTYPE_HAL,hWnd,D3DCREATE_SOFTWARE_VERTEXPROCESSING ,&d3dpp,&m_pd3dDevice)))
        {
            qWarning() << "Unable to Create Device";
            return E_FAIL;
        }
        m_pSurface.resize(m_poolSize);
        for (int i = 0; i < m_pSurface.size(); ++i)
        {
            if(FAILED(m_pd3dDevice->CreateOffscreenPlainSurface(m_ddm.Width, m_ddm.Height, D3DFMT_A8R8G8B8, 
                D3DPOOL_SCRATCH, 
                &m_pSurface[i], NULL)))
            {
                qWarning() << "Unable to Create Surface";
                return E_FAIL;
            }
        }
    }
    else
    {
        for (int i = 0; i < m_poolSize; ++i)
            m_openGLData << new quint8[m_rect.right * m_rect.bottom * 4];
    }
    return S_OK;
};


void CLScreenGrapper::captureFrameOpenGL(void* data)
{
    glReadBuffer(GL_FRONT); 
    glReadPixels(0, 0, m_rect.right, m_rect.bottom, GL_BGRA_EXT, GL_UNSIGNED_BYTE, data);
    if (m_captureCursor)
        drawCursor((quint32*) data, m_ddm.Width);
}

void* CLScreenGrapper::captureFrame()
{
    void* rez = 0;

    if (m_mode == CaptureMode_Application) 
    {   
        rez = m_openGLData[m_currentIndex];
        //captureFrameOpenGL(rez);
        QGenericReturnArgument ret;
        QMetaObject::invokeMethod(this, "captureFrameOpenGL", Qt::BlockingQueuedConnection, ret, Q_ARG(void*, rez));
    }
    else 
    {   // direct3D capture mode
        if (!m_pd3dDevice)
            return false;
        if(FAILED(m_pd3dDevice->GetFrontBufferData(0, m_pSurface[m_currentIndex])))
            cl_log.log("Unable to capture frame", cl_logWARNING);
        if (m_captureCursor)
        {
            D3DLOCKED_RECT	lockedRect;
            if(!FAILED(m_pSurface[m_currentIndex]->LockRect(&lockedRect, 0, D3DLOCK_NO_DIRTY_UPDATE|D3DLOCK_NOSYSLOCK|D3DLOCK_READONLY)))
            {
                drawCursor((quint32*) lockedRect.pBits, m_ddm.Width);
                m_pSurface[m_currentIndex]->UnlockRect();
            }
        }
        rez = m_pSurface[m_currentIndex];
    }
    m_currentIndex = m_currentIndex < m_pSurface.size()-1 ? m_currentIndex+1 : 0;
    return rez;
}

void bgra_to_yv12_sse(quint8* rgba, int xStride, quint8* y, quint8* u, quint8* v, int yStride, int uvStride, int width, int height)
{
    static const quint16 __declspec(align(16)) sse_2000[]         = { 0x2020, 0x2020, 0x2020, 0x2020, 0x2020, 0x2020, 0x2020, 0x2020 };
    static const quint16 __declspec(align(16)) sse_00a0[]         = { 0x0210, 0x0210, 0x0210, 0x0210, 0x0210, 0x0210, 0x0210, 0x0210 };
    static const quint32 __declspec(align(16)) sse_mask_color[]   = { 0x00003fc0, 0x00003fc0, 0x00003fc0, 0x00003fc0};
    static const qint16 __declspec(align(16)) sse_01[] = {0x0001, 0x0001, 0x0001, 0x0001, 0x0001, 0x0001, 0x0001, 0x0001};

    static const int K = 32768;
    static const qint16 __declspec(align(16)) y_r_coeff[] =  { 0.257*K, 0.257*K, 0.257*K, 0.257*K, 0.257*K, 0.257*K, 0.257*K, 0.257*K };
    static const qint16 __declspec(align(16)) y_g_coeff[] =  { 0.504*K, 0.504*K, 0.504*K, 0.504*K, 0.504*K, 0.504*K, 0.504*K, 0.504*K };
    static const qint16 __declspec(align(16)) y_b_coeff[] =  { 0.098*K, 0.098*K, 0.098*K, 0.098*K, 0.098*K, 0.098*K, 0.098*K, 0.098*K };

    static const qint16 __declspec(align(16)) uv_r_coeff[] = { 0.439*K,  0.439*K,  0.439*K,  0.439*K,    -0.148*K, -0.148*K, -0.148*K, -0.148*K };
    static const qint16 __declspec(align(16)) uv_g_coeff[] = {-0.368*K, -0.368*K, -0.368*K, -0.368*K,    -0.291*K, -0.291*K, -0.291*K, -0.291*K };
    static const qint16 __declspec(align(16)) uv_b_coeff[] = {-0.071*K, -0.071*K, -0.071*K, -0.071*K,     0.439*K,  0.439*K,  0.439*K,  0.439*K };

    height /= 2;
    int xCount = width  / 8;

    int rgbaPostOffset = xStride - xCount*32;
    int yPostOffset = yStride - width;
    int uvPostOffset = uvStride - width/2;

    // EAX - u
    // ECX - v
    // edx - RGBA stride in bytes
    // ebx = Y stride
    // esi - source RGB
    // edi - Y
    __asm 
    {
        mov esi, rgba
        mov edi, y
        mov eax, u
        mov edx, xStride
        mov ebx, yStride
        mov ecx, v
loop1:
        PREFETCHNTA [esi + 64]
        PREFETCHNTA [esi+edx + 64]

        // prepare first line
        MOVAPS    xmm0, [esi] // BGRA
        MOVAPS    xmm6, [esi+16] // BGRA

        MOVAPS    xmm1, [esi]
        MOVAPS    xmm7, [esi+16]

        psllD xmm0, 6 // R
        psllD xmm6, 6 // R

        psrlD xmm1, 2 // G
        psrlD xmm7, 2 // G

        pand xmm0, sse_mask_color
        pand xmm6, sse_mask_color

        pand xmm1, sse_mask_color
        pand xmm7, sse_mask_color

        packusdw xmm0,xmm6 // pack dword to word
        packusdw xmm1,xmm7

        MOVAPS    xmm5, [esi]
        MOVAPS    xmm6, [esi+16]

        MOVAPS    xmm3, [esi+edx] // BGRA
        MOVAPS    xmm7, [esi+edx+16] // BGRA

        psrlD xmm5, 10 // B
        psrlD xmm6, 10 // B

        psrlD xmm3, 2 // G
        psrlD xmm7, 2 // G

        pand xmm5, sse_mask_color
        pand xmm6, sse_mask_color

        pand xmm3, sse_mask_color
        pand xmm7, sse_mask_color

        packusdw xmm5,xmm6
        packusdw xmm3,xmm7

        // prepare second line
        // -------------------------------------------------------------------------------------------

        // 2,5 - for B
        MOVAPS    xmm2, [esi+edx]
        MOVAPS    xmm6, [esi+edx+16]

        MOVAPS    xmm4, [esi+edx]
        MOVAPS    xmm7, [esi+edx+16]

        psllD xmm2, 6 // R
        psllD xmm6, 6 // R

        psrlD xmm4, 10 // B
        psrlD xmm7, 10 // B

        pand xmm2, sse_mask_color
        pand xmm6, sse_mask_color

        pand xmm4, sse_mask_color
        pand xmm7, sse_mask_color

        packusdw xmm2,xmm6 // pack dword to word
        packusdw xmm4,xmm7

        // ---------------------------------------------------------------------------------------

        MOVAPS xmm6, xmm0
        MOVAPS xmm7, xmm1

        // 0,1,5 - first line. 2,3,4 - second

        // calculate Y of first line
        pmulhw xmm6, y_b_coeff
        pmulhw xmm7, y_g_coeff

        pavgw xmm0, xmm2
        paddw xmm6, xmm7

        MOVAPS xmm7, xmm5

        paddw xmm6, sse_00a0
        pmulhw xmm7, y_r_coeff

        pavgw xmm1, xmm3
        paddw xmm6, xmm7

        pavgw xmm5, xmm4
        psrlw xmm6, 5

        // ----------------------------------------------

        MOVAPS xmm7, xmm3
        packuswb xmm6, xmm6

        pmulhw xmm7, y_g_coeff
        MOVLPS [edi], xmm6

        // calculate Y of second line
        MOVAPS xmm6, xmm2
        PMADDWD xmm1, sse_01

        pmulhw xmm6, y_b_coeff
        PMADDWD xmm0, sse_01

        paddw xmm6, xmm7
        MOVAPS xmm7, xmm4
                        
        PMADDWD xmm5, sse_01
        pmulhw xmm7, y_r_coeff

        paddw xmm6, sse_00a0
        packusdw xmm0, xmm0

        paddw xmm6, xmm7
        packusdw xmm1, xmm1

        psrlw xmm6, 5
        packusdw xmm5, xmm5

        pmulhw xmm0, uv_b_coeff
        packuswb xmm6, xmm6

        pmulhw xmm1, uv_g_coeff
        MOVLPS [edi+ebx], xmm6

        // ---------------------------------------------------------
        // calculate UV colors


        paddw xmm0, sse_2000
        pmulhw xmm5, uv_r_coeff

        paddw xmm0, xmm1
        add esi, 32

        paddw xmm0, xmm5
        add edi, 8

        psrlw xmm0, 6
        packuswb xmm0, xmm0

        MOVD [ecx], xmm0
        psrlq xmm0, 32

        add ecx, 4
        MOVD [eax], xmm0
        
        add eax, 4
        dec xCount
        jnz loop1

        // ------------------ Y loop
        push width
        pop xCount
        shr xCount, 3

        add esi, edx
        add edi, ebx

        add esi, rgbaPostOffset
        add edi, yPostOffset

        add eax, uvPostOffset
        add ecx, uvPostOffset

        dec height
        jnz loop1
    }
}

void bgra_yuv420(quint8* rgba, quint8* yptr, quint8* uptr, quint8* vptr, int width, int height)
{
    int xStride = width*4;
    quint8* yptr2 = yptr + width;
    quint8* rgba2 = rgba + xStride;
    for (int y = height/2; y > 0; --y)
    {
        for (int x = width/2; x > 0; --x)
        {
            // process 4 Y pixels
            quint8 y1 = rgba[0]*0.098f + rgba[1]*0.504f + rgba[2]*0.257f + 16.5f;
            *yptr++ = y1;
            quint8 y2 = rgba[4]*0.098f + rgba[5]*0.504f + rgba[6]*0.257f + 16.5f;
            *yptr++ = y2;

            quint8 y3 = rgba2[0]*0.098 + rgba2[1]*0.504 + rgba2[2]*0.257 + 16.5f;
            *yptr2++ = y3;
            quint8 y4 = rgba2[4]*0.098 + rgba2[5]*0.504 + rgba2[6]*0.257 + 16.5f;
            *yptr2++ = y4;
            
            // calculate avarage RGB values for UV pixels
            quint8 avgB = (rgba[0]+rgba[4]+rgba2[0]+rgba2[4]+2) >> 2;
            quint8 avgG = (rgba[1]+rgba[5]+rgba2[1]+rgba2[5]+2) >> 2;
            quint8 avgR = (rgba[2]+rgba[6]+rgba2[2]+rgba2[6]+2) >> 2;

            // write UV pixels
            *vptr++ = 0.439f*avgR  - 0.368f*avgG - 0.071f*avgB + 128.5f;
            *uptr++ = -0.148f*avgR - 0.291f*avgG + 0.439f*avgB + 128.5f;

            rgba += 8;
            rgba2 += 8;
        }
        rgba   += xStride;
        rgba2  += xStride;
        yptr  += width;
        yptr2 += width;
    }
}

static inline void andPixel(quint32* data, int stride, int x, int y, quint32* srcPixel)
{
    data[y*stride+x] &= *srcPixel;
}

static inline void xorPixel(quint32* data, int stride, int x, int y, quint32* srcPixel)
{
    data[y*stride+x] ^= *srcPixel;
}

void CLScreenGrapper::drawCursor(quint32* data, int dataStride) const
{
    static const int MAX_CURSOR_SIZE = 64;
    CURSORINFO  pci;
    pci.cbSize = sizeof(CURSORINFO);
    if (GetCursorInfo(&pci))
    {
        if (! (pci.flags & CURSOR_SHOWING))
            return;

        ICONINFO icInfo;
        memset(&icInfo, 0, sizeof(ICONINFO));
        if (GetIconInfo(pci.hCursor, &icInfo))
        {
            int xPos = pci.ptScreenPos.x - ((int)icInfo.xHotspot);
            int yPos = pci.ptScreenPos.y - ((int)icInfo.yHotspot);

            quint8 maskBits[MAX_CURSOR_SIZE*MAX_CURSOR_SIZE*2/8 * 16];
            quint8 colorBits[MAX_CURSOR_SIZE*MAX_CURSOR_SIZE*4]; // max cursor size: 64x64
            quint8 lpbiData[sizeof(BITMAPINFO) + 4]; // 2 additional colors
            quint8 lpbiColorData[sizeof(BITMAPINFO) + 3*4]; // 4 additional colors

            BITMAPINFO* lpbi = (BITMAPINFO*) &lpbiData;
            BITMAPINFO* lpbiColor = (BITMAPINFO*) &lpbiColorData;
            memset(lpbi, 0, sizeof(BITMAPINFO));
            memset(lpbiColor, 0, sizeof(BITMAPINFO));
            lpbi->bmiHeader.biSize = sizeof(BITMAPINFO);
            lpbiColor->bmiHeader.biSize = sizeof(BITMAPINFO);
            if (GetDIBits(m_cursorDC, icInfo.hbmMask, 0, 0, 0, lpbi, 0) == 0)
            {
                DeleteObject(icInfo.hbmMask);
                DeleteObject(icInfo.hbmColor);
                return;
            }
            if (lpbi->bmiHeader.biClrUsed > 2 || GetDIBits(m_cursorDC, icInfo.hbmMask, 0, lpbi->bmiHeader.biHeight, maskBits, lpbi, 0) == 0)
            {
                DeleteObject(icInfo.hbmMask);
                DeleteObject(icInfo.hbmColor);
                return;
            }


            quint8* maskBitsPtr = maskBits;
            int bitmaskStride = lpbi->bmiHeader.biSizeImage / lpbi->bmiHeader.biHeight;

            // and mask

            quint8 maskFlag = icInfo.hbmColor ? 0 : 0x80;

            int cursorHeight = lpbi->bmiHeader.biHeight;
            if (icInfo.hbmColor == 0)
                cursorHeight /= 2;

            for (int y = yPos + cursorHeight-1; y >= yPos; --y) 
            {
                for (int x = xPos; x < xPos + lpbi->bmiHeader.biWidth; )
                {
                    quint8 mask = *maskBitsPtr++;
                    for (int k = 0; k < 8; ++k)
                    {
                        if ((mask & 0x80) == maskFlag && x > 0 && y > 0 && x < m_ddm.Width && y < m_ddm.Height)
                            andPixel(data, dataStride, x, y, (quint32*) &lpbi->bmiColors[0]);
                        mask <<= 1;
                        x++;
                    }
                }
                maskBitsPtr += bitmaskStride - lpbi->bmiHeader.biWidth/8;
            }

            if (icInfo.hbmColor)
            {
                if (GetDIBits(m_cursorDC, icInfo.hbmColor, 0, 0, 0, lpbiColor, 0) == 0)
                {
                    DeleteObject(icInfo.hbmMask);
                    DeleteObject(icInfo.hbmColor);
                    return;
                }

                if (GetDIBits(m_cursorDC, icInfo.hbmColor, 0, lpbiColor->bmiHeader.biHeight, colorBits, lpbiColor, 0) == 0)
                {
                    DeleteObject(icInfo.hbmMask);
                    DeleteObject(icInfo.hbmColor);
                    return;
                }

                quint32* colorBitsPtr = (quint32*) colorBits;
                int colorStride = lpbiColor->bmiHeader.biSizeImage / lpbiColor->bmiHeader.biHeight;


                // draw xor colored cursor
                for (int y = yPos + cursorHeight-1; y >= yPos; --y)
                {
                    for (int x = xPos; x < xPos + lpbi->bmiHeader.biWidth; )
                    {
                        for (int k = 0; k < 8; ++k)
                        {
                            if (x > 0 && y > 0 && x < m_ddm.Width && y < m_ddm.Height)
                                xorPixel(data, dataStride, x, y, colorBitsPtr);
                            colorBitsPtr++;
                            x++;
                        }
                    }
                    colorBitsPtr += colorStride - lpbiColor->bmiHeader.biWidth/8 * lpbiColor->bmiHeader.biBitCount;
                }
            }
            else 
            {
                // draw xor cursor
                for (int y = yPos + cursorHeight-1; y >= yPos; --y)
                {
                    for (int x = xPos; x < xPos + lpbi->bmiHeader.biWidth; )
                    {
                        quint8 mask = *maskBitsPtr++;
                        for (int k = 0; k < 8; ++k)
                        {
                            if ((mask & 0x80) == 0 && x > 0 && y > 0 && x < m_ddm.Width && y < m_ddm.Height)
                                xorPixel(data, dataStride, x, y, (quint32*) &lpbi->bmiColors[1]);
                            mask <<= 1;
                            x++;
                        }
                    }
                    maskBitsPtr += bitmaskStride - lpbi->bmiHeader.biWidth/8;
                }
            }
            DeleteObject(icInfo.hbmMask);
            DeleteObject(icInfo.hbmColor);
        }
    }
}

bool CLScreenGrapper::direct3DDataToFrame(void* opaque, AVFrame* pFrame)
{
    IDirect3DSurface9* pSurface = (IDirect3DSurface9*) opaque;

    D3DLOCKED_RECT	lockedRect;

    if(FAILED(pSurface->LockRect(&lockedRect, 0, D3DLOCK_NO_DIRTY_UPDATE|D3DLOCK_NOSYSLOCK|D3DLOCK_READONLY)))
    {
        qWarning() << "Unable to Lock Front Buffer Surface";
        return false;
    }

    if (pFrame->width == 0)
    {
        int videoBufSize = avpicture_get_size(format(), width(), height());
        quint8* videoBuf = (quint8*) av_malloc(videoBufSize);

        avpicture_fill((AVPicture *)pFrame, videoBuf, format(), width(), height());
        pFrame->key_frame = 1;
        //pFrame->pict_type = AV_PICTURE_TYPE_I;
        pFrame->width = m_ddm.Width;
        pFrame->height = m_ddm.Height;
        pFrame->format = format();
        pFrame->sample_aspect_ratio.num = 1;
        pFrame->sample_aspect_ratio.den = 1;

    }
    pFrame->coded_picture_number = m_frameNum++;
    pFrame->pts = m_timer.elapsed();
    pFrame->best_effort_timestamp = pFrame->pts;

#if 0
    // speed test
    QTime t1;
    t1.start();
    for (int i = 0; i < 1000; ++i)
    {
        bgra_to_yv12_mmx((unsigned char*)lockedRect.pBits, m_ddm.Width*4, pFrame->data[0], pFrame->data[1], pFrame->data[2], 
            pFrame->linesize[0], pFrame->linesize[1], m_ddm.Width, m_ddm.Height, 0);
        //bgra_yuv420((unsigned char*)lockedRect.pBits, pFrame->data[0], pFrame->data[1], pFrame->data[2], m_ddm.Width, m_ddm.Height);
    }
    int time1 = t1.elapsed();

    QTime t2;
    t2.start();
    for (int i = 0; i < 1000; ++i)

    {
        bgra_to_yv12_sse((unsigned char*)lockedRect.pBits, m_ddm.Width*4, pFrame->data[0], pFrame->data[1], pFrame->data[2], 
            pFrame->linesize[0], pFrame->linesize[1], m_ddm.Width, m_ddm.Height);
    }
    int time2 = t2.elapsed();
    qDebug() << "time1=" << time1 << "time2=" << time2 << "t1/t2=" << time1 / (float) time2;
#else    
    bgra_to_yv12_sse((unsigned char*)lockedRect.pBits, m_ddm.Width*4, pFrame->data[0], pFrame->data[1], pFrame->data[2], 
        pFrame->linesize[0], pFrame->linesize[1], m_ddm.Width, m_ddm.Height);
#endif

    pSurface->UnlockRect();
<<<<<<< HEAD
    return true;
}

bool CLScreenGrapper::openGlDataToFrame(void* opaque, AVFrame* pFrame)
{
    bgra_to_yv12_sse((unsigned char*) opaque, m_ddm.Width*4, pFrame->data[0], pFrame->data[1], pFrame->data[2], 
        pFrame->linesize[0], pFrame->linesize[1], m_ddm.Width, m_ddm.Height);
   return true;
}

bool CLScreenGrapper::capturedDataToFrame(void* opaque, AVFrame* pFrame)
{
    bool rez = false;
    if (m_mode == CaptureMode_Application)
        rez = openGlDataToFrame(opaque, pFrame);
    else 
        rez = direct3DDataToFrame(opaque, pFrame);

    return rez;
}

qint64 CLScreenGrapper::currentTime() const
{
    return m_timer.elapsed();
}
=======
}

#endif // Q_OS_WIN
>>>>>>> 04764198
<|MERGE_RESOLUTION|>--- conflicted
+++ resolved
@@ -622,7 +622,6 @@
 #endif
 
     pSurface->UnlockRect();
-<<<<<<< HEAD
     return true;
 }
 
@@ -648,8 +647,4 @@
 {
     return m_timer.elapsed();
 }
-=======
-}
-
-#endif // Q_OS_WIN
->>>>>>> 04764198
+#endif // Q_OS_WIN