#ifndef iqeye_h_2054_h
#define iqeye_h_2054_h
#include "device/network_device.h"

<<<<<<< HEAD


=======
>>>>>>> fce45e51
class CLIQEyeDevice : public CLNetworkDevice
{
public:
    CLIQEyeDevice();
    ~CLIQEyeDevice();

    DeviceType getDeviceType() const;

    QString toString() const;

    CLStreamreader* getDeviceStreamConnection();

    virtual bool unknownDevice() const;
    CLNetworkDevice* updateDevice();

    static void findDevices(CLDeviceList& result);
};

<<<<<<< HEAD


=======
>>>>>>> fce45e51
#endif //avigilon_h_16_43_h<|MERGE_RESOLUTION|>--- conflicted
+++ resolved
@@ -2,11 +2,6 @@
 #define iqeye_h_2054_h
 #include "device/network_device.h"
 
-<<<<<<< HEAD
-
-
-=======
->>>>>>> fce45e51
 class CLIQEyeDevice : public CLNetworkDevice
 {
 public:
@@ -25,9 +20,4 @@
     static void findDevices(CLDeviceList& result);
 };
 
-<<<<<<< HEAD
-
-
-=======
->>>>>>> fce45e51
 #endif //avigilon_h_16_43_h