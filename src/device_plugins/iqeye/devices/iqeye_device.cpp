--- conflicted
+++ resolved
@@ -6,29 +6,13 @@
 #include "base/sleep.h"
 
 // These functions added temporary as in Qt 4.8 they are already in QUdpSocket
-<<<<<<< HEAD
-void multicastJoinGroup(QUdpSocket& udpSocket, QHostAddress groupAddress, QHostAddress localAddress)
-=======
 bool multicastJoinGroup(QUdpSocket& udpSocket, QHostAddress groupAddress, QHostAddress localAddress)
->>>>>>> fce45e51
 {
     struct ip_mreq imr;
 
     memset(&imr, 0, sizeof(imr));
 
     imr.imr_multiaddr.s_addr = htonl(groupAddress.toIPv4Address());
-<<<<<<< HEAD
-    imr.imr_interface.s_addr = htonl(localAddress.toIPv4Address()); //htonl(INADDR_ANY);
-
-    int res = setsockopt(udpSocket.socketDescriptor(), IPPROTO_IP, IP_ADD_MEMBERSHIP, (const char *)&imr, sizeof(struct ip_mreq));
-    if (res == -1)
-    {
-        cl_log.log("Unable to join multicast group", cl_logERROR);
-    }
-}
-
-void multicastLeaveGroup(QUdpSocket& udpSocket, QHostAddress groupAddress)
-=======
     imr.imr_interface.s_addr = htonl(localAddress.toIPv4Address());
 
     int res = setsockopt(udpSocket.socketDescriptor(), IPPROTO_IP, IP_ADD_MEMBERSHIP, (const char *)&imr, sizeof(struct ip_mreq));
@@ -39,7 +23,6 @@
 }
 
 bool multicastLeaveGroup(QUdpSocket& udpSocket, QHostAddress groupAddress)
->>>>>>> fce45e51
 {
     struct ip_mreq imr;
 
@@ -48,15 +31,9 @@
 
     int res = setsockopt(udpSocket.socketDescriptor(), IPPROTO_IP, IP_DROP_MEMBERSHIP, (const char *)&imr, sizeof(struct ip_mreq));
     if (res == -1)
-<<<<<<< HEAD
-    {
-        cl_log.log("Unable to join multicast group", cl_logERROR);
-    }
-=======
         return false;
 
     return true;
->>>>>>> fce45e51
 }
 
 CLIQEyeDevice::CLIQEyeDevice()
@@ -77,18 +54,11 @@
 
 QString CLIQEyeDevice::toString() const
 {
-<<<<<<< HEAD
-    return QString("live iqeye ") + getUniqueId();
-=======
     return QString("live iqeye ") + getName() + QString(" ") + getUniqueId();
->>>>>>> fce45e51
 }
 
 CLStreamreader* CLIQEyeDevice::getDeviceStreamConnection()
 {
-<<<<<<< HEAD
-    if (getName()=="IQ042S")
-=======
     //IQ732N   IQ732S     IQ832N   IQ832S   IQD30S   IQD31S  IQD32S  IQM30S  IQM31S  IQM32S
     if (getName()=="IQA35" || 
         getName()=="IQA33N" ||
@@ -104,7 +74,6 @@
         getName()=="IQM30S" ||
         getName()=="IQM31S" ||
         getName()=="IQM32S")
->>>>>>> fce45e51
         return new CLIQEyeH264treamreader(this);
     else
         return new CLIQEyeMJPEGtreamreader(this);
@@ -148,12 +117,8 @@
 
         QUdpSocket udpSocket;
         udpSocket.bind(localAddress, MDNS_PORT, QUdpSocket::ReuseAddressHint | QUdpSocket::ShareAddress);
-<<<<<<< HEAD
-        multicastJoinGroup(udpSocket, groupAddress, localAddress);
-=======
         if (!multicastJoinGroup(udpSocket, groupAddress, localAddress))
             continue;
->>>>>>> fce45e51
 
         MDNSPacket request;
         MDNSPacket response;
@@ -179,11 +144,7 @@
                 quint16 senderPort;
 
                 udpSocket.readDatagram(responseData.data(), responseData.size(),	&sender, &senderPort);
-<<<<<<< HEAD
-                cl_log.log(cl_logALWAYS, "size: %d\n", responseData.size());
-=======
                 //cl_log.log(cl_logALWAYS, "size: %d\n", responseData.size());
->>>>>>> fce45e51
                 if (senderPort != MDNS_PORT || sender == localAddress)
                     continue;
 
@@ -225,11 +186,7 @@
                 // in any case let's HTTP do it's job at very end of discovery 
 
                 CLIQEyeDevice* device = new CLIQEyeDevice();
-<<<<<<< HEAD
-                device->setName("IQUNKNOWN");
-=======
                 device->setName(name);
->>>>>>> fce45e51
 
                 if (device==0)
                     continue;
