#include "youtube_uploader.h"

#include <QtCore/QFile>
#include <QtCore/QXmlStreamReader>
#include "base/log.h"

#include "base/log.h"

class QYoutubeUploadDevice: public QIODevice {
private:
    enum ProcessState { State_ProcessPreffix, State_ProcessFile, State_ProcessPostfix, State_Finished };

    ProcessState m_state;
    QFile m_file;
    QByteArray m_preffix;
    QByteArray m_postfix;
    int m_preffixPos;
    int m_postfixPos;
    QString m_title;
    QString m_description;
    QStringList m_tags;
    QString m_category;
    YouTubeUploader::Privacy m_privacy;
public:
    QYoutubeUploadDevice(const QString& fileName, const QString& title, const QString& description, const QStringList& tags, const QString& category,
        YouTubeUploader::Privacy privacy)
    {
        m_file.setFileName(fileName);
        m_state = State_ProcessPreffix;
        m_preffixPos = 0;
        m_postfixPos = 0;
        m_title = title;
        m_description = description;
        m_tags = tags;
        m_category = category;
        m_privacy = privacy;
    }

    virtual bool reset () {
        m_state = State_ProcessPreffix;
        m_preffixPos = 0;
        m_postfixPos = 0;
        return m_file.reset();
    }
    virtual bool isSequential () const {
        return false;
    }

    virtual bool waitForReadyRead ( int msecs ) {
        Q_UNUSED(msecs);
        return true;
    }

    virtual bool seek(qint64 pos)
    {
        return true;
    }

    virtual bool atEnd() const {
        return m_postfixPos == m_postfix.size();
    }

    virtual bool open(OpenMode mode) {
        if (m_file.open(mode)) {
            m_preffix.append("--f93dcbA3\r\n");
            m_preffix.append("Content-Type: application/atom+xml; charset=UTF-8\r\n");
            m_preffix.append("\r\n");
            m_preffix.append("<?xml version=\"1.0\"?>\r\n");
            m_preffix.append("<entry xmlns=\"http://www.w3.org/2005/Atom\"\r\n");
            m_preffix.append("xmlns:media=\"http://search.yahoo.com/mrss/\"\r\n");
            m_preffix.append("xmlns:yt=\"http://gdata.youtube.com/schemas/2007\">\r\n");
            m_preffix.append("<media:group>\r\n");
            m_preffix.append("<media:title type=\"plain\">");
            m_preffix.append(m_title.toUtf8());
            m_preffix.append("</media:title>\r\n");
            m_preffix.append("<media:description type=\"plain\">\r\n");
            m_preffix.append(m_description.toUtf8());
            m_preffix.append("\r\n");
            m_preffix.append("</media:description>\r\n");
            m_preffix.append("<media:category ");
            m_preffix.append("scheme=\"http://gdata.youtube.com/schemas/2007/categories.cat\">");
            m_preffix.append(m_category);
            m_preffix.append("\r\n");
            m_preffix.append("</media:category>\r\n");
            m_preffix.append("<media:keywords>");
            for (int i = 0; i < m_tags.size(); ++i) {
                m_preffix.append(m_tags[i].toUtf8());
                if (i < m_tags.size() - 1)
                    m_preffix.append(',');
            }
            m_preffix.append("</media:keywords>\r\n");

            if (m_privacy == YouTubeUploader::Privacy_Private) {
                m_preffix.append("<yt:private/>\r\n");
            }

            m_preffix.append("</media:group>\r\n");

            if (m_privacy == YouTubeUploader::Privacy_Unlisted) {
                m_preffix.append("<yt:accessControl action=\"list\" permission=\"denied\" />\r\n");
            }

            m_preffix.append("</entry>\r\n");
            m_preffix.append("--f93dcbA3\r\n");
            m_preffix.append("Content-Type: video/mp4\r\n");
            m_preffix.append("Content-Transfer-Encoding: binary\r\n");
            m_preffix.append("\r\n");

            m_postfix.append("\r\n");
            m_postfix.append("--f93dcbA3\r\n");
            return QIODevice::open(mode);
        }
        else
            return false;
    }

    virtual qint64 size() const
    {
        return (qint64) m_preffix.length() + m_postfix.length() + m_file.size();
    }

    virtual void close() {
        m_file.close();
    }

protected:

    virtual qint64 writeData (const char * data, qint64 maxSize ) {
        return 0;
    }

    virtual qint64 readData (char * data, qint64 maxSize)
    {
        int rez = 0;
        if (m_state == State_ProcessPreffix) {
            int toSend = qMin(maxSize, (qint64) m_preffix.size() - m_preffixPos);
            memcpy(data, m_preffix.data() + m_preffixPos, toSend);
            m_preffixPos += toSend;
            if (m_preffixPos == m_preffix.size())
                m_state = State_ProcessFile;
            data += toSend;
            maxSize -= toSend;
            rez += toSend;
        }

        if (m_state == State_ProcessFile)
        {
            int readed = m_file.read(data, maxSize);
            if (readed < maxSize)
                m_state = State_ProcessPostfix;
            if (readed > 0) {
                data += readed;
                maxSize -= readed;
                rez += readed;
            }
        }

        if (m_state == State_ProcessPostfix) {
            int toSend = qMin(maxSize, (qint64) m_postfix.size() - m_postfixPos);
            memcpy(data, m_postfix.data() + m_postfixPos, toSend);
            m_postfixPos += toSend;
            if (m_postfixPos == m_postfix.size()) {
                m_state = State_Finished;
            }
            data += toSend;
            maxSize -= toSend;
            rez += toSend;
        }
        return rez;
    }
};

// -------------------------- YoutubeManager --------------------------------

void YouTubeUploader::nextStep()
{
    switch (m_state)
    {
        case State_Unauthorized:
            login();
            break;
        case State_Authorized:
            if (!m_filename.isEmpty()) { // special case: trying auth
                upload();
                break;
            }
        // fall through
        case State_Finished:
            emit uploadFinished();
            break;
        case State_Failed:
            emit uploadFailed(m_errorString, m_errorCode);
            break;
    }
}

YouTubeUploader::YouTubeUploader(QObject *parent)
    : QObject(parent),
    m_state(State_Unauthorized),
    m_errorCode(0),
    m_categoryReply(0)
{
    m_manager = new QNetworkAccessManager(this);
    connect(m_manager, SIGNAL(finished(QNetworkReply*)), this, SLOT(replyFinished(QNetworkReply*)));
    readCategoryList();
}

YouTubeUploader::~YouTubeUploader()
{
    m_manager->deleteLater();
}

void YouTubeUploader::setLogin(const QString &login)
{
    m_login = login;
}

void YouTubeUploader::setPassword(const QString &password)
{
    m_password = password;
}

void YouTubeUploader::readCategoryList()
{
    QNetworkRequest request;
    QLocale locale;
    QString langStr = locale.name();
    langStr = langStr.replace('_', '-');
    request.setUrl(QUrl(QString("http://gdata.youtube.com/schemas/2007/categories.cat?hl=") + langStr));
    request.setHeader(QNetworkRequest::ContentTypeHeader, "application/x-www-form-urlencoded");

    m_categoryReply = m_manager->get(request);
    connect(m_categoryReply, SIGNAL(error(QNetworkReply::NetworkError)),
        this, SLOT(slotError(QNetworkReply::NetworkError)));
}

void YouTubeUploader::login()
{
    QNetworkRequest request;
    request.setUrl(QUrl("https://www.google.com/accounts/ClientLogin"));
    request.setHeader(QNetworkRequest::ContentTypeHeader, "application/x-www-form-urlencoded");

    QByteArray postData;
    postData.append("Email=" + QUrl::toPercentEncoding(m_login));
    postData.append("&Passwd=" + QUrl::toPercentEncoding(m_password));
    postData.append("&service=youtube");
    postData.append("&source=EvePlayer");

    QNetworkReply *reply = m_manager->post(request, postData);
    connect(reply, SIGNAL(readyRead()), this, SLOT(slotReadyRead()));
    connect(reply, SIGNAL(error(QNetworkReply::NetworkError)),
            this, SLOT(slotError(QNetworkReply::NetworkError)));
    connect(reply, SIGNAL(sslErrors(QList<QSslError>)),
            this, SLOT(slotSslErrors(QList<QSslError>)));
}

void YouTubeUploader::tryAuth()
{
    m_filename.clear();

    m_state = State_Unauthorized;
    nextStep();
}

void YouTubeUploader::uploadFile(const QString& filename, const QString& title, const QString& description, const QStringList& tags, const QString& category, Privacy privacy)
{
    m_filename = filename;
    m_title = title;
    m_description = description;
    m_tags = tags;
    m_category = category;
    m_privacy = privacy;

    m_state = State_Unauthorized;
    nextStep();
}

void YouTubeUploader::upload()
{
    QNetworkRequest request;
    request.setUrl(QUrl("http://uploads.gdata.youtube.com/feeds/api/users/default/uploads"));
    request.setRawHeader("Host","uploads.gdata.youtube.com");
    request.setRawHeader("Authorization","GoogleLogin auth=" + m_auth);
    request.setRawHeader("GData-Version","2");
    request.setRawHeader("X-GData-Key","key=AI39si7gsWbcTytSIdi7qzc9Xr9I-uEU3ewpJJPb47HN2WRhJGIckOKKlw-Su8NwmjKZI96QTCmP2BewWrxTvHijB0M8S3qOsA");
    request.setRawHeader("Slug", m_filename.toUtf8());
    request.setRawHeader("Content-Type","multipart/related; boundary=\"f93dcbA3\"");
    request.setRawHeader("Connection","close");

    QYoutubeUploadDevice* uploader = new QYoutubeUploadDevice(m_filename, m_title, m_description, m_tags, m_category, m_privacy);
    if (uploader->open(QIODevice::ReadOnly)) {
        request.setRawHeader("Content-Length",QString::number(uploader->size()).toUtf8());
        QNetworkReply *reply = m_manager->post(request, uploader);
        uploader->setParent(reply);

        connect(reply, SIGNAL(readyRead()), this, SLOT(slotReadyRead()));
        connect(reply, SIGNAL(error(QNetworkReply::NetworkError)),
            this, SLOT(slotError(QNetworkReply::NetworkError)));
        connect(reply, SIGNAL(sslErrors(QList<QSslError>)),
            this, SLOT(slotSslErrors(QList<QSslError>)));
        connect(reply, SIGNAL(uploadProgress(qint64, qint64)), this, SIGNAL(uploadProgress(qint64, qint64)));
    }
    else {
        m_state = State_Failed;
        m_errorString = uploader->errorString();
        m_errorCode = 0;
        nextStep();
    }
}

void YouTubeUploader::parseCategoryXml()
{
    QXmlStreamReader xml(m_categoryReply);
    while (!xml.atEnd())
    {
        xml.readNext();
        if (xml.isStartElement()) {
            if (xml.name() == QLatin1String("category"))
            {
                QString name = xml.attributes().value(QLatin1String("term")).toString();
                QString descr = xml.attributes().value(QLatin1String("label")).toString();
                m_categoryList << QPair<QString, QString>(name, descr);
            }
        }
    }
    emit categoryListLoaded();
}

void YouTubeUploader::replyFinished(QNetworkReply* reply)
{
    if (reply == m_categoryReply) {
        parseCategoryXml();
        m_categoryReply->deleteLater();
        m_categoryReply = 0;
        return;
    }

    int  statusCode = reply->attribute(QNetworkRequest::HttpStatusCodeAttribute).toInt();
    /*
    qDebug((QString("Code = ") + statusCode);
    if (reply->error() == QNetworkReply::NoError) {
        foreach(const QByteArray &header, reply->rawHeaderList())
        {
            qDebug(header + " = " + reply->rawHeader(header));
        }
    }
    */

    State newState = State_Failed;

    if ((statusCode == 201 || statusCode == 200) && reply->error() == QNetworkReply::NoError)
    {
        if (m_state == State_Authorized)
        {
            newState = State_Finished;
        }
        else if (m_state == State_Unauthorized)
        {
            foreach (const QByteArray &line, reply->readAll().split('\n'))
            {
                if (line.startsWith("Auth="))
                {
                    m_auth = line.mid(5);
                    newState = State_Authorized;
                    break;
                }
            }
        }
    }

    if (m_state == State_Unauthorized)
    {
        if (newState == State_Authorized)
            QMetaObject::invokeMethod(this, "authFinished", Qt::QueuedConnection);
        else
            QMetaObject::invokeMethod(this, "authFailed", Qt::QueuedConnection);
    }

    m_state = newState;
    nextStep();
    reply->deleteLater();
}

void YouTubeUploader::slotReadyRead()
{
}

void YouTubeUploader::slotError(QNetworkReply::NetworkError err)
{
    if (sender() == m_categoryReply) {
        m_categoryReply->deleteLater();
        m_categoryReply = 0;
        return;
    }

    m_errorCode = err;
    if (QNetworkReply *reply = qobject_cast<QNetworkReply *>(sender()))
        m_errorString = reply->errorString();
    if (m_state == State_Unauthorized && m_errorString.toLower().contains(QLatin1String("forbidden")))
        m_errorString = tr("Invalid user name or password");
    cl_log.log(QLatin1String("YouTubeUploader::slotError(): ") + m_errorString, cl_logALWAYS);
}
void YouTubeUploader::slotSslErrors(QList<QSslError> list)
{
<<<<<<< HEAD
    if (sender() == m_categoryReply) {
        m_categoryReply->deleteLater();
        m_categoryReply = 0;
        return;
    }

    m_errorCode = 1;
    if (!list.isEmpty()) {
        m_errorCode = list[0].error();
        m_errorString = list[0].errorString();
        cl_log.log(QLatin1String("YouTubeUploader::slotSslErrors(): ") + m_errorString, cl_logALWAYS);
=======
    QNetworkReply* reply = dynamic_cast<QNetworkReply*>(sender());
    if (reply) {
        foreach(QSslError error, list) 
        {
            if (error.error() == QSslError::NoError)
                reply->ignoreSslErrors();
            else {
                cl_log.log("YouTube SSL error: ", error.errorString(), cl_logWARNING);
                m_errorCode = error.error();
                m_errorString = error.errorString();
            }
        }
>>>>>>> 90315a4c
    }
}

QList<QPair<QString, QString> > YouTubeUploader::getCategoryList() const
{
    return m_categoryList;
}<|MERGE_RESOLUTION|>--- conflicted
+++ resolved
@@ -2,8 +2,6 @@
 
 #include <QtCore/QFile>
 #include <QtCore/QXmlStreamReader>
-#include "base/log.h"
-
 #include "base/log.h"
 
 class QYoutubeUploadDevice: public QIODevice {
@@ -398,23 +396,9 @@
         m_errorString = reply->errorString();
     if (m_state == State_Unauthorized && m_errorString.toLower().contains(QLatin1String("forbidden")))
         m_errorString = tr("Invalid user name or password");
-    cl_log.log(QLatin1String("YouTubeUploader::slotError(): ") + m_errorString, cl_logALWAYS);
 }
 void YouTubeUploader::slotSslErrors(QList<QSslError> list)
 {
-<<<<<<< HEAD
-    if (sender() == m_categoryReply) {
-        m_categoryReply->deleteLater();
-        m_categoryReply = 0;
-        return;
-    }
-
-    m_errorCode = 1;
-    if (!list.isEmpty()) {
-        m_errorCode = list[0].error();
-        m_errorString = list[0].errorString();
-        cl_log.log(QLatin1String("YouTubeUploader::slotSslErrors(): ") + m_errorString, cl_logALWAYS);
-=======
     QNetworkReply* reply = dynamic_cast<QNetworkReply*>(sender());
     if (reply) {
         foreach(QSslError error, list) 
@@ -427,7 +411,6 @@
                 m_errorString = error.errorString();
             }
         }
->>>>>>> 90315a4c
     }
 }
 
