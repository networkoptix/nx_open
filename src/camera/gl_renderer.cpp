<<<<<<< HEAD
#include "gl_renderer.h"
#include "../base/log.h"
#include "../base/sleep.h"
#include <cmath> //for sin and cos
#include "ui/videoitem/video_wnd_item.h"
#include "yuvconvert.h"
#include "camera.h"
#include "device/device.h"

#include <QTime>

#ifndef GL_FRAGMENT_PROGRAM_ARB
#define GL_FRAGMENT_PROGRAM_ARB           0x8804
#define GL_PROGRAM_FORMAT_ASCII_ARB       0x8875
#endif

#ifndef GL_CLAMP_TO_EDGE
#define GL_CLAMP_TO_EDGE	0x812F
#endif

#ifndef GL_CLAMP_TO_EDGE_SGIS
#define GL_CLAMP_TO_EDGE_SGIS 0x812F
#endif

#ifndef GL_CLAMP_TO_EDGE_EXT
#define GL_CLAMP_TO_EDGE_EXT 0x812F
#endif

// support old OpenGL installations (1.2)
// assume that if TEXTURE0 isn't defined, none are

#ifndef GL_TEXTURE0
# define GL_TEXTURE0    0x84C0
# define GL_TEXTURE1    0x84C1
# define GL_TEXTURE2    0x84C2
#endif


static const int MAX_SHADER_SIZE = 1024*3; 

#define OGL_CHECK_ERROR(str) //if (checkOpenGLError() != GL_NO_ERROR) {cl_log.log(str, __LINE__ , cl_logERROR); }


// arbfp1 fragment program for converting yuv (YV12) to rgb
static const char yv12ToRgb[] =
"!!ARBfp1.0\n"
"PARAM c[5] = { program.local[0..1],\n"
"                { 1.164, 0, 1.596, 0.5 },\n"
"                { 0.0625, 1.164, -0.391, -0.81300002 },\n"
"                { 1.164, 2.0179999, 0 } };\n"
"TEMP R0;\n"
"TEX R0.x, fragment.texcoord[0], texture[1], 2D;\n"
"ADD R0.y, R0.x, -c[2].w;\n"
"TEX R0.x, fragment.texcoord[0], texture[2], 2D;\n"
"ADD R0.x, R0, -c[2].w;\n"
"MUL R0.z, R0.y, c[0].w;\n"
"MAD R0.z, R0.x, c[0], R0;\n"
"MUL R0.w, R0.x, c[0];\n"
"MUL R0.z, R0, c[0].y;\n"
"TEX R0.x, fragment.texcoord[0], texture[0], 2D;\n"
"MAD R0.y, R0, c[0].z, R0.w;\n"
"ADD R0.x, R0, -c[3];\n"
"MUL R0.y, R0, c[0];\n"
"MUL R0.z, R0, c[1].x;\n"
"MAD R0.x, R0, c[0].y, c[0];\n"
"MUL R0.y, R0, c[1].x;\n"
"DP3 result.color.x, R0, c[2];\n"
"DP3 result.color.y, R0, c[3].yzww;\n"
"DP3 result.color.z, R0, c[4];\n"
"MOV result.color.w, c[1].y;\n"
"END\n";

static const char yuy2ToRgb[] =
"!!ARBfp1.0\n"
"PARAM c[5] = { program.local[0..1],\n"
"                { 0.5, 2, 1, 0.0625 },\n"
"                { 1.164, 0, 1.596, 2.0179999 },\n"
"                { 1.164, -0.391, -0.81300002 } };\n"
"TEMP R0;\n"
"TEMP R1;\n"
"TEMP R2;\n"
"FLR R1.z, fragment.texcoord[0].x;\n"
"ADD R0.x, R1.z, c[2];\n"
"ADD R1.z, fragment.texcoord[0].x, -R1;\n"
"MUL R1.x, fragment.texcoord[0].z, R0;\n"
"MOV R1.y, fragment.texcoord[0];\n"
"TEX R0, R1, texture[0], 2D;\n"
"ADD R1.y, R0.z, -R0.x;\n"
"MUL R2.x, R1.z, R1.y;\n"
"MAD R0.x, R2, c[2].y, R0;\n"
"MOV R1.y, fragment.texcoord[0];\n"
"ADD R1.x, fragment.texcoord[0].z, R1;\n"
"TEX R1.xyw, R1, texture[0], 2D;\n"
"ADD R2.x, R1, -R0.z;\n"
"MAD R1.x, R1.z, c[2].y, -c[2].z;\n"
"MAD R0.z, R1.x, R2.x, R0;\n"
"ADD R1.xy, R1.ywzw, -R0.ywzw;\n"
"ADD R0.z, R0, -R0.x;\n"
"SGE R1.w, R1.z, c[2].x;\n"
"MAD R0.x, R1.w, R0.z, R0;\n"
"MAD R0.yz, R1.z, R1.xxyw, R0.xyww;\n"
"ADD R0.xyz, R0, -c[2].wxxw;\n"
"MUL R0.w, R0.y, c[0];\n"
"MAD R0.w, R0.z, c[0].z, R0;\n"
"MUL R0.z, R0, c[0].w;\n"
"MAD R0.y, R0, c[0].z, R0.z;\n"
"MUL R0.w, R0, c[0].y;\n"
"MUL R0.y, R0, c[0];\n"
"MUL R0.z, R0.w, c[1].x;\n"
"MAD R0.x, R0, c[0].y, c[0];\n"
"MUL R0.y, R0, c[1].x;\n"
"DP3 result.color.x, R0, c[3];\n"
"DP3 result.color.y, R0, c[4];\n"
"DP3 result.color.z, R0, c[3].xwyw;\n"
"MOV result.color.w, c[1].y;\n"
"END\n";

int CLGLRenderer::gl_status = CLGLRenderer::CL_GL_NOT_TESTED;
GLint CLGLRenderer::ms_maxTextureSize = 0;
QMutex CLGLRenderer::ms_maxTextureSizeMutex;

QList<GLuint*> CLGLRenderer::mGarbage;

CLGLRenderer::CLGLRenderer(CLVideoWindowItem *vw):
m_videowindow(vw),
clampConstant(GL_CLAMP),
isSoftYuv2Rgb(false),
isNonPower2(false),
m_videoTextureReady(false),
m_brightness(0),
m_contrast(0),
m_hue(0),
m_saturation(0),
m_gotnewimage(false),
m_stride(0), // in memorry 
m_width(0), // visible width
m_height(0),
m_stride_old(0),
m_height_old(0),
m_needwait(true),
m_inited(false),
m_textureUploaded(false),
m_forceSoftYUV(false)
{
	applyMixerSettings(m_brightness, m_contrast, m_hue, m_saturation);
}

int CLGLRenderer::checkOpenGLError() const
{
	int err = glGetError();
	if (GL_NO_ERROR != err) 
	{
		const char* errorString = reinterpret_cast<const char *>(gluErrorString(err));
		if (errorString) 
		{
			cl_log.log("OpenGL Error: ",  errorString, cl_logERROR);
		}
	}
	return err;
}

CLGLRenderer::~CLGLRenderer()
{
	if (m_textureUploaded)
	{
		//glDeleteTextures(3, m_texture);

		// I do not know why but if I glDeleteTextures here some items on the other view might become green( especially if we animate them a lot )
		// not sure I i do something wrong with opengl or it's bug of QT. for now can not spend much time on it. but it needs to be fixed.

		GLuint* heap = new GLuint[3];
		memcpy(heap,m_texture,sizeof(m_texture));
		mGarbage.push_back(heap); // to delete later
	}
}

void CLGLRenderer::clearGarbage()
{
	//return;

	if (mGarbage.count())
	{
		int n = 0;
	}

	foreach(GLuint* heap, mGarbage)
	{
		glDeleteTextures(3, heap);
		delete[] heap;
	}

	mGarbage.clear();

}

void CLGLRenderer::getTextureRect(QRect& drawRect, 
					float textureWidth, float textureHeight,
					float windowWidth, float windowHeight, const float sar) const
{
	drawRect.setTop(0);
	drawRect.setLeft(0);
	drawRect.setWidth(static_cast<int>(windowWidth));
	drawRect.setHeight(static_cast<int>(windowHeight));
}

void CLGLRenderer::init(bool msgbox)
{
    if (m_inited)
        return;

//	makeCurrent();

	glProgramStringARB = (_glProgramStringARB) QGLContext::currentContext()->getProcAddress(QLatin1String("glProgramStringARB"));
	glBindProgramARB = (_glBindProgramARB) QGLContext::currentContext()->getProcAddress(QLatin1String("glBindProgramARB"));
	glDeleteProgramsARB = (_glDeleteProgramsARB) QGLContext::currentContext()->getProcAddress(QLatin1String("glDeleteProgramsARB"));
	glGenProgramsARB = (_glGenProgramsARB) QGLContext::currentContext()->getProcAddress(QLatin1String("glGenProgramsARB"));
	glProgramLocalParameter4fARB = (_glProgramLocalParameter4fARB) QGLContext::currentContext()->getProcAddress(QLatin1String("glProgramLocalParameter4fARB"));
	glActiveTexture = (_glActiveTexture) QGLContext::currentContext()->getProcAddress(QLatin1String("glActiveTexture"));

	if (!glActiveTexture) 
	{
		CL_LOG(cl_logWARNING) cl_log.log("GL_ARB_multitexture not supported",cl_logWARNING);
	}

	// OpenGL info
	const char* extensions = reinterpret_cast<const char *>(glGetString(GL_EXTENSIONS));
	if (extensions) 
	{
		CL_LOG(cl_logWARNING) cl_log.log("OpenGL extensions: ", extensions, cl_logDEBUG1);
	}
	const char* version = reinterpret_cast<const char *>(glGetString(GL_VERSION));

	if (version) 
	{
		//CL_LOG(cl_logWARNING) cl_log.log(,cl_logWARNING);
		CL_LOG(cl_logWARNING) cl_log.log("OpenGL version: ", version, cl_logALWAYS);
	}

	const uchar* renderer = glGetString(GL_RENDERER);
	if (renderer) 
	{
		CL_LOG(cl_logWARNING) cl_log.log("Renderer: ", reinterpret_cast<const char *>(renderer),cl_logALWAYS);
	}

	const uchar* vendor = glGetString(GL_VENDOR);
	if (vendor) 
	{
		CL_LOG(cl_logWARNING) cl_log.log("Vendor: ", reinterpret_cast<const char *>(vendor),cl_logALWAYS);
	}

	//version = "1.0.7";
	if (version && QString(version) >= QString("1.2.0")) 
	{
		clampConstant = GL_CLAMP_TO_EDGE;
	} 
	if (extensions && strstr(extensions, "GL_EXT_texture_edge_clamp")) 
	{
		clampConstant = GL_CLAMP_TO_EDGE_EXT;
	} 
	else if (extensions && strstr(extensions, "GL_SGIS_texture_edge_clamp")) 
	{
		clampConstant = GL_CLAMP_TO_EDGE_SGIS;
	} 
	else 
	{
		clampConstant = GL_CLAMP;
	}

	if (version && QString(version) <= "1.1.0") 
	{ // Microsoft Generic software
		const QString& message = QObject::trUtf8("SLOW_OPENGL");
		CL_LOG(cl_logWARNING) cl_log.log(message ,cl_logWARNING);
		if (msgbox)
		{
			QMessageBox* box = new QMessageBox(QMessageBox::Warning, "Info", message, QMessageBox::Ok, 0);
			box->show();
		}
	}

	bool error = false;
	if (extensions) 
	{
		isNonPower2 = strstr(extensions, "GL_ARB_texture_non_power_of_two") != NULL;
		const char* fragmentProgram = "GL_ARB_fragment_program";
		if (!strstr(extensions, fragmentProgram)) 
		{
			CL_LOG(cl_logERROR) cl_log.log(fragmentProgram, " not support" ,cl_logERROR);
			error = true;
		}
    }

	if (!error && glProgramStringARB && glBindProgramARB && glDeleteProgramsARB &&
		glGenProgramsARB && glProgramLocalParameter4fARB) 
	{
			glGenProgramsARB(2, m_program);

			//==================
			const char *code[] = {yv12ToRgb, yuy2ToRgb};

			bool error = false;
			for(int i = 0; i < ProgramCount && !error;  ++i) 
			{

				glBindProgramARB(GL_FRAGMENT_PROGRAM_ARB, m_program[i]);

				const GLbyte *gl_src = reinterpret_cast<const GLbyte *>(code[i]);
				glProgramStringARB(GL_FRAGMENT_PROGRAM_ARB, GL_PROGRAM_FORMAT_ASCII_ARB,
					strlen(code[i]), gl_src);

				if (checkOpenGLError() != GL_NO_ERROR) 
				{
					error = true;
				}
			}

			if (error) 
			{
				glDeleteProgramsARB(2, m_program);
				CL_LOG(cl_logERROR) cl_log.log("Error compile shader!!!", cl_logERROR);
			}
			//==================

	}
	else 
	{
		error = true;
	}


	//isSoftYuv2Rgb = true;

	if (error) 
	{
		CL_LOG(cl_logWARNING) cl_log.log("OpenGL shader support init failed, use soft yuv->rgb converter!!!", cl_logWARNING);
		isSoftYuv2Rgb = true;

		// in this first revision we do not support software color transform
		gl_status = CL_GL_NOT_SUPPORTED;

		const QString& message = QObject::trUtf8("This software version supports only GPU(not CPU) color transformation. This video card do not supports shaders(GPU transforms). Please contact to developers to get new software version with YUV=>RGB software transform for your video card. Or update your video card:-)");
		CL_LOG(cl_logWARNING) cl_log.log(message ,cl_logWARNING);
		if (msgbox)
		{
			QMessageBox* box = new QMessageBox(QMessageBox::Warning, "Info", message, QMessageBox::Ok, 0);
			box->show();
		}

	}

	if (m_forceSoftYUV) 
	{
		isSoftYuv2Rgb = true;
	}
    // force CPU yuv->rgb for large textures (due to ATI bug). Only for still images.
    else if (m_videowindow && m_videowindow->getVideoCam()->getDevice()->checkDeviceTypeFlag(CLDevice::SINGLE_SHOT) &&
                (m_width >= MAX_SHADER_SIZE || m_height >= MAX_SHADER_SIZE))
    {
		isSoftYuv2Rgb = true;
    }

	//if (mGarbage.count()<80)
	{
		glGenTextures(3, m_texture);
	}
	/*
	else
	{
		GLuint* heap = mGarbage.takeFirst();
		memcpy(m_texture, heap, sizeof(m_texture));
		delete heap;
	}
	/**/

	OGL_CHECK_ERROR("glGenTextures");

	glEnable(GL_TEXTURE_2D);
	OGL_CHECK_ERROR("glEnable");

	gl_status = CL_GL_SUPPORTED;

}

int CLGLRenderer::getMaxTextureSize()
{
    if (ms_maxTextureSize)
        return ms_maxTextureSize;

    {
        QMutexLocker maxTextureSizeLocker_(&ms_maxTextureSizeMutex);

        if (!ms_maxTextureSize)
        {
            glGetIntegerv(GL_MAX_TEXTURE_SIZE, &ms_maxTextureSize); 

            cl_log.log("Max Texture size: ", ms_maxTextureSize, cl_logALWAYS);
        }
    }

	return ms_maxTextureSize;
}

void CLGLRenderer::beforeDestroy()
{
	m_needwait = false;
	m_waitCon.wakeOne();
}

void CLGLRenderer::copyVideoDataBeforePainting(bool copy)
{
	m_copyData = copy;
	if (copy)
	{
		m_abort_drawing = true; // after we cancel wait process we need to abort_draw.
		m_needwait = false;
		m_waitCon.wakeOne();
	}
	else
	{
		m_needwait = true;
	}

}

void CLGLRenderer::draw(CLVideoDecoderOutput& img, unsigned int channel)
{

	QMutexLocker locker(&m_mutex);

	m_abort_drawing = false;

	if (m_copyData)
		CLVideoDecoderOutput::copy(&img, &m_image);

	CLVideoDecoderOutput& image =  m_copyData ?  m_image : img;

	m_stride = image.stride1;
	m_height = image.height;
	m_width = image.width;

	m_color = image.out_type;

	if (m_stride != m_stride_old || m_height!=m_height_old || m_color!=m_color_old)
	{
		m_videoTextureReady = false;
		m_stride_old = m_stride;
		m_height_old = m_height;
		m_color_old = m_color;

	}

	int luma_shift = (m_stride - m_width)>>1;

	m_arrayPixels[0] = image.C1 - luma_shift;

	if (m_color != CL_DECODER_YUV444)
	{
		m_arrayPixels[1] = image.C2 - luma_shift/2;
		m_arrayPixels[2] = image.C3 - luma_shift/2;
	}
	else
	{
		m_arrayPixels[1] = image.C2 - luma_shift;
		m_arrayPixels[2] = image.C3 - luma_shift;
	}

	m_gotnewimage = true;
	//CLSleep::msleep(15);

	//QTime time;
	//time.restart();

	if (!m_videowindow->isVisible())
		return;

	m_videowindow->needUpdate(true); // sending paint event
	//m_videowindow->update();

	if (m_needwait)
	{
		m_do_not_need_to_wait_any_more = false;

		while (!m_waitCon.wait(&m_mutex,50)) // unlock the mutex 
		{

			if (!m_videowindow->isVisible() || !m_needwait)
				break;

			if (m_do_not_need_to_wait_any_more)
				break; // some times It does not wake up after wakeone is called ; is it a bug?
		}
	}

	//cl_log.log("time =", time.elapsed() , cl_logDEBUG1);

	// after paint had hapened 

	//paintEvent
}

void CLGLRenderer::setForceSoftYUV(bool value) 
{ 
	m_forceSoftYUV = value; 
}

void CLGLRenderer::updateTexture()
{
	//image.saveToFile("test.yuv");

	int w[3] = { m_stride, m_stride / 2, m_stride / 2 };
	int r_w[3] = { m_width, m_width / 2, m_width / 2 }; // real_width / visable
	int h[3] = { m_height, m_height / 2, m_height / 2 };

	if (m_color == CL_DECODER_YUV422)
		h[1] = h[2] = m_height;

	if (m_color == CL_DECODER_YUV444)
	{
		h[1] = h[2] = m_height;
		w[1] = w[2] = m_stride;
		r_w[1] = r_w[2] = m_width;
	}

	glEnable(GL_TEXTURE_2D);
	OGL_CHECK_ERROR("glEnable");

	if (!isSoftYuv2Rgb) 
	{
            // hardware 
			for (int i = 0; i < 3; ++i) 
			{
				glBindTexture(GL_TEXTURE_2D, m_texture[i]);
				OGL_CHECK_ERROR("glBindTexture");
				const uchar* pixels = m_arrayPixels[i];
				if (!m_videoTextureReady) 
				{
					// if support "GL_ARB_texture_non_power_of_two", use default size of texture,
					// else nearest power of two
					const int wPow = isNonPower2 ? w[i] : getMinPow2(w[i]);
					const int hPow = isNonPower2 ? h[i] : getMinPow2(h[i]);
					// support GL_ARB_texture_non_power_of_two ?

					if (isNonPower2) 
					{
						m_videoCoeffL[i] = (w[i] - r_w[i])/(static_cast<float>(w[i]))/2;

						m_videoCoeffW[i] = 1.0f - m_videoCoeffL[i];
						m_videoCoeffH[i] = 1.0f;
					}
					else 
					{
						float wCoeff = w[i] / static_cast<float>(wPow);
						float hCoeff = h[i] / static_cast<float>(hPow);

						m_videoCoeffL[i] = (w[i] - r_w[i])/(static_cast<float>(wPow))/2;

						m_videoCoeffW[i] = wCoeff - m_videoCoeffL[i];
						m_videoCoeffH[i] = hCoeff;
					}

					glTexImage2D(GL_TEXTURE_2D, 0, GL_LUMINANCE, wPow, hPow, 0,
						GL_LUMINANCE, GL_UNSIGNED_BYTE, 0);
					glPixelStorei(GL_UNPACK_ROW_LENGTH, w[i]);

					glTexParameteri(GL_TEXTURE_2D, GL_TEXTURE_MAG_FILTER, GL_LINEAR);
					glTexParameteri(GL_TEXTURE_2D, GL_TEXTURE_MIN_FILTER, GL_LINEAR);
					glTexParameteri(GL_TEXTURE_2D, GL_TEXTURE_WRAP_S, clampConstant);
					glTexParameteri(GL_TEXTURE_2D, GL_TEXTURE_WRAP_T, clampConstant);

				}

				glTexSubImage2D(GL_TEXTURE_2D, 0,
					0, 0,
					w[i], h[i],
					GL_LUMINANCE, GL_UNSIGNED_BYTE, pixels);
				OGL_CHECK_ERROR("glTexSubImage2D");
				glPixelStorei(GL_UNPACK_ROW_LENGTH, 0);
				OGL_CHECK_ERROR("glPixelStorei");
			}

			m_textureUploaded = true;

	}
	else 
	{
		// not supported for now
		
		glBindTexture(GL_TEXTURE_2D, m_texture[0]);

		const int wPow = isNonPower2 ? w[0] : getMinPow2(w[0]);
		const int hPow = isNonPower2 ? h[0] : getMinPow2(h[0]);

			if (!m_videoTextureReady) 
			{
				// if support "GL_ARB_texture_non_power_of_two", use default size of texture,
				// else nearest power of two
				const int wPow = isNonPower2 ? w[0] : getMinPow2(w[0]);
				const int hPow = isNonPower2 ? h[0] : getMinPow2(h[0]);
				// support GL_ARB_texture_non_power_of_two ?

				if (isNonPower2) 
				{
					m_videoCoeffL[0] = (w[0] - r_w[0])/(static_cast<float>(w[0]))/2;

					m_videoCoeffW[0] = 1.0f - m_videoCoeffL[0];
					m_videoCoeffH[0] = 1.0f;
				}
				else 
				{
					float wCoeff = w[0] / static_cast<float>(wPow);
					float hCoeff = h[0] / static_cast<float>(hPow);

					m_videoCoeffL[0] = (w[0] - r_w[0])/(static_cast<float>(wPow))/2;

					m_videoCoeffW[0] = wCoeff - m_videoCoeffL[0];
					m_videoCoeffH[0] = hCoeff;
				}

				glTexImage2D(GL_TEXTURE_2D, 0, GL_RGBA, m_width, m_height, 0, GL_RGBA, GL_UNSIGNED_BYTE, 0);
				OGL_CHECK_ERROR("glTexImage2D");
				glTexParameteri(GL_TEXTURE_2D, GL_TEXTURE_MAG_FILTER, GL_LINEAR);
				OGL_CHECK_ERROR("glTexParameteri");
				glTexParameteri(GL_TEXTURE_2D, GL_TEXTURE_MIN_FILTER, GL_LINEAR);
				OGL_CHECK_ERROR("glTexParameteri");
				glTexParameteri(GL_TEXTURE_2D, GL_TEXTURE_WRAP_S, clampConstant);
				OGL_CHECK_ERROR("glTexParameteri");
				glTexParameteri(GL_TEXTURE_2D, GL_TEXTURE_WRAP_T, clampConstant);
				OGL_CHECK_ERROR("glTexParameteri");

			}

		
		int size = 4 * m_stride * h[0];
		if (yuv2rgbBuffer.size() != size) {
			yuv2rgbBuffer.resize(size);
		}

		uint8_t* pixels = &yuv2rgbBuffer[0];
		
		uint8_t* pixelsArray[4];
		pixelsArray[0] = pixels;
		int dstStride[4];
		dstStride[0] = m_stride * 4;
		
		if (m_color == CL_DECODER_YUV422)
		{
			yuv422_argb32_mmx(pixels, m_arrayPixels[0], m_arrayPixels[2], m_arrayPixels[1], 
										m_width, h[0], 
										4 * m_stride, 
										m_stride, m_stride / 2);
		}
		else if (m_color == CL_DECODER_YUV420)
		{
			yuv420_argb32_mmx(pixels, m_arrayPixels[0], m_arrayPixels[2], m_arrayPixels[1], 
										m_width, h[0], 
										4 * m_stride, 
										m_stride, m_stride / 2);
		}
		else if (m_color == CL_DECODER_YUV444){
			yuv444_argb32_mmx(pixels, m_arrayPixels[0], m_arrayPixels[2], m_arrayPixels[1], 
										m_width, h[0], 
										4 * m_stride, 
										m_stride, m_stride);
		}

		glPixelStorei(GL_UNPACK_ROW_LENGTH, m_stride);
		OGL_CHECK_ERROR("glPixelStorei");
		glTexSubImage2D(GL_TEXTURE_2D, 0,
			0, 0,
			qMin(m_width, ms_maxTextureSize) , qMin(h[0], ms_maxTextureSize),
			GL_RGBA, GL_UNSIGNED_BYTE, pixels);
		OGL_CHECK_ERROR("glTexSubImage2D");
		glPixelStorei(GL_UNPACK_ROW_LENGTH, 0);
		OGL_CHECK_ERROR("glPixelStorei");

        if (m_videowindow->getVideoCam()->getDevice()->checkDeviceTypeFlag(CLDevice::SINGLE_SHOT))
        {
            // free memory immediatly for still images
            yuv2rgbBuffer.clear();
        }

		/**/
	}

	//glDisable(GL_TEXTURE_2D);
	m_videoTextureReady = true;
	m_gotnewimage = false;

	/*
	if (!isSoftYuv2Rgb)
	{
		glActiveTexture(GL_TEXTURE0);glDisable (GL_TEXTURE_2D);
		glActiveTexture(GL_TEXTURE1);glDisable (GL_TEXTURE_2D);
		glActiveTexture(GL_TEXTURE2);glDisable (GL_TEXTURE_2D);
	}
	*/

}

void CLGLRenderer::drawVideoTexture(GLuint tex0, GLuint tex1, GLuint tex2, const float* v_array)
{

	float tx_array[8] = {m_videoCoeffL[0], 0.0f, 
						m_videoCoeffW[0], 0.0f, 
						m_videoCoeffW[0], m_videoCoeffH[0],
						m_videoCoeffL[0], m_videoCoeffH[0]};
						/**/

	/*
	float tx_array[8] = {0.0f, 0.0f, 
		m_videoCoeffW[0], 0.0f, 
		m_videoCoeffW[0], m_videoCoeffH[0],
		0.0f, m_videoCoeffH[0]};
		/**/
	glEnable(GL_TEXTURE_2D);
	OGL_CHECK_ERROR("glEnable");


	if (!isSoftYuv2Rgb) 
	{

		const Program prog =  YV12toRGB ;

		glBindProgramARB(GL_FRAGMENT_PROGRAM_ARB, m_program[prog]);
		OGL_CHECK_ERROR("glBindProgramARB");
		//loading the parameters
		glProgramLocalParameter4fARB(GL_FRAGMENT_PROGRAM_ARB, 0, m_brightness / 256.0f, m_contrast, cos(m_hue), sin(m_hue));
		OGL_CHECK_ERROR("glProgramLocalParameter4fARB");
		glProgramLocalParameter4fARB(GL_FRAGMENT_PROGRAM_ARB, 1, m_saturation, m_painterOpacity, 0.0f, 0.0f);
		OGL_CHECK_ERROR("glProgramLocalParameter4fARB");
		/**/

		glEnable(GL_FRAGMENT_PROGRAM_ARB);
		OGL_CHECK_ERROR("glEnable");

		/*
		if (YUY2toRGB == prog) 
		{
			const float w = m_stride / 2,
				iw = 1. / w;
			tx_array[3] = w;
			tx_array[6] = w;

			for (int i = 0; i < 4; ++i) 
			{
				tx_array[3*i + 2] = iw;
			}

		}
		/**/

		glActiveTexture(GL_TEXTURE0);
		OGL_CHECK_ERROR("glActiveTexture");

		glBindTexture(GL_TEXTURE_2D, tex0);
		OGL_CHECK_ERROR("glBindTexture");

		if (YV12toRGB == prog) 
		{

			glActiveTexture(GL_TEXTURE1);
			OGL_CHECK_ERROR("glActiveTexture");
			/**/
			glBindTexture(GL_TEXTURE_2D, tex1);
			OGL_CHECK_ERROR("glBindTexture");

			glActiveTexture(GL_TEXTURE2);
			OGL_CHECK_ERROR("glActiveTexture");
			/**/
			glBindTexture(GL_TEXTURE_2D, tex2);
			OGL_CHECK_ERROR("glBindTexture");

		}
		/**/
	}
	else 
	{
		glBindTexture(GL_TEXTURE_2D, tex0);
		OGL_CHECK_ERROR("glBindTexture");
	}

	glVertexPointer(2, GL_FLOAT, 0, v_array);
	OGL_CHECK_ERROR("glVertexPointer");
	glTexCoordPointer(2, GL_FLOAT, 0, tx_array);
	OGL_CHECK_ERROR("glTexCoordPointer");
	glEnableClientState(GL_VERTEX_ARRAY);
	OGL_CHECK_ERROR("glEnableClientState");
	glEnableClientState(GL_TEXTURE_COORD_ARRAY);
	OGL_CHECK_ERROR("glEnableClientState");
	glDrawArrays(GL_QUADS, 0, 4);
	OGL_CHECK_ERROR("glDrawArrays");
	glDisableClientState(GL_TEXTURE_COORD_ARRAY);
	OGL_CHECK_ERROR("glDisableClientState");
	glDisableClientState(GL_VERTEX_ARRAY);
	OGL_CHECK_ERROR("glDisableClientState");
	/**/

	if (!isSoftYuv2Rgb) 
	{
		glDisable(GL_FRAGMENT_PROGRAM_ARB);
		OGL_CHECK_ERROR("glDisable");
		glActiveTexture(GL_TEXTURE0);
		OGL_CHECK_ERROR("glActiveTexture");
	}

}

bool CLGLRenderer::paintEvent(const QRect& r)
{

	if (m_abort_drawing)
		return true;

    if (!m_inited)
    {
        init(gl_status == CL_GL_NOT_TESTED);
        m_inited = true;
    }

	QMutexLocker locker(&m_mutex);

	if (m_stride == 0)
		return true;

	bool draw = (m_width < getMaxTextureSize()) && (m_height < getMaxTextureSize());

	if (draw)
	{
			if (m_gotnewimage)	updateTexture();

			m_painterOpacity = 1.0;
			QRect temp;
			//QRect r(0,0,m_videowindow->width(),m_videowindow->height());
			float sar = 1.0f;

			temp.setLeft(r.left());	temp.setTop(r.top());
			temp.setWidth(r.width());
			temp.setHeight(r.height());

			//getTextureRect(temp, m_stride, m_height, r.width(), r.height(), sar);

			const float v_array[] = { temp.left(), temp.top(), temp.right()+1, temp.top(), temp.right()+1, temp.bottom()+1, temp.left(), temp.bottom()+1 };
			drawVideoTexture(m_texture[0], m_texture[1], m_texture[2], v_array);
			/**/
	}
	else
	{
		draw = draw;
	}

	m_waitCon.wakeOne();
	m_do_not_need_to_wait_any_more = true;

	return draw;
}

QSize CLGLRenderer::sizeOnScreen(unsigned int channel) const
{
	return m_videowindow->sizeOnScreen(channel);
}

bool CLGLRenderer::constantDownscaleFactor() const
{
    return m_videowindow->constantDownscaleFactor();
=======
#include "gl_renderer.h"
#include "../base/log.h"
#include "../base/sleep.h"
#include <cmath> //for sin and cos
#include "ui/videoitem/video_wnd_item.h"
#include "yuvconvert.h"
#include "camera.h"
#include "device/device.h"

#include <QTime>

#ifndef GL_FRAGMENT_PROGRAM_ARB
#define GL_FRAGMENT_PROGRAM_ARB           0x8804
#define GL_PROGRAM_FORMAT_ASCII_ARB       0x8875
#endif

#ifndef GL_CLAMP_TO_EDGE
#define GL_CLAMP_TO_EDGE	0x812F
#endif

#ifndef GL_CLAMP_TO_EDGE_SGIS
#define GL_CLAMP_TO_EDGE_SGIS 0x812F
#endif

#ifndef GL_CLAMP_TO_EDGE_EXT
#define GL_CLAMP_TO_EDGE_EXT 0x812F
#endif

// support old OpenGL installations (1.2)
// assume that if TEXTURE0 isn't defined, none are

#ifndef GL_TEXTURE0
# define GL_TEXTURE0    0x84C0
# define GL_TEXTURE1    0x84C1
# define GL_TEXTURE2    0x84C2
#endif


static const int MAX_SHADER_SIZE = 1024*3; 

#define OGL_CHECK_ERROR(str) //if (checkOpenGLError() != GL_NO_ERROR) {cl_log.log(str, __LINE__ , cl_logERROR); }


// arbfp1 fragment program for converting yuv (YV12) to rgb
static const char yv12ToRgb[] =
"!!ARBfp1.0"
"PARAM c[5] = { program.local[0..1],"
"                { 1.164, 0, 1.596, 0.5 },"
"                { 0.0625, 1.164, -0.391, -0.81300002 },"
"                { 1.164, 2.0179999, 0 } };"
"TEMP R0;"
"TEX R0.x, fragment.texcoord[0], texture[1], 2D;"
"ADD R0.y, R0.x, -c[2].w;"
"TEX R0.x, fragment.texcoord[0], texture[2], 2D;"
"ADD R0.x, R0, -c[2].w;"
"MUL R0.z, R0.y, c[0].w;"
"MAD R0.z, R0.x, c[0], R0;"
"MUL R0.w, R0.x, c[0];"
"MUL R0.z, R0, c[0].y;"
"TEX R0.x, fragment.texcoord[0], texture[0], 2D;"
"MAD R0.y, R0, c[0].z, R0.w;"
"ADD R0.x, R0, -c[3];"
"MUL R0.y, R0, c[0];"
"MUL R0.z, R0, c[1].x;"
"MAD R0.x, R0, c[0].y, c[0];"
"MUL R0.y, R0, c[1].x;"
"DP3 result.color.x, R0, c[2];"
"DP3 result.color.y, R0, c[3].yzww;"
"DP3 result.color.z, R0, c[4];"
"MOV result.color.w, c[1].y;"
"END";

static const char yuy2ToRgb[] =
"!!ARBfp1.0"
"PARAM c[5] = { program.local[0..1],"
"                { 0.5, 2, 1, 0.0625 },"
"                { 1.164, 0, 1.596, 2.0179999 },"
"                { 1.164, -0.391, -0.81300002 } };"
"TEMP R0;"
"TEMP R1;"
"TEMP R2;"
"FLR R1.z, fragment.texcoord[0].x;"
"ADD R0.x, R1.z, c[2];"
"ADD R1.z, fragment.texcoord[0].x, -R1;"
"MUL R1.x, fragment.texcoord[0].z, R0;"
"MOV R1.y, fragment.texcoord[0];"
"TEX R0, R1, texture[0], 2D;"
"ADD R1.y, R0.z, -R0.x;"
"MUL R2.x, R1.z, R1.y;"
"MAD R0.x, R2, c[2].y, R0;"
"MOV R1.y, fragment.texcoord[0];"
"ADD R1.x, fragment.texcoord[0].z, R1;"
"TEX R1.xyw, R1, texture[0], 2D;"
"ADD R2.x, R1, -R0.z;"
"MAD R1.x, R1.z, c[2].y, -c[2].z;"
"MAD R0.z, R1.x, R2.x, R0;"
"ADD R1.xy, R1.ywzw, -R0.ywzw;"
"ADD R0.z, R0, -R0.x;"
"SGE R1.w, R1.z, c[2].x;"
"MAD R0.x, R1.w, R0.z, R0;"
"MAD R0.yz, R1.z, R1.xxyw, R0.xyww;"
"ADD R0.xyz, R0, -c[2].wxxw;"
"MUL R0.w, R0.y, c[0];"
"MAD R0.w, R0.z, c[0].z, R0;"
"MUL R0.z, R0, c[0].w;"
"MAD R0.y, R0, c[0].z, R0.z;"
"MUL R0.w, R0, c[0].y;"
"MUL R0.y, R0, c[0];"
"MUL R0.z, R0.w, c[1].x;"
"MAD R0.x, R0, c[0].y, c[0];"
"MUL R0.y, R0, c[1].x;"
"DP3 result.color.x, R0, c[3];"
"DP3 result.color.y, R0, c[4];"
"DP3 result.color.z, R0, c[3].xwyw;"
"MOV result.color.w, c[1].y;"
"END";

int CLGLRenderer::gl_status = CLGLRenderer::CL_GL_NOT_TESTED;
GLint CLGLRenderer::ms_maxTextureSize = 0;
QMutex CLGLRenderer::ms_maxTextureSizeMutex;

QList<GLuint*> CLGLRenderer::mGarbage;

CLGLRenderer::CLGLRenderer(CLVideoWindowItem *vw):
m_videowindow(vw),
clampConstant(GL_CLAMP),
isSoftYuv2Rgb(false),
isNonPower2(false),
m_videoTextureReady(false),
m_brightness(0),
m_contrast(0),
m_hue(0),
m_saturation(0),
m_gotnewimage(false),
m_stride(0), // in memorry 
m_width(0), // visible width
m_height(0),
m_stride_old(0),
m_height_old(0),
m_needwait(true),
m_inited(false),
m_textureUploaded(false),
m_forceSoftYUV(false)
{
	applyMixerSettings(m_brightness, m_contrast, m_hue, m_saturation);
}

int CLGLRenderer::checkOpenGLError() const
{
	int err = glGetError();
	if (GL_NO_ERROR != err) 
	{
		const char* errorString = reinterpret_cast<const char *>(gluErrorString(err));
		if (errorString) 
		{
			cl_log.log("OpenGL Error: ",  errorString, cl_logERROR);
		}
	}
	return err;
}

CLGLRenderer::~CLGLRenderer()
{
	if (m_textureUploaded)
	{
		//glDeleteTextures(3, m_texture);

		// I do not know why but if I glDeleteTextures here some items on the other view might become green( especially if we animate them a lot )
		// not sure I i do something wrong with opengl or it's bug of QT. for now can not spend much time on it. but it needs to be fixed.

		GLuint* heap = new GLuint[3];
		memcpy(heap,m_texture,sizeof(m_texture));
		mGarbage.push_back(heap); // to delete later
	}
}

void CLGLRenderer::clearGarbage()
{
	//return;

	if (mGarbage.count())
	{
		int n = 0;
	}

	foreach(GLuint* heap, mGarbage)
	{
		glDeleteTextures(3, heap);
		delete[] heap;
	}

	mGarbage.clear();

}

void CLGLRenderer::getTextureRect(QRect& drawRect, 
					float textureWidth, float textureHeight,
					float windowWidth, float windowHeight, const float sar) const
{
	drawRect.setTop(0);
	drawRect.setLeft(0);
	drawRect.setWidth(static_cast<int>(windowWidth));
	drawRect.setHeight(static_cast<int>(windowHeight));
}

void CLGLRenderer::init(bool msgbox)
{
    if (m_inited)
        return;

//	makeCurrent();

	glProgramStringARB = (_glProgramStringARB) QGLContext::currentContext()->getProcAddress(QLatin1String("glProgramStringARB"));
	glBindProgramARB = (_glBindProgramARB) QGLContext::currentContext()->getProcAddress(QLatin1String("glBindProgramARB"));
	glDeleteProgramsARB = (_glDeleteProgramsARB) QGLContext::currentContext()->getProcAddress(QLatin1String("glDeleteProgramsARB"));
	glGenProgramsARB = (_glGenProgramsARB) QGLContext::currentContext()->getProcAddress(QLatin1String("glGenProgramsARB"));
	glProgramLocalParameter4fARB = (_glProgramLocalParameter4fARB) QGLContext::currentContext()->getProcAddress(QLatin1String("glProgramLocalParameter4fARB"));
	glActiveTexture = (_glActiveTexture) QGLContext::currentContext()->getProcAddress(QLatin1String("glActiveTexture"));

	if (!glActiveTexture) 
	{
		CL_LOG(cl_logWARNING) cl_log.log("GL_ARB_multitexture not supported",cl_logWARNING);
	}

	// OpenGL info
	const char* extensions = reinterpret_cast<const char *>(glGetString(GL_EXTENSIONS));
	if (extensions) 
	{
		CL_LOG(cl_logWARNING) cl_log.log("OpenGL extensions: ", extensions, cl_logDEBUG1);
	}
	const char* version = reinterpret_cast<const char *>(glGetString(GL_VERSION));

	if (version) 
	{
		//CL_LOG(cl_logWARNING) cl_log.log(,cl_logWARNING);
		CL_LOG(cl_logWARNING) cl_log.log("OpenGL version: ", version, cl_logALWAYS);
	}

	const uchar* renderer = glGetString(GL_RENDERER);
	if (renderer) 
	{
		CL_LOG(cl_logWARNING) cl_log.log("Renderer: ", reinterpret_cast<const char *>(renderer),cl_logALWAYS);
	}

	const uchar* vendor = glGetString(GL_VENDOR);
	if (vendor) 
	{
		CL_LOG(cl_logWARNING) cl_log.log("Vendor: ", reinterpret_cast<const char *>(vendor),cl_logALWAYS);
	}

	//version = "1.0.7";
	if (version && QString(version) >= QString("1.2.0")) 
	{
		clampConstant = GL_CLAMP_TO_EDGE;
	} 
	if (extensions && strstr(extensions, "GL_EXT_texture_edge_clamp")) 
	{
		clampConstant = GL_CLAMP_TO_EDGE_EXT;
	} 
	else if (extensions && strstr(extensions, "GL_SGIS_texture_edge_clamp")) 
	{
		clampConstant = GL_CLAMP_TO_EDGE_SGIS;
	} 
	else 
	{
		clampConstant = GL_CLAMP;
	}

	if (version && QString(version) <= "1.1.0") 
	{ // Microsoft Generic software
		const QString& message = QObject::trUtf8("SLOW_OPENGL");
		CL_LOG(cl_logWARNING) cl_log.log(message ,cl_logWARNING);
		if (msgbox)
		{
			QMessageBox* box = new QMessageBox(QMessageBox::Warning, "Info", message, QMessageBox::Ok, 0);
			box->show();
		}
	}

	bool error = false;
	if (extensions) 
	{
		isNonPower2 = strstr(extensions, "GL_ARB_texture_non_power_of_two") != NULL;
        
		const char* fragmentProgram = "GL_ARB_fragment_program";
		if (!strstr(extensions, fragmentProgram)) 
		{
			CL_LOG(cl_logERROR) cl_log.log(fragmentProgram, " not support" ,cl_logERROR);
			error = true;
		}
	}

	if (!error && glProgramStringARB && glBindProgramARB && glDeleteProgramsARB &&
		glGenProgramsARB && glProgramLocalParameter4fARB) 
	{
			glGenProgramsARB(2, m_program);

			//==================
			const char *code[] = {yv12ToRgb, yuy2ToRgb};

			bool error = false;
			for(int i = 0; i < ProgramCount && !error;  ++i) 
			{

				glBindProgramARB(GL_FRAGMENT_PROGRAM_ARB, m_program[i]);

				const GLbyte *gl_src = reinterpret_cast<const GLbyte *>(code[i]);
				glProgramStringARB(GL_FRAGMENT_PROGRAM_ARB, GL_PROGRAM_FORMAT_ASCII_ARB,
					strlen(code[i]), gl_src);

				if (checkOpenGLError() != GL_NO_ERROR) 
				{
					error = true;
				}
			}

			if (error) 
			{
				glDeleteProgramsARB(2, m_program);
				CL_LOG(cl_logERROR) cl_log.log("Error compile shader!!!", cl_logERROR);
			}
			//==================

	}
	else 
	{
		error = true;
	}


	//isSoftYuv2Rgb = true;

	if (error) 
	{
		CL_LOG(cl_logWARNING) cl_log.log("OpenGL shader support init failed, use soft yuv->rgb converter!!!", cl_logWARNING);
		isSoftYuv2Rgb = true;

		// in this first revision we do not support software color transform
		gl_status = CL_GL_NOT_SUPPORTED;

		const QString& message = QObject::trUtf8("This software version supports only GPU(not CPU) color transformation. This video card do not supports shaders(GPU transforms). Please contact to developers to get new software version with YUV=>RGB software transform for your video card. Or update your video card:-)");
		CL_LOG(cl_logWARNING) cl_log.log(message ,cl_logWARNING);
		if (msgbox)
		{
			QMessageBox* box = new QMessageBox(QMessageBox::Warning, "Info", message, QMessageBox::Ok, 0);
			box->show();
		}

	}
	
	if (m_forceSoftYUV) 
	{
		isSoftYuv2Rgb = true;
	}
#ifdef _WIN32	
    // force CPU yuv->rgb for large textures (due to ATI bug). Only for still images.
    else if (m_videowindow && m_videowindow->getVideoCam()->getDevice()->checkDeviceTypeFlag(CLDevice::SINGLE_SHOT) &&
                (m_width >= MAX_SHADER_SIZE || m_height >= MAX_SHADER_SIZE))
    {
		isSoftYuv2Rgb = true;
    }
#endif

	//if (mGarbage.count()<80)
	{
		glGenTextures(3, m_texture);
	}
	/*
	else
	{
		GLuint* heap = mGarbage.takeFirst();
		memcpy(m_texture, heap, sizeof(m_texture));
		delete heap;
	}
	/**/

	OGL_CHECK_ERROR("glGenTextures");

	glEnable(GL_TEXTURE_2D);
	OGL_CHECK_ERROR("glEnable");

	gl_status = CL_GL_SUPPORTED;

}

int CLGLRenderer::getMaxTextureSize()
{
    if (ms_maxTextureSize)
        return ms_maxTextureSize;

    {
        QMutexLocker maxTextureSizeLocker_(&ms_maxTextureSizeMutex);

        if (!ms_maxTextureSize)
        {
            glGetIntegerv(GL_MAX_TEXTURE_SIZE, &ms_maxTextureSize); 

            cl_log.log("Max Texture size: ", ms_maxTextureSize, cl_logALWAYS);
        }
    }

	return ms_maxTextureSize;
}

void CLGLRenderer::beforeDestroy()
{
	m_needwait = false;
	m_waitCon.wakeOne();
}

void CLGLRenderer::copyVideoDataBeforePainting(bool copy)
{
	m_copyData = copy;
	if (copy)
	{
		m_abort_drawing = true; // after we cancel wait process we need to abort_draw.
		m_needwait = false;
		m_waitCon.wakeOne();
	}
	else
	{
		m_needwait = true;
	}

}

void CLGLRenderer::draw(CLVideoDecoderOutput& img, unsigned int channel)
{

	QMutexLocker locker(&m_mutex);

	m_abort_drawing = false;

	if (m_copyData)
		CLVideoDecoderOutput::copy(&img, &m_image);

	CLVideoDecoderOutput& image =  m_copyData ?  m_image : img;

	m_stride = image.stride1;
	m_height = image.height;
	m_width = image.width;

	m_color = image.out_type;

	if (m_stride != m_stride_old || m_height!=m_height_old || m_color!=m_color_old)
	{
		m_videoTextureReady = false;
		m_stride_old = m_stride;
		m_height_old = m_height;
		m_color_old = m_color;

	}

	int luma_shift = (m_stride - m_width)>>1;

	m_arrayPixels[0] = image.C1 - luma_shift;

	if (m_color != CL_DECODER_YUV444)
	{
		m_arrayPixels[1] = image.C2 - luma_shift/2;
		m_arrayPixels[2] = image.C3 - luma_shift/2;
	}
	else
	{
		m_arrayPixels[1] = image.C2 - luma_shift;
		m_arrayPixels[2] = image.C3 - luma_shift;
	}

	m_gotnewimage = true;
	//CLSleep::msleep(15);

	//QTime time;
	//time.restart();

	if (!m_videowindow->isVisible())
		return;

	m_videowindow->needUpdate(true); // sending paint event
	//m_videowindow->update();

	if (m_needwait)
	{
		m_do_not_need_to_wait_any_more = false;

		while (!m_waitCon.wait(&m_mutex,50)) // unlock the mutex 
		{

			if (!m_videowindow->isVisible() || !m_needwait)
				break;

			if (m_do_not_need_to_wait_any_more)
				break; // some times It does not wake up after wakeone is called ; is it a bug?
		}
	}

	//cl_log.log("time =", time.elapsed() , cl_logDEBUG1);

	// after paint had hapened 

	//paintEvent
}

void CLGLRenderer::setForceSoftYUV(bool value) 
{ 
	m_forceSoftYUV = value; 
}

void CLGLRenderer::updateTexture()
{
	//image.saveToFile("test.yuv");

	int w[3] = { m_stride, m_stride / 2, m_stride / 2 };
	int r_w[3] = { m_width, m_width / 2, m_width / 2 }; // real_width / visable
	int h[3] = { m_height, m_height / 2, m_height / 2 };

	if (m_color == CL_DECODER_YUV422)
		h[1] = h[2] = m_height;

	if (m_color == CL_DECODER_YUV444)
	{
		h[1] = h[2] = m_height;
		w[1] = w[2] = m_stride;
		r_w[1] = r_w[2] = m_width;
	}

	glEnable(GL_TEXTURE_2D);
	OGL_CHECK_ERROR("glEnable");

	if (!isSoftYuv2Rgb) 
	{
			for (int i = 0; i < 3; ++i) 
			{
				glBindTexture(GL_TEXTURE_2D, m_texture[i]);
				OGL_CHECK_ERROR("glBindTexture");
				const uchar* pixels = m_arrayPixels[i];
				if (!m_videoTextureReady) 
				{
					// if support "GL_ARB_texture_non_power_of_two", use default size of texture,
					// else nearest power of two
					const int wPow = isNonPower2 ? w[i] : getMinPow2(w[i]);
					const int hPow = isNonPower2 ? h[i] : getMinPow2(h[i]);
					// support GL_ARB_texture_non_power_of_two ?

					if (isNonPower2) 
					{
						m_videoCoeffL[i] = (w[i] - r_w[i])/(static_cast<float>(w[i]))/2;

						m_videoCoeffW[i] = 1.0f - m_videoCoeffL[i];
						m_videoCoeffH[i] = 1.0f;
					}
					else 
					{
						float wCoeff = w[i] / static_cast<float>(wPow);
						float hCoeff = h[i] / static_cast<float>(hPow);

						m_videoCoeffL[i] = (w[i] - r_w[i])/(static_cast<float>(wPow))/2;

						m_videoCoeffW[i] = wCoeff - m_videoCoeffL[i];
						m_videoCoeffH[i] = hCoeff;
					}

					glTexImage2D(GL_TEXTURE_2D, 0, GL_LUMINANCE, wPow, hPow, 0,
						GL_LUMINANCE, GL_UNSIGNED_BYTE, 0);
					glPixelStorei(GL_UNPACK_ROW_LENGTH, w[i]);

					glTexParameteri(GL_TEXTURE_2D, GL_TEXTURE_MAG_FILTER, GL_LINEAR);
					glTexParameteri(GL_TEXTURE_2D, GL_TEXTURE_MIN_FILTER, GL_LINEAR);
					glTexParameteri(GL_TEXTURE_2D, GL_TEXTURE_WRAP_S, clampConstant);
					glTexParameteri(GL_TEXTURE_2D, GL_TEXTURE_WRAP_T, clampConstant);

				}

				glTexSubImage2D(GL_TEXTURE_2D, 0,
					0, 0,
					w[i], h[i],
					GL_LUMINANCE, GL_UNSIGNED_BYTE, pixels);
				OGL_CHECK_ERROR("glTexSubImage2D");
				glPixelStorei(GL_UNPACK_ROW_LENGTH, 0);
				OGL_CHECK_ERROR("glPixelStorei");
			}

			m_textureUploaded = true;

	}
	else 
	{
		// not supported for now
		
		glBindTexture(GL_TEXTURE_2D, m_texture[0]);

		const int wPow = isNonPower2 ? w[0] : getMinPow2(w[0]);
		const int hPow = isNonPower2 ? h[0] : getMinPow2(h[0]);

			if (!m_videoTextureReady) 
			{
				// if support "GL_ARB_texture_non_power_of_two", use default size of texture,
				// else nearest power of two
				const int wPow = isNonPower2 ? w[0] : getMinPow2(w[0]);
				const int hPow = isNonPower2 ? h[0] : getMinPow2(h[0]);
				// support GL_ARB_texture_non_power_of_two ?

				if (isNonPower2) 
				{
					m_videoCoeffL[0] = (w[0] - r_w[0])/(static_cast<float>(w[0]))/2;

					m_videoCoeffW[0] = 1.0f - m_videoCoeffL[0];
					m_videoCoeffH[0] = 1.0f;
				}
				else 
				{
					float wCoeff = w[0] / static_cast<float>(wPow);
					float hCoeff = h[0] / static_cast<float>(hPow);

					m_videoCoeffL[0] = (w[0] - r_w[0])/(static_cast<float>(wPow))/2;

					m_videoCoeffW[0] = wCoeff - m_videoCoeffL[0];
					m_videoCoeffH[0] = hCoeff;
				}

				glTexImage2D(GL_TEXTURE_2D, 0, GL_RGBA, wPow, hPow, 0, GL_RGBA, GL_UNSIGNED_BYTE, 0);
				OGL_CHECK_ERROR("glTexImage2D");
				glTexParameteri(GL_TEXTURE_2D, GL_TEXTURE_MAG_FILTER, GL_LINEAR);
				OGL_CHECK_ERROR("glTexParameteri");
				glTexParameteri(GL_TEXTURE_2D, GL_TEXTURE_MIN_FILTER, GL_LINEAR);
				OGL_CHECK_ERROR("glTexParameteri");
				glTexParameteri(GL_TEXTURE_2D, GL_TEXTURE_WRAP_S, clampConstant);
				OGL_CHECK_ERROR("glTexParameteri");
				glTexParameteri(GL_TEXTURE_2D, GL_TEXTURE_WRAP_T, clampConstant);
				OGL_CHECK_ERROR("glTexParameteri");

			}

		
		int size = 4 * m_stride * h[0];
		if (yuv2rgbBuffer.size() != size) {
			yuv2rgbBuffer.resize(size);
		}

		uint8_t* pixels = &yuv2rgbBuffer[0];
		
		uint8_t* pixelsArray[4];
		pixelsArray[0] = pixels;
		
		if (m_color == CL_DECODER_YUV422)
		{
			yuv422_argb32_mmx(pixels, m_arrayPixels[0], m_arrayPixels[2], m_arrayPixels[1], 
										m_stride, h[0], 
										4 * m_stride, 
										m_stride, m_stride / 2);
		}
		else if (m_color == CL_DECODER_YUV420)
		{
			yuv420_argb32_mmx(pixels, m_arrayPixels[0], m_arrayPixels[2], m_arrayPixels[1], 
										m_stride, h[0], 
										4 * m_stride, 
										m_stride, m_stride / 2);
		}
		else if (m_color == CL_DECODER_YUV444){
			yuv444_argb32_mmx(pixels, m_arrayPixels[0], m_arrayPixels[2], m_arrayPixels[1], 
										m_stride, h[0], 
										4 * m_stride, 
										m_stride, m_stride);
		}

		glPixelStorei(GL_UNPACK_ROW_LENGTH, m_stride);
		OGL_CHECK_ERROR("glPixelStorei");
		glTexSubImage2D(GL_TEXTURE_2D, 0,
			0, 0,
			qMin(m_stride, ms_maxTextureSize) , qMin(h[0], ms_maxTextureSize),
			GL_RGBA, GL_UNSIGNED_BYTE, pixels);
		OGL_CHECK_ERROR("glTexSubImage2D");
		glPixelStorei(GL_UNPACK_ROW_LENGTH, 0);
		OGL_CHECK_ERROR("glPixelStorei");

        if (m_videowindow->getVideoCam()->getDevice()->checkDeviceTypeFlag(CLDevice::SINGLE_SHOT))
        {
            // free memory immediatly for still images
            yuv2rgbBuffer.clear();
        }

		/**/
	}

	//glDisable(GL_TEXTURE_2D);
	m_videoTextureReady = true;
	m_gotnewimage = false;

	/*
	if (!isSoftYuv2Rgb)
	{
		glActiveTexture(GL_TEXTURE0);glDisable (GL_TEXTURE_2D);
		glActiveTexture(GL_TEXTURE1);glDisable (GL_TEXTURE_2D);
		glActiveTexture(GL_TEXTURE2);glDisable (GL_TEXTURE_2D);
	}
	*/

}

void CLGLRenderer::drawVideoTexture(GLuint tex0, GLuint tex1, GLuint tex2, const float* v_array)
{

	float tx_array[8] = {m_videoCoeffL[0], 0.0f, 
						m_videoCoeffW[0], 0.0f, 
						m_videoCoeffW[0], m_videoCoeffH[0],
						m_videoCoeffL[0], m_videoCoeffH[0]};
						/**/

	/*
	float tx_array[8] = {0.0f, 0.0f, 
		m_videoCoeffW[0], 0.0f, 
		m_videoCoeffW[0], m_videoCoeffH[0],
		0.0f, m_videoCoeffH[0]};
		/**/
	glEnable(GL_TEXTURE_2D);
	OGL_CHECK_ERROR("glEnable");


	if (!isSoftYuv2Rgb) 
	{

		const Program prog =  YV12toRGB ;

		glBindProgramARB(GL_FRAGMENT_PROGRAM_ARB, m_program[prog]);
		OGL_CHECK_ERROR("glBindProgramARB");
		//loading the parameters
		glProgramLocalParameter4fARB(GL_FRAGMENT_PROGRAM_ARB, 0, m_brightness / 256.0f, m_contrast, cos(m_hue), sin(m_hue));
		OGL_CHECK_ERROR("glProgramLocalParameter4fARB");
		glProgramLocalParameter4fARB(GL_FRAGMENT_PROGRAM_ARB, 1, m_saturation, m_painterOpacity, 0.0f, 0.0f);
		OGL_CHECK_ERROR("glProgramLocalParameter4fARB");
		/**/

		glEnable(GL_FRAGMENT_PROGRAM_ARB);
		OGL_CHECK_ERROR("glEnable");

		/*
		if (YUY2toRGB == prog) 
		{
			const float w = m_stride / 2,
				iw = 1. / w;
			tx_array[3] = w;
			tx_array[6] = w;

			for (int i = 0; i < 4; ++i) 
			{
				tx_array[3*i + 2] = iw;
			}

		}
		/**/

		glActiveTexture(GL_TEXTURE0);
		OGL_CHECK_ERROR("glActiveTexture");

		glBindTexture(GL_TEXTURE_2D, tex0);
		OGL_CHECK_ERROR("glBindTexture");

		if (YV12toRGB == prog) 
		{

			glActiveTexture(GL_TEXTURE1);
			OGL_CHECK_ERROR("glActiveTexture");
			/**/
			glBindTexture(GL_TEXTURE_2D, tex1);
			OGL_CHECK_ERROR("glBindTexture");

			glActiveTexture(GL_TEXTURE2);
			OGL_CHECK_ERROR("glActiveTexture");
			/**/
			glBindTexture(GL_TEXTURE_2D, tex2);
			OGL_CHECK_ERROR("glBindTexture");

		}
		/**/
	}
	else 
	{
		glBindTexture(GL_TEXTURE_2D, tex0);
		OGL_CHECK_ERROR("glBindTexture");
	}

	glVertexPointer(2, GL_FLOAT, 0, v_array);
	OGL_CHECK_ERROR("glVertexPointer");
	glTexCoordPointer(2, GL_FLOAT, 0, tx_array);
	OGL_CHECK_ERROR("glTexCoordPointer");
	glEnableClientState(GL_VERTEX_ARRAY);
	OGL_CHECK_ERROR("glEnableClientState");
	glEnableClientState(GL_TEXTURE_COORD_ARRAY);
	OGL_CHECK_ERROR("glEnableClientState");
	glDrawArrays(GL_QUADS, 0, 4);
	OGL_CHECK_ERROR("glDrawArrays");
	glDisableClientState(GL_TEXTURE_COORD_ARRAY);
	OGL_CHECK_ERROR("glDisableClientState");
	glDisableClientState(GL_VERTEX_ARRAY);
	OGL_CHECK_ERROR("glDisableClientState");
	/**/

	if (!isSoftYuv2Rgb) 
	{
		glDisable(GL_FRAGMENT_PROGRAM_ARB);
		OGL_CHECK_ERROR("glDisable");
		glActiveTexture(GL_TEXTURE0);
		OGL_CHECK_ERROR("glActiveTexture");
	}

}

bool CLGLRenderer::paintEvent(const QRect& r)
{

	if (m_abort_drawing)
		return true;

    if (!m_inited)
    {
        init(gl_status == CL_GL_NOT_TESTED);
        m_inited = true;
    }

	QMutexLocker locker(&m_mutex);

	if (m_stride == 0)
		return true;

	bool draw = (m_width < getMaxTextureSize()) && (m_height < getMaxTextureSize());

	if (draw)
	{
			if (m_gotnewimage)	updateTexture();

			m_painterOpacity = 1.0;
			QRect temp;
			//QRect r(0,0,m_videowindow->width(),m_videowindow->height());
			float sar = 1.0f;

			temp.setLeft(r.left());	temp.setTop(r.top());
			temp.setWidth(r.width());
			temp.setHeight(r.height());

			//getTextureRect(temp, m_stride, m_height, r.width(), r.height(), sar);

			const float v_array[] = { temp.left(), temp.top(), temp.right()+1, temp.top(), temp.right()+1, temp.bottom()+1, temp.left(), temp.bottom()+1 };
			drawVideoTexture(m_texture[0], m_texture[1], m_texture[2], v_array);
			/**/
	}
	else
	{
		draw = draw;
	}

	m_waitCon.wakeOne();
	m_do_not_need_to_wait_any_more = true;

	return draw;
}

QSize CLGLRenderer::sizeOnScreen(unsigned int channel) const
{
	return m_videowindow->sizeOnScreen(channel);
}

bool CLGLRenderer::constantDownscaleFactor() const
{
    return m_videowindow->constantDownscaleFactor();
>>>>>>> 20aa4f0e
}<|MERGE_RESOLUTION|>--- conflicted
+++ resolved
@@ -1,1730 +1,864 @@
-<<<<<<< HEAD
-#include "gl_renderer.h"
-#include "../base/log.h"
-#include "../base/sleep.h"
-#include <cmath> //for sin and cos
-#include "ui/videoitem/video_wnd_item.h"
-#include "yuvconvert.h"
-#include "camera.h"
-#include "device/device.h"
-
-#include <QTime>
-
-#ifndef GL_FRAGMENT_PROGRAM_ARB
-#define GL_FRAGMENT_PROGRAM_ARB           0x8804
-#define GL_PROGRAM_FORMAT_ASCII_ARB       0x8875
-#endif
-
-#ifndef GL_CLAMP_TO_EDGE
-#define GL_CLAMP_TO_EDGE	0x812F
-#endif
-
-#ifndef GL_CLAMP_TO_EDGE_SGIS
-#define GL_CLAMP_TO_EDGE_SGIS 0x812F
-#endif
-
-#ifndef GL_CLAMP_TO_EDGE_EXT
-#define GL_CLAMP_TO_EDGE_EXT 0x812F
-#endif
-
-// support old OpenGL installations (1.2)
-// assume that if TEXTURE0 isn't defined, none are
-
-#ifndef GL_TEXTURE0
-# define GL_TEXTURE0    0x84C0
-# define GL_TEXTURE1    0x84C1
-# define GL_TEXTURE2    0x84C2
-#endif
-
-
-static const int MAX_SHADER_SIZE = 1024*3; 
-
-#define OGL_CHECK_ERROR(str) //if (checkOpenGLError() != GL_NO_ERROR) {cl_log.log(str, __LINE__ , cl_logERROR); }
-
-
-// arbfp1 fragment program for converting yuv (YV12) to rgb
-static const char yv12ToRgb[] =
-"!!ARBfp1.0\n"
-"PARAM c[5] = { program.local[0..1],\n"
-"                { 1.164, 0, 1.596, 0.5 },\n"
-"                { 0.0625, 1.164, -0.391, -0.81300002 },\n"
-"                { 1.164, 2.0179999, 0 } };\n"
-"TEMP R0;\n"
-"TEX R0.x, fragment.texcoord[0], texture[1], 2D;\n"
-"ADD R0.y, R0.x, -c[2].w;\n"
-"TEX R0.x, fragment.texcoord[0], texture[2], 2D;\n"
-"ADD R0.x, R0, -c[2].w;\n"
-"MUL R0.z, R0.y, c[0].w;\n"
-"MAD R0.z, R0.x, c[0], R0;\n"
-"MUL R0.w, R0.x, c[0];\n"
-"MUL R0.z, R0, c[0].y;\n"
-"TEX R0.x, fragment.texcoord[0], texture[0], 2D;\n"
-"MAD R0.y, R0, c[0].z, R0.w;\n"
-"ADD R0.x, R0, -c[3];\n"
-"MUL R0.y, R0, c[0];\n"
-"MUL R0.z, R0, c[1].x;\n"
-"MAD R0.x, R0, c[0].y, c[0];\n"
-"MUL R0.y, R0, c[1].x;\n"
-"DP3 result.color.x, R0, c[2];\n"
-"DP3 result.color.y, R0, c[3].yzww;\n"
-"DP3 result.color.z, R0, c[4];\n"
-"MOV result.color.w, c[1].y;\n"
-"END\n";
-
-static const char yuy2ToRgb[] =
-"!!ARBfp1.0\n"
-"PARAM c[5] = { program.local[0..1],\n"
-"                { 0.5, 2, 1, 0.0625 },\n"
-"                { 1.164, 0, 1.596, 2.0179999 },\n"
-"                { 1.164, -0.391, -0.81300002 } };\n"
-"TEMP R0;\n"
-"TEMP R1;\n"
-"TEMP R2;\n"
-"FLR R1.z, fragment.texcoord[0].x;\n"
-"ADD R0.x, R1.z, c[2];\n"
-"ADD R1.z, fragment.texcoord[0].x, -R1;\n"
-"MUL R1.x, fragment.texcoord[0].z, R0;\n"
-"MOV R1.y, fragment.texcoord[0];\n"
-"TEX R0, R1, texture[0], 2D;\n"
-"ADD R1.y, R0.z, -R0.x;\n"
-"MUL R2.x, R1.z, R1.y;\n"
-"MAD R0.x, R2, c[2].y, R0;\n"
-"MOV R1.y, fragment.texcoord[0];\n"
-"ADD R1.x, fragment.texcoord[0].z, R1;\n"
-"TEX R1.xyw, R1, texture[0], 2D;\n"
-"ADD R2.x, R1, -R0.z;\n"
-"MAD R1.x, R1.z, c[2].y, -c[2].z;\n"
-"MAD R0.z, R1.x, R2.x, R0;\n"
-"ADD R1.xy, R1.ywzw, -R0.ywzw;\n"
-"ADD R0.z, R0, -R0.x;\n"
-"SGE R1.w, R1.z, c[2].x;\n"
-"MAD R0.x, R1.w, R0.z, R0;\n"
-"MAD R0.yz, R1.z, R1.xxyw, R0.xyww;\n"
-"ADD R0.xyz, R0, -c[2].wxxw;\n"
-"MUL R0.w, R0.y, c[0];\n"
-"MAD R0.w, R0.z, c[0].z, R0;\n"
-"MUL R0.z, R0, c[0].w;\n"
-"MAD R0.y, R0, c[0].z, R0.z;\n"
-"MUL R0.w, R0, c[0].y;\n"
-"MUL R0.y, R0, c[0];\n"
-"MUL R0.z, R0.w, c[1].x;\n"
-"MAD R0.x, R0, c[0].y, c[0];\n"
-"MUL R0.y, R0, c[1].x;\n"
-"DP3 result.color.x, R0, c[3];\n"
-"DP3 result.color.y, R0, c[4];\n"
-"DP3 result.color.z, R0, c[3].xwyw;\n"
-"MOV result.color.w, c[1].y;\n"
-"END\n";
-
-int CLGLRenderer::gl_status = CLGLRenderer::CL_GL_NOT_TESTED;
-GLint CLGLRenderer::ms_maxTextureSize = 0;
-QMutex CLGLRenderer::ms_maxTextureSizeMutex;
-
-QList<GLuint*> CLGLRenderer::mGarbage;
-
-CLGLRenderer::CLGLRenderer(CLVideoWindowItem *vw):
-m_videowindow(vw),
-clampConstant(GL_CLAMP),
-isSoftYuv2Rgb(false),
-isNonPower2(false),
-m_videoTextureReady(false),
-m_brightness(0),
-m_contrast(0),
-m_hue(0),
-m_saturation(0),
-m_gotnewimage(false),
-m_stride(0), // in memorry 
-m_width(0), // visible width
-m_height(0),
-m_stride_old(0),
-m_height_old(0),
-m_needwait(true),
-m_inited(false),
-m_textureUploaded(false),
-m_forceSoftYUV(false)
-{
-	applyMixerSettings(m_brightness, m_contrast, m_hue, m_saturation);
-}
-
-int CLGLRenderer::checkOpenGLError() const
-{
-	int err = glGetError();
-	if (GL_NO_ERROR != err) 
-	{
-		const char* errorString = reinterpret_cast<const char *>(gluErrorString(err));
-		if (errorString) 
-		{
-			cl_log.log("OpenGL Error: ",  errorString, cl_logERROR);
-		}
-	}
-	return err;
-}
-
-CLGLRenderer::~CLGLRenderer()
-{
-	if (m_textureUploaded)
-	{
-		//glDeleteTextures(3, m_texture);
-
-		// I do not know why but if I glDeleteTextures here some items on the other view might become green( especially if we animate them a lot )
-		// not sure I i do something wrong with opengl or it's bug of QT. for now can not spend much time on it. but it needs to be fixed.
-
-		GLuint* heap = new GLuint[3];
-		memcpy(heap,m_texture,sizeof(m_texture));
-		mGarbage.push_back(heap); // to delete later
-	}
-}
-
-void CLGLRenderer::clearGarbage()
-{
-	//return;
-
-	if (mGarbage.count())
-	{
-		int n = 0;
-	}
-
-	foreach(GLuint* heap, mGarbage)
-	{
-		glDeleteTextures(3, heap);
-		delete[] heap;
-	}
-
-	mGarbage.clear();
-
-}
-
-void CLGLRenderer::getTextureRect(QRect& drawRect, 
-					float textureWidth, float textureHeight,
-					float windowWidth, float windowHeight, const float sar) const
-{
-	drawRect.setTop(0);
-	drawRect.setLeft(0);
-	drawRect.setWidth(static_cast<int>(windowWidth));
-	drawRect.setHeight(static_cast<int>(windowHeight));
-}
-
-void CLGLRenderer::init(bool msgbox)
-{
-    if (m_inited)
-        return;
-
-//	makeCurrent();
-
-	glProgramStringARB = (_glProgramStringARB) QGLContext::currentContext()->getProcAddress(QLatin1String("glProgramStringARB"));
-	glBindProgramARB = (_glBindProgramARB) QGLContext::currentContext()->getProcAddress(QLatin1String("glBindProgramARB"));
-	glDeleteProgramsARB = (_glDeleteProgramsARB) QGLContext::currentContext()->getProcAddress(QLatin1String("glDeleteProgramsARB"));
-	glGenProgramsARB = (_glGenProgramsARB) QGLContext::currentContext()->getProcAddress(QLatin1String("glGenProgramsARB"));
-	glProgramLocalParameter4fARB = (_glProgramLocalParameter4fARB) QGLContext::currentContext()->getProcAddress(QLatin1String("glProgramLocalParameter4fARB"));
-	glActiveTexture = (_glActiveTexture) QGLContext::currentContext()->getProcAddress(QLatin1String("glActiveTexture"));
-
-	if (!glActiveTexture) 
-	{
-		CL_LOG(cl_logWARNING) cl_log.log("GL_ARB_multitexture not supported",cl_logWARNING);
-	}
-
-	// OpenGL info
-	const char* extensions = reinterpret_cast<const char *>(glGetString(GL_EXTENSIONS));
-	if (extensions) 
-	{
-		CL_LOG(cl_logWARNING) cl_log.log("OpenGL extensions: ", extensions, cl_logDEBUG1);
-	}
-	const char* version = reinterpret_cast<const char *>(glGetString(GL_VERSION));
-
-	if (version) 
-	{
-		//CL_LOG(cl_logWARNING) cl_log.log(,cl_logWARNING);
-		CL_LOG(cl_logWARNING) cl_log.log("OpenGL version: ", version, cl_logALWAYS);
-	}
-
-	const uchar* renderer = glGetString(GL_RENDERER);
-	if (renderer) 
-	{
-		CL_LOG(cl_logWARNING) cl_log.log("Renderer: ", reinterpret_cast<const char *>(renderer),cl_logALWAYS);
-	}
-
-	const uchar* vendor = glGetString(GL_VENDOR);
-	if (vendor) 
-	{
-		CL_LOG(cl_logWARNING) cl_log.log("Vendor: ", reinterpret_cast<const char *>(vendor),cl_logALWAYS);
-	}
-
-	//version = "1.0.7";
-	if (version && QString(version) >= QString("1.2.0")) 
-	{
-		clampConstant = GL_CLAMP_TO_EDGE;
-	} 
-	if (extensions && strstr(extensions, "GL_EXT_texture_edge_clamp")) 
-	{
-		clampConstant = GL_CLAMP_TO_EDGE_EXT;
-	} 
-	else if (extensions && strstr(extensions, "GL_SGIS_texture_edge_clamp")) 
-	{
-		clampConstant = GL_CLAMP_TO_EDGE_SGIS;
-	} 
-	else 
-	{
-		clampConstant = GL_CLAMP;
-	}
-
-	if (version && QString(version) <= "1.1.0") 
-	{ // Microsoft Generic software
-		const QString& message = QObject::trUtf8("SLOW_OPENGL");
-		CL_LOG(cl_logWARNING) cl_log.log(message ,cl_logWARNING);
-		if (msgbox)
-		{
-			QMessageBox* box = new QMessageBox(QMessageBox::Warning, "Info", message, QMessageBox::Ok, 0);
-			box->show();
-		}
-	}
-
-	bool error = false;
-	if (extensions) 
-	{
-		isNonPower2 = strstr(extensions, "GL_ARB_texture_non_power_of_two") != NULL;
-		const char* fragmentProgram = "GL_ARB_fragment_program";
-		if (!strstr(extensions, fragmentProgram)) 
-		{
-			CL_LOG(cl_logERROR) cl_log.log(fragmentProgram, " not support" ,cl_logERROR);
-			error = true;
-		}
-    }
-
-	if (!error && glProgramStringARB && glBindProgramARB && glDeleteProgramsARB &&
-		glGenProgramsARB && glProgramLocalParameter4fARB) 
-	{
-			glGenProgramsARB(2, m_program);
-
-			//==================
-			const char *code[] = {yv12ToRgb, yuy2ToRgb};
-
-			bool error = false;
-			for(int i = 0; i < ProgramCount && !error;  ++i) 
-			{
-
-				glBindProgramARB(GL_FRAGMENT_PROGRAM_ARB, m_program[i]);
-
-				const GLbyte *gl_src = reinterpret_cast<const GLbyte *>(code[i]);
-				glProgramStringARB(GL_FRAGMENT_PROGRAM_ARB, GL_PROGRAM_FORMAT_ASCII_ARB,
-					strlen(code[i]), gl_src);
-
-				if (checkOpenGLError() != GL_NO_ERROR) 
-				{
-					error = true;
-				}
-			}
-
-			if (error) 
-			{
-				glDeleteProgramsARB(2, m_program);
-				CL_LOG(cl_logERROR) cl_log.log("Error compile shader!!!", cl_logERROR);
-			}
-			//==================
-
-	}
-	else 
-	{
-		error = true;
-	}
-
-
-	//isSoftYuv2Rgb = true;
-
-	if (error) 
-	{
-		CL_LOG(cl_logWARNING) cl_log.log("OpenGL shader support init failed, use soft yuv->rgb converter!!!", cl_logWARNING);
-		isSoftYuv2Rgb = true;
-
-		// in this first revision we do not support software color transform
-		gl_status = CL_GL_NOT_SUPPORTED;
-
-		const QString& message = QObject::trUtf8("This software version supports only GPU(not CPU) color transformation. This video card do not supports shaders(GPU transforms). Please contact to developers to get new software version with YUV=>RGB software transform for your video card. Or update your video card:-)");
-		CL_LOG(cl_logWARNING) cl_log.log(message ,cl_logWARNING);
-		if (msgbox)
-		{
-			QMessageBox* box = new QMessageBox(QMessageBox::Warning, "Info", message, QMessageBox::Ok, 0);
-			box->show();
-		}
-
-	}
-
-	if (m_forceSoftYUV) 
-	{
-		isSoftYuv2Rgb = true;
-	}
-    // force CPU yuv->rgb for large textures (due to ATI bug). Only for still images.
-    else if (m_videowindow && m_videowindow->getVideoCam()->getDevice()->checkDeviceTypeFlag(CLDevice::SINGLE_SHOT) &&
-                (m_width >= MAX_SHADER_SIZE || m_height >= MAX_SHADER_SIZE))
-    {
-		isSoftYuv2Rgb = true;
-    }
-
-	//if (mGarbage.count()<80)
-	{
-		glGenTextures(3, m_texture);
-	}
-	/*
-	else
-	{
-		GLuint* heap = mGarbage.takeFirst();
-		memcpy(m_texture, heap, sizeof(m_texture));
-		delete heap;
-	}
-	/**/
-
-	OGL_CHECK_ERROR("glGenTextures");
-
-	glEnable(GL_TEXTURE_2D);
-	OGL_CHECK_ERROR("glEnable");
-
-	gl_status = CL_GL_SUPPORTED;
-
-}
-
-int CLGLRenderer::getMaxTextureSize()
-{
-    if (ms_maxTextureSize)
-        return ms_maxTextureSize;
-
-    {
-        QMutexLocker maxTextureSizeLocker_(&ms_maxTextureSizeMutex);
-
-        if (!ms_maxTextureSize)
-        {
-            glGetIntegerv(GL_MAX_TEXTURE_SIZE, &ms_maxTextureSize); 
-
-            cl_log.log("Max Texture size: ", ms_maxTextureSize, cl_logALWAYS);
-        }
-    }
-
-	return ms_maxTextureSize;
-}
-
-void CLGLRenderer::beforeDestroy()
-{
-	m_needwait = false;
-	m_waitCon.wakeOne();
-}
-
-void CLGLRenderer::copyVideoDataBeforePainting(bool copy)
-{
-	m_copyData = copy;
-	if (copy)
-	{
-		m_abort_drawing = true; // after we cancel wait process we need to abort_draw.
-		m_needwait = false;
-		m_waitCon.wakeOne();
-	}
-	else
-	{
-		m_needwait = true;
-	}
-
-}
-
-void CLGLRenderer::draw(CLVideoDecoderOutput& img, unsigned int channel)
-{
-
-	QMutexLocker locker(&m_mutex);
-
-	m_abort_drawing = false;
-
-	if (m_copyData)
-		CLVideoDecoderOutput::copy(&img, &m_image);
-
-	CLVideoDecoderOutput& image =  m_copyData ?  m_image : img;
-
-	m_stride = image.stride1;
-	m_height = image.height;
-	m_width = image.width;
-
-	m_color = image.out_type;
-
-	if (m_stride != m_stride_old || m_height!=m_height_old || m_color!=m_color_old)
-	{
-		m_videoTextureReady = false;
-		m_stride_old = m_stride;
-		m_height_old = m_height;
-		m_color_old = m_color;
-
-	}
-
-	int luma_shift = (m_stride - m_width)>>1;
-
-	m_arrayPixels[0] = image.C1 - luma_shift;
-
-	if (m_color != CL_DECODER_YUV444)
-	{
-		m_arrayPixels[1] = image.C2 - luma_shift/2;
-		m_arrayPixels[2] = image.C3 - luma_shift/2;
-	}
-	else
-	{
-		m_arrayPixels[1] = image.C2 - luma_shift;
-		m_arrayPixels[2] = image.C3 - luma_shift;
-	}
-
-	m_gotnewimage = true;
-	//CLSleep::msleep(15);
-
-	//QTime time;
-	//time.restart();
-
-	if (!m_videowindow->isVisible())
-		return;
-
-	m_videowindow->needUpdate(true); // sending paint event
-	//m_videowindow->update();
-
-	if (m_needwait)
-	{
-		m_do_not_need_to_wait_any_more = false;
-
-		while (!m_waitCon.wait(&m_mutex,50)) // unlock the mutex 
-		{
-
-			if (!m_videowindow->isVisible() || !m_needwait)
-				break;
-
-			if (m_do_not_need_to_wait_any_more)
-				break; // some times It does not wake up after wakeone is called ; is it a bug?
-		}
-	}
-
-	//cl_log.log("time =", time.elapsed() , cl_logDEBUG1);
-
-	// after paint had hapened 
-
-	//paintEvent
-}
-
-void CLGLRenderer::setForceSoftYUV(bool value) 
-{ 
-	m_forceSoftYUV = value; 
-}
-
-void CLGLRenderer::updateTexture()
-{
-	//image.saveToFile("test.yuv");
-
-	int w[3] = { m_stride, m_stride / 2, m_stride / 2 };
-	int r_w[3] = { m_width, m_width / 2, m_width / 2 }; // real_width / visable
-	int h[3] = { m_height, m_height / 2, m_height / 2 };
-
-	if (m_color == CL_DECODER_YUV422)
-		h[1] = h[2] = m_height;
-
-	if (m_color == CL_DECODER_YUV444)
-	{
-		h[1] = h[2] = m_height;
-		w[1] = w[2] = m_stride;
-		r_w[1] = r_w[2] = m_width;
-	}
-
-	glEnable(GL_TEXTURE_2D);
-	OGL_CHECK_ERROR("glEnable");
-
-	if (!isSoftYuv2Rgb) 
-	{
-            // hardware 
-			for (int i = 0; i < 3; ++i) 
-			{
-				glBindTexture(GL_TEXTURE_2D, m_texture[i]);
-				OGL_CHECK_ERROR("glBindTexture");
-				const uchar* pixels = m_arrayPixels[i];
-				if (!m_videoTextureReady) 
-				{
-					// if support "GL_ARB_texture_non_power_of_two", use default size of texture,
-					// else nearest power of two
-					const int wPow = isNonPower2 ? w[i] : getMinPow2(w[i]);
-					const int hPow = isNonPower2 ? h[i] : getMinPow2(h[i]);
-					// support GL_ARB_texture_non_power_of_two ?
-
-					if (isNonPower2) 
-					{
-						m_videoCoeffL[i] = (w[i] - r_w[i])/(static_cast<float>(w[i]))/2;
-
-						m_videoCoeffW[i] = 1.0f - m_videoCoeffL[i];
-						m_videoCoeffH[i] = 1.0f;
-					}
-					else 
-					{
-						float wCoeff = w[i] / static_cast<float>(wPow);
-						float hCoeff = h[i] / static_cast<float>(hPow);
-
-						m_videoCoeffL[i] = (w[i] - r_w[i])/(static_cast<float>(wPow))/2;
-
-						m_videoCoeffW[i] = wCoeff - m_videoCoeffL[i];
-						m_videoCoeffH[i] = hCoeff;
-					}
-
-					glTexImage2D(GL_TEXTURE_2D, 0, GL_LUMINANCE, wPow, hPow, 0,
-						GL_LUMINANCE, GL_UNSIGNED_BYTE, 0);
-					glPixelStorei(GL_UNPACK_ROW_LENGTH, w[i]);
-
-					glTexParameteri(GL_TEXTURE_2D, GL_TEXTURE_MAG_FILTER, GL_LINEAR);
-					glTexParameteri(GL_TEXTURE_2D, GL_TEXTURE_MIN_FILTER, GL_LINEAR);
-					glTexParameteri(GL_TEXTURE_2D, GL_TEXTURE_WRAP_S, clampConstant);
-					glTexParameteri(GL_TEXTURE_2D, GL_TEXTURE_WRAP_T, clampConstant);
-
-				}
-
-				glTexSubImage2D(GL_TEXTURE_2D, 0,
-					0, 0,
-					w[i], h[i],
-					GL_LUMINANCE, GL_UNSIGNED_BYTE, pixels);
-				OGL_CHECK_ERROR("glTexSubImage2D");
-				glPixelStorei(GL_UNPACK_ROW_LENGTH, 0);
-				OGL_CHECK_ERROR("glPixelStorei");
-			}
-
-			m_textureUploaded = true;
-
-	}
-	else 
-	{
-		// not supported for now
-		
-		glBindTexture(GL_TEXTURE_2D, m_texture[0]);
-
-		const int wPow = isNonPower2 ? w[0] : getMinPow2(w[0]);
-		const int hPow = isNonPower2 ? h[0] : getMinPow2(h[0]);
-
-			if (!m_videoTextureReady) 
-			{
-				// if support "GL_ARB_texture_non_power_of_two", use default size of texture,
-				// else nearest power of two
-				const int wPow = isNonPower2 ? w[0] : getMinPow2(w[0]);
-				const int hPow = isNonPower2 ? h[0] : getMinPow2(h[0]);
-				// support GL_ARB_texture_non_power_of_two ?
-
-				if (isNonPower2) 
-				{
-					m_videoCoeffL[0] = (w[0] - r_w[0])/(static_cast<float>(w[0]))/2;
-
-					m_videoCoeffW[0] = 1.0f - m_videoCoeffL[0];
-					m_videoCoeffH[0] = 1.0f;
-				}
-				else 
-				{
-					float wCoeff = w[0] / static_cast<float>(wPow);
-					float hCoeff = h[0] / static_cast<float>(hPow);
-
-					m_videoCoeffL[0] = (w[0] - r_w[0])/(static_cast<float>(wPow))/2;
-
-					m_videoCoeffW[0] = wCoeff - m_videoCoeffL[0];
-					m_videoCoeffH[0] = hCoeff;
-				}
-
-				glTexImage2D(GL_TEXTURE_2D, 0, GL_RGBA, m_width, m_height, 0, GL_RGBA, GL_UNSIGNED_BYTE, 0);
-				OGL_CHECK_ERROR("glTexImage2D");
-				glTexParameteri(GL_TEXTURE_2D, GL_TEXTURE_MAG_FILTER, GL_LINEAR);
-				OGL_CHECK_ERROR("glTexParameteri");
-				glTexParameteri(GL_TEXTURE_2D, GL_TEXTURE_MIN_FILTER, GL_LINEAR);
-				OGL_CHECK_ERROR("glTexParameteri");
-				glTexParameteri(GL_TEXTURE_2D, GL_TEXTURE_WRAP_S, clampConstant);
-				OGL_CHECK_ERROR("glTexParameteri");
-				glTexParameteri(GL_TEXTURE_2D, GL_TEXTURE_WRAP_T, clampConstant);
-				OGL_CHECK_ERROR("glTexParameteri");
-
-			}
-
-		
-		int size = 4 * m_stride * h[0];
-		if (yuv2rgbBuffer.size() != size) {
-			yuv2rgbBuffer.resize(size);
-		}
-
-		uint8_t* pixels = &yuv2rgbBuffer[0];
-		
-		uint8_t* pixelsArray[4];
-		pixelsArray[0] = pixels;
-		int dstStride[4];
-		dstStride[0] = m_stride * 4;
-		
-		if (m_color == CL_DECODER_YUV422)
-		{
-			yuv422_argb32_mmx(pixels, m_arrayPixels[0], m_arrayPixels[2], m_arrayPixels[1], 
-										m_width, h[0], 
-										4 * m_stride, 
-										m_stride, m_stride / 2);
-		}
-		else if (m_color == CL_DECODER_YUV420)
-		{
-			yuv420_argb32_mmx(pixels, m_arrayPixels[0], m_arrayPixels[2], m_arrayPixels[1], 
-										m_width, h[0], 
-										4 * m_stride, 
-										m_stride, m_stride / 2);
-		}
-		else if (m_color == CL_DECODER_YUV444){
-			yuv444_argb32_mmx(pixels, m_arrayPixels[0], m_arrayPixels[2], m_arrayPixels[1], 
-										m_width, h[0], 
-										4 * m_stride, 
-										m_stride, m_stride);
-		}
-
-		glPixelStorei(GL_UNPACK_ROW_LENGTH, m_stride);
-		OGL_CHECK_ERROR("glPixelStorei");
-		glTexSubImage2D(GL_TEXTURE_2D, 0,
-			0, 0,
-			qMin(m_width, ms_maxTextureSize) , qMin(h[0], ms_maxTextureSize),
-			GL_RGBA, GL_UNSIGNED_BYTE, pixels);
-		OGL_CHECK_ERROR("glTexSubImage2D");
-		glPixelStorei(GL_UNPACK_ROW_LENGTH, 0);
-		OGL_CHECK_ERROR("glPixelStorei");
-
-        if (m_videowindow->getVideoCam()->getDevice()->checkDeviceTypeFlag(CLDevice::SINGLE_SHOT))
-        {
-            // free memory immediatly for still images
-            yuv2rgbBuffer.clear();
-        }
-
-		/**/
-	}
-
-	//glDisable(GL_TEXTURE_2D);
-	m_videoTextureReady = true;
-	m_gotnewimage = false;
-
-	/*
-	if (!isSoftYuv2Rgb)
-	{
-		glActiveTexture(GL_TEXTURE0);glDisable (GL_TEXTURE_2D);
-		glActiveTexture(GL_TEXTURE1);glDisable (GL_TEXTURE_2D);
-		glActiveTexture(GL_TEXTURE2);glDisable (GL_TEXTURE_2D);
-	}
-	*/
-
-}
-
-void CLGLRenderer::drawVideoTexture(GLuint tex0, GLuint tex1, GLuint tex2, const float* v_array)
-{
-
-	float tx_array[8] = {m_videoCoeffL[0], 0.0f, 
-						m_videoCoeffW[0], 0.0f, 
-						m_videoCoeffW[0], m_videoCoeffH[0],
-						m_videoCoeffL[0], m_videoCoeffH[0]};
-						/**/
-
-	/*
-	float tx_array[8] = {0.0f, 0.0f, 
-		m_videoCoeffW[0], 0.0f, 
-		m_videoCoeffW[0], m_videoCoeffH[0],
-		0.0f, m_videoCoeffH[0]};
-		/**/
-	glEnable(GL_TEXTURE_2D);
-	OGL_CHECK_ERROR("glEnable");
-
-
-	if (!isSoftYuv2Rgb) 
-	{
-
-		const Program prog =  YV12toRGB ;
-
-		glBindProgramARB(GL_FRAGMENT_PROGRAM_ARB, m_program[prog]);
-		OGL_CHECK_ERROR("glBindProgramARB");
-		//loading the parameters
-		glProgramLocalParameter4fARB(GL_FRAGMENT_PROGRAM_ARB, 0, m_brightness / 256.0f, m_contrast, cos(m_hue), sin(m_hue));
-		OGL_CHECK_ERROR("glProgramLocalParameter4fARB");
-		glProgramLocalParameter4fARB(GL_FRAGMENT_PROGRAM_ARB, 1, m_saturation, m_painterOpacity, 0.0f, 0.0f);
-		OGL_CHECK_ERROR("glProgramLocalParameter4fARB");
-		/**/
-
-		glEnable(GL_FRAGMENT_PROGRAM_ARB);
-		OGL_CHECK_ERROR("glEnable");
-
-		/*
-		if (YUY2toRGB == prog) 
-		{
-			const float w = m_stride / 2,
-				iw = 1. / w;
-			tx_array[3] = w;
-			tx_array[6] = w;
-
-			for (int i = 0; i < 4; ++i) 
-			{
-				tx_array[3*i + 2] = iw;
-			}
-
-		}
-		/**/
-
-		glActiveTexture(GL_TEXTURE0);
-		OGL_CHECK_ERROR("glActiveTexture");
-
-		glBindTexture(GL_TEXTURE_2D, tex0);
-		OGL_CHECK_ERROR("glBindTexture");
-
-		if (YV12toRGB == prog) 
-		{
-
-			glActiveTexture(GL_TEXTURE1);
-			OGL_CHECK_ERROR("glActiveTexture");
-			/**/
-			glBindTexture(GL_TEXTURE_2D, tex1);
-			OGL_CHECK_ERROR("glBindTexture");
-
-			glActiveTexture(GL_TEXTURE2);
-			OGL_CHECK_ERROR("glActiveTexture");
-			/**/
-			glBindTexture(GL_TEXTURE_2D, tex2);
-			OGL_CHECK_ERROR("glBindTexture");
-
-		}
-		/**/
-	}
-	else 
-	{
-		glBindTexture(GL_TEXTURE_2D, tex0);
-		OGL_CHECK_ERROR("glBindTexture");
-	}
-
-	glVertexPointer(2, GL_FLOAT, 0, v_array);
-	OGL_CHECK_ERROR("glVertexPointer");
-	glTexCoordPointer(2, GL_FLOAT, 0, tx_array);
-	OGL_CHECK_ERROR("glTexCoordPointer");
-	glEnableClientState(GL_VERTEX_ARRAY);
-	OGL_CHECK_ERROR("glEnableClientState");
-	glEnableClientState(GL_TEXTURE_COORD_ARRAY);
-	OGL_CHECK_ERROR("glEnableClientState");
-	glDrawArrays(GL_QUADS, 0, 4);
-	OGL_CHECK_ERROR("glDrawArrays");
-	glDisableClientState(GL_TEXTURE_COORD_ARRAY);
-	OGL_CHECK_ERROR("glDisableClientState");
-	glDisableClientState(GL_VERTEX_ARRAY);
-	OGL_CHECK_ERROR("glDisableClientState");
-	/**/
-
-	if (!isSoftYuv2Rgb) 
-	{
-		glDisable(GL_FRAGMENT_PROGRAM_ARB);
-		OGL_CHECK_ERROR("glDisable");
-		glActiveTexture(GL_TEXTURE0);
-		OGL_CHECK_ERROR("glActiveTexture");
-	}
-
-}
-
-bool CLGLRenderer::paintEvent(const QRect& r)
-{
-
-	if (m_abort_drawing)
-		return true;
-
-    if (!m_inited)
-    {
-        init(gl_status == CL_GL_NOT_TESTED);
-        m_inited = true;
-    }
-
-	QMutexLocker locker(&m_mutex);
-
-	if (m_stride == 0)
-		return true;
-
-	bool draw = (m_width < getMaxTextureSize()) && (m_height < getMaxTextureSize());
-
-	if (draw)
-	{
-			if (m_gotnewimage)	updateTexture();
-
-			m_painterOpacity = 1.0;
-			QRect temp;
-			//QRect r(0,0,m_videowindow->width(),m_videowindow->height());
-			float sar = 1.0f;
-
-			temp.setLeft(r.left());	temp.setTop(r.top());
-			temp.setWidth(r.width());
-			temp.setHeight(r.height());
-
-			//getTextureRect(temp, m_stride, m_height, r.width(), r.height(), sar);
-
-			const float v_array[] = { temp.left(), temp.top(), temp.right()+1, temp.top(), temp.right()+1, temp.bottom()+1, temp.left(), temp.bottom()+1 };
-			drawVideoTexture(m_texture[0], m_texture[1], m_texture[2], v_array);
-			/**/
-	}
-	else
-	{
-		draw = draw;
-	}
-
-	m_waitCon.wakeOne();
-	m_do_not_need_to_wait_any_more = true;
-
-	return draw;
-}
-
-QSize CLGLRenderer::sizeOnScreen(unsigned int channel) const
-{
-	return m_videowindow->sizeOnScreen(channel);
-}
-
-bool CLGLRenderer::constantDownscaleFactor() const
-{
-    return m_videowindow->constantDownscaleFactor();
-=======
-#include "gl_renderer.h"
-#include "../base/log.h"
-#include "../base/sleep.h"
-#include <cmath> //for sin and cos
-#include "ui/videoitem/video_wnd_item.h"
-#include "yuvconvert.h"
-#include "camera.h"
-#include "device/device.h"
-
-#include <QTime>
-
-#ifndef GL_FRAGMENT_PROGRAM_ARB
-#define GL_FRAGMENT_PROGRAM_ARB           0x8804
-#define GL_PROGRAM_FORMAT_ASCII_ARB       0x8875
-#endif
-
-#ifndef GL_CLAMP_TO_EDGE
-#define GL_CLAMP_TO_EDGE	0x812F
-#endif
-
-#ifndef GL_CLAMP_TO_EDGE_SGIS
-#define GL_CLAMP_TO_EDGE_SGIS 0x812F
-#endif
-
-#ifndef GL_CLAMP_TO_EDGE_EXT
-#define GL_CLAMP_TO_EDGE_EXT 0x812F
-#endif
-
-// support old OpenGL installations (1.2)
-// assume that if TEXTURE0 isn't defined, none are
-
-#ifndef GL_TEXTURE0
-# define GL_TEXTURE0    0x84C0
-# define GL_TEXTURE1    0x84C1
-# define GL_TEXTURE2    0x84C2
-#endif
-
-
-static const int MAX_SHADER_SIZE = 1024*3; 
-
-#define OGL_CHECK_ERROR(str) //if (checkOpenGLError() != GL_NO_ERROR) {cl_log.log(str, __LINE__ , cl_logERROR); }
-
-
-// arbfp1 fragment program for converting yuv (YV12) to rgb
-static const char yv12ToRgb[] =
-"!!ARBfp1.0"
-"PARAM c[5] = { program.local[0..1],"
-"                { 1.164, 0, 1.596, 0.5 },"
-"                { 0.0625, 1.164, -0.391, -0.81300002 },"
-"                { 1.164, 2.0179999, 0 } };"
-"TEMP R0;"
-"TEX R0.x, fragment.texcoord[0], texture[1], 2D;"
-"ADD R0.y, R0.x, -c[2].w;"
-"TEX R0.x, fragment.texcoord[0], texture[2], 2D;"
-"ADD R0.x, R0, -c[2].w;"
-"MUL R0.z, R0.y, c[0].w;"
-"MAD R0.z, R0.x, c[0], R0;"
-"MUL R0.w, R0.x, c[0];"
-"MUL R0.z, R0, c[0].y;"
-"TEX R0.x, fragment.texcoord[0], texture[0], 2D;"
-"MAD R0.y, R0, c[0].z, R0.w;"
-"ADD R0.x, R0, -c[3];"
-"MUL R0.y, R0, c[0];"
-"MUL R0.z, R0, c[1].x;"
-"MAD R0.x, R0, c[0].y, c[0];"
-"MUL R0.y, R0, c[1].x;"
-"DP3 result.color.x, R0, c[2];"
-"DP3 result.color.y, R0, c[3].yzww;"
-"DP3 result.color.z, R0, c[4];"
-"MOV result.color.w, c[1].y;"
-"END";
-
-static const char yuy2ToRgb[] =
-"!!ARBfp1.0"
-"PARAM c[5] = { program.local[0..1],"
-"                { 0.5, 2, 1, 0.0625 },"
-"                { 1.164, 0, 1.596, 2.0179999 },"
-"                { 1.164, -0.391, -0.81300002 } };"
-"TEMP R0;"
-"TEMP R1;"
-"TEMP R2;"
-"FLR R1.z, fragment.texcoord[0].x;"
-"ADD R0.x, R1.z, c[2];"
-"ADD R1.z, fragment.texcoord[0].x, -R1;"
-"MUL R1.x, fragment.texcoord[0].z, R0;"
-"MOV R1.y, fragment.texcoord[0];"
-"TEX R0, R1, texture[0], 2D;"
-"ADD R1.y, R0.z, -R0.x;"
-"MUL R2.x, R1.z, R1.y;"
-"MAD R0.x, R2, c[2].y, R0;"
-"MOV R1.y, fragment.texcoord[0];"
-"ADD R1.x, fragment.texcoord[0].z, R1;"
-"TEX R1.xyw, R1, texture[0], 2D;"
-"ADD R2.x, R1, -R0.z;"
-"MAD R1.x, R1.z, c[2].y, -c[2].z;"
-"MAD R0.z, R1.x, R2.x, R0;"
-"ADD R1.xy, R1.ywzw, -R0.ywzw;"
-"ADD R0.z, R0, -R0.x;"
-"SGE R1.w, R1.z, c[2].x;"
-"MAD R0.x, R1.w, R0.z, R0;"
-"MAD R0.yz, R1.z, R1.xxyw, R0.xyww;"
-"ADD R0.xyz, R0, -c[2].wxxw;"
-"MUL R0.w, R0.y, c[0];"
-"MAD R0.w, R0.z, c[0].z, R0;"
-"MUL R0.z, R0, c[0].w;"
-"MAD R0.y, R0, c[0].z, R0.z;"
-"MUL R0.w, R0, c[0].y;"
-"MUL R0.y, R0, c[0];"
-"MUL R0.z, R0.w, c[1].x;"
-"MAD R0.x, R0, c[0].y, c[0];"
-"MUL R0.y, R0, c[1].x;"
-"DP3 result.color.x, R0, c[3];"
-"DP3 result.color.y, R0, c[4];"
-"DP3 result.color.z, R0, c[3].xwyw;"
-"MOV result.color.w, c[1].y;"
-"END";
-
-int CLGLRenderer::gl_status = CLGLRenderer::CL_GL_NOT_TESTED;
-GLint CLGLRenderer::ms_maxTextureSize = 0;
-QMutex CLGLRenderer::ms_maxTextureSizeMutex;
-
-QList<GLuint*> CLGLRenderer::mGarbage;
-
-CLGLRenderer::CLGLRenderer(CLVideoWindowItem *vw):
-m_videowindow(vw),
-clampConstant(GL_CLAMP),
-isSoftYuv2Rgb(false),
-isNonPower2(false),
-m_videoTextureReady(false),
-m_brightness(0),
-m_contrast(0),
-m_hue(0),
-m_saturation(0),
-m_gotnewimage(false),
-m_stride(0), // in memorry 
-m_width(0), // visible width
-m_height(0),
-m_stride_old(0),
-m_height_old(0),
-m_needwait(true),
-m_inited(false),
-m_textureUploaded(false),
-m_forceSoftYUV(false)
-{
-	applyMixerSettings(m_brightness, m_contrast, m_hue, m_saturation);
-}
-
-int CLGLRenderer::checkOpenGLError() const
-{
-	int err = glGetError();
-	if (GL_NO_ERROR != err) 
-	{
-		const char* errorString = reinterpret_cast<const char *>(gluErrorString(err));
-		if (errorString) 
-		{
-			cl_log.log("OpenGL Error: ",  errorString, cl_logERROR);
-		}
-	}
-	return err;
-}
-
-CLGLRenderer::~CLGLRenderer()
-{
-	if (m_textureUploaded)
-	{
-		//glDeleteTextures(3, m_texture);
-
-		// I do not know why but if I glDeleteTextures here some items on the other view might become green( especially if we animate them a lot )
-		// not sure I i do something wrong with opengl or it's bug of QT. for now can not spend much time on it. but it needs to be fixed.
-
-		GLuint* heap = new GLuint[3];
-		memcpy(heap,m_texture,sizeof(m_texture));
-		mGarbage.push_back(heap); // to delete later
-	}
-}
-
-void CLGLRenderer::clearGarbage()
-{
-	//return;
-
-	if (mGarbage.count())
-	{
-		int n = 0;
-	}
-
-	foreach(GLuint* heap, mGarbage)
-	{
-		glDeleteTextures(3, heap);
-		delete[] heap;
-	}
-
-	mGarbage.clear();
-
-}
-
-void CLGLRenderer::getTextureRect(QRect& drawRect, 
-					float textureWidth, float textureHeight,
-					float windowWidth, float windowHeight, const float sar) const
-{
-	drawRect.setTop(0);
-	drawRect.setLeft(0);
-	drawRect.setWidth(static_cast<int>(windowWidth));
-	drawRect.setHeight(static_cast<int>(windowHeight));
-}
-
-void CLGLRenderer::init(bool msgbox)
-{
-    if (m_inited)
-        return;
-
-//	makeCurrent();
-
-	glProgramStringARB = (_glProgramStringARB) QGLContext::currentContext()->getProcAddress(QLatin1String("glProgramStringARB"));
-	glBindProgramARB = (_glBindProgramARB) QGLContext::currentContext()->getProcAddress(QLatin1String("glBindProgramARB"));
-	glDeleteProgramsARB = (_glDeleteProgramsARB) QGLContext::currentContext()->getProcAddress(QLatin1String("glDeleteProgramsARB"));
-	glGenProgramsARB = (_glGenProgramsARB) QGLContext::currentContext()->getProcAddress(QLatin1String("glGenProgramsARB"));
-	glProgramLocalParameter4fARB = (_glProgramLocalParameter4fARB) QGLContext::currentContext()->getProcAddress(QLatin1String("glProgramLocalParameter4fARB"));
-	glActiveTexture = (_glActiveTexture) QGLContext::currentContext()->getProcAddress(QLatin1String("glActiveTexture"));
-
-	if (!glActiveTexture) 
-	{
-		CL_LOG(cl_logWARNING) cl_log.log("GL_ARB_multitexture not supported",cl_logWARNING);
-	}
-
-	// OpenGL info
-	const char* extensions = reinterpret_cast<const char *>(glGetString(GL_EXTENSIONS));
-	if (extensions) 
-	{
-		CL_LOG(cl_logWARNING) cl_log.log("OpenGL extensions: ", extensions, cl_logDEBUG1);
-	}
-	const char* version = reinterpret_cast<const char *>(glGetString(GL_VERSION));
-
-	if (version) 
-	{
-		//CL_LOG(cl_logWARNING) cl_log.log(,cl_logWARNING);
-		CL_LOG(cl_logWARNING) cl_log.log("OpenGL version: ", version, cl_logALWAYS);
-	}
-
-	const uchar* renderer = glGetString(GL_RENDERER);
-	if (renderer) 
-	{
-		CL_LOG(cl_logWARNING) cl_log.log("Renderer: ", reinterpret_cast<const char *>(renderer),cl_logALWAYS);
-	}
-
-	const uchar* vendor = glGetString(GL_VENDOR);
-	if (vendor) 
-	{
-		CL_LOG(cl_logWARNING) cl_log.log("Vendor: ", reinterpret_cast<const char *>(vendor),cl_logALWAYS);
-	}
-
-	//version = "1.0.7";
-	if (version && QString(version) >= QString("1.2.0")) 
-	{
-		clampConstant = GL_CLAMP_TO_EDGE;
-	} 
-	if (extensions && strstr(extensions, "GL_EXT_texture_edge_clamp")) 
-	{
-		clampConstant = GL_CLAMP_TO_EDGE_EXT;
-	} 
-	else if (extensions && strstr(extensions, "GL_SGIS_texture_edge_clamp")) 
-	{
-		clampConstant = GL_CLAMP_TO_EDGE_SGIS;
-	} 
-	else 
-	{
-		clampConstant = GL_CLAMP;
-	}
-
-	if (version && QString(version) <= "1.1.0") 
-	{ // Microsoft Generic software
-		const QString& message = QObject::trUtf8("SLOW_OPENGL");
-		CL_LOG(cl_logWARNING) cl_log.log(message ,cl_logWARNING);
-		if (msgbox)
-		{
-			QMessageBox* box = new QMessageBox(QMessageBox::Warning, "Info", message, QMessageBox::Ok, 0);
-			box->show();
-		}
-	}
-
-	bool error = false;
-	if (extensions) 
-	{
-		isNonPower2 = strstr(extensions, "GL_ARB_texture_non_power_of_two") != NULL;
-        
-		const char* fragmentProgram = "GL_ARB_fragment_program";
-		if (!strstr(extensions, fragmentProgram)) 
-		{
-			CL_LOG(cl_logERROR) cl_log.log(fragmentProgram, " not support" ,cl_logERROR);
-			error = true;
-		}
-	}
-
-	if (!error && glProgramStringARB && glBindProgramARB && glDeleteProgramsARB &&
-		glGenProgramsARB && glProgramLocalParameter4fARB) 
-	{
-			glGenProgramsARB(2, m_program);
-
-			//==================
-			const char *code[] = {yv12ToRgb, yuy2ToRgb};
-
-			bool error = false;
-			for(int i = 0; i < ProgramCount && !error;  ++i) 
-			{
-
-				glBindProgramARB(GL_FRAGMENT_PROGRAM_ARB, m_program[i]);
-
-				const GLbyte *gl_src = reinterpret_cast<const GLbyte *>(code[i]);
-				glProgramStringARB(GL_FRAGMENT_PROGRAM_ARB, GL_PROGRAM_FORMAT_ASCII_ARB,
-					strlen(code[i]), gl_src);
-
-				if (checkOpenGLError() != GL_NO_ERROR) 
-				{
-					error = true;
-				}
-			}
-
-			if (error) 
-			{
-				glDeleteProgramsARB(2, m_program);
-				CL_LOG(cl_logERROR) cl_log.log("Error compile shader!!!", cl_logERROR);
-			}
-			//==================
-
-	}
-	else 
-	{
-		error = true;
-	}
-
-
-	//isSoftYuv2Rgb = true;
-
-	if (error) 
-	{
-		CL_LOG(cl_logWARNING) cl_log.log("OpenGL shader support init failed, use soft yuv->rgb converter!!!", cl_logWARNING);
-		isSoftYuv2Rgb = true;
-
-		// in this first revision we do not support software color transform
-		gl_status = CL_GL_NOT_SUPPORTED;
-
-		const QString& message = QObject::trUtf8("This software version supports only GPU(not CPU) color transformation. This video card do not supports shaders(GPU transforms). Please contact to developers to get new software version with YUV=>RGB software transform for your video card. Or update your video card:-)");
-		CL_LOG(cl_logWARNING) cl_log.log(message ,cl_logWARNING);
-		if (msgbox)
-		{
-			QMessageBox* box = new QMessageBox(QMessageBox::Warning, "Info", message, QMessageBox::Ok, 0);
-			box->show();
-		}
-
-	}
-	
-	if (m_forceSoftYUV) 
-	{
-		isSoftYuv2Rgb = true;
-	}
-#ifdef _WIN32	
-    // force CPU yuv->rgb for large textures (due to ATI bug). Only for still images.
-    else if (m_videowindow && m_videowindow->getVideoCam()->getDevice()->checkDeviceTypeFlag(CLDevice::SINGLE_SHOT) &&
-                (m_width >= MAX_SHADER_SIZE || m_height >= MAX_SHADER_SIZE))
-    {
-		isSoftYuv2Rgb = true;
-    }
-#endif
-
-	//if (mGarbage.count()<80)
-	{
-		glGenTextures(3, m_texture);
-	}
-	/*
-	else
-	{
-		GLuint* heap = mGarbage.takeFirst();
-		memcpy(m_texture, heap, sizeof(m_texture));
-		delete heap;
-	}
-	/**/
-
-	OGL_CHECK_ERROR("glGenTextures");
-
-	glEnable(GL_TEXTURE_2D);
-	OGL_CHECK_ERROR("glEnable");
-
-	gl_status = CL_GL_SUPPORTED;
-
-}
-
-int CLGLRenderer::getMaxTextureSize()
-{
-    if (ms_maxTextureSize)
-        return ms_maxTextureSize;
-
-    {
-        QMutexLocker maxTextureSizeLocker_(&ms_maxTextureSizeMutex);
-
-        if (!ms_maxTextureSize)
-        {
-            glGetIntegerv(GL_MAX_TEXTURE_SIZE, &ms_maxTextureSize); 
-
-            cl_log.log("Max Texture size: ", ms_maxTextureSize, cl_logALWAYS);
-        }
-    }
-
-	return ms_maxTextureSize;
-}
-
-void CLGLRenderer::beforeDestroy()
-{
-	m_needwait = false;
-	m_waitCon.wakeOne();
-}
-
-void CLGLRenderer::copyVideoDataBeforePainting(bool copy)
-{
-	m_copyData = copy;
-	if (copy)
-	{
-		m_abort_drawing = true; // after we cancel wait process we need to abort_draw.
-		m_needwait = false;
-		m_waitCon.wakeOne();
-	}
-	else
-	{
-		m_needwait = true;
-	}
-
-}
-
-void CLGLRenderer::draw(CLVideoDecoderOutput& img, unsigned int channel)
-{
-
-	QMutexLocker locker(&m_mutex);
-
-	m_abort_drawing = false;
-
-	if (m_copyData)
-		CLVideoDecoderOutput::copy(&img, &m_image);
-
-	CLVideoDecoderOutput& image =  m_copyData ?  m_image : img;
-
-	m_stride = image.stride1;
-	m_height = image.height;
-	m_width = image.width;
-
-	m_color = image.out_type;
-
-	if (m_stride != m_stride_old || m_height!=m_height_old || m_color!=m_color_old)
-	{
-		m_videoTextureReady = false;
-		m_stride_old = m_stride;
-		m_height_old = m_height;
-		m_color_old = m_color;
-
-	}
-
-	int luma_shift = (m_stride - m_width)>>1;
-
-	m_arrayPixels[0] = image.C1 - luma_shift;
-
-	if (m_color != CL_DECODER_YUV444)
-	{
-		m_arrayPixels[1] = image.C2 - luma_shift/2;
-		m_arrayPixels[2] = image.C3 - luma_shift/2;
-	}
-	else
-	{
-		m_arrayPixels[1] = image.C2 - luma_shift;
-		m_arrayPixels[2] = image.C3 - luma_shift;
-	}
-
-	m_gotnewimage = true;
-	//CLSleep::msleep(15);
-
-	//QTime time;
-	//time.restart();
-
-	if (!m_videowindow->isVisible())
-		return;
-
-	m_videowindow->needUpdate(true); // sending paint event
-	//m_videowindow->update();
-
-	if (m_needwait)
-	{
-		m_do_not_need_to_wait_any_more = false;
-
-		while (!m_waitCon.wait(&m_mutex,50)) // unlock the mutex 
-		{
-
-			if (!m_videowindow->isVisible() || !m_needwait)
-				break;
-
-			if (m_do_not_need_to_wait_any_more)
-				break; // some times It does not wake up after wakeone is called ; is it a bug?
-		}
-	}
-
-	//cl_log.log("time =", time.elapsed() , cl_logDEBUG1);
-
-	// after paint had hapened 
-
-	//paintEvent
-}
-
-void CLGLRenderer::setForceSoftYUV(bool value) 
-{ 
-	m_forceSoftYUV = value; 
-}
-
-void CLGLRenderer::updateTexture()
-{
-	//image.saveToFile("test.yuv");
-
-	int w[3] = { m_stride, m_stride / 2, m_stride / 2 };
-	int r_w[3] = { m_width, m_width / 2, m_width / 2 }; // real_width / visable
-	int h[3] = { m_height, m_height / 2, m_height / 2 };
-
-	if (m_color == CL_DECODER_YUV422)
-		h[1] = h[2] = m_height;
-
-	if (m_color == CL_DECODER_YUV444)
-	{
-		h[1] = h[2] = m_height;
-		w[1] = w[2] = m_stride;
-		r_w[1] = r_w[2] = m_width;
-	}
-
-	glEnable(GL_TEXTURE_2D);
-	OGL_CHECK_ERROR("glEnable");
-
-	if (!isSoftYuv2Rgb) 
-	{
-			for (int i = 0; i < 3; ++i) 
-			{
-				glBindTexture(GL_TEXTURE_2D, m_texture[i]);
-				OGL_CHECK_ERROR("glBindTexture");
-				const uchar* pixels = m_arrayPixels[i];
-				if (!m_videoTextureReady) 
-				{
-					// if support "GL_ARB_texture_non_power_of_two", use default size of texture,
-					// else nearest power of two
-					const int wPow = isNonPower2 ? w[i] : getMinPow2(w[i]);
-					const int hPow = isNonPower2 ? h[i] : getMinPow2(h[i]);
-					// support GL_ARB_texture_non_power_of_two ?
-
-					if (isNonPower2) 
-					{
-						m_videoCoeffL[i] = (w[i] - r_w[i])/(static_cast<float>(w[i]))/2;
-
-						m_videoCoeffW[i] = 1.0f - m_videoCoeffL[i];
-						m_videoCoeffH[i] = 1.0f;
-					}
-					else 
-					{
-						float wCoeff = w[i] / static_cast<float>(wPow);
-						float hCoeff = h[i] / static_cast<float>(hPow);
-
-						m_videoCoeffL[i] = (w[i] - r_w[i])/(static_cast<float>(wPow))/2;
-
-						m_videoCoeffW[i] = wCoeff - m_videoCoeffL[i];
-						m_videoCoeffH[i] = hCoeff;
-					}
-
-					glTexImage2D(GL_TEXTURE_2D, 0, GL_LUMINANCE, wPow, hPow, 0,
-						GL_LUMINANCE, GL_UNSIGNED_BYTE, 0);
-					glPixelStorei(GL_UNPACK_ROW_LENGTH, w[i]);
-
-					glTexParameteri(GL_TEXTURE_2D, GL_TEXTURE_MAG_FILTER, GL_LINEAR);
-					glTexParameteri(GL_TEXTURE_2D, GL_TEXTURE_MIN_FILTER, GL_LINEAR);
-					glTexParameteri(GL_TEXTURE_2D, GL_TEXTURE_WRAP_S, clampConstant);
-					glTexParameteri(GL_TEXTURE_2D, GL_TEXTURE_WRAP_T, clampConstant);
-
-				}
-
-				glTexSubImage2D(GL_TEXTURE_2D, 0,
-					0, 0,
-					w[i], h[i],
-					GL_LUMINANCE, GL_UNSIGNED_BYTE, pixels);
-				OGL_CHECK_ERROR("glTexSubImage2D");
-				glPixelStorei(GL_UNPACK_ROW_LENGTH, 0);
-				OGL_CHECK_ERROR("glPixelStorei");
-			}
-
-			m_textureUploaded = true;
-
-	}
-	else 
-	{
-		// not supported for now
-		
-		glBindTexture(GL_TEXTURE_2D, m_texture[0]);
-
-		const int wPow = isNonPower2 ? w[0] : getMinPow2(w[0]);
-		const int hPow = isNonPower2 ? h[0] : getMinPow2(h[0]);
-
-			if (!m_videoTextureReady) 
-			{
-				// if support "GL_ARB_texture_non_power_of_two", use default size of texture,
-				// else nearest power of two
-				const int wPow = isNonPower2 ? w[0] : getMinPow2(w[0]);
-				const int hPow = isNonPower2 ? h[0] : getMinPow2(h[0]);
-				// support GL_ARB_texture_non_power_of_two ?
-
-				if (isNonPower2) 
-				{
-					m_videoCoeffL[0] = (w[0] - r_w[0])/(static_cast<float>(w[0]))/2;
-
-					m_videoCoeffW[0] = 1.0f - m_videoCoeffL[0];
-					m_videoCoeffH[0] = 1.0f;
-				}
-				else 
-				{
-					float wCoeff = w[0] / static_cast<float>(wPow);
-					float hCoeff = h[0] / static_cast<float>(hPow);
-
-					m_videoCoeffL[0] = (w[0] - r_w[0])/(static_cast<float>(wPow))/2;
-
-					m_videoCoeffW[0] = wCoeff - m_videoCoeffL[0];
-					m_videoCoeffH[0] = hCoeff;
-				}
-
-				glTexImage2D(GL_TEXTURE_2D, 0, GL_RGBA, wPow, hPow, 0, GL_RGBA, GL_UNSIGNED_BYTE, 0);
-				OGL_CHECK_ERROR("glTexImage2D");
-				glTexParameteri(GL_TEXTURE_2D, GL_TEXTURE_MAG_FILTER, GL_LINEAR);
-				OGL_CHECK_ERROR("glTexParameteri");
-				glTexParameteri(GL_TEXTURE_2D, GL_TEXTURE_MIN_FILTER, GL_LINEAR);
-				OGL_CHECK_ERROR("glTexParameteri");
-				glTexParameteri(GL_TEXTURE_2D, GL_TEXTURE_WRAP_S, clampConstant);
-				OGL_CHECK_ERROR("glTexParameteri");
-				glTexParameteri(GL_TEXTURE_2D, GL_TEXTURE_WRAP_T, clampConstant);
-				OGL_CHECK_ERROR("glTexParameteri");
-
-			}
-
-		
-		int size = 4 * m_stride * h[0];
-		if (yuv2rgbBuffer.size() != size) {
-			yuv2rgbBuffer.resize(size);
-		}
-
-		uint8_t* pixels = &yuv2rgbBuffer[0];
-		
-		uint8_t* pixelsArray[4];
-		pixelsArray[0] = pixels;
-		
-		if (m_color == CL_DECODER_YUV422)
-		{
-			yuv422_argb32_mmx(pixels, m_arrayPixels[0], m_arrayPixels[2], m_arrayPixels[1], 
-										m_stride, h[0], 
-										4 * m_stride, 
-										m_stride, m_stride / 2);
-		}
-		else if (m_color == CL_DECODER_YUV420)
-		{
-			yuv420_argb32_mmx(pixels, m_arrayPixels[0], m_arrayPixels[2], m_arrayPixels[1], 
-										m_stride, h[0], 
-										4 * m_stride, 
-										m_stride, m_stride / 2);
-		}
-		else if (m_color == CL_DECODER_YUV444){
-			yuv444_argb32_mmx(pixels, m_arrayPixels[0], m_arrayPixels[2], m_arrayPixels[1], 
-										m_stride, h[0], 
-										4 * m_stride, 
-										m_stride, m_stride);
-		}
-
-		glPixelStorei(GL_UNPACK_ROW_LENGTH, m_stride);
-		OGL_CHECK_ERROR("glPixelStorei");
-		glTexSubImage2D(GL_TEXTURE_2D, 0,
-			0, 0,
-			qMin(m_stride, ms_maxTextureSize) , qMin(h[0], ms_maxTextureSize),
-			GL_RGBA, GL_UNSIGNED_BYTE, pixels);
-		OGL_CHECK_ERROR("glTexSubImage2D");
-		glPixelStorei(GL_UNPACK_ROW_LENGTH, 0);
-		OGL_CHECK_ERROR("glPixelStorei");
-
-        if (m_videowindow->getVideoCam()->getDevice()->checkDeviceTypeFlag(CLDevice::SINGLE_SHOT))
-        {
-            // free memory immediatly for still images
-            yuv2rgbBuffer.clear();
-        }
-
-		/**/
-	}
-
-	//glDisable(GL_TEXTURE_2D);
-	m_videoTextureReady = true;
-	m_gotnewimage = false;
-
-	/*
-	if (!isSoftYuv2Rgb)
-	{
-		glActiveTexture(GL_TEXTURE0);glDisable (GL_TEXTURE_2D);
-		glActiveTexture(GL_TEXTURE1);glDisable (GL_TEXTURE_2D);
-		glActiveTexture(GL_TEXTURE2);glDisable (GL_TEXTURE_2D);
-	}
-	*/
-
-}
-
-void CLGLRenderer::drawVideoTexture(GLuint tex0, GLuint tex1, GLuint tex2, const float* v_array)
-{
-
-	float tx_array[8] = {m_videoCoeffL[0], 0.0f, 
-						m_videoCoeffW[0], 0.0f, 
-						m_videoCoeffW[0], m_videoCoeffH[0],
-						m_videoCoeffL[0], m_videoCoeffH[0]};
-						/**/
-
-	/*
-	float tx_array[8] = {0.0f, 0.0f, 
-		m_videoCoeffW[0], 0.0f, 
-		m_videoCoeffW[0], m_videoCoeffH[0],
-		0.0f, m_videoCoeffH[0]};
-		/**/
-	glEnable(GL_TEXTURE_2D);
-	OGL_CHECK_ERROR("glEnable");
-
-
-	if (!isSoftYuv2Rgb) 
-	{
-
-		const Program prog =  YV12toRGB ;
-
-		glBindProgramARB(GL_FRAGMENT_PROGRAM_ARB, m_program[prog]);
-		OGL_CHECK_ERROR("glBindProgramARB");
-		//loading the parameters
-		glProgramLocalParameter4fARB(GL_FRAGMENT_PROGRAM_ARB, 0, m_brightness / 256.0f, m_contrast, cos(m_hue), sin(m_hue));
-		OGL_CHECK_ERROR("glProgramLocalParameter4fARB");
-		glProgramLocalParameter4fARB(GL_FRAGMENT_PROGRAM_ARB, 1, m_saturation, m_painterOpacity, 0.0f, 0.0f);
-		OGL_CHECK_ERROR("glProgramLocalParameter4fARB");
-		/**/
-
-		glEnable(GL_FRAGMENT_PROGRAM_ARB);
-		OGL_CHECK_ERROR("glEnable");
-
-		/*
-		if (YUY2toRGB == prog) 
-		{
-			const float w = m_stride / 2,
-				iw = 1. / w;
-			tx_array[3] = w;
-			tx_array[6] = w;
-
-			for (int i = 0; i < 4; ++i) 
-			{
-				tx_array[3*i + 2] = iw;
-			}
-
-		}
-		/**/
-
-		glActiveTexture(GL_TEXTURE0);
-		OGL_CHECK_ERROR("glActiveTexture");
-
-		glBindTexture(GL_TEXTURE_2D, tex0);
-		OGL_CHECK_ERROR("glBindTexture");
-
-		if (YV12toRGB == prog) 
-		{
-
-			glActiveTexture(GL_TEXTURE1);
-			OGL_CHECK_ERROR("glActiveTexture");
-			/**/
-			glBindTexture(GL_TEXTURE_2D, tex1);
-			OGL_CHECK_ERROR("glBindTexture");
-
-			glActiveTexture(GL_TEXTURE2);
-			OGL_CHECK_ERROR("glActiveTexture");
-			/**/
-			glBindTexture(GL_TEXTURE_2D, tex2);
-			OGL_CHECK_ERROR("glBindTexture");
-
-		}
-		/**/
-	}
-	else 
-	{
-		glBindTexture(GL_TEXTURE_2D, tex0);
-		OGL_CHECK_ERROR("glBindTexture");
-	}
-
-	glVertexPointer(2, GL_FLOAT, 0, v_array);
-	OGL_CHECK_ERROR("glVertexPointer");
-	glTexCoordPointer(2, GL_FLOAT, 0, tx_array);
-	OGL_CHECK_ERROR("glTexCoordPointer");
-	glEnableClientState(GL_VERTEX_ARRAY);
-	OGL_CHECK_ERROR("glEnableClientState");
-	glEnableClientState(GL_TEXTURE_COORD_ARRAY);
-	OGL_CHECK_ERROR("glEnableClientState");
-	glDrawArrays(GL_QUADS, 0, 4);
-	OGL_CHECK_ERROR("glDrawArrays");
-	glDisableClientState(GL_TEXTURE_COORD_ARRAY);
-	OGL_CHECK_ERROR("glDisableClientState");
-	glDisableClientState(GL_VERTEX_ARRAY);
-	OGL_CHECK_ERROR("glDisableClientState");
-	/**/
-
-	if (!isSoftYuv2Rgb) 
-	{
-		glDisable(GL_FRAGMENT_PROGRAM_ARB);
-		OGL_CHECK_ERROR("glDisable");
-		glActiveTexture(GL_TEXTURE0);
-		OGL_CHECK_ERROR("glActiveTexture");
-	}
-
-}
-
-bool CLGLRenderer::paintEvent(const QRect& r)
-{
-
-	if (m_abort_drawing)
-		return true;
-
-    if (!m_inited)
-    {
-        init(gl_status == CL_GL_NOT_TESTED);
-        m_inited = true;
-    }
-
-	QMutexLocker locker(&m_mutex);
-
-	if (m_stride == 0)
-		return true;
-
-	bool draw = (m_width < getMaxTextureSize()) && (m_height < getMaxTextureSize());
-
-	if (draw)
-	{
-			if (m_gotnewimage)	updateTexture();
-
-			m_painterOpacity = 1.0;
-			QRect temp;
-			//QRect r(0,0,m_videowindow->width(),m_videowindow->height());
-			float sar = 1.0f;
-
-			temp.setLeft(r.left());	temp.setTop(r.top());
-			temp.setWidth(r.width());
-			temp.setHeight(r.height());
-
-			//getTextureRect(temp, m_stride, m_height, r.width(), r.height(), sar);
-
-			const float v_array[] = { temp.left(), temp.top(), temp.right()+1, temp.top(), temp.right()+1, temp.bottom()+1, temp.left(), temp.bottom()+1 };
-			drawVideoTexture(m_texture[0], m_texture[1], m_texture[2], v_array);
-			/**/
-	}
-	else
-	{
-		draw = draw;
-	}
-
-	m_waitCon.wakeOne();
-	m_do_not_need_to_wait_any_more = true;
-
-	return draw;
-}
-
-QSize CLGLRenderer::sizeOnScreen(unsigned int channel) const
-{
-	return m_videowindow->sizeOnScreen(channel);
-}
-
-bool CLGLRenderer::constantDownscaleFactor() const
-{
-    return m_videowindow->constantDownscaleFactor();
->>>>>>> 20aa4f0e
+#include "gl_renderer.h"
+#include "../base/log.h"
+#include "../base/sleep.h"
+#include <cmath> //for sin and cos
+#include "ui/videoitem/video_wnd_item.h"
+#include "yuvconvert.h"
+#include "camera.h"
+#include "device/device.h"
+
+#include <QTime>
+
+#ifndef GL_FRAGMENT_PROGRAM_ARB
+#define GL_FRAGMENT_PROGRAM_ARB           0x8804
+#define GL_PROGRAM_FORMAT_ASCII_ARB       0x8875
+#endif
+
+#ifndef GL_CLAMP_TO_EDGE
+#define GL_CLAMP_TO_EDGE	0x812F
+#endif
+
+#ifndef GL_CLAMP_TO_EDGE_SGIS
+#define GL_CLAMP_TO_EDGE_SGIS 0x812F
+#endif
+
+#ifndef GL_CLAMP_TO_EDGE_EXT
+#define GL_CLAMP_TO_EDGE_EXT 0x812F
+#endif
+
+// support old OpenGL installations (1.2)
+// assume that if TEXTURE0 isn't defined, none are
+
+#ifndef GL_TEXTURE0
+# define GL_TEXTURE0    0x84C0
+# define GL_TEXTURE1    0x84C1
+# define GL_TEXTURE2    0x84C2
+#endif
+
+
+static const int MAX_SHADER_SIZE = 1024*3; 
+
+#define OGL_CHECK_ERROR(str) //if (checkOpenGLError() != GL_NO_ERROR) {cl_log.log(str, __LINE__ , cl_logERROR); }
+
+
+// arbfp1 fragment program for converting yuv (YV12) to rgb
+static const char yv12ToRgb[] =
+"!!ARBfp1.0\n"
+"PARAM c[5] = { program.local[0..1],\n"
+"                { 1.164, 0, 1.596, 0.5 },\n"
+"                { 0.0625, 1.164, -0.391, -0.81300002 },\n"
+"                { 1.164, 2.0179999, 0 } };\n"
+"TEMP R0;\n"
+"TEX R0.x, fragment.texcoord[0], texture[1], 2D;\n"
+"ADD R0.y, R0.x, -c[2].w;\n"
+"TEX R0.x, fragment.texcoord[0], texture[2], 2D;\n"
+"ADD R0.x, R0, -c[2].w;\n"
+"MUL R0.z, R0.y, c[0].w;\n"
+"MAD R0.z, R0.x, c[0], R0;\n"
+"MUL R0.w, R0.x, c[0];\n"
+"MUL R0.z, R0, c[0].y;\n"
+"TEX R0.x, fragment.texcoord[0], texture[0], 2D;\n"
+"MAD R0.y, R0, c[0].z, R0.w;\n"
+"ADD R0.x, R0, -c[3];\n"
+"MUL R0.y, R0, c[0];\n"
+"MUL R0.z, R0, c[1].x;\n"
+"MAD R0.x, R0, c[0].y, c[0];\n"
+"MUL R0.y, R0, c[1].x;\n"
+"DP3 result.color.x, R0, c[2];\n"
+"DP3 result.color.y, R0, c[3].yzww;\n"
+"DP3 result.color.z, R0, c[4];\n"
+"MOV result.color.w, c[1].y;\n"
+"END\n";
+
+static const char yuy2ToRgb[] =
+"!!ARBfp1.0\n"
+"PARAM c[5] = { program.local[0..1],\n"
+"                { 0.5, 2, 1, 0.0625 },\n"
+"                { 1.164, 0, 1.596, 2.0179999 },\n"
+"                { 1.164, -0.391, -0.81300002 } };\n"
+"TEMP R0;\n"
+"TEMP R1;\n"
+"TEMP R2;\n"
+"FLR R1.z, fragment.texcoord[0].x;\n"
+"ADD R0.x, R1.z, c[2];\n"
+"ADD R1.z, fragment.texcoord[0].x, -R1;\n"
+"MUL R1.x, fragment.texcoord[0].z, R0;\n"
+"MOV R1.y, fragment.texcoord[0];\n"
+"TEX R0, R1, texture[0], 2D;\n"
+"ADD R1.y, R0.z, -R0.x;\n"
+"MUL R2.x, R1.z, R1.y;\n"
+"MAD R0.x, R2, c[2].y, R0;\n"
+"MOV R1.y, fragment.texcoord[0];\n"
+"ADD R1.x, fragment.texcoord[0].z, R1;\n"
+"TEX R1.xyw, R1, texture[0], 2D;\n"
+"ADD R2.x, R1, -R0.z;\n"
+"MAD R1.x, R1.z, c[2].y, -c[2].z;\n"
+"MAD R0.z, R1.x, R2.x, R0;\n"
+"ADD R1.xy, R1.ywzw, -R0.ywzw;\n"
+"ADD R0.z, R0, -R0.x;\n"
+"SGE R1.w, R1.z, c[2].x;\n"
+"MAD R0.x, R1.w, R0.z, R0;\n"
+"MAD R0.yz, R1.z, R1.xxyw, R0.xyww;\n"
+"ADD R0.xyz, R0, -c[2].wxxw;\n"
+"MUL R0.w, R0.y, c[0];\n"
+"MAD R0.w, R0.z, c[0].z, R0;\n"
+"MUL R0.z, R0, c[0].w;\n"
+"MAD R0.y, R0, c[0].z, R0.z;\n"
+"MUL R0.w, R0, c[0].y;\n"
+"MUL R0.y, R0, c[0];\n"
+"MUL R0.z, R0.w, c[1].x;\n"
+"MAD R0.x, R0, c[0].y, c[0];\n"
+"MUL R0.y, R0, c[1].x;\n"
+"DP3 result.color.x, R0, c[3];\n"
+"DP3 result.color.y, R0, c[4];\n"
+"DP3 result.color.z, R0, c[3].xwyw;\n"
+"MOV result.color.w, c[1].y;\n"
+"END\n";
+
+int CLGLRenderer::gl_status = CLGLRenderer::CL_GL_NOT_TESTED;
+GLint CLGLRenderer::ms_maxTextureSize = 0;
+QMutex CLGLRenderer::ms_maxTextureSizeMutex;
+
+QList<GLuint*> CLGLRenderer::mGarbage;
+
+CLGLRenderer::CLGLRenderer(CLVideoWindowItem *vw):
+m_videowindow(vw),
+clampConstant(GL_CLAMP),
+isSoftYuv2Rgb(false),
+isNonPower2(false),
+m_videoTextureReady(false),
+m_brightness(0),
+m_contrast(0),
+m_hue(0),
+m_saturation(0),
+m_gotnewimage(false),
+m_stride(0), // in memorry 
+m_width(0), // visible width
+m_height(0),
+m_stride_old(0),
+m_height_old(0),
+m_needwait(true),
+m_inited(false),
+m_textureUploaded(false),
+m_forceSoftYUV(false)
+{
+	applyMixerSettings(m_brightness, m_contrast, m_hue, m_saturation);
+}
+
+int CLGLRenderer::checkOpenGLError() const
+{
+	int err = glGetError();
+	if (GL_NO_ERROR != err) 
+	{
+		const char* errorString = reinterpret_cast<const char *>(gluErrorString(err));
+		if (errorString) 
+		{
+			cl_log.log("OpenGL Error: ",  errorString, cl_logERROR);
+		}
+	}
+	return err;
+}
+
+CLGLRenderer::~CLGLRenderer()
+{
+	if (m_textureUploaded)
+	{
+		//glDeleteTextures(3, m_texture);
+
+		// I do not know why but if I glDeleteTextures here some items on the other view might become green( especially if we animate them a lot )
+		// not sure I i do something wrong with opengl or it's bug of QT. for now can not spend much time on it. but it needs to be fixed.
+
+		GLuint* heap = new GLuint[3];
+		memcpy(heap,m_texture,sizeof(m_texture));
+		mGarbage.push_back(heap); // to delete later
+	}
+}
+
+void CLGLRenderer::clearGarbage()
+{
+	//return;
+
+	if (mGarbage.count())
+	{
+		int n = 0;
+	}
+
+	foreach(GLuint* heap, mGarbage)
+	{
+		glDeleteTextures(3, heap);
+		delete[] heap;
+	}
+
+	mGarbage.clear();
+
+}
+
+void CLGLRenderer::getTextureRect(QRect& drawRect, 
+					float textureWidth, float textureHeight,
+					float windowWidth, float windowHeight, const float sar) const
+{
+	drawRect.setTop(0);
+	drawRect.setLeft(0);
+	drawRect.setWidth(static_cast<int>(windowWidth));
+	drawRect.setHeight(static_cast<int>(windowHeight));
+}
+
+void CLGLRenderer::init(bool msgbox)
+{
+    if (m_inited)
+        return;
+
+//	makeCurrent();
+
+	glProgramStringARB = (_glProgramStringARB) QGLContext::currentContext()->getProcAddress(QLatin1String("glProgramStringARB"));
+	glBindProgramARB = (_glBindProgramARB) QGLContext::currentContext()->getProcAddress(QLatin1String("glBindProgramARB"));
+	glDeleteProgramsARB = (_glDeleteProgramsARB) QGLContext::currentContext()->getProcAddress(QLatin1String("glDeleteProgramsARB"));
+	glGenProgramsARB = (_glGenProgramsARB) QGLContext::currentContext()->getProcAddress(QLatin1String("glGenProgramsARB"));
+	glProgramLocalParameter4fARB = (_glProgramLocalParameter4fARB) QGLContext::currentContext()->getProcAddress(QLatin1String("glProgramLocalParameter4fARB"));
+	glActiveTexture = (_glActiveTexture) QGLContext::currentContext()->getProcAddress(QLatin1String("glActiveTexture"));
+
+	if (!glActiveTexture) 
+	{
+		CL_LOG(cl_logWARNING) cl_log.log("GL_ARB_multitexture not supported",cl_logWARNING);
+	}
+
+	// OpenGL info
+	const char* extensions = reinterpret_cast<const char *>(glGetString(GL_EXTENSIONS));
+	if (extensions) 
+	{
+		CL_LOG(cl_logWARNING) cl_log.log("OpenGL extensions: ", extensions, cl_logDEBUG1);
+	}
+	const char* version = reinterpret_cast<const char *>(glGetString(GL_VERSION));
+
+	if (version) 
+	{
+		//CL_LOG(cl_logWARNING) cl_log.log(,cl_logWARNING);
+		CL_LOG(cl_logWARNING) cl_log.log("OpenGL version: ", version, cl_logALWAYS);
+	}
+
+	const uchar* renderer = glGetString(GL_RENDERER);
+	if (renderer) 
+	{
+		CL_LOG(cl_logWARNING) cl_log.log("Renderer: ", reinterpret_cast<const char *>(renderer),cl_logALWAYS);
+	}
+
+	const uchar* vendor = glGetString(GL_VENDOR);
+	if (vendor) 
+	{
+		CL_LOG(cl_logWARNING) cl_log.log("Vendor: ", reinterpret_cast<const char *>(vendor),cl_logALWAYS);
+	}
+
+	//version = "1.0.7";
+	if (version && QString(version) >= QString("1.2.0")) 
+	{
+		clampConstant = GL_CLAMP_TO_EDGE;
+	} 
+	if (extensions && strstr(extensions, "GL_EXT_texture_edge_clamp")) 
+	{
+		clampConstant = GL_CLAMP_TO_EDGE_EXT;
+	} 
+	else if (extensions && strstr(extensions, "GL_SGIS_texture_edge_clamp")) 
+	{
+		clampConstant = GL_CLAMP_TO_EDGE_SGIS;
+	} 
+	else 
+	{
+		clampConstant = GL_CLAMP;
+	}
+
+	if (version && QString(version) <= "1.1.0") 
+	{ // Microsoft Generic software
+		const QString& message = QObject::trUtf8("SLOW_OPENGL");
+		CL_LOG(cl_logWARNING) cl_log.log(message ,cl_logWARNING);
+		if (msgbox)
+		{
+			QMessageBox* box = new QMessageBox(QMessageBox::Warning, "Info", message, QMessageBox::Ok, 0);
+			box->show();
+		}
+	}
+
+	bool error = false;
+	if (extensions) 
+	{
+		isNonPower2 = strstr(extensions, "GL_ARB_texture_non_power_of_two") != NULL;
+        
+		const char* fragmentProgram = "GL_ARB_fragment_program";
+		if (!strstr(extensions, fragmentProgram)) 
+		{
+			CL_LOG(cl_logERROR) cl_log.log(fragmentProgram, " not support" ,cl_logERROR);
+			error = true;
+		}
+	}
+
+	if (!error && glProgramStringARB && glBindProgramARB && glDeleteProgramsARB &&
+		glGenProgramsARB && glProgramLocalParameter4fARB) 
+	{
+			glGenProgramsARB(2, m_program);
+
+			//==================
+			const char *code[] = {yv12ToRgb, yuy2ToRgb};
+
+			bool error = false;
+			for(int i = 0; i < ProgramCount && !error;  ++i) 
+			{
+
+				glBindProgramARB(GL_FRAGMENT_PROGRAM_ARB, m_program[i]);
+
+				const GLbyte *gl_src = reinterpret_cast<const GLbyte *>(code[i]);
+				glProgramStringARB(GL_FRAGMENT_PROGRAM_ARB, GL_PROGRAM_FORMAT_ASCII_ARB,
+					strlen(code[i]), gl_src);
+
+				if (checkOpenGLError() != GL_NO_ERROR) 
+				{
+					error = true;
+				}
+			}
+
+			if (error) 
+			{
+				glDeleteProgramsARB(2, m_program);
+				CL_LOG(cl_logERROR) cl_log.log("Error compile shader!!!", cl_logERROR);
+			}
+			//==================
+
+	}
+	else 
+	{
+		error = true;
+	}
+
+
+	//isSoftYuv2Rgb = true;
+
+	if (error) 
+	{
+		CL_LOG(cl_logWARNING) cl_log.log("OpenGL shader support init failed, use soft yuv->rgb converter!!!", cl_logWARNING);
+		isSoftYuv2Rgb = true;
+
+		// in this first revision we do not support software color transform
+		gl_status = CL_GL_NOT_SUPPORTED;
+
+		const QString& message = QObject::trUtf8("This software version supports only GPU(not CPU) color transformation. This video card do not supports shaders(GPU transforms). Please contact to developers to get new software version with YUV=>RGB software transform for your video card. Or update your video card:-)");
+		CL_LOG(cl_logWARNING) cl_log.log(message ,cl_logWARNING);
+		if (msgbox)
+		{
+			QMessageBox* box = new QMessageBox(QMessageBox::Warning, "Info", message, QMessageBox::Ok, 0);
+			box->show();
+		}
+
+	}
+	
+	if (m_forceSoftYUV) 
+	{
+		isSoftYuv2Rgb = true;
+	}
+#ifdef _WIN32	
+    // force CPU yuv->rgb for large textures (due to ATI bug). Only for still images.
+    else if (m_videowindow && m_videowindow->getVideoCam()->getDevice()->checkDeviceTypeFlag(CLDevice::SINGLE_SHOT) &&
+                (m_width >= MAX_SHADER_SIZE || m_height >= MAX_SHADER_SIZE))
+    {
+		isSoftYuv2Rgb = true;
+    }
+#endif
+
+	//if (mGarbage.count()<80)
+	{
+		glGenTextures(3, m_texture);
+	}
+	/*
+	else
+	{
+		GLuint* heap = mGarbage.takeFirst();
+		memcpy(m_texture, heap, sizeof(m_texture));
+		delete heap;
+	}
+	/**/
+
+	OGL_CHECK_ERROR("glGenTextures");
+
+	glEnable(GL_TEXTURE_2D);
+	OGL_CHECK_ERROR("glEnable");
+
+	gl_status = CL_GL_SUPPORTED;
+
+}
+
+int CLGLRenderer::getMaxTextureSize()
+{
+    if (ms_maxTextureSize)
+        return ms_maxTextureSize;
+
+    {
+        QMutexLocker maxTextureSizeLocker_(&ms_maxTextureSizeMutex);
+
+        if (!ms_maxTextureSize)
+        {
+            glGetIntegerv(GL_MAX_TEXTURE_SIZE, &ms_maxTextureSize); 
+
+            cl_log.log("Max Texture size: ", ms_maxTextureSize, cl_logALWAYS);
+        }
+    }
+
+	return ms_maxTextureSize;
+}
+
+void CLGLRenderer::beforeDestroy()
+{
+	m_needwait = false;
+	m_waitCon.wakeOne();
+}
+
+void CLGLRenderer::copyVideoDataBeforePainting(bool copy)
+{
+	m_copyData = copy;
+	if (copy)
+	{
+		m_abort_drawing = true; // after we cancel wait process we need to abort_draw.
+		m_needwait = false;
+		m_waitCon.wakeOne();
+	}
+	else
+	{
+		m_needwait = true;
+	}
+
+}
+
+void CLGLRenderer::draw(CLVideoDecoderOutput& img, unsigned int channel)
+{
+
+	QMutexLocker locker(&m_mutex);
+
+	m_abort_drawing = false;
+
+	if (m_copyData)
+		CLVideoDecoderOutput::copy(&img, &m_image);
+
+	CLVideoDecoderOutput& image =  m_copyData ?  m_image : img;
+
+	m_stride = image.stride1;
+	m_height = image.height;
+	m_width = image.width;
+
+	m_color = image.out_type;
+
+	if (m_stride != m_stride_old || m_height!=m_height_old || m_color!=m_color_old)
+	{
+		m_videoTextureReady = false;
+		m_stride_old = m_stride;
+		m_height_old = m_height;
+		m_color_old = m_color;
+
+	}
+
+	int luma_shift = (m_stride - m_width)>>1;
+
+	m_arrayPixels[0] = image.C1 - luma_shift;
+
+	if (m_color != CL_DECODER_YUV444)
+	{
+		m_arrayPixels[1] = image.C2 - luma_shift/2;
+		m_arrayPixels[2] = image.C3 - luma_shift/2;
+	}
+	else
+	{
+		m_arrayPixels[1] = image.C2 - luma_shift;
+		m_arrayPixels[2] = image.C3 - luma_shift;
+	}
+
+	m_gotnewimage = true;
+	//CLSleep::msleep(15);
+
+	//QTime time;
+	//time.restart();
+
+	if (!m_videowindow->isVisible())
+		return;
+
+	m_videowindow->needUpdate(true); // sending paint event
+	//m_videowindow->update();
+
+	if (m_needwait)
+	{
+		m_do_not_need_to_wait_any_more = false;
+
+		while (!m_waitCon.wait(&m_mutex,50)) // unlock the mutex 
+		{
+
+			if (!m_videowindow->isVisible() || !m_needwait)
+				break;
+
+			if (m_do_not_need_to_wait_any_more)
+				break; // some times It does not wake up after wakeone is called ; is it a bug?
+		}
+	}
+
+	//cl_log.log("time =", time.elapsed() , cl_logDEBUG1);
+
+	// after paint had hapened 
+
+	//paintEvent
+}
+
+void CLGLRenderer::setForceSoftYUV(bool value) 
+{ 
+	m_forceSoftYUV = value; 
+}
+
+void CLGLRenderer::updateTexture()
+{
+	//image.saveToFile("test.yuv");
+
+	int w[3] = { m_stride, m_stride / 2, m_stride / 2 };
+	int r_w[3] = { m_width, m_width / 2, m_width / 2 }; // real_width / visable
+	int h[3] = { m_height, m_height / 2, m_height / 2 };
+
+	if (m_color == CL_DECODER_YUV422)
+		h[1] = h[2] = m_height;
+
+	if (m_color == CL_DECODER_YUV444)
+	{
+		h[1] = h[2] = m_height;
+		w[1] = w[2] = m_stride;
+		r_w[1] = r_w[2] = m_width;
+	}
+
+	glEnable(GL_TEXTURE_2D);
+	OGL_CHECK_ERROR("glEnable");
+
+	if (!isSoftYuv2Rgb) 
+	{
+			for (int i = 0; i < 3; ++i) 
+			{
+				glBindTexture(GL_TEXTURE_2D, m_texture[i]);
+				OGL_CHECK_ERROR("glBindTexture");
+				const uchar* pixels = m_arrayPixels[i];
+				if (!m_videoTextureReady) 
+				{
+					// if support "GL_ARB_texture_non_power_of_two", use default size of texture,
+					// else nearest power of two
+					const int wPow = isNonPower2 ? w[i] : getMinPow2(w[i]);
+					const int hPow = isNonPower2 ? h[i] : getMinPow2(h[i]);
+					// support GL_ARB_texture_non_power_of_two ?
+
+					if (isNonPower2) 
+					{
+						m_videoCoeffL[i] = (w[i] - r_w[i])/(static_cast<float>(w[i]))/2;
+
+						m_videoCoeffW[i] = 1.0f - m_videoCoeffL[i];
+						m_videoCoeffH[i] = 1.0f;
+					}
+					else 
+					{
+						float wCoeff = w[i] / static_cast<float>(wPow);
+						float hCoeff = h[i] / static_cast<float>(hPow);
+
+						m_videoCoeffL[i] = (w[i] - r_w[i])/(static_cast<float>(wPow))/2;
+
+						m_videoCoeffW[i] = wCoeff - m_videoCoeffL[i];
+						m_videoCoeffH[i] = hCoeff;
+					}
+
+					glTexImage2D(GL_TEXTURE_2D, 0, GL_LUMINANCE, wPow, hPow, 0,
+						GL_LUMINANCE, GL_UNSIGNED_BYTE, 0);
+					glPixelStorei(GL_UNPACK_ROW_LENGTH, w[i]);
+
+					glTexParameteri(GL_TEXTURE_2D, GL_TEXTURE_MAG_FILTER, GL_LINEAR);
+					glTexParameteri(GL_TEXTURE_2D, GL_TEXTURE_MIN_FILTER, GL_LINEAR);
+					glTexParameteri(GL_TEXTURE_2D, GL_TEXTURE_WRAP_S, clampConstant);
+					glTexParameteri(GL_TEXTURE_2D, GL_TEXTURE_WRAP_T, clampConstant);
+
+				}
+
+				glTexSubImage2D(GL_TEXTURE_2D, 0,
+					0, 0,
+					w[i], h[i],
+					GL_LUMINANCE, GL_UNSIGNED_BYTE, pixels);
+				OGL_CHECK_ERROR("glTexSubImage2D");
+				glPixelStorei(GL_UNPACK_ROW_LENGTH, 0);
+				OGL_CHECK_ERROR("glPixelStorei");
+			}
+
+			m_textureUploaded = true;
+
+	}
+	else 
+	{
+		// not supported for now
+		
+		glBindTexture(GL_TEXTURE_2D, m_texture[0]);
+
+		const int wPow = isNonPower2 ? w[0] : getMinPow2(w[0]);
+		const int hPow = isNonPower2 ? h[0] : getMinPow2(h[0]);
+
+			if (!m_videoTextureReady) 
+			{
+				// if support "GL_ARB_texture_non_power_of_two", use default size of texture,
+				// else nearest power of two
+				const int wPow = isNonPower2 ? w[0] : getMinPow2(w[0]);
+				const int hPow = isNonPower2 ? h[0] : getMinPow2(h[0]);
+				// support GL_ARB_texture_non_power_of_two ?
+
+				if (isNonPower2) 
+				{
+					m_videoCoeffL[0] = (w[0] - r_w[0])/(static_cast<float>(w[0]))/2;
+
+					m_videoCoeffW[0] = 1.0f - m_videoCoeffL[0];
+					m_videoCoeffH[0] = 1.0f;
+				}
+				else 
+				{
+					float wCoeff = w[0] / static_cast<float>(wPow);
+					float hCoeff = h[0] / static_cast<float>(hPow);
+
+					m_videoCoeffL[0] = (w[0] - r_w[0])/(static_cast<float>(wPow))/2;
+
+					m_videoCoeffW[0] = wCoeff - m_videoCoeffL[0];
+					m_videoCoeffH[0] = hCoeff;
+				}
+
+				glTexImage2D(GL_TEXTURE_2D, 0, GL_RGBA, wPow, hPow, 0, GL_RGBA, GL_UNSIGNED_BYTE, 0);
+				OGL_CHECK_ERROR("glTexImage2D");
+				glTexParameteri(GL_TEXTURE_2D, GL_TEXTURE_MAG_FILTER, GL_LINEAR);
+				OGL_CHECK_ERROR("glTexParameteri");
+				glTexParameteri(GL_TEXTURE_2D, GL_TEXTURE_MIN_FILTER, GL_LINEAR);
+				OGL_CHECK_ERROR("glTexParameteri");
+				glTexParameteri(GL_TEXTURE_2D, GL_TEXTURE_WRAP_S, clampConstant);
+				OGL_CHECK_ERROR("glTexParameteri");
+				glTexParameteri(GL_TEXTURE_2D, GL_TEXTURE_WRAP_T, clampConstant);
+				OGL_CHECK_ERROR("glTexParameteri");
+
+			}
+
+		
+		int size = 4 * m_stride * h[0];
+		if (yuv2rgbBuffer.size() != size) {
+			yuv2rgbBuffer.resize(size);
+		}
+
+		uint8_t* pixels = &yuv2rgbBuffer[0];
+		
+		uint8_t* pixelsArray[4];
+		pixelsArray[0] = pixels;
+		
+		if (m_color == CL_DECODER_YUV422)
+		{
+			yuv422_argb32_mmx(pixels, m_arrayPixels[0], m_arrayPixels[2], m_arrayPixels[1], 
+										m_stride, h[0], 
+										4 * m_stride, 
+										m_stride, m_stride / 2);
+		}
+		else if (m_color == CL_DECODER_YUV420)
+		{
+			yuv420_argb32_mmx(pixels, m_arrayPixels[0], m_arrayPixels[2], m_arrayPixels[1], 
+										m_stride, h[0], 
+										4 * m_stride, 
+										m_stride, m_stride / 2);
+		}
+		else if (m_color == CL_DECODER_YUV444){
+			yuv444_argb32_mmx(pixels, m_arrayPixels[0], m_arrayPixels[2], m_arrayPixels[1], 
+										m_stride, h[0], 
+										4 * m_stride, 
+										m_stride, m_stride);
+		}
+
+		glPixelStorei(GL_UNPACK_ROW_LENGTH, m_stride);
+		OGL_CHECK_ERROR("glPixelStorei");
+		glTexSubImage2D(GL_TEXTURE_2D, 0,
+			0, 0,
+			qMin(m_stride, ms_maxTextureSize) , qMin(h[0], ms_maxTextureSize),
+			GL_RGBA, GL_UNSIGNED_BYTE, pixels);
+		OGL_CHECK_ERROR("glTexSubImage2D");
+		glPixelStorei(GL_UNPACK_ROW_LENGTH, 0);
+		OGL_CHECK_ERROR("glPixelStorei");
+
+        if (m_videowindow->getVideoCam()->getDevice()->checkDeviceTypeFlag(CLDevice::SINGLE_SHOT))
+        {
+            // free memory immediatly for still images
+            yuv2rgbBuffer.clear();
+        }
+
+		/**/
+	}
+
+	//glDisable(GL_TEXTURE_2D);
+	m_videoTextureReady = true;
+	m_gotnewimage = false;
+
+	/*
+	if (!isSoftYuv2Rgb)
+	{
+		glActiveTexture(GL_TEXTURE0);glDisable (GL_TEXTURE_2D);
+		glActiveTexture(GL_TEXTURE1);glDisable (GL_TEXTURE_2D);
+		glActiveTexture(GL_TEXTURE2);glDisable (GL_TEXTURE_2D);
+	}
+	*/
+
+}
+
+void CLGLRenderer::drawVideoTexture(GLuint tex0, GLuint tex1, GLuint tex2, const float* v_array)
+{
+
+	float tx_array[8] = {m_videoCoeffL[0], 0.0f, 
+						m_videoCoeffW[0], 0.0f, 
+						m_videoCoeffW[0], m_videoCoeffH[0],
+						m_videoCoeffL[0], m_videoCoeffH[0]};
+						/**/
+
+	/*
+	float tx_array[8] = {0.0f, 0.0f, 
+		m_videoCoeffW[0], 0.0f, 
+		m_videoCoeffW[0], m_videoCoeffH[0],
+		0.0f, m_videoCoeffH[0]};
+		/**/
+	glEnable(GL_TEXTURE_2D);
+	OGL_CHECK_ERROR("glEnable");
+
+
+	if (!isSoftYuv2Rgb) 
+	{
+
+		const Program prog =  YV12toRGB ;
+
+		glBindProgramARB(GL_FRAGMENT_PROGRAM_ARB, m_program[prog]);
+		OGL_CHECK_ERROR("glBindProgramARB");
+		//loading the parameters
+		glProgramLocalParameter4fARB(GL_FRAGMENT_PROGRAM_ARB, 0, m_brightness / 256.0f, m_contrast, cos(m_hue), sin(m_hue));
+		OGL_CHECK_ERROR("glProgramLocalParameter4fARB");
+		glProgramLocalParameter4fARB(GL_FRAGMENT_PROGRAM_ARB, 1, m_saturation, m_painterOpacity, 0.0f, 0.0f);
+		OGL_CHECK_ERROR("glProgramLocalParameter4fARB");
+		/**/
+
+		glEnable(GL_FRAGMENT_PROGRAM_ARB);
+		OGL_CHECK_ERROR("glEnable");
+
+		/*
+		if (YUY2toRGB == prog) 
+		{
+			const float w = m_stride / 2,
+				iw = 1. / w;
+			tx_array[3] = w;
+			tx_array[6] = w;
+
+			for (int i = 0; i < 4; ++i) 
+			{
+				tx_array[3*i + 2] = iw;
+			}
+
+		}
+		/**/
+
+		glActiveTexture(GL_TEXTURE0);
+		OGL_CHECK_ERROR("glActiveTexture");
+
+		glBindTexture(GL_TEXTURE_2D, tex0);
+		OGL_CHECK_ERROR("glBindTexture");
+
+		if (YV12toRGB == prog) 
+		{
+
+			glActiveTexture(GL_TEXTURE1);
+			OGL_CHECK_ERROR("glActiveTexture");
+			/**/
+			glBindTexture(GL_TEXTURE_2D, tex1);
+			OGL_CHECK_ERROR("glBindTexture");
+
+			glActiveTexture(GL_TEXTURE2);
+			OGL_CHECK_ERROR("glActiveTexture");
+			/**/
+			glBindTexture(GL_TEXTURE_2D, tex2);
+			OGL_CHECK_ERROR("glBindTexture");
+
+		}
+		/**/
+	}
+	else 
+	{
+		glBindTexture(GL_TEXTURE_2D, tex0);
+		OGL_CHECK_ERROR("glBindTexture");
+	}
+
+	glVertexPointer(2, GL_FLOAT, 0, v_array);
+	OGL_CHECK_ERROR("glVertexPointer");
+	glTexCoordPointer(2, GL_FLOAT, 0, tx_array);
+	OGL_CHECK_ERROR("glTexCoordPointer");
+	glEnableClientState(GL_VERTEX_ARRAY);
+	OGL_CHECK_ERROR("glEnableClientState");
+	glEnableClientState(GL_TEXTURE_COORD_ARRAY);
+	OGL_CHECK_ERROR("glEnableClientState");
+	glDrawArrays(GL_QUADS, 0, 4);
+	OGL_CHECK_ERROR("glDrawArrays");
+	glDisableClientState(GL_TEXTURE_COORD_ARRAY);
+	OGL_CHECK_ERROR("glDisableClientState");
+	glDisableClientState(GL_VERTEX_ARRAY);
+	OGL_CHECK_ERROR("glDisableClientState");
+	/**/
+
+	if (!isSoftYuv2Rgb) 
+	{
+		glDisable(GL_FRAGMENT_PROGRAM_ARB);
+		OGL_CHECK_ERROR("glDisable");
+		glActiveTexture(GL_TEXTURE0);
+		OGL_CHECK_ERROR("glActiveTexture");
+	}
+
+}
+
+bool CLGLRenderer::paintEvent(const QRect& r)
+{
+
+	if (m_abort_drawing)
+		return true;
+
+    if (!m_inited)
+    {
+        init(gl_status == CL_GL_NOT_TESTED);
+        m_inited = true;
+    }
+
+	QMutexLocker locker(&m_mutex);
+
+	if (m_stride == 0)
+		return true;
+
+	bool draw = (m_width < getMaxTextureSize()) && (m_height < getMaxTextureSize());
+
+	if (draw)
+	{
+			if (m_gotnewimage)	updateTexture();
+
+			m_painterOpacity = 1.0;
+			QRect temp;
+			//QRect r(0,0,m_videowindow->width(),m_videowindow->height());
+			float sar = 1.0f;
+
+			temp.setLeft(r.left());	temp.setTop(r.top());
+			temp.setWidth(r.width());
+			temp.setHeight(r.height());
+
+			//getTextureRect(temp, m_stride, m_height, r.width(), r.height(), sar);
+
+			const float v_array[] = { temp.left(), temp.top(), temp.right()+1, temp.top(), temp.right()+1, temp.bottom()+1, temp.left(), temp.bottom()+1 };
+			drawVideoTexture(m_texture[0], m_texture[1], m_texture[2], v_array);
+			/**/
+	}
+	else
+	{
+		draw = draw;
+	}
+
+	m_waitCon.wakeOne();
+	m_do_not_need_to_wait_any_more = true;
+
+	return draw;
+}
+
+QSize CLGLRenderer::sizeOnScreen(unsigned int channel) const
+{
+	return m_videowindow->sizeOnScreen(channel);
+}
+
+bool CLGLRenderer::constantDownscaleFactor() const
+{
+    return m_videowindow->constantDownscaleFactor();
 }