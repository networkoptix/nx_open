--- conflicted
+++ resolved
@@ -88,12 +88,11 @@
 
 void CLVideoWindowItem::setItemSelected(bool sel, bool animate, int delay )
 {
-<<<<<<< HEAD
     CLImageItem::setItemSelected(sel, animate, delay);
 
     if (m_selected)
     {
-        if (dynamic_cast<CLAVIStreamReader*>(getVideoCam()->getStreamreader()))
+        if (dynamic_cast<CLAbstractArchiveReader*>(getVideoCam()->getStreamreader()))
         {
             getVideoCam()->getCamCamDisplay()->setMTDecoding(true);
         }
@@ -107,26 +106,6 @@
         getVideoCam()->setQuality(CLStreamreader::CLSNormal, false);
         getVideoCam()->getCamCamDisplay()->playAudio(false);
     }
-=======
-	CLImageItem::setItemSelected(sel, animate, delay);
-
-	if (m_selected)
-	{
-		if (dynamic_cast<CLAbstractArchiveReader*>(getVideoCam()->getStreamreader()))
-		{
-			getVideoCam()->getCamCamDisplay()->setMTDecoding(true);
-		}
-
-		getVideoCam()->setQuality(CLStreamreader::CLSHighest, true);
-		getVideoCam()->getCamCamDisplay()->playAudio(true);
-	}
-	else
-	{
-		getVideoCam()->getCamCamDisplay()->setMTDecoding(false);
-		getVideoCam()->setQuality(CLStreamreader::CLSNormal, false);
-		getVideoCam()->getCamCamDisplay()->playAudio(false);
-	}
->>>>>>> 9ae5e187
 }
 
 void CLVideoWindowItem::hoverEnterEvent(QGraphicsSceneHoverEvent *event)
@@ -214,11 +193,11 @@
     /*
 
     *----*----*
-    |	 |	  |
-    |	 |	  |
+    |    |    |
+    |    |    |
     *----*----*
-    |	 |	  |
-    |	 |	  |
+    |    |    |
+    |    |    |
     *----*----*
 
     */
@@ -235,14 +214,10 @@
 void CLVideoWindowItem::paint(QPainter *painter, const QStyleOptionGraphicsItem *option, QWidget* /*widget*/)
 {
     if (m_first_draw)
-    {
         return;
-    }
-
-    if (painter->paintEngine()->type()	!= QPaintEngine::OpenGL && painter->paintEngine()->type()!= QPaintEngine::OpenGL2)
-    {
+
+    if (painter->paintEngine()->type() != QPaintEngine::OpenGL && painter->paintEngine()->type() != QPaintEngine::OpenGL2)
         return;
-    }
 
     //painter->setClipping(true);
     //painter->setClipRect( option->exposedRect );
@@ -258,13 +233,7 @@
 
     for (unsigned i = 0; i  < m_videonum; ++i)
     {
-        if (drawSelection)
-            m_gldraw[i]->setOpacity(0.7);
-        else
-            m_gldraw[i]->setOpacity(1.0);
-
-
-
+        m_gldraw[i]->setOpacity(drawSelection ? 0.7 : 1.0);
         if (!m_gldraw[i]->paintEvent(getSubChannelRect(i)))
             drawGLfailaure(painter);
     }
@@ -415,4 +384,4 @@
     //m_videonum >1
     // at this point we assume that all channels have the same aspect ratio;
     return m_aspectratio*m_videolayout->width()/m_videolayout->height();
-}+}
