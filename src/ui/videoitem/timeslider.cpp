#include "timeslider.h"

#include <QtCore/QDateTime>
#include <QtCore/QPropertyAnimation>

#include <QtGui/QApplication>
#include <QtGui/QPainter>
#include <QtGui/QStyle>
#include <QtGui/QVBoxLayout>
#include <QtGui/QWheelEvent>
//#include <QDebug>

#include <QProxyStyle>
#include "base/log.h"
#include "util.h"

static const double MAX_MIN_OPACITY = 0.6;
static const double MIN_MIN_OPACITY = 0.1;

class ProxyStyle : public QProxyStyle
{
public:
    ProxyStyle(): QProxyStyle()
    {
        setBaseStyle(qApp->style());
    }

    int styleHint(StyleHint hint, const QStyleOption *option = 0, const QWidget *widget = 0, QStyleHintReturn *returnData = 0) const
    {
        if (hint == QStyle::SH_Slider_AbsoluteSetButtons)
            return Qt::LeftButton;
        return QProxyStyle::styleHint(hint, option, widget, returnData);
    }
};
Q_GLOBAL_STATIC(ProxyStyle, proxyStyle)

QVariant qint64Interpolator(const qint64 &start, const qint64 &end, qreal progress)
{
    return start + (double)(end - start)*progress;
}

class TimeLine : public QFrame
{
    TimeSlider *m_parent;
    QPoint m_previousPos;
    int length;
    QPropertyAnimation *m_lineAnimation;
    QPropertyAnimation *m_opacityAnimation;
    QPropertyAnimation *m_wheelAnimation;
    bool m_dragging;
    float m_minOpacity;
    float m_scaleSpeed;

public:
    TimeLine(TimeSlider *parent) :
        QFrame(parent),
        m_parent(parent),
        m_lineAnimation(new QPropertyAnimation(m_parent, "currentValue")),
        m_opacityAnimation(new QPropertyAnimation(m_parent, "minOpacity")),
        m_wheelAnimation(new QPropertyAnimation(m_parent, "scalingFactor")),
        m_dragging(false),
        m_minOpacity(MAX_MIN_OPACITY),
        m_scaleSpeed(1.0)
    {
        setAttribute(Qt::WA_TranslucentBackground);
        connect(m_wheelAnimation, SIGNAL(finished()), m_parent, SLOT(onWheelAnimationFinished()));
    }

    bool isDragging() const { return m_dragging; }
    void setMinOpacity(double value) { m_minOpacity = value; }
    double minOpacity() const { return m_minOpacity; }
    void wheelAnimationFinished();
protected:
    void paintEvent(QPaintEvent *);
    void mouseMoveEvent(QMouseEvent *);
    void mousePressEvent(QMouseEvent *);
    void mouseReleaseEvent(QMouseEvent *);
    void wheelEvent(QWheelEvent *);
    void drawGradient(QPainter& painter, const QRectF& r);
};

void TimeLine::wheelAnimationFinished()
{
    m_opacityAnimation->stop();
    m_opacityAnimation->setStartValue(minOpacity());
    m_opacityAnimation->setEndValue(MAX_MIN_OPACITY);
    m_opacityAnimation->setDuration(500);
    m_opacityAnimation->start();
    m_scaleSpeed = 1.0;
}

void TimeLine::wheelEvent(QWheelEvent *event)
{
    static const float SCALE_FACTOR = 2000.0;
    static const int WHEEL_ANIMATION_DURATION = 500;
    //static const float SCALE_FACTOR = 120.0;
    int delta = event->delta();
    m_opacityAnimation->stop();
    //setMinOpacity(0.1);
    if (m_opacityAnimation->endValue().toFloat() != MIN_MIN_OPACITY)
    {
        m_opacityAnimation->stop();
        m_opacityAnimation->setStartValue(minOpacity());
        m_opacityAnimation->setEndValue(MIN_MIN_OPACITY);
        m_opacityAnimation->setDuration(500);
        m_opacityAnimation->start();
    }
    if (abs(delta) == 120)
    {
        m_scaleSpeed *= 1.2;
        m_wheelAnimation->setEndValue(m_parent->scalingFactor() + delta/SCALE_FACTOR*m_scaleSpeed);
        if (m_wheelAnimation->state() != QPropertyAnimation::Running) 
        {
            m_wheelAnimation->setStartValue(m_parent->scalingFactor());
            m_wheelAnimation->setDuration(WHEEL_ANIMATION_DURATION);
            m_wheelAnimation->start();
        } else {
            m_wheelAnimation->setDuration(m_wheelAnimation->currentTime() + WHEEL_ANIMATION_DURATION);
        }
    } else 
    {
        m_scaleSpeed = 1;
        m_wheelAnimation->stop();
        m_parent->setScalingFactor(m_parent->scalingFactor() + delta/120.0);
    }
    update();
    m_parent->centraliseSlider(); // we need to trigger animation
}
static const int MAX_LABEL_WIDTH = 64;
struct IntervalInfo { qint64 interval; int value; const char * name; int count; const char * maxText; };
static const IntervalInfo intervals[] = 
{
    {100, 100, "ms", 10, "ms"}, 
    {1000, 1, "s", 60, "59s"},
    {5*1000, 5, "s", 12, "59s"}, 
    {10*1000, 10, "s", 6, "59s"}, 
    {30*1000, 30, "s", 2, "59s"}, 
    {60*1000, 1, "m", 60, "59m"},
    {5*60*1000, 5, "m", 12, "59m"},
    {10*60*1000, 10, "m", 6, "59m"}, 
    {30*60*1000, 30, "m", 2, "59m"}, 
    {60*60*1000, 1, "h", 24, "59h"},
    {3*60*60*1000, 3, "h", 8, "59h"}, 
    {6*60*60*1000, 6, "h", 4, "59h"}, 
    {12*60*60*1000, 12, "h", 2, "59h"},
    {24*60*60*1000, 1, "d", 1, "99d"}
};

qint64 roundTime(qint64 msecs, int interval)
{
    return msecs - msecs%(intervals[interval].interval);
}

double round(double r) {
    return (r > 0.0) ? floor(r + 0.5) : ceil(r - 0.5);
}

void TimeLine::drawGradient(QPainter& painter, const QRectF& r)
{
    int MAX_COLOR = 128+32;
    int MIN_COLOR = 0;
    for (int i = r.top(); i < r.bottom(); ++i)
    {
        int k = height() - i;
        k *= (float) (MAX_COLOR-MIN_COLOR) / (float) height();
        k += MIN_COLOR;
        QColor color(k,k,k,k);
        painter.setPen(color);
        painter.drawLine(r.left(), i, r.width(), i);
    }
}

void TimeLine::paintEvent(QPaintEvent *ev)
{
    static const float MIN_FONT_SIZE = 4.0;
    QFrame::paintEvent(ev);
    QPainter painter(this);

    int handleThickness = round(qApp->style()->pixelMetric(QStyle::PM_SliderControlThickness)/4.0);
    if (handleThickness == 0)
        handleThickness = round(qApp->style()->pixelMetric(QStyle::PM_SliderThickness)/4.0);

    QPalette pal = m_parent->palette();
    painter.setBrush(pal.brush(QPalette::Base));
    painter.setPen(pal.color(QPalette::Base));
    const QRect r(handleThickness, frameWidth(), width() - handleThickness, height() - 2*frameWidth());
    painter.drawRect(r);
    drawGradient(painter, r);
    painter.setPen(pal.color(QPalette::Text));

    const qint64 range = m_parent->sliderRange();
    const qint64 pos = m_parent->viewPortPos();
    const double pixelPerTime = (double) r.width() /range;

    const int minWidth = 3;

    unsigned level = 0;
    for ( ; minWidth > pixelPerTime*intervals[level].interval && level < arraysize(intervals)-1; level++) {}

    unsigned maxLevel = level;
    for ( ; maxLevel < arraysize(intervals)-1 && intervals[maxLevel].interval < range; maxLevel++) {}
    int maxLen = maxLevel - level;

    QColor color = pal.color(QPalette::Text);

    QVector<float> opacity;
    QVector<int> widths;
    QVector<QFont> fonts;
    for (unsigned i = level; i <= maxLevel; ++i)
    {
        float k = (pixelPerTime*intervals[i].interval - minWidth)/40.0;
        opacity << qMax(m_minOpacity, qMin(k, 1.0f));
        QFont font = m_parent->font();
        font.setPointSize(font.pointSize() + (i >= maxLevel-1) - (i <= level+1));
        font.setBold(i == maxLevel);

        QFontMetrics metric(font);
        double sc = (float) metric.width(intervals[i].maxText) / (pixelPerTime*intervals[i].interval);
        while (sc > 1.0/1.1)
        {
            font.setPointSizeF(font.pointSizeF()-0.5);
            if (font.pointSizeF() < MIN_FONT_SIZE)
                break;
            metric = QFontMetrics(font);
            sc = (float) metric.width(intervals[i].maxText) / (pixelPerTime*intervals[i].interval);
        }
        fonts << font;
        if (font.pointSizeF() < MIN_FONT_SIZE)
            widths << 0;
        else
            widths << metric.width(intervals[i].maxText);
    }
    // draw grid
    double xpos = r.left() - round(pixelPerTime * pos);
    int outsideCnt = -xpos / (intervals[level].interval * pixelPerTime);
    xpos += outsideCnt * intervals[level].interval * pixelPerTime;
    for (qint64 curTime = intervals[level].interval*outsideCnt; curTime <= pos+range; curTime += intervals[level].interval)
    {
        unsigned curLevel = level;
        for ( ; curLevel < maxLevel && curTime % intervals[curLevel+1].interval == 0; curLevel++) {}
        color.setAlphaF(opacity[curLevel-level]);
        painter.setPen(color);
        painter.setFont(fonts[curLevel-level]);

        const IntervalInfo& interval = intervals[curLevel];
        double lineLen = qMin(1.0, (curLevel-level+1) / (double) maxLen);
        painter.drawLine(QPoint(xpos, 0), QPoint(xpos, (r.height() - 20)*lineLen));
        int labelNumber = (curTime/(interval.interval))%interval.count;
        QString text = QString("%1%2").arg(interval.value*labelNumber).arg(interval.name);

        //if (widths[curLevel-level] * 1.1 < pixelPerTime*interval.interval)
        if (widths[curLevel-level])
        {
            if (curLevel == 0)
            {
                painter.save();
                painter.translate(xpos-3, (r.height() - 17) * lineLen);
                painter.rotate(90);
                painter.drawText(2, 0, text);
                painter.restore();
            }
            else 
            {
                QRectF textRect(xpos - widths[curLevel-level]/2, (r.height() - 17) * lineLen, widths[curLevel-level], 128);
                if (textRect.left() < 0 && pos == 0)
                    textRect.setLeft(0);
                painter.drawText(textRect, Qt::AlignHCenter, text);
            }
        }
        xpos += intervals[level].interval * pixelPerTime;
    }
    // draw cursor vertical line
    painter.setPen(QPen(Qt::red, 3));
    xpos = r.left() + m_parent->m_slider->value() * (r.width()-handleThickness-1) / m_parent->sliderLength();
    painter.drawLine(QPoint(xpos, 0), QPoint(xpos, height()));
}

void TimeLine::mouseMoveEvent(QMouseEvent *me)
{
    if (me->buttons() & Qt::LeftButton) {
        // in fact, we need to use (width - slider handle thinkness/2), but it is ok without it
        QPoint dpos = m_previousPos - me->pos();

        if (!m_dragging && abs(dpos.manhattanLength()) < QApplication::startDragDistance())
            return;

        m_dragging = true;
        m_previousPos = me->pos();
        length = dpos.x();

        qint64 dtime = m_parent->sliderRange()/width()*dpos.x();

        if (m_parent->centralise()) {
            qint64 time = m_parent->currentValue() + dtime;
            if (time > m_parent->maximumValue() - m_parent->sliderRange()/2)
                return;
            if (time < m_parent->sliderRange()/2)
                return;
            m_parent->setCurrentValue(time);
        }
        else
            m_parent->setViewPortPos(m_parent->viewPortPos() + dtime);

    }
}

void TimeLine::mousePressEvent(QMouseEvent *me)
{
    if (me->button() == Qt::LeftButton) {
        m_parent->m_slider->setSliderDown(true);
        m_previousPos = me->pos();
        m_lineAnimation->stop();
        length = 0;
    }
}

void TimeLine::mouseReleaseEvent(QMouseEvent *me)
{
    if (me->button() == Qt::LeftButton) {
        if (m_dragging) {
            m_dragging = false;
            m_parent->m_slider->setSliderDown(false);

            if (abs(length) > 5) {
                int dx = length*2/**(35.0/t.elapsed())*/;

                qint64 range = m_parent->sliderRange();
                qint64 dl = range/width()*dx;
                m_lineAnimation->setStartValue(m_parent->viewPortPos());
                m_lineAnimation->setEasingCurve(QEasingCurve::OutQuad);
                m_lineAnimation->setEndValue(m_parent->viewPortPos() + dl);
                m_lineAnimation->setDuration(1000/* + abs(length)*/);
                //            m_lineAnimation->start();
            }
        } else {
            qint64 time = m_parent->viewPortPos() + m_parent->sliderRange()/width()*me->pos().x();
            m_parent->setCurrentValue(time);
        }
    }
}

/*!
    \class TimeSlider
    \brief The TimeSlider class allows to navigate over time line.

    This class consists of slider to set position and time line widget, which shows time depending
    on scalingFactor. Also TimeSlider allows to zoom in/out scale of time line, which allows to
    navigate more accurate.
*/

TimeSlider::TimeSlider(QWidget *parent) :
    QWidget(parent),
    m_slider(new QSlider(this)),
    m_frame(0),
    m_currentValue(0),
    m_maximumValue(1000*10), // 10 sec
    m_viewPortPos(0),
    m_scalingFactor(0),
    m_isUserInput(false),
    m_sliderPressed(false),
    m_delta(0),
//    m_mode(TimeMode),
    m_animation(new QPropertyAnimation(this, "viewPortPos")),
    m_centralise(true)
{
    qRegisterAnimationInterpolator<qint64>(qint64Interpolator);

    m_frame = new TimeLine(this);
    setAttribute(Qt::WA_TranslucentBackground);
    m_slider->setOrientation(Qt::Horizontal);
    m_slider->setMaximum(1000);
    m_slider->installEventFilter(this);

    ProxyStyle *s = proxyStyle();
    m_slider->setStyle(s);

    m_frame->setFrameShape(QFrame::WinPanel);
    m_frame->setFrameShadow(QFrame::Sunken);
    m_frame->installEventFilter(this);

    QVBoxLayout *layout = new QVBoxLayout;
    layout->setMargin(0);
    layout->setSpacing(0);
    layout->addWidget(m_slider);
    layout->addWidget(m_frame);
    setLayout(layout);

    connect(m_slider, SIGNAL(valueChanged(int)), SLOT(onSliderValueChanged(int)));
    connect(m_slider, SIGNAL(sliderPressed()), SIGNAL(sliderPressed()));
    connect(m_slider, SIGNAL(sliderReleased()), SIGNAL(sliderReleased()));

    connect(m_slider, SIGNAL(sliderPressed()), SLOT(onSliderPressed()));
    connect(m_slider, SIGNAL(sliderReleased()), SLOT(onSliderReleased()));
}

/*!
    \property TimeSlider::currentValue
    \brief the sliders current value in milliseconds

    This value is always in range from 0 ms to maximumValue ms.

    \sa TimeSlider::maximumValue
*/
qint64 TimeSlider::currentValue() const
{
    return m_currentValue;
}

void TimeSlider::setCurrentValue(qint64 value)
{
    if (m_currentValue == value)
        return;

    /*
    if (value < m_viewPortPos)
        setViewPortPos(value);
    else if (value > m_viewPortPos + sliderRange())
        setViewPortPos(value - sliderRange());
    */
    m_currentValue = qMin(value, maximumValue());

    updateSlider();

    update();

    if (!m_isUserInput)
        centraliseSlider();

    emit currentValueChanged(m_currentValue);
}

void TimeSlider::onSliderPressed()
{
    m_sliderPressed = true;
}

void TimeSlider::onSliderReleased()
{
    centraliseSlider();

    m_sliderPressed = false;
}

/*!
    \property TimeSlider::maximumValue
    \brief the sliders maximum value in milliseconds

    Sliders minimum value is always 0 and can't be less than zero. Maximum value can't be less
    than 1000ms.

    \sa TimeSlider::currentValue
*/
qint64 TimeSlider::maximumValue() const
{
    return m_maximumValue;
}

void TimeSlider::setMaximumValue(qint64 value)
{
    if (value < 1000)
        value = 1000;
    m_maximumValue = value;
}

/*!
    \property TimeSlider::scalingFactor
    \brief the sliders scaling factr of the time line

    Scaling factor is always great or equal to 0. If factor is 0, slider shows all time line, if
    greater than 0, it exponentially zooms it (visible time is maximumValue/exp(factor/2)).

    \sa TimeSlider::currentValue
*/
double TimeSlider::scalingFactor() const
{
    return m_scalingFactor;
}

void TimeSlider::setScalingFactor(double factor)
{
    double oldfactor = m_scalingFactor;
    m_scalingFactor = factor > 0 ? factor : 0;
    if (sliderRange() < 1000)
        m_scalingFactor = oldfactor;
    setViewPortPos(currentValue() - m_slider->value()*delta());
}

double TimeSlider::minOpacity() const
{
    return m_frame ? m_frame->minOpacity() : 0.0;
}

void TimeSlider::setMinOpacity(double value)
{
    m_frame->setMinOpacity(value);
}

<<<<<<< HEAD
=======
void TimeSlider::setScalingFactor(double factor)
{
    double oldfactor = m_scalingFactor;
    m_scalingFactor = factor > 0 ? factor : 0;
    if (sliderRange() < 1000)
        m_scalingFactor = oldfactor;
    //setViewPortPos(currentValue() - m_slider->value()*delta());
    setViewPortPos(currentValue() - sliderRange()/2);
}

>>>>>>> 122c38a1
//TimeSlider::Mode TimeSlider::mode() const
//{
//    return m_mode;
//}

QSize TimeSlider::minimumSizeHint() const
{
    int w = m_slider->minimumSizeHint().width();
    int h = m_slider->minimumSizeHint().height();
    return QSize(w, h + 40);
}

QSize TimeSlider::sizeHint() const
{
    int w = m_slider->sizeHint().width();
    int h = m_slider->sizeHint().height();
    return QSize(w, h + 40);
}

/*!
    Increases scale factor by 1.0

    \sa zoomOut(), TimeSlider::scalingFactor
*/
void TimeSlider::zoomIn()
{
    setScalingFactor(scalingFactor() + 1);
}

/*!
    Decreases scale factor by 1.0

    \sa zoomIn(), TimeSlider::scalingFactor
*/
void TimeSlider::zoomOut()
{
    setScalingFactor(scalingFactor() - 1);
}

void TimeSlider::setViewPortPos(qint64 value)
{
    if (value < 0)
        value = 0;
    else if (value > maximumValue() - sliderRange())
        value = maximumValue() - sliderRange();

    m_viewPortPos = value;

    if (m_currentValue < m_viewPortPos)
        setCurrentValue(m_viewPortPos);
    else if (m_currentValue > m_viewPortPos + sliderRange())
        setCurrentValue(m_viewPortPos + sliderRange());

    updateSlider();
    update();
}

void TimeSlider::onSliderValueChanged(int value)
{
    if (!m_isUserInput) {
        m_isUserInput = true;
        qDebug() << m_isUserInput;
        setCurrentValue(fromSlider(value));
        m_isUserInput = false;
    }
}

qint64 TimeSlider::viewPortPos() const
{
    return m_viewPortPos;
}

double TimeSlider::delta() const
{
    return ((1.0/sliderLength())*maximumValue())/exp(scalingFactor()/2);
}

double TimeSlider::fromSlider(int value)
{
    return viewPortPos() + (value)*delta();
}

int TimeSlider::toSlider(double value)
{
    return (value - viewPortPos())/delta();
}

int TimeSlider::sliderLength() const
{
    return m_slider->maximum() - m_slider->minimum();
}

qint64 TimeSlider::sliderRange()
{
    return sliderLength()*delta();
}

void TimeSlider::updateSlider()
{
    if (!m_isUserInput) {
        m_isUserInput = true;
        m_slider->setValue(toSlider(m_currentValue));
        m_isUserInput = false;
    }
}

void TimeSlider::centraliseSlider()
{
    // todo: maybe use isSliderDown() instead if m_sliderPressed?
    if (m_centralise) {
        if (m_frame->isDragging() || (!m_sliderPressed && m_animation->state() != QAbstractAnimation::Running /*&& !m_userInput*/)) {
            setViewPortPos(m_currentValue - sliderRange()/2);
        }
        else if (m_animation->state() != QPropertyAnimation::Running /*&& !m_sliderPressed*/) {
            m_animation->stop();
            m_animation->setDuration(500);
            m_animation->setEasingCurve(QEasingCurve::InOutQuad);
            qint64 newViewortPos = m_currentValue - sliderRange()/2; // center
            newViewortPos = newViewortPos < 0 ? 0 : newViewortPos;
            newViewortPos = newViewortPos > maximumValue() - sliderRange() ? maximumValue() - sliderRange() : newViewortPos;

            double start = viewPortPos();
            double end = newViewortPos;
            m_animation->setStartValue(start);
            m_animation->setEndValue(end);
            m_animation->start();
        }
    }
}

void TimeSlider::onWheelAnimationFinished()
{
    m_frame->wheelAnimationFinished();
}<|MERGE_RESOLUTION|>--- conflicted
+++ resolved
@@ -482,32 +482,20 @@
     m_scalingFactor = factor > 0 ? factor : 0;
     if (sliderRange() < 1000)
         m_scalingFactor = oldfactor;
-    setViewPortPos(currentValue() - m_slider->value()*delta());
-}
-
-double TimeSlider::minOpacity() const
-{
-    return m_frame ? m_frame->minOpacity() : 0.0;
-}
-
-void TimeSlider::setMinOpacity(double value)
-{
-    m_frame->setMinOpacity(value);
-}
-
-<<<<<<< HEAD
-=======
-void TimeSlider::setScalingFactor(double factor)
-{
-    double oldfactor = m_scalingFactor;
-    m_scalingFactor = factor > 0 ? factor : 0;
-    if (sliderRange() < 1000)
-        m_scalingFactor = oldfactor;
     //setViewPortPos(currentValue() - m_slider->value()*delta());
     setViewPortPos(currentValue() - sliderRange()/2);
 }
 
->>>>>>> 122c38a1
+double TimeSlider::minOpacity() const
+{
+    return m_frame ? m_frame->minOpacity() : 0.0;
+}
+
+void TimeSlider::setMinOpacity(double value)
+{
+    m_frame->setMinOpacity(value);
+}
+
 //TimeSlider::Mode TimeSlider::mode() const
 //{
 //    return m_mode;
