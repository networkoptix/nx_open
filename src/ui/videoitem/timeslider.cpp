#include "timeslider.h"

#include <QtCore/QDateTime>
#include <QtCore/QPropertyAnimation>

#include <QtGui/QApplication>
#include <QtGui/QPainter>
#include <QtGui/QStyle>
#include <QtGui/QVBoxLayout>
#include <QtGui/QWheelEvent>
//#include <QDebug>

#include <QProxyStyle>
#include "base/log.h"

class ProxyStyle : public QProxyStyle
{
public:
    int styleHint(StyleHint hint, const QStyleOption *option = 0, const QWidget *widget = 0, QStyleHintReturn *returnData = 0) const
    {
        if (hint == QStyle::SH_Slider_AbsoluteSetButtons)
            return Qt::LeftButton;
        return QProxyStyle::styleHint(hint, option, widget, returnData);
    }
};
Q_GLOBAL_STATIC(ProxyStyle, proxyStyle)

class TimeLine : public QFrame
{
    TimeSlider *m_parent;
    QPoint m_previousPos;
    QPropertyAnimation *m_wheelAnimation;
    QPropertyAnimation *m_lineAnimation;
    int length;
//    QTime t;

public:
    TimeLine(TimeSlider *parent) :
        QFrame(parent),
        m_parent(parent),
        m_wheelAnimation(new QPropertyAnimation(m_parent, "scalingFactor")),
        m_lineAnimation(new QPropertyAnimation(m_parent, "viewPortPos"))
    {}

protected:
    void paintEvent(QPaintEvent *);
    void mouseMoveEvent(QMouseEvent *);
    void mousePressEvent(QMouseEvent *);
    void mouseReleaseEvent(QMouseEvent *);
    void wheelEvent(QWheelEvent *);
};

void TimeLine::wheelEvent(QWheelEvent *event)
{
    int delta = event->delta();
    if (abs(delta) == 120) {
        if (m_wheelAnimation->state() != QPropertyAnimation::Running) {
            m_wheelAnimation->setStartValue(m_parent->scalingFactor());
            m_wheelAnimation->setEndValue(m_parent->scalingFactor() + (double)delta/120);
            m_wheelAnimation->setDuration(100);
            m_wheelAnimation->start();
        } else {
            m_wheelAnimation->setEndValue(m_parent->scalingFactor() + (double)delta/120);
            m_wheelAnimation->setDuration(m_wheelAnimation->currentTime() + 100);
        }
    } else {
        m_parent->setScalingFactor(m_parent->scalingFactor() + (double)delta/120);
    }
    update();
}

struct IntervalInfo { qint64 interval; int value; const char * name; int count; const char * maxText; };
static const IntervalInfo intervalNames[] = { {100, 100, "ms", 10, "999ms"}, {1000, 1, "s", 60, "59s"},
                                              {5*1000, 5, "s", 12, "59s"}, {10*1000, 10, "s", 6, "59s"}, {30*1000, 30, "s", 2, "59s"}, {60*1000, 1, "m", 60, "59m"},
                                              {5*60*1000, 5, "m", 12, "59m"}, {10*60*1000, 10, "m", 6, "59m"}, {30*60*1000, 30, "m", 2, "59m"}, {60*60*1000, 1, "h", 24, "59h"},
                                              {3*60*60*1000, 3, "h", 8, "59h"}, {6*60*60*1000, 6, "h", 4, "59h"}, {12*60*60*1000, 12, "h", 2, "59h"},
                                              {24*60*60*1000, 1, "d", 1, "99d"}
                                            };

qint64 roundTime(qint64 msecs, int interval)
{
    return msecs - msecs%(intervalNames[interval].interval);
}

void TimeLine::paintEvent(QPaintEvent *ev)
{
    QFrame::paintEvent(ev);
    QPainter painter(this);

//    QPalette pal = qApp->style()->standardPalette();
    QPalette pal = m_parent->palette();
    painter.setBrush(pal.brush(QPalette::Base));
    painter.setPen(pal.color(QPalette::Base));
    QRect r(frameWidth(), frameWidth(), width() - 2*frameWidth(), height() - 2*frameWidth());
    painter.drawRect(r);

    int MAX_COLOR = 128+32;
    int MIN_COLOR = 0;
    for (int i = 0; i < height(); ++i)
    {
        //int k = qAbs(height()/2 - i);
        int k = height() - i;
        k *= (float) (MAX_COLOR-MIN_COLOR) / (float) height();
        k += MIN_COLOR;
        //quint32 color = k + (k << 8) + (k << 16) + (k << 24);
        QColor color(k,k,k,k);
        //color.setAlphaF(k / (float) MAX_COLOR);
        painter.setPen(color);
        painter.drawLine(0, i, width(), i);
    }
    painter.setPen(pal.color(QPalette::Base));


    int handleThickness = qApp->style()->pixelMetric(QStyle::PM_SliderControlThickness);
    if (handleThickness == 0)
        handleThickness = qApp->style()->pixelMetric(QStyle::PM_SliderThickness);

    int x = handleThickness/2 - 1;
    int y = frameWidth();
    int w = width() - handleThickness + 1;
    int h = height();

    painter.setPen(pal.color(QPalette::Text));

    qint64 range = m_parent->sliderRange();
    qint64 pos = m_parent->viewPortPos();

    double pixelPerTime = (double)w/range;
    const int minWidth = 5;
    int i = 0;
    while (minWidth > pixelPerTime*intervalNames[i].interval) {
        i++;
    }
    const int minVisibleWidth = 20;

    int ie = i;
    for ( ; intervalNames[ie].interval < m_parent->maximumValue() && ie < 13; ie++) {
    }

    int len = 0;
    int maxLen = 1;
    for (int j = i ; intervalNames[j].interval < range && j < 13; j++, maxLen++) {
    }

    qint64 end(pos + range);
    for ( ; i < ie; i++)
    {
        QColor color = pal.color(QPalette::Text);
        float opacity = (pixelPerTime*intervalNames[i].interval - minWidth)/minVisibleWidth;
        color.setAlphaF(opacity > 1 ? 1 : opacity);
        painter.setPen(color);
        painter.setFont(m_parent->font());

        QFontMetrics metric(m_parent->font());
        int textWidth = metric.width(intervalNames[i].maxText);

        qint64 start(roundTime(pos, i));
        int labelNumber = (start/(intervalNames[i].interval))%intervalNames[i].count;
        bool firstTime = true;
        while (start < end) {
            int xpos = x + w*(start - pos)/range;
            if (xpos < 0) {
                start += intervalNames[i].interval;
                labelNumber = (labelNumber + 1) % intervalNames[i].count;
                continue;
            }

            start += intervalNames[i].interval;
            int deltaInterval = intervalNames[i + 1].interval/intervalNames[i].interval;
            bool skipText = (i < ie - 1) && labelNumber % deltaInterval == 0;
            if (!skipText) {
                if (firstTime) {
                    firstTime = false;
                    len++;
                }
                painter.drawLine(QPoint(xpos, 0), QPoint(xpos, (h - 20)*(double)len/maxLen));
                QString text = QString("%1%2").
                        arg(intervalNames[i].value*labelNumber).
                        arg(intervalNames[i].name);
                if (textWidth*1.1 < pixelPerTime*intervalNames[i].interval) {
                    painter.drawText(QRect(xpos - textWidth/2, (h - 15)*(double)len/maxLen, textWidth, 15),
                                     Qt::AlignHCenter,
                                     text
                                     );
                }
            }

            labelNumber = (labelNumber + 1) % intervalNames[i].count;
        }
    }

    painter.setPen(QPen(Qt::red, 3));
    int xpos = x + m_parent->m_slider->value()*w / m_parent->sliderLength();
    painter.drawLine(QPoint(xpos, 0), QPoint(xpos, height()));
}

void TimeLine::mouseMoveEvent(QMouseEvent *me)
{
    if (me->buttons() & Qt::LeftButton) {
        // in fact, we need to use (width - slider handle thinkness/2), but it is ok without it
        qint64 length = m_parent->sliderRange();
        int dx = m_previousPos.x() - me->pos().x();
        this->length = dx;
        qint64 dl = length/width()*dx;
        m_parent->setViewPortPos(m_parent->viewPortPos() + dl);
        m_previousPos = me->pos();
    }
//    qDebug() << t.elapsed();
//    t.restart();
}

void TimeLine::mousePressEvent(QMouseEvent *me)
{
    if (me->button() == Qt::LeftButton) {
        m_previousPos = me->pos();
        length = 0;
        m_lineAnimation->stop();
//        t.start();
    }
}

void TimeLine::mouseReleaseEvent(QMouseEvent *me)
{
    if (me->button() == Qt::LeftButton) {

        if (abs(length) > 5) {
            int dx = length*2/**(35.0/t.elapsed())*/;

            qint64 range = m_parent->sliderRange();
            qint64 dl = range/width()*dx;
            m_lineAnimation->setStartValue(m_parent->viewPortPos());
            m_lineAnimation->setEasingCurve(QEasingCurve::OutQuad);
            m_lineAnimation->setEndValue(m_parent->viewPortPos() + dl);
            m_lineAnimation->setDuration(1000/* + abs(length)*/);
            m_lineAnimation->start();
        }
    }
}

/*!
    \class TimeSlider
    \brief The TimeSlider class allows to navigate over time line.

    This class consists of slider to set position and time line widget, which shows time depending
    on scalingFactor. Also TimeSlider allows to zoom in/out scale of time line, which allows to
    navigate more accurate.
*/

TimeSlider::TimeSlider(QWidget *parent) :
    QWidget(parent),
    m_slider(new QSlider(this)),
    m_frame(new TimeLine(this)),
    m_currentValue(0),
    m_maximumValue(1000*10), // 10 sec
    m_viewPortPos(0),
    m_scalingFactor(0),
    m_userInput(true),
    m_delta(0),
    m_sliderPressed(false),
//    m_mode(TimeMode),
    m_animation(new QPropertyAnimation(this, "viewPortPos"))
{
    m_slider->setOrientation(Qt::Horizontal);
    m_slider->setMaximum(1000);
    m_slider->installEventFilter(this);

    ProxyStyle *s = proxyStyle();
    s->setBaseStyle(qApp->style());
    m_slider->setStyle(s);

    m_frame->setFrameShape(QFrame::WinPanel);
    m_frame->setFrameShadow(QFrame::Sunken);
    m_frame->installEventFilter(this);

    QVBoxLayout *layout = new QVBoxLayout;
    layout->setMargin(0);
    layout->setSpacing(0);
    layout->addWidget(m_slider);
    layout->addWidget(m_frame);
    setLayout(layout);

    connect(m_slider, SIGNAL(valueChanged(int)), SLOT(onSliderValueChanged(int)));
    connect(m_slider, SIGNAL(sliderPressed()), SIGNAL(sliderPressed()));
    connect(m_slider, SIGNAL(sliderReleased()), SIGNAL(sliderReleased()));

    connect(m_slider, SIGNAL(sliderPressed()), SLOT(onSliderPressed()));
    connect(m_slider, SIGNAL(sliderReleased()), SLOT(onSliderReleased()));
}

/*!
    \property TimeSlider::currentValue
    \brief the sliders current value in milliseconds

    This value is always in range from 0 ms to maximumValue ms.

    \sa TimeSlider::maximumValue
*/
qint64 TimeSlider::currentValue() const
{
    return m_currentValue;
}

void TimeSlider::setCurrentValue(qint64 value)
{
    if (m_currentValue == value)
        return;

    /*
    if (value < m_viewPortPos)
        setViewPortPos(value);
    else if (value > m_viewPortPos + sliderRange())
        setViewPortPos(value - sliderRange());
    */
    m_currentValue = qMin(value, maximumValue());
    if (!m_sliderPressed && m_animation->state() != QAbstractAnimation::Running)
        setViewPortPos(value - sliderRange()/2);

    updateSlider();

    update();

    emit currentValueChanged(m_currentValue);
<<<<<<< HEAD
//    return;

    if (!isMoving()) {

//        if (m_animation->state() != QPropertyAnimation::Running && m_userInput) {
//        m_animation->stop();
//        m_animation->setDuration(1000);
//        m_animation->setStartValue(viewPortPos());
//        qint64 newViewortPos = m_currentValue - sliderRange()/2; // center
//        newViewortPos = newViewortPos < 0 ? 0 : newViewortPos;
//        newViewortPos = newViewortPos > maximumValue() - sliderRange() ?
//                    maximumValue() - sliderRange() :
//                    newViewortPos;
//        m_animation->setEndValue(newViewortPos);
//        m_animation->start();
//        }
        if (!m_userInput)
            return;

        qint64 newViewortPos = m_currentValue - sliderRange()/2; // center
        newViewortPos = newViewortPos < 0 ? 0 : newViewortPos;
        newViewortPos = newViewortPos > maximumValue() - sliderRange() ?
                    maximumValue() - sliderRange() :
                    newViewortPos;
        if (m_animation->state() != QPropertyAnimation::Running) {
            m_animation->stop();
            m_animation->setDuration(1000);
            m_animation->setStartValue(viewPortPos());
        m_animation->setEndValue(newViewortPos);
        m_animation->start();
        } else {
            m_animation->setEndValue(newViewortPos);
            m_animation->setDuration(m_animation->currentTime() + 1000);

        }
    }

=======
>>>>>>> 50c70afd
}

void TimeSlider::onSliderPressed()
{
    m_sliderPressed = true;
}

void TimeSlider::onSliderReleased()
{
    m_sliderPressed = false;
    m_animation->stop();
    m_animation->setDuration(500);
    m_animation->setEasingCurve(QEasingCurve::InOutQuad);
    qint64 newViewortPos = m_currentValue - sliderRange()/2; // center
    newViewortPos = newViewortPos < 0 ? 0 : newViewortPos;
    newViewortPos = newViewortPos > maximumValue() - sliderRange() ? maximumValue() - sliderRange() : newViewortPos;

    double start = viewPortPos();
    double end = newViewortPos;
    m_animation->setStartValue(start);
    m_animation->setEndValue(end);
    m_animation->start();

}

/*!
    \property TimeSlider::maximumValue
    \brief the sliders maximum value in milliseconds

    Sliders minimum value is always 0 and can't be less than zero. Maximum value can't be less
    than 1000ms.

    \sa TimeSlider::currentValue
*/
qint64 TimeSlider::maximumValue() const
{
    return m_maximumValue;
}

void TimeSlider::setMaximumValue(qint64 value)
{
    if (value < 1000)
        value = 1000;
    m_maximumValue = value;
}

/*!
    \property TimeSlider::scalingFactor
    \brief the sliders scaling factr of the time line

    Scaling factor is always great or equal to 0. If factor is 0, slider shows all time line, if
    greater than 0, it exponentially zooms it (visible time is maximumValue/exp(factor/2)).

    \sa TimeSlider::currentValue
*/
double TimeSlider::scalingFactor() const
{
    return m_scalingFactor;
}

void TimeSlider::setScalingFactor(double factor)
{
    double oldfactor = m_scalingFactor;
    m_scalingFactor = factor > 0 ? factor : 0;
    if (sliderRange() < 1000)
        m_scalingFactor = oldfactor;
    setViewPortPos(currentValue() - m_slider->value()*delta());
}

//TimeSlider::Mode TimeSlider::mode() const
//{
//    return m_mode;
//}

QSize TimeSlider::minimumSizeHint() const
{
//    int w = m_slider->minimumSizeHint().width();
//    int h = m_slider->minimumSizeHint().height();
//    return QSize(w, h);
    return QSize(200, 60);
}

QSize TimeSlider::sizeHint() const
{
//    int w = m_slider->sizeHint().width();
//    int h = m_slider->sizeHint().height();
//    return QSize(w, h);
    return QSize(200, 60);
}

/*!
    Increases scale factor by 1.0

    \sa zoomOut(), TimeSlider::scalingFactor
*/
void TimeSlider::zoomIn()
{
    setScalingFactor(scalingFactor() + 1);
}

/*!
    Decreases scale factor by 1.0

    \sa zoomIn(), TimeSlider::scalingFactor
*/
void TimeSlider::zoomOut()
{
    setScalingFactor(scalingFactor() - 1);
}

void TimeSlider::setViewPortPos(double v)
{
    static double prev = 0;
    qDebug() << "delta" << prev-v;
    prev = v;
    qint64 value = v;
    if (value < 0)
        value = 0;
    else if (value > maximumValue() - sliderRange())
        value = maximumValue() - sliderRange();

    if (m_currentValue < m_viewPortPos)
        setCurrentValue(m_viewPortPos);
    else if (m_currentValue > m_viewPortPos + sliderRange())
        setCurrentValue(m_viewPortPos + sliderRange());

    m_viewPortPos = value;

    updateSlider();

    update();
}

void TimeSlider::onSliderValueChanged(int value)
{
    if (m_userInput)
        setCurrentValue(fromSlider(value));
}

double TimeSlider::viewPortPos() const
{
    return m_viewPortPos;
}

double TimeSlider::delta() const
{
    return ((1.0/sliderLength())*maximumValue())/exp(scalingFactor()/2);
}

double TimeSlider::fromSlider(int value)
{
    return viewPortPos() + (value)*delta();
}

int TimeSlider::toSlider(double value)
{
    return (value - viewPortPos())/delta();
}

int TimeSlider::sliderLength() const
{
    return m_slider->maximum() - m_slider->minimum();
}

qint64 TimeSlider::sliderRange()
{
    return sliderLength()*delta();
}

void TimeSlider::updateSlider()
{
    m_userInput = false;
    m_slider->setValue(toSlider(m_currentValue));
    m_userInput = true;
}<|MERGE_RESOLUTION|>--- conflicted
+++ resolved
@@ -67,6 +67,7 @@
         m_parent->setScalingFactor(m_parent->scalingFactor() + (double)delta/120);
     }
     update();
+    m_parent->onSliderReleased(); // we need to trigger animation
 }
 
 struct IntervalInfo { qint64 interval; int value; const char * name; int count; const char * maxText; };
@@ -255,8 +256,8 @@
     m_viewPortPos(0),
     m_scalingFactor(0),
     m_userInput(true),
+    m_sliderPressed(false),
     m_delta(0),
-    m_sliderPressed(false),
 //    m_mode(TimeMode),
     m_animation(new QPropertyAnimation(this, "viewPortPos"))
 {
@@ -312,7 +313,7 @@
         setViewPortPos(value - sliderRange());
     */
     m_currentValue = qMin(value, maximumValue());
-    if (!m_sliderPressed && m_animation->state() != QAbstractAnimation::Running)
+    if (!m_sliderPressed && m_animation->state() != QAbstractAnimation::Running && !m_userInput)
         setViewPortPos(value - sliderRange()/2);
 
     updateSlider();
@@ -320,46 +321,6 @@
     update();
 
     emit currentValueChanged(m_currentValue);
-<<<<<<< HEAD
-//    return;
-
-    if (!isMoving()) {
-
-//        if (m_animation->state() != QPropertyAnimation::Running && m_userInput) {
-//        m_animation->stop();
-//        m_animation->setDuration(1000);
-//        m_animation->setStartValue(viewPortPos());
-//        qint64 newViewortPos = m_currentValue - sliderRange()/2; // center
-//        newViewortPos = newViewortPos < 0 ? 0 : newViewortPos;
-//        newViewortPos = newViewortPos > maximumValue() - sliderRange() ?
-//                    maximumValue() - sliderRange() :
-//                    newViewortPos;
-//        m_animation->setEndValue(newViewortPos);
-//        m_animation->start();
-//        }
-        if (!m_userInput)
-            return;
-
-        qint64 newViewortPos = m_currentValue - sliderRange()/2; // center
-        newViewortPos = newViewortPos < 0 ? 0 : newViewortPos;
-        newViewortPos = newViewortPos > maximumValue() - sliderRange() ?
-                    maximumValue() - sliderRange() :
-                    newViewortPos;
-        if (m_animation->state() != QPropertyAnimation::Running) {
-            m_animation->stop();
-            m_animation->setDuration(1000);
-            m_animation->setStartValue(viewPortPos());
-        m_animation->setEndValue(newViewortPos);
-        m_animation->start();
-        } else {
-            m_animation->setEndValue(newViewortPos);
-            m_animation->setDuration(m_animation->currentTime() + 1000);
-
-        }
-    }
-
-=======
->>>>>>> 50c70afd
 }
 
 void TimeSlider::onSliderPressed()
