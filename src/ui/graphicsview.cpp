--- conflicted
+++ resolved
@@ -2580,19 +2580,6 @@
 
 }
 
-<<<<<<< HEAD
-=======
-QString getRecordName()
-{
-    QString base = getTempRecordingDir() + "video%1.ts";
-    for (int i = 0; ; i++) {
-        QString filePath = base.arg(i == 0 ? QString() : QLatin1String(" ") + QString::number(i));
-        if (!QFileInfo(filePath).exists()) {
-            return filePath;
-        }
-    }
-}
-
 #ifdef Q_OS_WIN
 int screenToAdapter(int screen)
 {
@@ -2621,7 +2608,6 @@
 }
 #endif
 
->>>>>>> 6f1694fd
 void GraphicsView::toggleRecording()
 {
     bool recording = cm_start_video_recording.property("recoding").toBool();
@@ -2719,20 +2705,13 @@
                 QDir::separator() +
                 QFileInfo(recordedFileName).baseName();
 
-<<<<<<< HEAD
-        QString filePath = QFileDialog::getSaveFileName(this, tr("Save Recording As"), previousFile, tr("Transport Stream (*.ts)"));
+        QFileInfo fi(previousFile);
+        QString filePath = QFileDialog::getSaveFileName(this,
+                                                        tr("Save Recording As"),
+                                                        fi.path(),
+                                                        tr("Transport Stream (*.ts)"));
 
 		delete m_desktopEncoder;
-=======
-        QFileInfo fi(previousFile);
-        QString filePath = QFileDialog::getSaveFileName(
-            this,
-            tr("Save Recording As"),
-            fi.path(),
-            tr("Transport Stream (*.ts)"));
-
-        delete m_desktopEncoder;
->>>>>>> 6f1694fd
         m_desktopEncoder = 0;
 
         if (!filePath.isEmpty()) {
