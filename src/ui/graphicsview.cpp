--- conflicted
+++ resolved
@@ -3370,13 +3370,16 @@
         if (!QFile::exists(srcFile.absoluteFilePath()))
             return;
 
-<<<<<<< HEAD
-        name = name.trimmed();
-        if (name.isEmpty())
-        {
-            UIOKMessage(this, QString(), tr("Please provide a title."));
-            continue;
-        }
+        QString suggetion = QDateTime::currentDateTime().toString().replace(":", "-"); //srcFile.baseName();
+        QString selectedFilter;
+        QString dstFileName = QFileDialog::getSaveFileName(this, tr("Save Recording As..."),
+            getRecordingDir() + srcFile.baseName() + QLatin1Char('/') + suggetion,
+            tr("Matroska (*.mkv)"),
+            &selectedFilter,
+            QFileDialog::DontUseNativeDialog);
+        if (dstFileName.isEmpty())
+            return;
+        dstFileName += selectedFilter.mid(selectedFilter.indexOf(QLatin1Char('.')), 4);
 
         // make sure we'll be able to create such folder
         name.replace(QRegExp(QLatin1String(
@@ -3388,20 +3391,8 @@
                 "\\-,\\#,\\(,\\),"
                 "\\%,\\.,\\+,\\~,\\_"
              "]")), QLatin1String("_"));
-=======
-        QString suggetion = QDateTime::currentDateTime().toString().replace(":", "-"); //srcFile.baseName();
-        QString selectedFilter;
-        QString dstFileName = QFileDialog::getSaveFileName(this, tr("Save Recording As..."),
-            getRecordingDir() + srcFile.baseName() + QLatin1Char('/') + suggetion,
-            tr("Matroska (*.mkv)"),
-            &selectedFilter,
-            QFileDialog::DontUseNativeDialog);
-        if (dstFileName.isEmpty())
-            return;
-        dstFileName += selectedFilter.mid(selectedFilter.indexOf(QLatin1Char('.')), 4);
->>>>>>> 04fcbf61
-
-        /*
+
+        QString dstDir = getRecordingDir() + srcFile.baseName() + QString('/');
         QFileInfo dstFile(dstDir + name + QString('.') + srcFile.suffix());
         dstFile.dir().mkpath(dstFile.absolutePath());
         if (QFile::exists(dstFile.absoluteFilePath()))
