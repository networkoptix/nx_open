#include "graphicsview.h"
#include "./base/log.h"
#include "./video_cam_layout/videocamlayout.h"
#include "../base/rand.h"
#include "camera/camera.h"
#include "mainwnd.h"
#include "./animation/animated_bgr.h"
#include "settings.h"
#include "device_settings/dlg_factory.h"
#include "device_settings/device_settings_dlg.h"
#include "videoitem/video_wnd_item.h"
#include "video_cam_layout/layout_content.h"
#include "context_menu_helper.h"
#include "video_cam_layout/layout_manager.h"
#include "view_drag_and_drop.h"
#include "layout_editor_wnd.h"
#include "preferences_wnd.h"
#include "videoitem/layout_item.h"
#include "videoitem/unmoved/unmoved_pixture_button.h"
#include "videoitem/search/search_filter_item.h"
#include "device/network_device.h"
#include "videoitem/web_item.h"
#include "animation/group_animation.h"
#include "videoitem/grid_item.h"
#include "util.h"
#include "device_plugins/archive/archive/archive_stream_reader.h"
#include "device_plugins/archive/archive/archive_device.h"
#include "videoitem/unmoved/multipage/page_selector.h"
#include "ui/animation/property_animation.h"
#include "ui/videorecordingdialog.h"
#include "ui/device_settings/style.h"

#include <QtCore/QSettings>
#include <QtGui/QFileDialog>
#include <QtGui/QMessageBox>

extern int  SLOT_WIDTH;

int doubl_clk_delay = qApp->doubleClickInterval();
int item_select_duration = 800;
int item_hoverevent_duration = 300;
int scene_zoom_duration = 2500;
int scene_move_duration = 3000;
int item_rotation_duration = 2000;
qreal selected_item_zoom = 1.63;

int decoration_size = 60;

static const int MAX_AUDIO_TRACKS = 16;

extern QString button_home;
extern QString button_level_up;
extern QString button_magnifyingglass;
extern QString button_squarelayout;
extern QString button_longlayout;
extern QString button_singleLineLayout;

extern int MAX_FPS_normal;
extern int MAX_FPS_selected;

extern qreal square_ratio;
extern qreal long_ratio;

extern QPixmap cached(const QString &img);
extern int limit_val(int val, int min_val, int max_val, bool mirror);
//==============================================================================

GraphicsView::GraphicsView(QWidget* mainWnd) :
    QGraphicsView(),
    m_xRotate(0),
    m_yRotate(0),
    m_movement(this),
    m_scenezoom(this),
    m_min_scene_zoom(0.06),
    m_rotationCounter(0),
    m_handScrolling(false),
    m_handMoving(0),
    mSubItemMoving(false),
    m_selectedWnd(0),
    m_last_selectedWnd(0),
    m_rotatingWnd(0),
    m_movingWnd(0),
    m_ignore_release_event(false),
    m_ignore_conext_menu_event(false),
    mMainWnd(mainWnd),
    mDeviceDlg(0),
    m_drawBkg(true),
    m_animated_bckg(new CLBlueBackGround(50)),
    m_logo(0),
    m_show(this),
    mSteadyShow(this),
    mZerroDistance(true),
    mViewStarted(false),
    mWheelZooming(false),
    m_fps_frames(0),
    m_seachItem(0),
    m_pageSelector(0),
    m_gridItem(0),
    m_menuIsHere(false),
    m_lastPressedItem(0),
    m_desktopEncoder(0)
{
    m_timeAfterDoubleClick.restart();

	setScene(&m_scene);

	m_camLayout.setView(this);
	m_camLayout.setScene(&m_scene);

    QGLFormat glFormat(QGL::SampleBuffers);
    glFormat.setSwapInterval(1); // vsync


	setViewport(new QGLWidget(glFormat)); //Antialiasing
	//setViewport(new QGLWidget());
	setRenderHints(QPainter::Antialiasing | QPainter::SmoothPixmapTransform	| QPainter::TextAntialiasing); //Antialiasing

	//viewport()->setAutoFillBackground(false);

	setViewportUpdateMode(QGraphicsView::MinimalViewportUpdate);
	//setViewportUpdateMode(QGraphicsView::NoViewportUpdate);
	//setViewportUpdateMode(QGraphicsView::SmartViewportUpdate);
	//setViewportUpdateMode(QGraphicsView::BoundingRectViewportUpdate);

	//setCacheMode(QGraphicsView::CacheBackground);// slows down scene drawing a lot!!!

	setOptimizationFlag(QGraphicsView::DontClipPainter);
	setOptimizationFlag(QGraphicsView::DontSavePainterState);
	setOptimizationFlag(QGraphicsView::DontAdjustForAntialiasing); // Antialiasing?

	setVerticalScrollBarPolicy(Qt::ScrollBarAlwaysOff);
	setHorizontalScrollBarPolicy(Qt::ScrollBarAlwaysOff);

    //I've noticed that if I add a large number of objects to a scene and then start deleting them 
    //very quickly (commanded by a keystroke from my parent widget) I can actually crash qgraphicsscene. 
    //I'm not sure what's happening, but I get the impression that while I am deleting the objects 
    //qgraphicsscene starts a redraw/update and while it's updating I delete more objects and a 
    //pointer probably goes null and it crashes.
    //Someone suggested I turn off BSP indexing (which I did), and the problem went away.
    //http://www.qtcentre.org/threads/24825-Does-qgraphicsscene-schedule-updates-in-a-separate-thread
    m_scene.setItemIndexMethod(QGraphicsScene::NoIndex);

	//setBackgroundBrush(QPixmap(":/skin/logo.png"));
	//m_scene.setItemIndexMethod(QGraphicsScene::NoIndex);

	//setTransformationAnchor(QGraphicsView::NoAnchor);
	//setTransformationAnchor(QGraphicsView::AnchorUnderMouse);
	//setResizeAnchor(QGraphicsView::NoAnchor);
	//setTransformationAnchor(QGraphicsView::AnchorUnderMouse);

	//setAlignment(Qt::AlignVCenter);

	QPalette palette;
	palette.setColor(backgroundRole(), app_bkr_color);
	setPalette(palette);

	connect(&m_secTimer, SIGNAL(timeout ()), this , SLOT(onSecTimer()) );
	connect(&m_scenezoom, SIGNAL(finished()), this , SLOT(onScneZoomFinished()) );

	m_secTimer.setInterval(1000);
	m_secTimer.start();

	setAcceptDrops(true);

	//=======animation====
	m_animationManager.registerAnimation(&m_movement);
	m_animationManager.registerAnimation(&m_scenezoom);

	m_gridItem = new CLGridItem(this);
	m_scene.addItem(m_gridItem);
	m_gridItem->setPos(m_camLayout.getGridEngine().getSettings().left, m_camLayout.getGridEngine().getSettings().top);

	setMinimumWidth(600);

    setFrameShape(QFrame::NoFrame);

    connect(&cm_start_video_recording, SIGNAL(triggered()), SLOT(toggleRecording()));
    cm_start_video_recording.setShortcuts(QList<QKeySequence>() << tr("Ctrl+R") << Qt::Key_MediaRecord);
    connect(&cm_recording_settings, SIGNAL(triggered()), SLOT(recordingSettings()));
}

GraphicsView::~GraphicsView()
{
	setZeroSelection(); 
	stop();
	delete m_animated_bckg;
}

void GraphicsView::setViewMode(ViewMode mode)
{
	m_viewMode = mode;
	m_camLayout.setEditable(mode == NormalView || mode == ItemsAcceptor);
}

GraphicsView::ViewMode GraphicsView::getViewMode() const
{
	return m_viewMode;
}

void GraphicsView::start()
{
	mViewStarted = true;

	m_camLayout.updateSceneRect();
	centerOn(getRealSceneRect().center());

	if (m_camLayout.getItemList().count() && m_camLayout.getContent() != CLSceneLayoutManager::instance().introScreenLayoutContent())
	{
		zoomMin(0);

        int duration = 1000;

        if (m_camLayout.getItemList().count() && m_camLayout.getContent() == CLSceneLayoutManager::instance().startScreenLayoutContent())
            duration/=3;

		fitInView(duration, 0, SLOW_START_SLOW_END);
	}
    else if (m_camLayout.getContent() == CLSceneLayoutManager::instance().introScreenLayoutContent())
    {
        // must put THE only video in full screen mode
        if (m_camLayout.getItemList().count())
        {
            CLAbstractSceneItem* item = m_camLayout.getItemList().at(0);
            onItemFullScreen_helper(item,0);
        }

        
    }

	enableMultipleSelection(false, true);
    mSteadyShow.start();

}

void GraphicsView::stop()
{
	mViewStarted = false;
	stopAnimation(); // stops animation 
	setZeroSelection(); 
	closeAllDlg();
}

void GraphicsView::closeAllDlg()
{
	if (mDeviceDlg)
	{
		mDeviceDlg->close();
		delete mDeviceDlg;
		mDeviceDlg = 0;
	}
}

SceneLayout& GraphicsView::getCamLayOut()
{
	return m_camLayout;
}

QnPageSelector* GraphicsView::getPageSelector() const
{
    return m_pageSelector;
}

void GraphicsView::setRealSceneRect(QRect rect)
{
	m_realSceneRect = rect;
	m_min_scene_zoom = zoomForFullScreen_helper(rect);
	m_min_scene_zoom-=m_min_scene_zoom/10;
}

QRect GraphicsView::getRealSceneRect() const
{
	return m_realSceneRect;
}

qreal GraphicsView::getMinSceneZoom() const
{
	return m_min_scene_zoom;
}

void GraphicsView::setMinSceneZoom(qreal z) 
{
	m_min_scene_zoom = z;
}

CLAbstractSceneItem* GraphicsView::getSelectedItem() const
{
	return m_selectedWnd;
}

qreal GraphicsView::getZoom() const
{
	return m_scenezoom.getZoom();
}

void GraphicsView::setZeroSelection()
{
	if (m_selectedWnd && m_camLayout.hasSuchItem(m_selectedWnd))
	{
		m_selectedWnd->setItemSelected(false);

		CLVideoWindowItem* videoItem = 0;
        if ( (videoItem = m_selectedWnd->toVideoItem()) )
		{
			videoItem->showFPS(false);
			videoItem->setShowImagesize(false);
			videoItem->setShowInfoText(false);
		}

	}

	m_last_selectedWnd = m_selectedWnd;
	m_selectedWnd  = 0;

}

void GraphicsView::setAllItemsQuality(CLStreamreader::StreamQuality q, bool increase)
{
	cl_log.log("new quality", q, cl_logDEBUG1);

	QList<CLAbstractSceneItem*> wndlst = m_camLayout.getItemList();

	foreach (CLAbstractSceneItem* item, wndlst)
	{
		CLVideoWindowItem* videoItem = 0;
		if (!(videoItem=item->toVideoItem()))
			continue;

		CLVideoCamera* cam = videoItem->getVideoCam();

		if (increase || m_selectedWnd!=item) // can not decrease quality on selected wnd
			cam->setQuality(q, increase);
	}
}

bool GraphicsView::shouldOptimizeDrawing() const
{
    return (m_scenezoom.isRuning() && !mWheelZooming) || m_show.isShowTime();
}

//================================================================
void GraphicsView::wheelEvent ( QWheelEvent * e )
{
	if (!mViewStarted)
		return;

    if (onUserInput(true, true))
        return;

	showStop_helper();

	if (!m_camLayout.getContent()->checkIntereactionFlag(LayoutContent::Zoomable))
		return;

    QPoint unmoved_point = mapToScene(e->pos()).toPoint();
    if (!getRealSceneRect().contains(unmoved_point))
    {
        unmoved_point = QPoint(0,0);
    }

    if (m_scenezoom.isRuning() && !mWheelZooming) // if zooming and not coz of wheel event 
    {
        unmoved_point = QPoint(0,0);
    }
    else
    {
        mWheelZooming = true;
    }

	int numDegrees = e->delta() ;
    m_scenezoom.zoom_delta(numDegrees/3000.0, 1500, 0, unmoved_point, OUTCUBIC);
}

void GraphicsView::zoomMin(int duration)
{
	m_scenezoom.zoom_minimum(duration, 0);
}

void GraphicsView::updateTransform(qreal angle)
{
	/*
	QTransform tr;
	QPoint center = QPoint(horizontalScrollBar()->value(), verticalScrollBar()->value());

	tr.translate(center.x(), center.y());
	tr.rotate(m_yRotate/10.0, Qt::YAxis);
	tr.rotate(m_xRotate/10.0, Qt::XAxis);
	tr.scale(0.05, 0.05);
	tr.translate(-center.x(), -center.y());
	setTransform(tr);
    */

	QTransform tr = transform();
	tr.rotate(angle/10.0, Qt::YAxis);
	//tr.rotate(angle/10.0, Qt::XAxis);
	setTransform(tr);
	addjustAllStaticItems();

}

void GraphicsView::onSecTimer()
{
	if (!mViewStarted) // we are about to stop this view
		return;

    if (!m_show.isShowTime())
	{

        ++m_show.m_counrer;

        if (m_show.m_counrer>4*60*60) // show will start after 4 h
		{
			if (m_camLayout.getItemList().count()<2 || !m_camLayout.getContent()->checkIntereactionFlag(LayoutContent::ShowAvalable))
			{
                m_show.m_counrer = 0;
				return;
			}

            m_show.setShowTime(true);

			onCircle_helper(true);

		}

	}

}

void GraphicsView::showStop_helper()
{
    m_show.m_counrer = 0;
    if (m_show.isShowTime())
	{
        m_show.stopAnimation();
        m_show.setShowTime(false);
		if (mViewStarted) // if we are not about to stop this view
			onArrange_helper();
	}

}

void GraphicsView::viewMove(int dx, int dy)
{

    if (qAbs(dx) > 200 || (qAbs(dy) > 200))
        return;

    m_movement.stopAnimation();

    QPoint delta(dx,dy);

    QScrollBar *hBar = horizontalScrollBar();
    QScrollBar *vBar = verticalScrollBar();

    // this code does not work well QPoint(2,2) depends on veiwport border width or so.
    QPointF new_pos = mapToScene( viewport()->rect().center() - delta + QPoint(2,2) ); // rounding;
    QRect rsr = getRealSceneRect();

    if (new_pos.x() >= rsr.left() && new_pos.x() <= rsr.right())
        hBar->setValue(hBar->value() + (isRightToLeft() ? delta.x() : -delta.x()));

    if (new_pos.y() >= rsr.top() && new_pos.y() <= rsr.bottom())
        vBar->setValue(vBar->value() - delta.y());

    addjustAllStaticItems();

}

void GraphicsView::centerOn(const QPointF &pos)
{
	QGraphicsView::centerOn(pos);	
	addjustAllStaticItems();
	//viewport()->update();
}

void GraphicsView::initDecoration()
{

	//http://lisenok-kate.livejournal.com/7740.html

	bool level_up = false;

	if (m_camLayout.getContent()->getParent() || 
        m_camLayout.getContent() == CLSceneLayoutManager::instance().getSearchLayout()) // if layout has parent add LevelUp decoration
		level_up = true;

	// if this is ItemsAcceptor( the layout we are editing now ) and parent is root we should not go to the root
	if (getViewMode()==GraphicsView::ItemsAcceptor && m_camLayout.getContent()->getParent() == CLSceneLayoutManager::instance().getAllLayoutsContent())
		level_up = false;

	bool home = m_camLayout.getContent()->checkDecorationFlag(LayoutContent::HomeButton);
	if (m_viewMode!=NormalView)
		home = false;

	bool magnifyingGlass = m_camLayout.getContent()->checkDecorationFlag(LayoutContent::MagnifyingGlass);
	bool serach = m_camLayout.getContent()->checkDecorationFlag(LayoutContent::SearchEdit);
	bool square_layout = m_camLayout.getContent()->checkDecorationFlag(LayoutContent::SquareLayout);
	bool long_layout = m_camLayout.getContent()->checkDecorationFlag(LayoutContent::LongLayout);
    bool sigle_line_layout = m_camLayout.getContent()->checkDecorationFlag(LayoutContent::SingleLineLayout);
    bool multiPageSelector = m_camLayout.getContent()->checkDecorationFlag(LayoutContent::MultiPageSelection);

	removeAllStaticItems();

	LayoutContent* cont = m_camLayout.getContent();
	CLAbstractUnmovedItem* item;

	int top_left = 0;

	if (home)
	{
        item = new CLUnMovedPixtureButton(button_home, 0,  global_decoration_opacity, 1.0, ":/skin/decorations/home.png", decoration_size, decoration_size, 255);
		item->setStaticPos(QPoint(1,1));
		addStaticItem(item);
		top_left+= (decoration_size + 5);
	}

	if (level_up)
	{
		item = new CLUnMovedPixtureButton(button_level_up, 0,  global_decoration_opacity, 1.0, ":/skin/decorations/level-up.png", decoration_size, decoration_size, 255);
		item->setStaticPos(QPoint(top_left,1));
		addStaticItem(item);
		top_left+=decoration_size;
	}

	if (cont->checkDecorationFlag(LayoutContent::BackGroundLogo))
	{
        
		item = new CLUnMovedPixture("background", 0, 0.05, 0.05, ":/skin/startscreen/no_logo_bkg.png", viewport()->width(), viewport()->height(), -100);
        //item = new CLUnMovedPixture("background", 0, 0.03, 0.03, ":/skin/logo", viewport()->width(), viewport()->height(), -100);
		item->setStaticPos(QPoint(1,1));
		addStaticItem(item);
        /**/
	}

	if (magnifyingGlass)
	{
		item = new CLUnMovedPixtureButton(button_magnifyingglass, 0,  0.4, 1.0, ":/skin/decorations/search.png", decoration_size, decoration_size, 255);
		item->setStaticPos(QPoint((viewport()->width() - decoration_size)/2,0));
		addStaticItem(item);
	}

	if (square_layout)
	{
		item = new CLUnMovedPixtureButton(button_squarelayout, 0,  global_decoration_opacity, 1.0, ":/skin/decorations/square-view.png", decoration_size, decoration_size, 255);
		item->setStaticPos(QPoint(viewport()->width() - 3.3*decoration_size,1));
		addStaticItem(item);
		top_left+=(decoration_size+10);
	}

	if (long_layout)
	{
		item = new CLUnMovedPixtureButton(button_longlayout, 0,  global_decoration_opacity, 1.0, ":/skin/decorations/horizontal-view.png", decoration_size, decoration_size, 255);
		item->setStaticPos(QPoint(viewport()->width() - 2.2*decoration_size+1,1));
		addStaticItem(item);
	}

    if (sigle_line_layout)
    {
        item = new CLUnMovedPixtureButton(button_singleLineLayout, 0,  global_decoration_opacity, 1.0, ":/skin/decorations/single-line-view.png", decoration_size, decoration_size, 255);
        item->setStaticPos(QPoint(viewport()->width() - 1.1*decoration_size+1,1));
        addStaticItem(item);
    }

	/**/

	if (serach)
	{
#ifdef _WIN32
		m_seachItem = new CLSerachEditItem(this, this, m_camLayout.getContent());
#else
		// There is a problem on Mac OS X with embedding control into scene.
		// As a temporary solution we are using separate window.
		m_seachItem = new CLSerachEditItem(this, 0, m_camLayout.getContent());
#endif
	}
	else
	{
		delete m_seachItem;
		m_seachItem = 0;
	}


    if (multiPageSelector)
    {
        m_pageSelector = new QnPageSelector("page_selector", 0, 0.5, 1.0);
        addStaticItem(m_pageSelector, false);
        connect(m_pageSelector, SIGNAL(onNewPageSlected(int)), &m_camLayout, SLOT(onNewPageSelected(int)) );
    }

	updateDecorations();
}

void GraphicsView::addjustAllStaticItems()
{
	foreach(CLAbstractUnmovedItem* item, m_staticItems)
	{
		item->adjust();
	}
}

void GraphicsView::addStaticItem(CLAbstractUnmovedItem* item, bool conn)
{
    Q_ASSERT(!m_staticItems.contains(item));

	m_staticItems.push_back(item);

	scene()->addItem(item);
	item->adjust();

	if (conn)
		connect(item, SIGNAL(onPressed(QString)), this, SLOT(onDecorationItemPressed(QString)));
}

void GraphicsView::removeStaticItem(CLAbstractUnmovedItem* item)
{
	m_staticItems.removeOne(item);
	item->adjust();
	scene()->removeItem(item);
	disconnect(item, SIGNAL(onPressed(QString)), this, SLOT(onDecorationItemPressed(QString)));

}

void GraphicsView::removeAllStaticItems()
{

    if (m_pageSelector)
        disconnect(m_pageSelector, SIGNAL(onNewPageSlected(int)), &m_camLayout, SLOT(onNewPageSelected(int)) );

	foreach(CLAbstractUnmovedItem* item, m_staticItems)
	{
		scene()->removeItem(item);
		disconnect(item, SIGNAL(onPressed(QString)), this, SLOT(onDecorationItemPressed(QString)));
		delete item;
	}

	m_staticItems.clear();
    m_pageSelector = 0;
}

void GraphicsView::stopAnimation()
{
	QList<CLAbstractSceneItem*> lst = m_camLayout.getItemList();
    
    foreach(CLAbstractSceneItem* itm, lst)
	{
		itm->stop_animation();
	}

	m_animationManager.stopAllAnimations();
	showStop_helper();
    //mSteadyShow.stopAnimation();

}

void GraphicsView::mousePressEvent ( QMouseEvent * event)
{
	if (!mViewStarted)
		return;

    if (m_timeAfterDoubleClick.elapsed() < doubl_clk_delay)
        return; // ignore some accident mouse click accidents after double click

    m_ignore_release_event = false;

	if (m_gridItem->isVisible() && !isCTRLPressed(event))
		m_gridItem->hide();

    if (onUserInput(true, true))
        return;
    

	m_yRotate = 0;

	stopAnimation();

	QGraphicsItem *item = itemAt(event->pos());
	CLAbstractSceneItem* aitem = navigationItem(item);

    m_lastPressedItem = aitem;

	if (item && item->parentItem() && !aitem) // item has non navigational parent 
	{
		QGraphicsView::mousePressEvent(event);
		return;
	}

	mSubItemMoving = false;

	if (aitem)
		aitem->stop_animation();

	if (aitem && event->button() == Qt::LeftButton && mDeviceDlg && mDeviceDlg->isVisible())
	{
		if (aitem->toVideoItem())
			show_device_settings_helper(aitem->getComplicatedItem()->getDevice());
	}

	if (isCTRLPressed(event))
	{
		// key might be pressed on diff view, so we do not get keypressevent here 
		enableMultipleSelection(true);
	}

	if (!isCTRLPressed(event))
	{
		// key might be pressed on diff view, so we do not get keypressevent here 
		enableMultipleSelection(false, (aitem && !aitem->isSelected()) );
	}

	if (!aitem) // click on void
	{
		if (!isCTRLPressed(event))
			enableMultipleSelection(false);
	}

	if (event->button() == Qt::MidButton)
	{
		QGraphicsView::mousePressEvent(event);
	}

	if (event->button() == Qt::LeftButton && isCTRLPressed(event)) 
	{
		// must mark window as selected( by default qt marks it om mouse release)
		if(aitem)
		{
			aitem->setSelected(true);
			m_movingWnd = 1;
		}
	}
	else if (event->button() == Qt::LeftButton && !isCTRLPressed(event) && !isALTPressed(event)) 
	{
		//may be about to scroll the scene 
        m_handScrolling = true;
		viewport()->setCursor(Qt::ClosedHandCursor);
	}
	else if ((event->button() == Qt::RightButton && !isCTRLPressed(event))
			 || (event->button() == Qt::LeftButton && isALTPressed(event))) 
	{
		m_rotatingWnd = aitem;

	}

	m_mousestate.clearEvents();
	m_mousestate.mouseMoveEventHandler(event);

	QGraphicsView::mousePressEvent(event);

	showStop_helper();

}

void GraphicsView::mouseMoveEvent(QMouseEvent *event)
{
	if (!mViewStarted)
		return;

	if (m_gridItem->isVisible() && !isCTRLPressed(event))
		m_gridItem->hide();

    if (onUserInput(true, false))
        return;

	QGraphicsItem *item = itemAt(event->pos());
	CLAbstractSceneItem* aitem = navigationItem(item);

	if ((item && item->parentItem() && !aitem) || mSubItemMoving) // item has non navigational parent 
	{
		QGraphicsView::mouseMoveEvent(event);
		mSubItemMoving = true;
		return;
	}

	bool left_button = event->buttons() & Qt::LeftButton;
	bool right_button = event->buttons() & Qt::RightButton;

	if (left_button && !isCTRLPressed(event) && !isALTPressed(event)) 
	{
		//may be about to scroll the scene 
		m_handScrolling = true;
		viewport()->setCursor(Qt::ClosedHandCursor);
	}

	// scene movement 
	if (m_handScrolling && left_button && 	m_camLayout.getContent()->checkIntereactionFlag(LayoutContent::SceneMovable))
	{

		/*/

		// this code does not work well QPoint(2,2) depends on veiwport border width or so.

		QPoint delta = event->pos() - m_mousestate.getLastEventPoint();
		QPoint new_pos = viewport()->rect().center() - delta + QPoint(2,2); // rounding;
		QPointF new_scene_pos = mapToScene(new_pos);
		QRect rsr = getRealSceneRect();
		new_scene_pos.rx() = limit_val(new_scene_pos.x(), rsr.left(), rsr.right(), false);
		new_scene_pos.ry() = limit_val(new_scene_pos.y(), rsr.top(), rsr.bottom(), false);
		centerOn(new_scene_pos);
        */

		QPoint delta = event->pos() - m_mousestate.getLastEventPoint();
        viewMove(delta.x(), delta.y());

		//cl_log.log("==m_handMoving!!!=====", cl_logDEBUG1);

		++m_handMoving;
	}

	//item movement 
	if (left_button && isCTRLPressed(event) && !isALTPressed(event) && m_scene.selectedItems().count() && m_movingWnd && m_camLayout.getContent()->checkIntereactionFlag(LayoutContent::ItemMovable))
	{
		if (m_viewMode!=ItemsDonor)
		{
			m_movingWnd++;
			m_handScrolling = false; // if we pressed CTRL after already moved the scene => stop move the scene and just move items

			QPointF delta = mapToScene(event->pos()) - mapToScene(m_mousestate.getLastEventPoint());

            QList<QGraphicsItem *> lst = m_scene.selectedItems();
			
            foreach(QGraphicsItem* itm, lst)
			{
				CLAbstractSceneItem* item = navigationItem(itm);
                if (!item)
                    continue;

				//QPointF wnd_pos = item->scenePos(); //<---- this does not work coz item zoom ;case1
				QPointF wnd_pos = item->sceneBoundingRect().center();
				wnd_pos-=QPointF(item->boundingRect().width()/2, item->boundingRect().height()/2);

				if (m_movingWnd==2) // if this is a first movement
				{
					item->setOriginallyArranged(item->isArranged());
					item->setOroginalPos(wnd_pos);
				}

				item->setPos(wnd_pos+delta);
				item->setArranged(false);

				item->setZValue(global_base_scene_z_level + 2); // moving items should be on top

				if (m_camLayout.getGridEngine().getItemToSwapWith(item) || m_camLayout.getGridEngine().canBeDropedHere(item))
					item->setCanDrop(true);
				else
					item->setCanDrop(false);

			}
		}
		else
		{
			QByteArray itemData;
			QDataStream dataStream(&itemData, QIODevice::WriteOnly);
			items2DDstream(m_scene.selectedItems(), dataStream);

			QMimeData *mimeData = new QMimeData;
			mimeData->setData("hdwitness/layout-items", itemData);

			QDrag *drag = new QDrag(this);
			drag->setMimeData(mimeData);
			drag->setPixmap(cached(":/skin/camera_dd_icon.png"));
			//drag->setPixmap(cached(":/skin/logo.png"));

			drag->exec(Qt::CopyAction);
			m_scene.clearSelection();
			m_movingWnd = 0;
		}

	}

	if (m_rotatingWnd && (right_button || (left_button && isALTPressed(event))) && m_camLayout.getContent()->checkIntereactionFlag(LayoutContent::ItemRotatable))
	{

		if (isItemStillExists(m_rotatingWnd))
		{

			/*
			center---------old
			|
			|
			|
			new

			*/

			++m_rotationCounter;

			if (m_rotationCounter>1)
			{

				if (m_rotationCounter==2)
				{
					// at very beginning of the rotation
					QRectF view_scene = mapToScene(viewport()->rect()).boundingRect(); //viewport in the scene cord
					QRectF view_item = m_rotatingWnd->mapFromScene(view_scene).boundingRect(); //viewport in the item cord
					QPointF center_point_item = m_rotatingWnd->boundingRect().intersected(view_item).center(); // center of the intersection of the vewport and item

					m_rotatingWnd->setRotationPointCenter(center_point_item);
				}

				//if (wnd->isFullScreen()) // if wnd is in full scree mode center must be changed to the cetre of the viewport
				//	center_point = item->mapFromScene(mapToScene(viewport()->rect().center()));

				QPointF center_point = m_rotatingWnd->getRotationPointCenter();

				QPointF old_point = m_rotatingWnd->mapFromScene(mapToScene(m_mousestate.getLastEventPoint()));
				QPointF new_point = m_rotatingWnd->mapFromScene(mapToScene(event->pos()));

				QLineF old_line(center_point, old_point);
				QLineF new_line(center_point, new_point);

				m_rotatingWnd->setRotationPointHand(new_point);
				m_rotatingWnd->drawRotationHelper(true);

				qreal angle = new_line.angleTo(old_line);

				m_rotatingWnd->z_rotate_delta(center_point, angle, 0, 0);
				m_rotatingWnd->setArranged(false);
			}

		}

	}

	m_mousestate.mouseMoveEventHandler(event);
	QGraphicsView::mouseMoveEvent(event);

	showStop_helper();
}

void GraphicsView::mouseReleaseEvent ( QMouseEvent * event)
{
	if (!mViewStarted)
		return;

    if (m_timeAfterDoubleClick.elapsed() < doubl_clk_delay)
        return; // ignore some accident mouse click accidents after double click


    if (onUserInput(true, true))
        return;

	if (m_ignore_release_event)
	{
		m_ignore_release_event = false;
		return;
	}

	//cl_log.log("====mouseReleaseEvent===", cl_logDEBUG1);

	QGraphicsItem *item = itemAt(event->pos());
	CLAbstractSceneItem* aitem = navigationItem(item);

	if ((item && item->parentItem() && !aitem) || (aitem!=m_lastPressedItem)) // item has non navigational parent 
	{
		QGraphicsView::mouseReleaseEvent(event);
		return;
	}

	mSubItemMoving = false;

	bool left_button = event->button() == Qt::LeftButton;
//	bool right_button = event->button() == Qt::RightButton;
	bool mid_button = event->button() == Qt::MidButton;
	bool handMoving = m_handMoving>2;
	bool rotating = m_rotationCounter>2;

	if (left_button) // if left button released
	{
		viewport()->setCursor(Qt::OpenHandCursor);
		m_handScrolling = false;
	}

	//====================================================
	if (handMoving && left_button) // if scene moved and left button released
	{
		// need to continue movement(animation)

		m_mousestate.mouseMoveEventHandler(event);

		int dx = 0;
		int dy = 0;
		qreal mouse_speed = 0;

		mouseSpeed_helper(mouse_speed,dx,dy,150,5900);

		if (dx!=0 || dy!=0)
		{
			bool fullscreen = false;

			if (aitem)
			{
				// we released button on some wnd; 
				// we need to find out is it a "fullscreen mode", and if so restrict the motion
				// coz we are looking at full screen zoomed item
				// in this case we should not move to the next item

				// still we might zoomed in a lot manually and will deal with this window as with new full screen one
				QRectF wnd_rect =  aitem->sceneBoundingRect();
				QRectF viewport_rec = mapToScene(viewport()->rect()).boundingRect();

				if (wnd_rect.width() >= 1.5*viewport_rec.width() && wnd_rect.height() >= 1.5*viewport_rec.height())
				{
					// size of wnd is bigger than the size of view_port
					if (aitem != m_selectedWnd) 
						setZeroSelection();

					fullscreen = true;
					m_selectedWnd = aitem;
					m_last_selectedWnd = aitem;
				}

			}

			m_movement.move(-dx,-dy, scene_move_duration + mouse_speed/1.5, fullscreen, 0);
		}

	}

	if (rotating /*&& (right_button || (left_button && isALTPressed(event)))*/)
	{

		m_ignore_conext_menu_event = true;

		if (isItemStillExists(m_rotatingWnd))
		{

			m_rotatingWnd->drawRotationHelper(false);

			int dx = 0;
			int dy = 0;
			qreal mouse_speed = 0;

			mouseSpeed_helper(mouse_speed,dx,dy,150,5900);

			if (dx!=0 || dy!=0)
			{

				QPointF center_point = m_rotatingWnd->getRotationPointCenter(); // by default center is the center of the item

				//if (wnd->isFullScreen()) // if wnd is in full scree mode center must be changed to the cetre of the viewport
				//	center_point = item->mapFromScene(mapToScene(viewport()->rect().center()));

				QPointF old_point = m_rotatingWnd->mapFromScene(mapToScene(event->pos()));
				QPointF new_point = m_rotatingWnd->mapFromScene(mapToScene(event->pos() + QPoint(dx,dy)));

				QLineF old_line(center_point, old_point);
				QLineF new_line(center_point, new_point);

				qreal angle = new_line.angleTo(old_line);

				if (angle>180)
					angle = angle - 360;

				m_rotatingWnd->z_rotate_delta(center_point, angle, item_rotation_duration, 0);

			}
			else
				m_rotatingWnd->update();
		}

	}

	//====================================================

	if (!handMoving && left_button && !isCTRLPressed(event) && !isALTPressed(event) && !m_movingWnd)
	{
		// if left button released and we did not move the scene, and we did not move selected windows, so may bee need to zoom on the item

			if(!aitem) // not item and any button
			{

				// zero item selected 
				if (m_movement.isRuning() || m_scenezoom.isRuning())
				{
					// if something moves => stop moving 
					//m_movement.stop();
					//m_scenezoom.stop();
				}

				else
				{
					// move to the new point

				}

				// selection should be zerro anyway, but not if we are in fullscreen mode
				if (!m_selectedWnd || !m_selectedWnd->isFullScreen())
					setZeroSelection();
			}

			if (aitem && aitem!=m_selectedWnd) // item and left button
			{
				// new item selected 
				if (isItemFullScreenZoomed(aitem)) // check if wnd is manually zoomed; without double click
				{
					setZeroSelection();
					m_selectedWnd = aitem;
					m_last_selectedWnd = aitem;
					aitem->setItemSelected(true, false);
					aitem->setFullScreen(true);
				}
				else
					onNewItemSelected_helper(aitem, doubl_clk_delay);
			}
			else if (aitem && aitem==m_selectedWnd && !m_selectedWnd->isFullScreen()) // else must be here coz onNewItemSelected_helper change things 
			{
				// clicked on the same already selected item, fit in view ?

				if (!isItemFullScreenZoomed(aitem)) // check if wnd is manually zoomed; without double click
					fitInView(item_select_duration + 100, doubl_clk_delay, SLOW_START_SLOW_END);
				else
					aitem->setFullScreen(true);

			}
			else if (aitem && aitem==m_selectedWnd && m_selectedWnd->isFullScreen() && aitem->isZoomable()) // else must be here coz onNewItemSelected_helper change things 
			{
				QPointF scene_pos = mapToScene(event->pos());
				int w = mapToScene(viewport()->rect()).boundingRect().width()/2;
				int h = mapToScene(viewport()->rect()).boundingRect().height()/2;

				// calc zoom for new rect 
				qreal zoom = zoomForFullScreen_helper(QRectF(scene_pos.x() - w/2, scene_pos.y() - h/2, w, h));

				int duration = 800;
				m_movement.move(scene_pos, duration, doubl_clk_delay, SLOW_START_SLOW_END);
				m_scenezoom.zoom_abs(zoom, duration, doubl_clk_delay, QPoint(0,0), SLOW_START_SLOW_END);

			}

	}

	if (left_button && m_movingWnd) 
	{
		if (m_movingWnd>3)// if we did move selected wnds => unselect it
		{
			navigation_grid_items_drop_helper();
		}

		if (m_movingWnd)
		{
			m_movingWnd = 0;
			m_camLayout.updateSceneRect();
		}

	}

	if (mid_button && aitem)
	{
		aitem->z_rotate_abs(aitem->getRotationPointCenter(), 0, item_hoverevent_duration, 0);
	}

	if (left_button)
	{
		m_handMoving = 0;
	}

//	if (right_button || (left_button && isALTPressed(event)))
	{
		m_rotationCounter = 0;
		m_rotatingWnd = 0;
	}

	QGraphicsView::mouseReleaseEvent(event);

}

void GraphicsView::contextMenuEvent ( QContextMenuEvent * event )
{
	if (!mViewStarted)
		return;

	if (m_ignore_conext_menu_event)
	{
		m_ignore_conext_menu_event = false;
		return;
	}

	CLVideoWindowItem* video_wnd = 0;
	CLVideoCamera* cam = 0;
	CLDevice* dev  = 0;

	CLAbstractSceneItem* aitem = navigationItem(itemAt(event->pos()));
	if (aitem)
		aitem->drawRotationHelper(false);

	// distance menu 
	QMenu distance_menu;

	//distance_menu.setWindowOpacity(global_menu_opacity);
	distance_menu.setTitle("Item distance");

	distance_menu.addAction(&dis_0);
	distance_menu.addAction(&dis_5);
	distance_menu.addAction(&dis_10);
	distance_menu.addAction(&dis_15);
	distance_menu.addAction(&dis_20);
	distance_menu.addAction(&dis_25);
	distance_menu.addAction(&dis_30);
	distance_menu.addAction(&dis_35);


	QMenu rotation_manu;
	rotation_manu.setTitle("Rotation");
	rotation_manu.addAction(&cm_rotate_0);
	rotation_manu.addAction(&cm_rotate_90);
	rotation_manu.addAction(&cm_rotate_minus90);
	rotation_manu.addAction(&cm_rotate_180);


    QMenu audioMenu;
    audioMenu.setTitle("Audio tracks");
    /*
    QAction cmAudio0(0);
    QAction cmAudio1(0);
    QAction cmAudio2(0);
    QAction cmAudio3(0);
    QAction* AudioTracks[12] = {&cmAudio0, &cmAudio1, &cmAudio2,  &cmAudio3,
                                &cmAudio4, &cmAudio5, &cmAudio6,  &cmAudio7,
                                &cmAudio8, &cmAudio9, &cmAudio10, &cmAudio11};
    cmAudio0.setCheckable(true);
    cmAudio1.setCheckable(true);
    cmAudio2.setCheckable(true);
    cmAudio3.setCheckable(true);
    */
    /*
    QAction* AudioTracks[MAX_AUDIO_TRACKS];
    for (int i = 0; i < MAX_AUDIO_TRACKS; ++i)
    {
        AudioTracks[i] = new QAction(0);
        AudioTracks[i]->setCheckable(true);
    }
    */

    QVector<QAction*> AudioTracks;

	//===== final menu=====
	QMenu menu;
	//menu.setWindowOpacity(global_menu_opacity);

	if (aitem && m_scene.selectedItems().count()==0) // video wnd and single selection
	{
		if (aitem->getType() == CLAbstractSceneItem::VIDEO)
		{
			// video item
			menu.addAction(&cm_fullscren);
            menu.addAction(&cm_remove_from_layout);
			menu.addMenu(&rotation_manu);

			video_wnd = static_cast<CLVideoWindowItem*>(aitem);
			cam = video_wnd->getVideoCam();
			dev = cam->getDevice();

			if (dev->checkDeviceTypeFlag(CLDevice::NETWORK))
			{
				if (cam->isRecording())
				{
					menu.addAction(&cm_stop_recording);
				}
				else
				{
					menu.addAction(&cm_start_recording);
				}

                if (contextMenuHelper_existRecordedVideo(cam))
				    menu.addAction(&cm_view_recorded);

				menu.addAction(&cm_open_web_page);
			}

            if (dev->checkDeviceTypeFlag(CLDevice::ARCHIVE))
            {
                CLAbstractArchiveReader* reader = static_cast<CLAbstractArchiveReader*>(cam->getStreamreader());
                QStringList tracks = reader->getAudioTracksInfo();
                if (tracks.size() > 1 ) // if we've got more than one channel
                {
                    

                    for (int i = 0; i  < qMin(tracks.size(), MAX_AUDIO_TRACKS); ++i )
                    {
                        AudioTracks << new QAction(0);
                        AudioTracks[i]->setCheckable(true);
                        AudioTracks[i]->setText(QString("  ") + tracks.at(i));
                        audioMenu.addAction(AudioTracks[i]);
                    }

                    unsigned int selectedAudio = qMin((unsigned int)MAX_AUDIO_TRACKS-1, reader->getCurrentAudioChannel());
                    AudioTracks[selectedAudio]->setChecked(true);


                    menu.addMenu(&audioMenu);
                }
            }

            if (dev->checkDeviceTypeFlag(CLDevice::ARCHIVE) || dev->checkDeviceTypeFlag(CLDevice::SINGLE_SHOT))
            {
                menu.addAction(&cm_open_containing_folder);
            }

            


            if (dev->checkDeviceTypeFlag(CLDevice::RECORDED) && !dev->getUniqueId().contains(getRecordingDir()))
            {
                menu.addAction(&cm_save_recorded_as);
            }

            menu.addAction(&cm_settings);

		}

		if (aitem->getType()==CLAbstractSceneItem::LAYOUT )
		{
			menu.addAction(&cm_layout_editor_change_t);
            menu.addAction(&cm_remove_from_layout);
		}

		if (aitem->getType()==CLAbstractSceneItem::RECORDER)
		{

		}

		
	}
    else if (aitem && m_scene.selectedItems().count()>0)
    {
        // multiple selection
        menu.addAction(&cm_remove_from_layout);
        bool haveAtLeastOneNonrecordingCam = false;
        bool haveAtLeastOneRecordingCam = false;


        foreach(QGraphicsItem* item, m_scene.selectedItems())
        {

            CLAbstractSceneItem* nav_item = navigationItem(item);;
            if (!nav_item)
                continue;
            
            CLAbstractComplicatedItem* ca  = nav_item->getComplicatedItem();

            if (!ca)
                continue;

            if (!ca->getDevice()->checkDeviceTypeFlag(CLDevice::NETWORK))
                continue;

            if (ca->getDevice()->checkDeviceTypeFlag(CLDevice::RECORDED))
                continue;


            CLVideoCamera* cam = static_cast<CLVideoCamera*>(ca);

            if (cam->isRecording())
                haveAtLeastOneRecordingCam = true;
            else
                haveAtLeastOneNonrecordingCam = true;
        }

        if (haveAtLeastOneNonrecordingCam)
            menu.addAction(&cm_start_recording);

        if (haveAtLeastOneRecordingCam )
            menu.addAction(&cm_stop_recording);



    }
    else
    {
        // on void menu...
        if (m_camLayout.getContent() != CLSceneLayoutManager::instance().startScreenLayoutContent())
        {
            menu.addAction(&cm_start_video_recording);
            menu.addAction(&cm_recording_settings);
            menu.addSeparator();
            menu.addAction(&cm_fitinview);
            menu.addAction(&cm_arrange);

            if (m_camLayout.isEditable() && m_viewMode!=ItemsDonor)
            {
                //menu.addAction(&cm_add_layout); // major functions disabled 
                //menu.addMenu(&layout_editor_menu);
            }

            bool saved_content = false;
            LayoutContent* current =  m_camLayout.getContent();
            while(1)
            {
                current = current->getParent();
                if (current==0)
                    break;

                if (current == CLSceneLayoutManager::instance().getAllLayoutsContent())
                {
                    saved_content = true;
                    break;
                }
            }

            if (saved_content)
                menu.addAction(&cm_restore_layout);
                

            if (m_camLayout.getContent() != CLSceneLayoutManager::instance().getAllLayoutsContent())
            {
                if (m_camLayout.getContent() != CLSceneLayoutManager::instance().getSearchLayout())
                    menu.addAction(&cm_save_layout);

                menu.addAction(&cm_save_layout_as);
            }

            menu.addMenu(&distance_menu);
        }
        
        menu.addAction(&cm_togglefs);
        menu.addAction(&cm_preferences);
        menu.addSeparator();
        menu.addAction(&cm_exit);

    }

    m_menuIsHere = true;
    QAction* act = menu.exec(QCursor::pos());
    m_menuIsHere = false;

	//=========results===============================

	if (act==&cm_exit)
		QCoreApplication::instance()->exit();

	if (aitem==0) // on void menu
	{

		if (act== &cm_togglefs)
		{
			if (!mMainWnd->isFullScreen())
				mMainWnd->showFullScreen();
			else
				mMainWnd->showMaximized();
		}
        else if (act == &cm_preferences)
        {
            PreferencesWindow* preferencesDialog = new PreferencesWindow();
            preferencesDialog->exec();
            delete preferencesDialog;
        }
		else if (act== &cm_fitinview)
		{
			fitInView(700, 0, SLOW_START_SLOW_END);
		}
		else if (act== &cm_arrange)
		{
			onArrange_helper();
		}
		else if (act== &dis_0 || act== &dis_5 || act == &dis_10 || act== &dis_15 || act== &dis_20 || act== &dis_25 || act== &dis_30 || act== &dis_35)
		{
			m_camLayout.setItemDistance(0.01 + (act->data()).toDouble() );
			onArrange_helper();
		}
		else if (act == &cm_add_layout) 
		{
			contextMenuHelper_addNewLayout();
		}
        else if (act == &cm_restore_layout)
        {
            contextMenuHelper_restoreLayout();
        }
        else if (act == &cm_save_layout_as) 
        {
            contextMenuHelper_saveLayout(true);
        }
        else if (act == &cm_save_layout)
        {
            contextMenuHelper_saveLayout(false);
        }


	}
	else if (aitem && m_scene.selectedItems().count()==0 )// video item single selection
	{
		if (!m_camLayout.hasSuchItem(aitem))
			return;

		if (aitem->getType() == CLAbstractSceneItem::VIDEO)
		{

            if (dev->checkDeviceTypeFlag(CLDevice::ARCHIVE))
            {
                CLAbstractArchiveReader* reader = static_cast<CLAbstractArchiveReader*>(cam->getStreamreader());

                QStringList tracks = reader->getAudioTracksInfo();
                if (tracks.size() > 1 ) // if we've got more than one channel
                {
                    if (act == AudioTracks[0])
                        reader->setAudioChannel(0);

                    if (act == AudioTracks[1])
                        reader->setAudioChannel(1);

                    if (act == AudioTracks[2])
                        reader->setAudioChannel(2);

                    if (act == AudioTracks[3])
                        reader->setAudioChannel(3);
                }

            }

            if (dev->checkDeviceTypeFlag(CLDevice::ARCHIVE) || dev->checkDeviceTypeFlag(CLDevice::SINGLE_SHOT))
            {
                
                if (act == &cm_open_containing_folder)
                {
                    
                    QString file = dev->getUniqueId();

#ifdef WIN32
                    file = file.replace('/', '\\');
                    QString program;
                    QTextStream(&program) << "explorer.exe /select," << file;
                    WinExec(program.toLatin1(),SW_SHOW);
#endif

                    
                }
                

            }



			if (act==&cm_fullscren)
				toggleFullScreen_helper(aitem);

			if (act==&cm_settings && dev)
				show_device_settings_helper(dev);

			if (act == &cm_start_recording && cam)
            {
                CLAbstractComplicatedItem* recorded =  m_camLayout.haveRecordedVideoPlayingFor(cam);
                if (recorded)
                {
                    QList<CLAbstractSubItemContainer*> itemlst;
                    itemlst.push_back(recorded->getSceneItem());
                    m_camLayout.removeItems(itemlst, true);
                }

				cam->startRecording();
            }

			if (act == &cm_stop_recording && cam)
				cam->stopRecording();

			if (act == &cm_view_recorded&& cam)
				contextMenuHelper_viewRecordedVideo(cam);

            if (act == &cm_save_recorded_as && cam)
                contextMenuHelper_saveRecordedAs(cam);
            

			if (act == &cm_open_web_page&& cam)
				contextMenuHelper_openInWebBroser(cam);

			if (act == &cm_rotate_90)
			{
				if (m_camLayout.hasSuchItem(aitem))
					contextMenuHelper_Rotation(aitem, 90);
			}

			if (act == &cm_rotate_minus90)  
			{
				if (m_camLayout.hasSuchItem(aitem))
					contextMenuHelper_Rotation(aitem, -90);
			}

			if (act == &cm_rotate_0)
			{
				if (m_camLayout.hasSuchItem(aitem))
					contextMenuHelper_Rotation(aitem, 0);
			}

			if (act == &cm_rotate_180)
			{
				if (m_camLayout.hasSuchItem(aitem))
					contextMenuHelper_Rotation(aitem, -180);
			}

		}

		if (aitem->getType() == CLAbstractSceneItem::LAYOUT)
		{
			if (act == &cm_layout_editor_change_t)
				contextMenuHelper_chngeLayoutTitle(aitem);

			if (act == &cm_layout_editor_editlayout)
				contextMenuHelper_editLayout(aitem);
		}

        if (act == &cm_remove_from_layout)
        {
            QList<CLAbstractSubItemContainer*> lst;
            lst.push_back(aitem);
            m_camLayout.removeItems(lst, true);
        }

	}
    else if (aitem && m_scene.selectedItems().count()>0 )// video item multiple selection
    {

        if (act == &cm_remove_from_layout)
        {
            QList<CLAbstractSubItemContainer*> lst;

            foreach(QGraphicsItem* item, m_scene.selectedItems())
            {
                CLAbstractSubItemContainer* aitemc = static_cast<CLAbstractSubItemContainer*>(item);
                lst.push_back(aitemc);
            }
            
            m_camLayout.removeItems(lst, true);
        }

        
        if (act == &cm_start_recording || act == &cm_stop_recording)
        {
            foreach(QGraphicsItem* item, m_scene.selectedItems())
            {
                CLAbstractSceneItem* nav_item = navigationItem(item);;
                if (!nav_item)
                    continue;

                CLAbstractComplicatedItem* ca  = nav_item->getComplicatedItem();

                if (!ca)
                    continue;

                if (!ca->getDevice()->checkDeviceTypeFlag(CLDevice::NETWORK))
                    continue;

                CLVideoCamera* cam = static_cast<CLVideoCamera*>(ca);

                if (act == &cm_start_recording)
                {
                    if (cam->isRecording())
                        continue;

                    CLAbstractComplicatedItem* recorded =  m_camLayout.haveRecordedVideoPlayingFor(cam);
                    if (recorded)
                    {
                        QList<CLAbstractSubItemContainer*> itemlst;
                        itemlst.push_back(recorded->getSceneItem());
                        m_camLayout.removeItems(itemlst, true);
                    }

                    cam->startRecording();

                }

                if (act == &cm_stop_recording)
                {
                    cam->stopRecording();
                }

            }

        }

    }


	QGraphicsView::contextMenuEvent(event);
	/**/
    foreach(QAction* action, AudioTracks)
        delete action;
}

void GraphicsView::mouseDoubleClickEvent( QMouseEvent * event )
{
	if (!mViewStarted)
		return;

    m_timeAfterDoubleClick.restart();

	QGraphicsItem *item = itemAt(event->pos());
	CLAbstractSceneItem* aitem = navigationItem(item);

	if (item && item->parentItem() && !aitem) // item has non navigational parent 
	{
		QGraphicsView::mouseDoubleClickEvent(event);
		return;
	}

	if (!aitem) // clicked on void space 
	{
		/*
		if (!mMainWnd->isFullScreen())
		{
			if (!mMainWnd->isFullScreen())
				mMainWnd->showFullScreen();
			else
				mMainWnd->showMaximized();
		}

		if (mZerroDistance)
		{
			m_old_distance = m_camLayout.getItemDistance();
			m_camLayout.setItemDistance(0.01);
			mZerroDistance = false;
		}
		else
		{
			m_camLayout.setItemDistance(m_old_distance);
			mZerroDistance = true;
		}

		onArrange_helper();
        */

		fitInView(1500, 0, SLOW_START_SLOW_END);

		return;
	}

	if (event->button() == Qt::LeftButton)
	{
		if(aitem!=m_selectedWnd)
			return;

		toggleFullScreen_helper(aitem);			

	}
	else if (event->button() == Qt::RightButton)
	{
		//item->z_rotate_abs(QPointF(0,0), 0, item_hoverevent_duration);
	}

	m_ignore_release_event  = true;

	QGraphicsView::mouseDoubleClickEvent(event);

}

void GraphicsView::dragEnterEvent ( QDragEnterEvent * event )
{

	if (m_viewMode!=ItemsAcceptor)	
	{
		event->ignore();
		return;
	}

	if (event->mimeData()->hasFormat("hdwitness/layout-items")) 
	{
		event->accept();
	}
}

void GraphicsView::dragMoveEvent ( QDragMoveEvent * event )
{
	if (m_viewMode!=ItemsAcceptor)	
	{
		event->ignore();
		return;
	}

	if (event->mimeData()->hasFormat("hdwitness/layout-items")) 
	{
		event->accept();
	}
}

void GraphicsView::dropEvent ( QDropEvent * event )
{
	bool empty_scene = m_camLayout.getItemList().count() == 0;

	if (m_viewMode!=ItemsAcceptor || !event->mimeData()->hasFormat("hdwitness/layout-items"))
	{
		event->ignore();
		return;
	}

	QByteArray itemData = event->mimeData()->data("hdwitness/layout-items");
	QDataStream dataStream(&itemData, QIODevice::ReadOnly);

	CLDragAndDropItems items;
	DDstream2items(dataStream, items);

	foreach(QString id, items.videodevices)
	{
		m_camLayout.getContent()->addDevice(id);
		m_camLayout.addDevice(id, true);
	}

	foreach(QString id, items.recorders)
	{
		LayoutContent* lc =  CLSceneLayoutManager::instance().createRecorderContent(id);
		m_camLayout.getContent()->addLayout(lc, false);
		m_camLayout.addDevice(id, true);
	}

	foreach(int lcp, items.layoutlinks)
	{
		LayoutContent* lc = reinterpret_cast<LayoutContent*>(lcp);
		LayoutContent* t = m_camLayout.getContent()->addLayout(lc, true);
		m_camLayout.addLayoutItem(lc->getName(), t, false);
	}
	/**/

	if (!items.isEmpty())
	{
		m_camLayout.updateSceneRect();

		if (empty_scene)
			centerOn(getRealSceneRect().center());

		fitInView(empty_scene ? 0 : 2000, 0);

		m_camLayout.setContentChanged(true);
	}
}

bool GraphicsView::onUserInput(bool go_unsteady, bool escapeFromintro)
{
    mSteadyShow.onUserInput(go_unsteady);

    if (escapeFromintro && m_camLayout.getContent() == CLSceneLayoutManager::instance().introScreenLayoutContent())
    {
        emit onIntroScreenEscape();
        return true;
    }

    return false;

}

void GraphicsView::goToSteadyMode(bool steady)
{
    CLUnMovedPixture* bk_item = static_cast<CLUnMovedPixture*>(staticItemByName("background"));

    if (steady)
    {

        foreach(CLAbstractUnmovedItem* item, m_staticItems)
        {

            if (item != bk_item && item->preferNonSteadyMode())
            {
                onUserInput(false, false);
                return;
            }
                
        }


        if ((m_seachItem && m_seachItem->hasFocus()) || m_menuIsHere)
        {
            onUserInput(false, false);
            return;
        }

        foreach(CLAbstractUnmovedItem* item, m_staticItems)
        {
            if (item != bk_item)
                item->hideIfNeeded(500);
        }

        if (m_seachItem && m_seachItem->isVisible())
            m_seachItem->setVisible(false);

        if (m_selectedWnd && m_selectedWnd->isFullScreen())
        {
            m_selectedWnd->goToSteadyMode(true, false);
        }

        

    }
    else
    {
        foreach(CLAbstractUnmovedItem* item, m_staticItems)
        {
            if (item != bk_item)
                item->show(500);
        }

        if (m_seachItem && !m_seachItem->isVisible())
        {
            m_seachItem->setVisible(true);
        }

        if (m_seachItem)
            m_seachItem->setFocus();

        if(m_selectedWnd && m_selectedWnd->isFullScreen())
        {
            m_selectedWnd->goToSteadyMode(false, false);
        }

    }
}

void GraphicsView::enableMultipleSelection(bool enable, bool unselect)
{
	if (enable)
	{
		setDragMode(QGraphicsView::RubberBandDrag);
		m_camLayout.makeAllItemsSelectable(true);

	}
	else
	{
		setDragMode(QGraphicsView::NoDrag); 

		if (unselect)
			m_camLayout.makeAllItemsSelectable(false);
	}
}

void GraphicsView::keyReleaseEvent( QKeyEvent * e )
{
	if (!mViewStarted)
		return;

	switch (e->key()) 
	{
	case Qt::Key_Control:
		//QMouseEvent fake(QEvent::None, QPoint(), Qt::NoButton, Qt::NoButton, Qt::NoModifier); // very dangerous!!!
		//QGraphicsView::mouseReleaseEvent(&fake); //some how need to update RubberBand area // very dangerous!!!

		//enableMultipleSelection(false, false);

		m_gridItem->hide(global_grid_aparence_delay);
		break;

	}

}

void GraphicsView::keyPressEvent( QKeyEvent * e )
{
	if (!mViewStarted)
		return;

    if (onUserInput(true, true))
        return;

	CLAbstractSceneItem* last_sel_item = getLastSelectedItem();

	//===transform=========
	switch (e->key()) 
	{
		case Qt::Key_S:
			global_show_item_text=!global_show_item_text;
			break;

		case Qt::Key_Q:
			m_yRotate += 1;
			global_rotation_angel+=(0.01)/10;
			updateTransform(0.01);
			break;

		case Qt::Key_W:
			m_yRotate -= 1;
			global_rotation_angel+=(-0.01)/10;
			updateTransform(-0.01);
			break;

		case Qt::Key_E:
			m_yRotate -= 1;
			updateTransform(-global_rotation_angel*10);
			global_rotation_angel = 0;
			break;

		case Qt::Key_Control:
			enableMultipleSelection(true);

			if (m_camLayout.getContent()->checkIntereactionFlag(LayoutContent::GridEnable))
				m_gridItem->show(global_grid_aparence_delay);

			break;

		case Qt::Key_X:
            m_show.m_counrer+=10*60*60;
			break;

        case Qt::Key_Escape:
            if (!mMainWnd->isFullScreen())
                mMainWnd->showFullScreen();
            else
                mMainWnd->showMaximized();
            break;

        case Qt::Key_A:
                onArrange_helper();
            break;



	}

	// ===========new item selection 
	if (e->nativeModifiers() && last_sel_item)
	{

		CLAbstractSceneItem* next_item = 0;

		switch (e->key()) 
		{
		case Qt::Key_Left:
			next_item = m_camLayout.getGridEngine().getNextLeftItem(last_sel_item);
			break;
		case Qt::Key_Right:
			next_item = m_camLayout.getGridEngine().getNextRightItem(last_sel_item);
			break;
		case Qt::Key_Up:
			next_item = m_camLayout.getGridEngine().getNextTopItem(last_sel_item);
			break;
		case Qt::Key_Down:
			next_item = m_camLayout.getGridEngine().getNextBottomItem(last_sel_item);
			break;

		}

        if (m_camLayout.getGridEngine().getSettings().max_rows==1 && next_item && m_selectedWnd!=0 && m_selectedWnd == last_sel_item && m_selectedWnd->isFullScreen())
        {
            // if single raw mode and we are looking at the full scree window
            setZeroSelection();
            onItemFullScreen_helper(next_item, 800);

            if (next_item->getType() == CLAbstractSceneItem::VIDEO)
            {
                CLVideoWindowItem* video_wnd = static_cast<CLVideoWindowItem*>(next_item);
                CLVideoCamera* cam = video_wnd->getVideoCam();
                CLDevice* dev = cam->getDevice();
                if (dev->checkDeviceTypeFlag(CLDevice::RECORDED) || dev->checkDeviceTypeFlag(CLDevice::ARCHIVE))
                {
                    CLAbstractArchiveReader* asr = static_cast<CLAbstractArchiveReader*>(cam->getStreamreader());
                    asr->jumpTo(0, true);
                    cam->streamJump(0);
                }
            }


            //if (next_item)
        }
        else if (next_item)
		{
			onNewItemSelected_helper(next_item, 0);
		}

	}

	// ===========full screen
	if (last_sel_item)
	{

		switch (e->key()) 
		{
			case Qt::Key_Enter:
			case Qt::Key_Return:
				toggleFullScreen_helper(last_sel_item);
				break;
		}
	}

	//===movement============
	if (!e->nativeModifiers())
	{
		int step = 200;
		int dur = 3000;
		switch (e->key()) 
		{
		case Qt::Key_Left:
			m_movement.move(-step,0, dur, false, 0);
			break;
		case Qt::Key_Right:
			m_movement.move(step,0, dur, false, 0);
			break;
		case Qt::Key_Up:
			m_movement.move(0,-step, dur, false, 0);
			break;
		case Qt::Key_Down:
			m_movement.move(0,step, dur, false, 0);
			break;

		case Qt::Key_PageUp:
			m_movement.move(step,-step, dur, false, 0);
			break;

		case Qt::Key_PageDown:
			m_movement.move(step,step, dur, false, 0);
			break;

		case Qt::Key_Home:
			m_movement.move(-step,-step, dur, false, 0);
			break;

		case Qt::Key_End:
			m_movement.move(-step,step, dur, false, 0);
			break;

		}

	}

	//=================zoom in/ot 
	switch (e->key()) 
	{
	case Qt::Key_Equal: // plus
	case Qt::Key_Plus: // plus
		m_scenezoom.zoom_delta(0.05, 2000, 0);
		break;
	case Qt::Key_Minus:

		m_scenezoom.zoom_delta(-0.05, 2000, 0);

	}

	if (e->nativeModifiers())
	{
		switch (e->key()) 
		{
		case Qt::Key_End: // plus
			m_scenezoom.zoom_delta(0.05, 2000, 0);
			break;

		case Qt::Key_Home:
			m_scenezoom.zoom_abs(-100, 2000, 0); // absolute zoom out
			break;
		}

	}

	QApplication::sendEvent(scene(), e);
	//QGraphicsView::keyPressEvent(e);

}

bool GraphicsView::isCTRLPressed(const QInputEvent* event) const
{
	return event->modifiers() & Qt::ControlModifier;
}

bool GraphicsView::isALTPressed(const QInputEvent* event) const
{
	return event->modifiers() & Qt::AltModifier;
}

bool GraphicsView::isItemFullScreenZoomed(QGraphicsItem* item)
{
	QRectF scene_rect =  item->sceneBoundingRect();
	QRect item_view_rect = mapFromScene(scene_rect).boundingRect();

	if (item_view_rect.width() > viewport()->width()*1.01 || item_view_rect.height() > viewport()->height()*1.01)
		return true;

	return false;
}

CLAbstractSceneItem* GraphicsView::navigationItem(QGraphicsItem* item) const
{

	if (!item)
		return 0;

	QGraphicsItem* topParent = item;

	bool top_item = true;

	while(topParent->parentItem())
	{
		topParent = topParent->parentItem();
		top_item = false;
	}

	CLAbstractSceneItem* aitem = static_cast<CLAbstractSceneItem*>(topParent);
	if (!isItemStillExists(aitem))
		return 0;

	if (!top_item && !aitem->isInEventTransparetList(item)) // if this is not top level item and not in trans list 
		return 0;

	return aitem;
}

void GraphicsView::drawBackground ( QPainter * painter, const QRectF & rect )
{
    // Initialize maxTextureSize value. It should be somewhere where GL context already initialized, otherwise it will return 0.
    // Probably Medved6 knows better place.
    CLGLRenderer::getMaxTextureSize();

    if (m_camLayout.getContent() == CLSceneLayoutManager::instance().introScreenLayoutContent())// ||
        //m_camLayout.getContent() == CLSceneLayoutManager::instance().startScreenLayoutContent() )
        return; // do not draw bgrd in case of intro video

	//QGraphicsView::drawBackground ( painter, rect );
	//=================
	m_fps_frames++;

	int diff = m_fps_time.msecsTo(QTime::currentTime());
	if (diff>1500)
	{
		int fps = m_fps_frames*1000/diff;
		if (m_viewMode==NormalView) 
			mMainWnd->setWindowTitle(QString::number(fps));
		m_fps_frames = 0;
		m_fps_time.restart();
	}

	//==================

	if (!m_drawBkg)
		return;

	m_animated_bckg->drawBackground(painter, rect);

	if (m_logo) m_logo->setPos(rect.topLeft());

}

CLAbstractUnmovedItem* GraphicsView::staticItemByName(QString name) const
{
	foreach(CLAbstractUnmovedItem* item, m_staticItems)
	{
		if(item->getName()==name)
			return item;
	}

	return 0;
}

void GraphicsView::updatePageSelector()
{
    if (m_pageSelector)
    {
        int viewPoertWidth = viewport()->width();
        int itemWidth = m_pageSelector->boundingRect().width();
        int itemHeight = m_pageSelector->boundingRect().height();

        m_pageSelector->setStaticPos(QPoint( (viewPoertWidth -  itemWidth) / 2 , viewport()->height() - itemHeight - 15 ));
    }
}

void GraphicsView::updateDecorations()
{
	CLUnMovedPixture* item = static_cast<CLUnMovedPixture*>(staticItemByName("background"));

    if (item)
	{
		item->setMaxSize(viewport()->width(), viewport()->height());
		QSize size = item->getSize();
		item->setStaticPos( QPoint( (viewport()->width() - size.width())/2, (viewport()->height() - size.height())/2 ) );
	}

	item = static_cast<CLUnMovedPixture*>(staticItemByName(button_magnifyingglass));
	if (item)
		item->setStaticPos(QPoint((viewport()->width() - decoration_size)/2,0));

	item = static_cast<CLUnMovedPixture*>(staticItemByName(button_squarelayout));
	if (item)
		item->setStaticPos(QPoint(viewport()->width() - 3.3*decoration_size,1));

	item = static_cast<CLUnMovedPixture*>(staticItemByName(button_longlayout));
	if (item)
		item->setStaticPos(QPoint(viewport()->width() - 2.2*decoration_size,0));

    item = static_cast<CLUnMovedPixture*>(staticItemByName(button_singleLineLayout));
    if (item)
        item->setStaticPos(QPoint(viewport()->width() - 1.1*decoration_size,0));

    updatePageSelector();

	if (m_seachItem)
	{
		m_seachItem->resize();
	}

}

void GraphicsView::recalcSomeParams()
{

}

void GraphicsView::resizeEvent( QResizeEvent * event )
{
    Q_UNUSED(event);

	if (!mViewStarted)
		return;

	updateDecorations();
	recalcSomeParams();

	if (m_selectedWnd && m_selectedWnd->isFullScreen())
		onItemFullScreen_helper(m_selectedWnd, 800);
	else
		//fitInView(getRealSceneRect(),Qt::KeepAspectRatio);
	{

		centerOn(getRealSceneRect().center());
		fitInView(1000, 0);
	}


    QList<CLAbstractSceneItem*> lst = m_camLayout.getItemList();
	foreach(CLAbstractSceneItem* item, lst)
	{
		item->onResize();
	}

}

CLAbstractSceneItem* GraphicsView::getLastSelectedItem() 
{
	if (m_last_selectedWnd)
	{
		if (isItemStillExists(m_last_selectedWnd))
			return m_last_selectedWnd;

		m_last_selectedWnd = 0;
	}

	return m_camLayout.getGridEngine().getCenterWnd();

}

void GraphicsView::onDecorationItemPressed(QString name)
{

	if (name == button_squarelayout)
	{
		m_camLayout.getGridEngine().getSettings().optimal_ratio = square_ratio;
		m_camLayout.getGridEngine().getSettings().max_rows = 5;
		onArrange_helper();
	}
	else if (name == button_longlayout)
	{
		m_camLayout.getGridEngine().getSettings().optimal_ratio = long_ratio;
		m_camLayout.getGridEngine().getSettings().max_rows = 2;
		onArrange_helper();
	}
    else if (name == button_singleLineLayout)
    {
        m_camLayout.getGridEngine().getSettings().optimal_ratio = long_ratio;
        m_camLayout.getGridEngine().getSettings().max_rows = 1;
        onArrange_helper();
    }
	else
		emit onDecorationPressed(m_camLayout.getContent(), name);
}

void GraphicsView::onScneZoomFinished()
{
    mWheelZooming = false;
	emit scneZoomFinished();
}

//=====================================================
bool GraphicsView::isItemStillExists(const CLAbstractSceneItem* wnd) const
{
	if ( m_camLayout.hasSuchItem(wnd) )// if still exists ( in layout)
		return true;

	return false;
}

void GraphicsView::toggleFullScreen_helper(CLAbstractSceneItem* wnd)
{
	if (!wnd->isFullScreen() || isItemFullScreenZoomed(wnd) ) // if item is not in full screen mode or if it's in FS and zoomed more
		onItemFullScreen_helper(wnd, 800);
	else
	{
		// escape FS MODE
		setZeroSelection();
		wnd->setFullScreen(false);
		fitInView(1000, 0, SLOW_START_SLOW_END);

	}
}

void GraphicsView::onNewItemSelected_helper(CLAbstractSceneItem* new_wnd, int delay)
{

	if (!m_camLayout.getContent()->checkIntereactionFlag(LayoutContent::ItemSelectable))
		return;

	setZeroSelection();

	m_selectedWnd = new_wnd;
	m_last_selectedWnd = new_wnd;

	QPointF point = m_selectedWnd->mapToScene(m_selectedWnd->boundingRect().center());

	m_selectedWnd->setItemSelected(true, true, delay);

	if (m_selectedWnd->toVideoItem())
	{

		CLDevice* dev = m_selectedWnd->getComplicatedItem()->getDevice();

		if (!dev->checkDeviceTypeFlag(CLDevice::SINGLE_SHOT))
		{
			m_selectedWnd->toVideoItem()->setShowImagesize(true);
		}

		if (!dev->checkDeviceTypeFlag(CLDevice::ARCHIVE) && !dev->checkDeviceTypeFlag(CLDevice::SINGLE_SHOT))
		{
			m_selectedWnd->toVideoItem()->showFPS(true);
			m_selectedWnd->toVideoItem()->setShowInfoText(true);
		}

	}

	m_movement.move(point, item_select_duration, delay, SLOW_START_SLOW_END);

	//===================	
	// width 1900 => zoom 0.278 => scale 0.07728
	int width = viewport()->width();
	qreal scale = 0.07728*width/1900.0;
	qreal zoom = m_scenezoom.scaleTozoom(scale) ;

	m_scenezoom.zoom_abs(zoom, item_select_duration, delay, QPoint(0,0), SLOW_START_SLOW_END);

}

void GraphicsView::onCircle_helper(bool show)
{
	if (!mViewStarted)
		return;

	QList<CLAbstractSceneItem*> wndlst = m_camLayout.getItemList();
	if (wndlst.empty())
		return;

	CLParallelAnimationGroup* groupAnimation = new CLParallelAnimationGroup;

	qreal total = wndlst.size();
	if (total<2) 
		return;

	m_camLayout.updateSceneRect();
	QRectF item_rect = m_camLayout.getGridEngine().getGridRect();

    m_show.setCenterPoint(item_rect.center());
    m_show.setRadius(qMax(item_rect.width(), item_rect.height())/8);
    m_show.setItems(m_camLayout.getItemListPointer());

	int i = 0;

	foreach (CLAbstractSceneItem* item, wndlst)
	{
		QPropertyAnimation *anim = AnimationManager::instance().addAnimation(item, "rotation");

		anim->setStartValue(item->getRotation());
		anim->setEndValue(cl_get_random_val(0, 30));

		anim->setDuration(1500 + cl_get_random_val(0, 300));

		anim->setEasingCurve(QEasingCurve::InOutBack);

		groupAnimation->addAnimation(anim);

		//=========================

		QPropertyAnimation *anim2 = AnimationManager::instance().addAnimation(item, "pos");

		anim2->setStartValue(item->pos());

        anim2->setEndValue( QPointF ( m_show.getCenter().x() + cos((i / total) * 6.28) * m_show.getRadius(), m_show.getCenter().y() + sin((i / total) * 6.28) * m_show.getRadius() ) );

		anim2->setDuration(1500 + cl_get_random_val(0, 300));
		anim2->setEasingCurve(QEasingCurve::InOutBack);

		groupAnimation->addAnimation(anim2);

		item->setArranged(false);

		++i;
	}

	if (show)
        connect(groupAnimation, SIGNAL(finished ()), &m_show, SLOT(start()));

	connect(groupAnimation, SIGNAL(finished ()), this, SLOT(fitInView()));

	groupAnimation->start();
	groupAnimation->setDeleteAfterFinished(true);
	m_animationManager.registerAnimation(groupAnimation);

}

void GraphicsView::instantArrange()
{
	QList<CLIdealItemPos> newPosLst = m_camLayout.getGridEngine().calcArrangedPos();
	if (newPosLst.empty())
		return;

	foreach(CLIdealItemPos ipos, newPosLst)
	{
		ipos.item->setRotation(0);
		ipos.item->setPos(ipos.pos);

	}

}

void GraphicsView::onArrange_helper()
{
	if (!mViewStarted)
		return;

	QList<CLAbstractSceneItem*> itemlist = m_camLayout.getItemList();
	if (itemlist.empty())
		return;

	CLParallelAnimationGroup* groupAnimation = new CLParallelAnimationGroup;

	foreach (CLAbstractSceneItem* item, itemlist)
	{
		item->stop_animation();

		QPropertyAnimation *anim1 = AnimationManager::instance().addAnimation(item, "rotation");

		anim1->setStartValue(item->getRotation());
		anim1->setEndValue(0);

		anim1->setDuration(1000 + cl_get_random_val(0, 300));
		anim1->setEasingCurve(QEasingCurve::InOutBack);

		groupAnimation->addAnimation(anim1);

		//=============

	}
	/**/

	QList<CLIdealItemPos> newPosLst = m_camLayout.getGridEngine().calcArrangedPos();
	foreach(CLIdealItemPos ipos, newPosLst)
	{
		CLAbstractSceneItem* item = ipos.item;

		QPropertyAnimation *anim2 = AnimationManager::instance().addAnimation(item, "pos");

		anim2->setStartValue(item->pos());

		anim2->setEndValue(ipos.pos);

		anim2->setDuration(1000 + cl_get_random_val(0, 300));
		anim2->setEasingCurve(QEasingCurve::InOutBack);

		groupAnimation->addAnimation(anim2);

		item->setArranged(false);

	}

	connect(groupAnimation, SIGNAL(finished ()), this, SLOT(fitInView()));
	connect(groupAnimation, SIGNAL(finished ()), this, SLOT(onArrange_helper_finished()));

	groupAnimation->start();
	groupAnimation->setDeleteAfterFinished(true);
	m_animationManager.registerAnimation(groupAnimation);

}

void GraphicsView::onArrange_helper_finished()
{
	QList<CLIdealItemPos> newPosLst = m_camLayout.getGridEngine().calcArrangedPos();
	foreach(CLIdealItemPos ipos, newPosLst)
	{
		CLAbstractSceneItem* item = ipos.item;
		item->setArranged(true);
	}

}

void GraphicsView::toggleRecording()
{
    bool recording = cm_start_video_recording.property("recoding").toBool();

    QSettings settings;
    settings.beginGroup("videoRecording");

    if (!recording) {
        cm_start_video_recording.setProperty("recoding", true);

        VideoRecordingDialog::CaptureMode captureMode =
                (VideoRecordingDialog::CaptureMode)settings.value("captureMode").toInt();
        VideoRecordingDialog::DecoderQuality decoderQuality =
                (VideoRecordingDialog::DecoderQuality)settings.value("decoderQuality").toInt();
        VideoRecordingDialog::Resolution resolution =
                (VideoRecordingDialog::Resolution)settings.value("resolution").toInt();

        //Recorder.start();
<<<<<<< HEAD
    } else {
        cm_start_video_recording.setProperty("recoding", QVariant());
        //Recorder.stop();

        QString previousFile = settings.value(QLatin1String("previousFile")).toString();
        QString fileName = QFileDialog::getSaveFileName(this,
                                                        tr("Save Recording As"),
                                                        previousFile,
                                                        tr("Transport Stream (*.ts)"));

        if (!fileName.isEmpty()) {
            settings.setValue(QLatin1String("previousFile"), previousFile);
        }
=======
        if (m_desktopEncoder)
            delete m_desktopEncoder;
        m_desktopEncoder = new DesktopFileEncoder(filePath);
>>>>>>> b9a42a73
    }
    settings.endGroup();
}

void GraphicsView::recordingSettings()
{
<<<<<<< HEAD
    VideoRecordingDialog dialog;
    ArthurStyle style;
    dialog.setStyle(&style);

    QSettings settings;
    settings.beginGroup("videoRecording");

    VideoRecordingDialog::CaptureMode captureMode =
            (VideoRecordingDialog::CaptureMode)settings.value("captureMode").toInt();
    VideoRecordingDialog::DecoderQuality decoderQuality =
            (VideoRecordingDialog::DecoderQuality)settings.value("decoderQuality").toInt();
    VideoRecordingDialog::Resolution resolution =
            (VideoRecordingDialog::Resolution)settings.value("resolution").toInt();

    dialog.setCaptureMode(captureMode);
    dialog.setDecoderQuality(decoderQuality);
    dialog.setResolution(resolution);

    if (dialog.exec() == QDialog::Accepted) {
        captureMode = dialog.captureMode();
        decoderQuality = dialog.decoderQuality();
        resolution = dialog.resolution();
        settings.setValue("captureMode", captureMode);
        settings.setValue("decoderQuality", decoderQuality);
        settings.setValue("resolution", resolution);
    }
    settings.endGroup();
=======
    cm_start_video_recording.setEnabled(true);
    cm_stop_video_recording.setEnabled(false);
    //Recorder.stop();
    delete m_desktopEncoder;
    m_desktopEncoder = 0;
>>>>>>> b9a42a73
}

void GraphicsView::fitInView(int duration, int delay, CLAnimationCurve curve)
{

	if (m_selectedWnd && isItemStillExists(m_selectedWnd) && m_selectedWnd->isFullScreen())
	{
		m_selectedWnd->setFullScreen(false);
		m_selectedWnd->zoom_abs(1.0, 0, 0);
		update();
	}	/**/

	m_camLayout.updateSceneRect();
	QRectF item_rect = m_camLayout.getGridEngine().getGridRect();

	m_movement.move(item_rect.center(), duration, delay, curve);

	QRectF viewRect = viewport()->rect();

	QRectF sceneRect = matrix().mapRect(item_rect);

	qreal xratio = viewRect.width() / sceneRect.width();
	qreal yratio = viewRect.height() / sceneRect.height();

	qreal scl = qMin(xratio, yratio);

	QRectF unity = matrix().mapRect(QRectF(0, 0, 1, 1));
	//scale(1 / unity.width(), 1 / unity.height());

	scl*=( unity.width());

	qreal zoom = m_scenezoom.scaleTozoom(scl);

	//scale(scl, scl);

	m_scenezoom.zoom_abs(zoom, duration, delay, QPoint(0,0), curve);

}

qreal GraphicsView::zoomForFullScreen_helper(QRectF rect) const
{
	QRectF viewRect = viewport()->rect();

	QRectF sceneRect = matrix().mapRect(rect);

	qreal xratio = viewRect.width() / sceneRect.width();
	qreal yratio = viewRect.height() / sceneRect.height();

	qreal scl = qMin(xratio, yratio);

	QRectF unity = matrix().mapRect(QRectF(0, 0, 1, 1));

	scl*=( unity.width());

	return m_scenezoom.scaleTozoom(scl);

}

void GraphicsView::onItemFullScreen_helper(CLAbstractSceneItem* wnd, int duration)
{

	//wnd->zoom_abs(selected_item_zoom, true);

	qreal wnd_zoom = wnd->getZoom();
	wnd->zoom_abs(1.0, 0, 0);

	wnd->setFullScreen(true); // must be called at very beginning of the function coz it will change boundingRect of the item (shadows removed)

	// inside setFullScreen signal can be send to stop the view.
	// so at this point view might be stoped already 
	if (!mViewStarted)
		return;

	QRectF item_rect = wnd->sceneBoundingRect();
	qreal zoom = zoomForFullScreen_helper(item_rect);

	
	m_movement.move(item_rect.center(), duration, 0, SLOW_START_SLOW_END);

	//scale(scl, scl);

	m_scenezoom.zoom_abs(zoom, duration, 0, QPoint(0,0), SLOW_START_SLOW_END);

	wnd->zoom_abs(wnd_zoom , 0, 0);
	wnd->zoom_abs(1.0 , duration, 0);

	wnd->setItemSelected(true,false); // do not animate
	m_selectedWnd = wnd;
	m_last_selectedWnd = wnd;

}

void GraphicsView::mouseSpeed_helper(qreal& mouse_speed,  int& dx, int&dy, int min_speed, int speed_factor)
{
	dx = 0; dy = 0;

	qreal  mouse_speed_h, mouse_speed_v;

	m_mousestate.getMouseSpeed(mouse_speed, mouse_speed_h, mouse_speed_v);

	if (mouse_speed>min_speed)
	{
		bool sdx = (mouse_speed_h<0);
		bool sdy = (mouse_speed_v<0);

		dx = pow( abs(mouse_speed_h), 2.0)/speed_factor;
		dy = pow( abs(mouse_speed_v), 2.0)/speed_factor;

		if (sdx) dx =-dx;
		if (sdy) dy =-dy;
	}

}

void GraphicsView::show_device_settings_helper(CLDevice* dev)
{
	bool open = false;
	QPoint p;

	if (mDeviceDlg && mDeviceDlg->getDevice()!=dev) // need to delete only if exists and not for this device
	{
		// already opened ( may be for another device )
		p = mDeviceDlg->pos();
		mDeviceDlg->hide();
		delete mDeviceDlg;
		mDeviceDlg = 0;
		open = true;
	}

	if (!mDeviceDlg)
	{
		mDeviceDlg = CLDeviceSettingsDlgFactory::instance().createDlg(dev);
		if (!mDeviceDlg)
			return ;

		if (open) // was open before
			mDeviceDlg->move(p);

	}

	mDeviceDlg->show();

}

void GraphicsView::contextMenuHelper_addNewLayout()
{
	// add new layout
	bool ok;
	QString name;
	while(true)
	{
		name = UIgetText(this, tr("New layout"), tr("Layout title:"), "", ok).trimmed();
		if (!ok)
			break;

		if (name.isEmpty())
		{
			UIOKMessage(this, "", "Empty tittle cannot be used.");
			continue;
		}

		name = QString("Layout:") + name;

		if (!m_camLayout.getContent()->hasSuchSublayoutName(name))
			break;

		UIOKMessage(this, "", "Such title layout already exists.");

	}

	if (ok)
	{
		LayoutContent* lc = CLSceneLayoutManager::instance().getNewEmptyLayoutContent(LayoutContent::LevelUp);
		lc->setName(name);

		if (m_viewMode==ItemsAcceptor) // if this is in layout editor
		{
			bool empty_layout = m_camLayout.getItemList().count() == 0;

			m_camLayout.getContent()->addLayout(lc, false);
			m_camLayout.addLayoutItem(name, lc, true);
			m_camLayout.setContentChanged(true);

			if (empty_layout)
			{
				m_camLayout.updateSceneRect();
				centerOn(getRealSceneRect().center());
				fitInView(0, 0);
			}
		}
		else if (m_viewMode==NormalView)
		{
			//=======
			CLLayoutEditorWnd* editor = new CLLayoutEditorWnd(lc);
			editor->setWindowModality(Qt::ApplicationModal);
			editor->exec();
			int result = editor->result();
			delete editor;

			if (result == QMessageBox::No)
			{
				delete lc;
			}
			else
			{
				bool empty_layout = m_camLayout.getItemList().count() == 0;

				m_camLayout.getContent()->addLayout(lc, false);
				m_camLayout.addLayoutItem(name, lc, true);
				m_camLayout.setContentChanged(true);

				if (empty_layout)
				{
					m_camLayout.updateSceneRect();
					centerOn(getRealSceneRect().center());
					fitInView(0, 0);
				}
			}

			//=======

		}

	}

}

void GraphicsView::contextMenuHelper_chngeLayoutTitle(CLAbstractSceneItem* wnd)
{
	if (wnd->getType()!=CLAbstractSceneItem::LAYOUT)
		return;

	CLLayoutItem* litem = static_cast<CLLayoutItem*>(wnd);
	LayoutContent* content = litem->getRefContent();

	bool ok;
	QString name;
	while(true)
	{
		name = UIgetText(this, tr("Rename current layout"), tr("Layout title:"), UIDisplayName(content->getName()), ok).trimmed();
		if (!ok)
			break;

		if (name.isEmpty())
		{
			UIOKMessage(this, "", "Empty tittle cannot be used.");
			continue;
		}

		name = QString("Layout:") + name;

		LayoutContent* parent = content->getParent();
		if (!parent)
			parent = CLSceneLayoutManager::instance().getAllLayoutsContent();

		if (!parent->hasSuchSublayoutName(name))
			break;

		UIOKMessage(this, "", "Such title layout already exists.");
	}

	if (ok)
	{
		content->setName(name);
		litem->setName(content->getName());
	}

}

void GraphicsView::contextMenuHelper_editLayout(CLAbstractSceneItem* wnd)
{
	if (wnd->getType()!=CLAbstractSceneItem::LAYOUT)
		return;

	CLLayoutItem* litem = static_cast<CLLayoutItem*>(wnd);
	LayoutContent* content = litem->getRefContent();

	LayoutContent* content_copy = LayoutContent::coppyLayoutContent(content);

	CLLayoutEditorWnd* editor = new CLLayoutEditorWnd(content);
	editor->setWindowModality(Qt::ApplicationModal);
	editor->exec();
	int result = editor->result();
	delete editor;

	if (result == QMessageBox::No)
	{
		m_camLayout.getContent()->removeLayout(content, true);
		m_camLayout.getContent()->addLayout(content_copy, false);
		litem->setRefContent(content_copy);

	}
	else
	{
		delete content_copy;
	}
}

bool GraphicsView::contextMenuHelper_existRecordedVideo(CLVideoCamera* cam)
{
    QString id = getTempRecordingDir() + cam->getDevice()->getUniqueId();
    return QDir(id).exists();
}

void GraphicsView::contextMenuHelper_viewRecordedVideo(CLVideoCamera* cam)
{
	cam->stopRecording();

    QString id = getTempRecordingDir() + cam->getDevice()->getUniqueId();

	m_camLayout.addDevice(id, true);
    m_camLayout.getContent()->addDevice(id);
	fitInView(600, 100, SLOW_START_SLOW_END);
}

void GraphicsView::contextMenuHelper_saveRecordedAs(CLVideoCamera* cam)
{
    if (!cam->getDevice()->checkDeviceTypeFlag(CLDevice::RECORDED))
        return;

    QString suggetion = (static_cast<CLArchiveDevice*>(cam->getDevice()))->originalName();

    bool ok;
    QString name;
    while(true)
    {
        name = UIgetText(this, tr("Save recorded video as"), tr("Title:"), suggetion, ok).trimmed();
        if (!ok)
            break;

        if (name.isEmpty())
        {
            UIOKMessage(this, "", "Please provide a title.");
            continue;
        }

        // make sure we'll be able to create such folder
        name.replace( QRegExp(
             "[^"
                "A-Z,a-z,0-9,"
                "\\^,\\&,\\',\\@,"
                "\\{,\\},\\[,\\],"
                "\\,,\\$,\\=,\\!,"
                "\\-,\\#,\\(,\\),"
                "\\%,\\.,\\+,\\~,\\_"
             "]"), "_" );


        QDir dir(getRecordingDir() + name);
        if (dir.exists())
        {
            UIOKMessage(this, "", "Appears this title already exists.");
            continue;
        }
        
        if (!dir.mkpath(getRecordingDir() + name))
        {
            UIOKMessage(this, "", "Can't save with this title. Please provide another one.");
            continue;
        }

        dir.rmdir(getRecordingDir() + name);
        break;
    }

    if (ok)
    {
        CLArchiveStreamReader* rreader = static_cast<CLArchiveStreamReader*>(cam->getStreamreader());
        rreader->setRecordedDataDst(name);
    }


}

void GraphicsView::contextMenuHelper_openInWebBroser(CLVideoCamera* cam)
{
	CLNetworkDevice* net_device = static_cast<CLNetworkDevice*>(cam->getDevice());

	QString url;
	QTextStream(&url) << "http://" << net_device->getIP().toString();

	CLWebItem* wi = new CLWebItem(this, m_camLayout.getGridEngine().calcDefaultMaxItemSize().width(), m_camLayout.getGridEngine().calcDefaultMaxItemSize().height());
	m_camLayout.addItem(wi, true);
	wi->navigate(url);

	fitInView(600, 100, SLOW_START_SLOW_END);

}

void GraphicsView::contextMenuHelper_Rotation(CLAbstractSceneItem* wnd, qreal angle)
{
	QRectF view_scene = mapToScene(viewport()->rect()).boundingRect(); //viewport in the scene cord
	QRectF view_item = wnd->mapFromScene(view_scene).boundingRect(); //viewport in the item cord
	QPointF center_point_item = wnd->boundingRect().intersected(view_item).center(); // center of the intersection of the vewport and item
	wnd->setRotationPointCenter(center_point_item);

	wnd->z_rotate_abs(center_point_item, angle, 600, 0);

}

void GraphicsView::contextMenuHelper_saveLayout( bool new_name)
{
    if (new_name)
    {
        bool ok;
        QString name;
        while(true)
        {
            name = UIgetText(this, tr("Save layout as"), tr("Layout title:"), "", ok).trimmed();
            if (!ok)
                break;

            if (name.isEmpty())
            {
                UIOKMessage(this, "", "Empty tittle cannot be used.");
                continue;
            }

            name = QString("Layout:") + name;

            if (!CLSceneLayoutManager::instance().getAllLayoutsContent()->hasSuchSublayoutName(name))
                break;

            //YesNoCancel(this, )

            UIOKMessage(this, "", "Such title layout already exists.");

        }

        if (!ok)
            return;

        m_camLayout.getGridEngine().clarifyLayoutContent();
        LayoutContent* new_cont = LayoutContent::coppyLayoutContent(m_camLayout.getContent());

        new_cont->addDecorationFlag(LayoutContent::MagnifyingGlass);
        new_cont->removeDecorationFlag(LayoutContent::SearchEdit);

        new_cont->setName(name);
        CLDeviceCriteria cr(CLDeviceCriteria::STATIC);
        new_cont->setDeviceCriteria(cr);
        CLSceneLayoutManager::instance().getAllLayoutsContent()->addLayout(new_cont, false);

    }
    else
        m_camLayout.saveLayoutContent();

}

void GraphicsView::navigation_grid_items_drop_helper()
{
	bool first_animation = true;
	CLParallelAnimationGroup*  groupAnimation;

	CLGridEngine& ge = m_camLayout.getGridEngine();

    QList<QGraphicsItem *> lst = m_scene.selectedItems();

	foreach(QGraphicsItem* itm, lst)
	{
		CLAbstractSceneItem* item = navigationItem(itm);
        if (!item)
            continue;

		item->setCanDrop(false);

		CLAbstractSceneItem* item_to_swap_with = m_camLayout.getGridEngine().getItemToSwapWith(item);

		if (first_animation)
		{
			stopAnimation();
			groupAnimation = new CLParallelAnimationGroup;
			first_animation = false;
		}

		if (item_to_swap_with) // if we have smoothing to swap with
		{
			int original_slot_x, original_slot_y;
			ge.slotFromPos(item->getOriginalPos().toPoint(), original_slot_x, original_slot_y);
			QPointF item_to_swap_with_newPos = ge.adjustedPosForSlot(item_to_swap_with, original_slot_x, original_slot_y);

			int new_slot_x, new_slot_y;
			ge.slotFromPos(item_to_swap_with->scenePos().toPoint(), new_slot_x, new_slot_y);
			QPointF item_newPos = ge.adjustedPosForSlot(item, new_slot_x, new_slot_y);

			QPropertyAnimation *anim = AnimationManager::instance().addAnimation(item, "pos");
			anim->setStartValue(item->pos());
			anim->setEndValue(item_newPos);
			anim->setDuration(1000 + cl_get_random_val(0, 300));
			anim->setEasingCurve(QEasingCurve::InOutBack);
			groupAnimation->addAnimation(anim);
			item->setArranged(false);

			item_to_swap_with->setZValue(global_base_scene_z_level + 1); // this item 
			anim = AnimationManager::instance().addAnimation(item_to_swap_with, "pos");
			anim->setStartValue(item_to_swap_with->pos());
			anim->setEndValue(item_to_swap_with_newPos);
			anim->setDuration(1000 + cl_get_random_val(0, 300));
			anim->setEasingCurve(QEasingCurve::InOutBack);
			groupAnimation->addAnimation(anim);
			item_to_swap_with->setArranged(false);
		}
		else if (ge.canBeDropedHere(item)) // just adjust the item 
		{
			QPropertyAnimation *anim = AnimationManager::instance().addAnimation(item, "pos");
			anim->setStartValue(item->pos());
			anim->setEndValue(ge.adjustedPosForItem(item));
			anim->setDuration(1000 + cl_get_random_val(0, 300));
			anim->setEasingCurve(QEasingCurve::InOutBack);
			groupAnimation->addAnimation(anim);
			item->setArranged(false);
		}
		else // item should be moved to original position, and adjust it 
		{
			int original_slot_x, original_slot_y;
			ge.slotFromPos(item->getOriginalPos().toPoint(), original_slot_x, original_slot_y);

			QPropertyAnimation *anim = AnimationManager::instance().addAnimation(item, "pos");
			anim->setStartValue(item->pos());
			anim->setEndValue(ge.adjustedPosForSlot(item, original_slot_x, original_slot_y));
			anim->setDuration(1000 + cl_get_random_val(0, 300));
			anim->setEasingCurve(QEasingCurve::InOutBack);
			groupAnimation->addAnimation(anim);
			item->setArranged(false);
		}

	}

	m_scene.clearSelection();

	if (!first_animation)
	{
		groupAnimation->setDeleteAfterFinished(true);
		groupAnimation->start();
		connect(groupAnimation, SIGNAL(finished()), this, SLOT(on_grid_drop_animation_finished()));
		m_animationManager.registerAnimation(groupAnimation);
	}

}

void GraphicsView::on_grid_drop_animation_finished()
{
    QList<CLAbstractSceneItem*> lst = m_camLayout.getItemList();
	
    foreach(CLAbstractSceneItem* itm, lst)
	{
		itm->setZValue(global_base_scene_z_level);
		itm->setArranged(true);
	}
	m_camLayout.updateSceneRect();
}

void GraphicsView::contextMenuHelper_restoreLayout()
{
    emit onNewLayoutSelected(0, m_camLayout.getContent());
}<|MERGE_RESOLUTION|>--- conflicted
+++ resolved
@@ -97,8 +97,10 @@
     m_pageSelector(0),
     m_gridItem(0),
     m_menuIsHere(false),
-    m_lastPressedItem(0),
-    m_desktopEncoder(0)
+    m_lastPressedItem(0)
+#ifdef Q_OS_WIN
+    ,m_desktopEncoder(0)
+#endif
 {
     m_timeAfterDoubleClick.restart();
 
@@ -2590,11 +2592,19 @@
         VideoRecordingDialog::Resolution resolution =
                 (VideoRecordingDialog::Resolution)settings.value("resolution").toInt();
 
-        //Recorder.start();
-<<<<<<< HEAD
+#ifdef Q_OS_WIN
+        if (m_desktopEncoder)
+            delete m_desktopEncoder;
+        QString filePath = getTempRecordingDir() + "video.ts";
+        m_desktopEncoder = new DesktopFileEncoder(filePath);
+#endif
     } else {
         cm_start_video_recording.setProperty("recoding", QVariant());
         //Recorder.stop();
+#ifdef Q_OS_WIN
+        delete m_desktopEncoder;
+        m_desktopEncoder = 0;
+#endif
 
         QString previousFile = settings.value(QLatin1String("previousFile")).toString();
         QString fileName = QFileDialog::getSaveFileName(this,
@@ -2605,18 +2615,12 @@
         if (!fileName.isEmpty()) {
             settings.setValue(QLatin1String("previousFile"), previousFile);
         }
-=======
-        if (m_desktopEncoder)
-            delete m_desktopEncoder;
-        m_desktopEncoder = new DesktopFileEncoder(filePath);
->>>>>>> b9a42a73
     }
     settings.endGroup();
 }
 
 void GraphicsView::recordingSettings()
 {
-<<<<<<< HEAD
     VideoRecordingDialog dialog;
     ArthurStyle style;
     dialog.setStyle(&style);
@@ -2644,13 +2648,6 @@
         settings.setValue("resolution", resolution);
     }
     settings.endGroup();
-=======
-    cm_start_video_recording.setEnabled(true);
-    cm_stop_video_recording.setEnabled(false);
-    //Recorder.stop();
-    delete m_desktopEncoder;
-    m_desktopEncoder = 0;
->>>>>>> b9a42a73
 }
 
 void GraphicsView::fitInView(int duration, int delay, CLAnimationCurve curve)
