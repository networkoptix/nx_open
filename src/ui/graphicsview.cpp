#include "graphicsview.h"

#include "base/log.h"
#include "video_cam_layout/videocamlayout.h"
#include "base/rand.h"
#include "camera/camera.h"
#include "mainwnd.h"
#include "animation/animated_bgr.h"
#include "settings.h"
#include "device_settings/dlg_factory.h"
#include "device_settings/device_settings_dlg.h"
#include "videoitem/video_wnd_item.h"
#include "video_cam_layout/layout_content.h"
#include "context_menu_helper.h"
#include "video_cam_layout/layout_manager.h"
#include "view_drag_and_drop.h"
#include "layout_editor_wnd.h"
#include "preferences_wnd.h"
#include "videoitem/layout_item.h"
#include "videoitem/unmoved/unmoved_pixture_button.h"
#include "videoitem/search/search_filter_item.h"
#include "device/network_device.h"
#include "videoitem/web_item.h"
#include "animation/group_animation.h"
#include "videoitem/grid_item.h"
#include "util.h"
#include "device_plugins/archive/archive/archive_stream_reader.h"
#include "device_plugins/archive/archive/archive_device.h"
#include "videoitem/unmoved/multipage/page_selector.h"
#include "ui/ui_common.h"
#include "ui/animation/property_animation.h"
#include "ui/recordingsettingswidget.h"
#include "ui/dialogs/tagseditdialog.h"
#include "videorecordersettings.h"

#include <QtCore/QPropertyAnimation>
#include <QtCore/QSettings>
#include <QtCore/QTimer>

#include <QtGui/QFileDialog>
#include <QtGui/QMessageBox>

#ifdef Q_OS_WIN
#include <QtCore/QProcess>
#include "device_plugins/desktop/desktop_file_encoder.h"
#endif

extern int  SLOT_WIDTH;

int doubl_clk_delay = qMin(qApp->doubleClickInterval(), 400);
int item_select_duration = 700;
int item_hoverevent_duration = 300;
int scene_zoom_duration = 2500;
int scene_move_duration = 3000;
int item_rotation_duration = 2000;
qreal selected_item_zoom = 1.63;

int decoration_size = 60;

static const int MAX_AUDIO_TRACKS = 16;

extern QString button_home;
extern QString button_level_up;
extern QString button_magnifyingglass;
extern QString button_squarelayout;
extern QString button_longlayout;
extern QString button_singleLineLayout;

extern int MAX_FPS_normal;
extern int MAX_FPS_selected;

extern qreal square_ratio;
extern qreal long_ratio;

extern int limit_val(int val, int min_val, int max_val, bool mirror);
//==============================================================================

#include "../ui/videoitem/navigationitem.h"
#include "../ui/videoitem/timeslider.h"
GraphicsView::GraphicsView(QWidget* mainWnd) :
    QGraphicsView(),
    m_xRotate(0),
    m_yRotate(0),
    m_movement(this),
    m_scenezoom(this),
    m_min_scene_zoom(0.06),
    m_rotationCounter(0),
    m_handScrolling(false),
    m_handMoving(0),
    mSubItemMoving(false),
    m_selectedWnd(0),
    m_last_selectedWnd(0),
    m_rotatingWnd(0),
    m_movingWnd(0),
    m_ignore_release_event(false),
    m_ignore_conext_menu_event(false),
    mMainWnd(mainWnd),
    mDeviceDlg(0),
    m_drawBkg(true),
    m_animated_bckg(new CLBlueBackGround(50)),
    m_logo(0),
    m_show(this),
    mSteadyShow(this),
    mZerroDistance(true),
    mViewStarted(false),
    mWheelZooming(false),
    m_fps_frames(0),
    m_seachItem(0),
    m_pageSelector(0),
    m_gridItem(0),
    m_menuIsHere(false),
    m_lastPressedItem(0),
    m_inputBlocked(false)
{
    setScene(&m_scene);
    //scene()->setStyle(..); // scene-specific style

    m_camLayout.setView(this);
    m_camLayout.setScene(&m_scene);

    QGLFormat glFormat(QGL::SampleBuffers);
    glFormat.setSwapInterval(1); // vsync


    setViewport(new QGLWidget(glFormat)); //Antialiasing
    //setViewport(new QGLWidget());
    setRenderHints(QPainter::Antialiasing | QPainter::SmoothPixmapTransform    | QPainter::TextAntialiasing); //Antialiasing

    //viewport()->setAutoFillBackground(false);

    setViewportUpdateMode(QGraphicsView::MinimalViewportUpdate);
    //setViewportUpdateMode(QGraphicsView::NoViewportUpdate);
    //setViewportUpdateMode(QGraphicsView::SmartViewportUpdate);
    //setViewportUpdateMode(QGraphicsView::BoundingRectViewportUpdate);

    //setCacheMode(QGraphicsView::CacheBackground);// slows down scene drawing a lot!!!

    setOptimizationFlag(QGraphicsView::DontClipPainter);
    setOptimizationFlag(QGraphicsView::DontSavePainterState);
    setOptimizationFlag(QGraphicsView::DontAdjustForAntialiasing); // Antialiasing?

    setVerticalScrollBarPolicy(Qt::ScrollBarAlwaysOff);
    setHorizontalScrollBarPolicy(Qt::ScrollBarAlwaysOff);

    //I've noticed that if I add a large number of objects to a scene and then start deleting them
    //very quickly (commanded by a keystroke from my parent widget) I can actually crash qgraphicsscene.
    //I'm not sure what's happening, but I get the impression that while I am deleting the objects
    //qgraphicsscene starts a redraw/update and while it's updating I delete more objects and a
    //pointer probably goes null and it crashes.
    //Someone suggested I turn off BSP indexing (which I did), and the problem went away.
    //http://www.qtcentre.org/threads/24825-Does-qgraphicsscene-schedule-updates-in-a-separate-thread
    m_scene.setItemIndexMethod(QGraphicsScene::NoIndex);

    //setBackgroundBrush(QPixmap(":/skin/logo.png"));
    //m_scene.setItemIndexMethod(QGraphicsScene::NoIndex);

    //setTransformationAnchor(QGraphicsView::NoAnchor);
    //setTransformationAnchor(QGraphicsView::AnchorUnderMouse);
    //setResizeAnchor(QGraphicsView::NoAnchor);
    //setTransformationAnchor(QGraphicsView::AnchorUnderMouse);

    //setAlignment(Qt::AlignVCenter);

    QPalette pal = palette();
    pal.setColor(backgroundRole(), app_bkr_color);
    setPalette(pal);

    connect(&m_secTimer, SIGNAL(timeout ()), this , SLOT(onSecTimer()) );
    connect(&m_scenezoom, SIGNAL(finished()), this , SLOT(onScneZoomFinished()) );

    m_secTimer.setInterval(1000);
    m_secTimer.start();

    setAcceptDrops(true);

    //=======animation====
    m_animationManager.registerAnimation(&m_movement);
    m_animationManager.registerAnimation(&m_scenezoom);

    m_gridItem = new CLGridItem(this);
    m_scene.addItem(m_gridItem);
    m_gridItem->setPos(m_camLayout.getGridEngine().getSettings().left, m_camLayout.getGridEngine().getSettings().top);

    setMinimumSize(600, 400);

    setFrameShape(QFrame::NoFrame);

    connect(&cm_start_video_recording, SIGNAL(triggered()), SLOT(toggleRecording()));
    cm_start_video_recording.setShortcuts(QList<QKeySequence>() << tr("Alt+R") << Qt::Key_MediaRecord);
    cm_start_video_recording.setShortcutContext(Qt::ApplicationShortcut);
    addAction(&cm_start_video_recording);
    connect(&cm_recording_settings, SIGNAL(triggered()), SLOT(recordingSettings()));

#ifdef Q_OS_MAC
    cm_toggle_fullscreen.setShortcut(tr("Ctrl+F"));
#else
    QList<QKeySequence> shortcuts;
    shortcuts << tr("Alt+Return") << tr("Esc");

    //cm_toggle_fullscreen.setShortcut(tr("Alt+Return"));
    cm_toggle_fullscreen.setShortcuts(shortcuts);
#endif
    cm_toggle_fullscreen.setShortcutContext(Qt::ApplicationShortcut);
    addAction(&cm_toggle_fullscreen);
    connect(&cm_toggle_fullscreen, SIGNAL(triggered()), SLOT(toggleFullScreen()));
}

void GraphicsView::removeFileDeviceItem(CLDeviceSearcher& deviceSearcher, CLAbstractSceneItem* aitem)
{
    CLDevice* device = aitem->getComplicatedItem()->getDevice();

    CLDeviceList& all_devices = deviceSearcher.getAllDevices();

    all_devices.remove(device->getUniqueId());

    QList<CLAbstractSubItemContainer*> lst;
    lst.push_back(aitem);
    m_camLayout.removeItems(lst, true);

    if (device->checkDeviceTypeFlag(CLDevice::RECORDED))
        removeDir(device->getUniqueId());
    else
        QFile::remove(device->getUniqueId());

    device->releaseRef();
}

GraphicsView::~GraphicsView()
{
    setZeroSelection();
    stop();
    delete m_animated_bckg;
}

void GraphicsView::setViewMode(ViewMode mode)
{
    m_viewMode = mode;
    m_camLayout.setEditable(mode == NormalView || mode == ItemsAcceptor);
}

GraphicsView::ViewMode GraphicsView::getViewMode() const
{
    return m_viewMode;
}

void GraphicsView::start()
{
    mViewStarted = true;
    m_ignoreMouse.reset();

    m_camLayout.updateSceneRect();
    centerOn(getRealSceneRect().center());

    if (m_camLayout.getItemList().count() && m_camLayout.getContent() != CLSceneLayoutManager::instance().introScreenLayoutContent())
    {
        zoomMin(0);

        int duration = 600;

        if (m_camLayout.getItemList().count() && m_camLayout.getContent() == CLSceneLayoutManager::instance().startScreenLayoutContent())
            duration/=3;

        fitInView(duration, 0, SLOW_START_SLOW_END);
    }
    else if (m_camLayout.getContent() == CLSceneLayoutManager::instance().introScreenLayoutContent())
    {
        // must put THE only video in full screen mode
        if (m_camLayout.getItemList().count())
        {
            CLAbstractSceneItem* item = m_camLayout.getItemList().at(0);
            onItemFullScreen_helper(item,0);
        }
    }

    enableMultipleSelection(false, true);
    mSteadyShow.start();
}

void GraphicsView::stop()
{
    mViewStarted = false;
    stopAnimation(); // stops animation
    setZeroSelection();
    closeAllDlg();
}

void GraphicsView::closeAllDlg()
{
    if (mDeviceDlg)
    {
        mDeviceDlg->close();
        delete mDeviceDlg;
        mDeviceDlg = 0;
    }
}

SceneLayout& GraphicsView::getCamLayOut()
{
    return m_camLayout;
}

QnPageSelector* GraphicsView::getPageSelector() const
{
    return m_pageSelector;
}

void GraphicsView::setRealSceneRect(QRect rect)
{
    m_realSceneRect = rect;
    m_min_scene_zoom = zoomForFullScreen_helper(rect);
    m_min_scene_zoom-=m_min_scene_zoom/10;
}

QRect GraphicsView::getRealSceneRect() const
{
    return m_realSceneRect;
}

qreal GraphicsView::getMinSceneZoom() const
{
    return m_min_scene_zoom;
}

void GraphicsView::setMinSceneZoom(qreal z)
{
    m_min_scene_zoom = z;
}

CLAbstractSceneItem* GraphicsView::getSelectedItem() const
{
    return m_selectedWnd;
}

qreal GraphicsView::getZoom() const
{
    return m_scenezoom.getZoom();
}

void GraphicsView::setZeroSelection(int delay)
{
    if (m_selectedWnd && m_camLayout.hasSuchItem(m_selectedWnd))
    {
<<<<<<< HEAD
        m_selectedWnd->setItemSelected(false, true,delay);
=======
        m_selectedWnd->setItemSelected(false);
        m_ignoreMouse.ignoreNextMs(300);
>>>>>>> d5ccdea6

        CLVideoWindowItem* videoItem = 0;
        if ( (videoItem = m_selectedWnd->toVideoItem()) )
        {
            videoItem->showFPS(false);
            videoItem->setShowImagesize(false);
            videoItem->setShowInfoText(false);
        }
    }

    m_last_selectedWnd = m_selectedWnd;
    m_selectedWnd  = 0;
}

void GraphicsView::setAllItemsQuality(CLStreamreader::StreamQuality q, bool increase)
{
    cl_log.log(QLatin1String("new quality"), q, cl_logDEBUG1);

    QList<CLAbstractSceneItem*> wndlst = m_camLayout.getItemList();

    foreach (CLAbstractSceneItem* item, wndlst)
    {
        CLVideoWindowItem* videoItem = 0;
        if (!(videoItem=item->toVideoItem()))
            continue;

        CLVideoCamera* cam = videoItem->getVideoCam();

        if (increase || m_selectedWnd!=item) // can not decrease quality on selected wnd
            cam->setQuality(q, increase);
    }
}

bool GraphicsView::shouldOptimizeDrawing() const
{
    return (m_scenezoom.isRuning() && !mWheelZooming) || m_show.isShowTime();
}

//================================================================
void GraphicsView::wheelEvent ( QWheelEvent * e )
{
    if (!mViewStarted)
        return;

    if (m_inputBlocked)
        return;

    if (onUserInput(true, true))
        return;


    
    if (m_navigationItem && ( m_navigationItem->mouseOver() || m_navigationItem->isActive()))
    {
        // scene should not be zoomed if mouse is over time slider or if time slider is active

        if (!m_navigationItem->mouseOver() && m_navigationItem->isActive())
            return; // if mouse is not over time line but time line is still active event must be ignored

        QGraphicsView::wheelEvent(e);
        return;
    }
    /**/


    showStop_helper();

    if (!m_camLayout.getContent()->checkIntereactionFlag(LayoutContent::Zoomable))
        return;

    QPoint unmoved_point = mapToScene(e->pos()).toPoint();
    if (!getRealSceneRect().contains(unmoved_point))
    {
        unmoved_point = QPoint(0,0);
    }

    if (m_scenezoom.isRuning() && !mWheelZooming) // if zooming and not coz of wheel event
    {
        unmoved_point = QPoint(0,0);
    }
    else
    {
        mWheelZooming = true;
    }

    int numDegrees = e->delta() ;
    m_scenezoom.zoom_delta(numDegrees/3000.0, 1500, 0, unmoved_point, OUTCUBIC);

}

void GraphicsView::zoomMin(int duration)
{
    m_scenezoom.zoom_minimum(duration, 0);
}

void GraphicsView::updateTransform(qreal angle)
{
    /*
    QTransform tr;
    QPoint center = QPoint(horizontalScrollBar()->value(), verticalScrollBar()->value());

    tr.translate(center.x(), center.y());
    tr.rotate(m_yRotate/10.0, Qt::YAxis);
    tr.rotate(m_xRotate/10.0, Qt::XAxis);
    tr.scale(0.05, 0.05);
    tr.translate(-center.x(), -center.y());
    setTransform(tr);
    */

    QTransform tr = transform();
    tr.rotate(angle/10.0, Qt::YAxis);
    //tr.rotate(angle/10.0, Qt::XAxis);
    setTransform(tr);
    addjustAllStaticItems();
}

void GraphicsView::onSecTimer()
{
    if (!mViewStarted) // we are about to stop this view
        return;

    if (!m_show.isShowTime())
    {
        ++m_show.m_counrer;

        if (m_show.m_counrer>4*60*60) // show will start after 4 h
        {
            if (m_camLayout.getItemList().count()<2 || !m_camLayout.getContent()->checkIntereactionFlag(LayoutContent::ShowAvalable))
            {
                m_show.m_counrer = 0;
                return;
            }

            m_show.setShowTime(true);

            onCircle_helper(true);
        }
    }
}

void GraphicsView::showStop_helper()
{
    m_show.m_counrer = 0;
    if (m_show.isShowTime())
    {
        m_show.stopAnimation();
        m_show.setShowTime(false);
        if (mViewStarted) // if we are not about to stop this view
            onArrange_helper();
    }
}

void GraphicsView::viewMove(int dx, int dy)
{
    if (qAbs(dx) > 200 || (qAbs(dy) > 200))
        return;

    m_movement.stopAnimation();

    QPoint delta(dx,dy);

    QScrollBar *hBar = horizontalScrollBar();
    QScrollBar *vBar = verticalScrollBar();

    // this code does not work well QPoint(2,2) depends on veiwport border width or so.
    QPointF new_pos = mapToScene( viewport()->rect().center() - delta + QPoint(2,2) ); // rounding;
    QRect rsr = getRealSceneRect();

    if (new_pos.x() >= rsr.left() && new_pos.x() <= rsr.right())
        hBar->setValue(hBar->value() + (isRightToLeft() ? delta.x() : -delta.x()));

    if (new_pos.y() >= rsr.top() && new_pos.y() <= rsr.bottom())
        vBar->setValue(vBar->value() - delta.y());

    addjustAllStaticItems();
}

void GraphicsView::centerOn(const QPointF &pos)
{
    QGraphicsView::centerOn(pos);
    addjustAllStaticItems();
    //viewport()->update();
}

void GraphicsView::initDecoration()
{
    //http://lisenok-kate.livejournal.com/7740.html

    bool level_up = false;

    if (m_camLayout.getContent()->getParent() ||
        m_camLayout.getContent() == CLSceneLayoutManager::instance().getSearchLayout()) // if layout has parent add LevelUp decoration
        level_up = true;

    // if this is ItemsAcceptor( the layout we are editing now ) and parent is root we should not go to the root
    if (getViewMode()==GraphicsView::ItemsAcceptor && m_camLayout.getContent()->getParent() == CLSceneLayoutManager::instance().getAllLayoutsContent())
        level_up = false;

    bool home = m_camLayout.getContent()->checkDecorationFlag(LayoutContent::HomeButton);
    if (m_viewMode!=NormalView)
        home = false;

    bool magnifyingGlass = m_camLayout.getContent()->checkDecorationFlag(LayoutContent::MagnifyingGlass);
    bool serach = m_camLayout.getContent()->checkDecorationFlag(LayoutContent::SearchEdit);
    bool square_layout = m_camLayout.getContent()->checkDecorationFlag(LayoutContent::SquareLayout);
    bool long_layout = m_camLayout.getContent()->checkDecorationFlag(LayoutContent::LongLayout);
    bool sigle_line_layout = m_camLayout.getContent()->checkDecorationFlag(LayoutContent::SingleLineLayout);
    bool multiPageSelector = m_camLayout.getContent()->checkDecorationFlag(LayoutContent::MultiPageSelection);

    removeAllStaticItems();

    LayoutContent* cont = m_camLayout.getContent();
    CLAbstractUnmovedItem* item;

    int top_left = 0;

    if (home)
    {
        item = new CLUnMovedPixtureButton(button_home, 0,  global_decoration_opacity, 1.0, QLatin1String(":/skin/decorations/home.png"), decoration_size, decoration_size, 255);
        item->setStaticPos(QPoint(1,1));
        addStaticItem(item);
        top_left+= (decoration_size + 5);
    }

    if (level_up)
    {
        item = new CLUnMovedPixtureButton(button_level_up, 0,  global_decoration_opacity, 1.0, QLatin1String(":/skin/decorations/level-up.png"), decoration_size, decoration_size, 255);
        item->setStaticPos(QPoint(top_left,1));
        addStaticItem(item);
        top_left+=decoration_size;
    }

    if (cont->checkDecorationFlag(LayoutContent::BackGroundLogo))
    {

        item = new CLUnMovedPixture(QLatin1String("background"), 0, 0.05, 0.05, QLatin1String(":/skin/startscreen/no_logo_bkg.png"), viewport()->width(), viewport()->height(), -100);
        //item = new CLUnMovedPixture(QLatin1String("background"), 0, 0.03, 0.03, QLatin1String(":/skin/logo"), viewport()->width(), viewport()->height(), -100);
        item->setStaticPos(QPoint(1,1));
        addStaticItem(item);
        /**/
    }

    if (magnifyingGlass)
    {
        item = new CLUnMovedPixtureButton(button_magnifyingglass, 0,  0.4, 1.0, QLatin1String(":/skin/decorations/search.png"), decoration_size, decoration_size, 255);
        item->setStaticPos(QPoint((viewport()->width() - decoration_size)/2,0));
        addStaticItem(item);
    }

    if (square_layout)
    {
        item = new CLUnMovedPixtureButton(button_squarelayout, 0,  global_decoration_opacity, 1.0, QLatin1String(":/skin/decorations/square-view.png"), decoration_size, decoration_size, 255);
        item->setStaticPos(QPoint(viewport()->width() - 3.3*decoration_size,1));
        addStaticItem(item);
        top_left+=(decoration_size+10);
    }

    if (long_layout)
    {
        item = new CLUnMovedPixtureButton(button_longlayout, 0,  global_decoration_opacity, 1.0, QLatin1String(":/skin/decorations/horizontal-view.png"), decoration_size, decoration_size, 255);
        item->setStaticPos(QPoint(viewport()->width() - 2.2*decoration_size+1,1));
        addStaticItem(item);
    }

    if (sigle_line_layout)
    {
        item = new CLUnMovedPixtureButton(button_singleLineLayout, 0,  global_decoration_opacity, 1.0, QLatin1String(":/skin/decorations/single-line-view.png"), decoration_size, decoration_size, 255);
        item->setStaticPos(QPoint(viewport()->width() - 1.1*decoration_size+1,1));
        addStaticItem(item);
    }

    /**/

    if (serach)
    {
#ifdef _WIN32
        m_seachItem = new CLSerachEditItem(this, this, m_camLayout.getContent());
#else
        // There is a problem on Mac OS X with embedding control into scene.
        // As a temporary solution we are using separate window.
        m_seachItem = new CLSerachEditItem(this, 0, m_camLayout.getContent());
#endif
    }
    else
    {
        delete m_seachItem;
        m_seachItem = 0;
    }

    if (multiPageSelector)
    {
        m_pageSelector = new QnPageSelector(QLatin1String("page_selector"), 0, 0.5, 1.0);
        addStaticItem(m_pageSelector, false);
        connect(m_pageSelector, SIGNAL(onNewPageSlected(int)), &m_camLayout, SLOT(onNewPageSelected(int)) );
    }

    updateDecorations();
}

void GraphicsView::addjustAllStaticItems()
{
    foreach (CLAbstractUnmovedItem *item, m_staticItems)
        item->adjust();
}

void GraphicsView::addStaticItem(CLAbstractUnmovedItem* item, bool conn)
{
    Q_ASSERT(!m_staticItems.contains(item));

    m_staticItems.push_back(item);

    scene()->addItem(item);
    item->adjust();

    if (conn)
        connect(item, SIGNAL(onPressed(QString)), this, SLOT(onDecorationItemPressed(QString)));
}

void GraphicsView::removeStaticItem(CLAbstractUnmovedItem* item)
{
    m_staticItems.removeOne(item);
    item->adjust();
    scene()->removeItem(item);
    disconnect(item, SIGNAL(onPressed(QString)), this, SLOT(onDecorationItemPressed(QString)));
}

void GraphicsView::removeAllStaticItems()
{
    if (m_pageSelector)
        disconnect(m_pageSelector, SIGNAL(onNewPageSlected(int)), &m_camLayout, SLOT(onNewPageSelected(int)) );

    foreach(CLAbstractUnmovedItem* item, m_staticItems)
    {
        scene()->removeItem(item);
        delete item;
    }

    m_staticItems.clear();
    m_pageSelector = 0;
}

void GraphicsView::stopAnimation()
{
    foreach(CLAbstractSceneItem* itm, m_camLayout.getItemList())
        itm->stop_animation();

    m_animationManager.stopAllAnimations();
    showStop_helper();
    //mSteadyShow.stopAnimation();
}

void GraphicsView::mousePressEvent ( QMouseEvent * event)
{
    if (!mViewStarted)
        return;

    if (m_inputBlocked)
        return;

    if (m_ignoreMouse.shouldIgnore())
        return; 

    m_ignore_release_event = false;

    if (m_gridItem->isVisible() && !isCTRLPressed(event))
        m_gridItem->hideAnimated();

    if (onUserInput(true, true))
        return;

    /*
    if (m_navigationItem && !m_navigationItem->mouseOver() && m_navigationItem->isActive())
    {
        // we've got time line; muose is not over timeline. timeline is still active
        m_navigationItem->setActive(false);
        return;
    }
    /**/


    m_yRotate = 0;

    stopAnimation();

    QGraphicsItem *item = itemAt(event->pos());
    CLAbstractSceneItem* aitem = navigationItem(item);

    m_lastPressedItem = aitem;

    if (item && item->parentItem() && !aitem) // item has non navigational parent
    {
        QGraphicsView::mousePressEvent(event);
        return;
    }

    mSubItemMoving = false;

    if (aitem)
        aitem->stop_animation();

    if (aitem && event->button() == Qt::LeftButton && mDeviceDlg && mDeviceDlg->isVisible())
    {
        if (aitem->toVideoItem())
            show_device_settings_helper(aitem->getComplicatedItem()->getDevice());
    }

    if (isCTRLPressed(event))
    {
        // key might be pressed on diff view, so we do not get keypressevent here
        enableMultipleSelection(true);
    }

    if (!isCTRLPressed(event))
    {
        // key might be pressed on diff view, so we do not get keypressevent here
        enableMultipleSelection(false, (aitem && !aitem->isSelected()) );
    }

    if (!aitem) // click on void
    {
        if (!isCTRLPressed(event))
            enableMultipleSelection(false);
    }

    if (event->button() == Qt::MidButton)
    {
        QGraphicsView::mousePressEvent(event);
    }

    if (event->button() == Qt::LeftButton && isCTRLPressed(event))
    {
        // must mark window as selected( by default qt marks it om mouse release)
        if(aitem)
        {
            aitem->setSelected(true);
            m_movingWnd = 1;
        }
    }
    else if (event->button() == Qt::LeftButton && !isCTRLPressed(event) && !isALTPressed(event))
    {
        //may be about to scroll the scene
        m_handScrolling = true;
        viewport()->setCursor(Qt::ClosedHandCursor);
    }
    else if ((event->button() == Qt::RightButton && !isCTRLPressed(event))
             || (event->button() == Qt::LeftButton && isALTPressed(event)))
    {
        m_rotatingWnd = aitem;
    }

    m_mousestate.clearEvents();
    m_mousestate.mouseMoveEventHandler(event);

    QGraphicsView::mousePressEvent(event);

    showStop_helper();
}

void GraphicsView::mouseMoveEvent(QMouseEvent *event)
{
    if (!mViewStarted)
        return;

    if (m_ignoreMouse.shouldIgnore())  
        return; 


    if (m_gridItem->isVisible() && !isCTRLPressed(event))
        m_gridItem->hideAnimated();

    if (onUserInput(true, false))
        return;

    QGraphicsItem *item = itemAt(event->pos());
    CLAbstractSceneItem* aitem = navigationItem(item);

    if ((item && item->parentItem() && !aitem) || mSubItemMoving) // item has non navigational parent
    {
        QGraphicsView::mouseMoveEvent(event);
        mSubItemMoving = true;
        return;
    }

    bool left_button = event->buttons() & Qt::LeftButton;
    bool right_button = event->buttons() & Qt::RightButton;

    if (left_button && !isCTRLPressed(event) && !isALTPressed(event))
    {
        //may be about to scroll the scene
        m_handScrolling = true;
        viewport()->setCursor(Qt::ClosedHandCursor);
    }

    // scene movement
    if (m_handScrolling && left_button &&     m_camLayout.getContent()->checkIntereactionFlag(LayoutContent::SceneMovable))
    {
        // this code does not work well QPoint(2,2) depends on veiwport border width or so.
        /*
        QPoint delta = event->pos() - m_mousestate.getLastEventPoint();
        QPoint new_pos = viewport()->rect().center() - delta + QPoint(2,2); // rounding;
        QPointF new_scene_pos = mapToScene(new_pos);
        QRect rsr = getRealSceneRect();
        new_scene_pos.rx() = limit_val(new_scene_pos.x(), rsr.left(), rsr.right(), false);
        new_scene_pos.ry() = limit_val(new_scene_pos.y(), rsr.top(), rsr.bottom(), false);
        centerOn(new_scene_pos);
        */

        QPoint delta = event->pos() - m_mousestate.getLastEventPoint();
        viewMove(delta.x(), delta.y());

        //cl_log.log("==m_handMoving!!!=====", cl_logDEBUG1);

        ++m_handMoving;
    }

    //item movement
    if (left_button && isCTRLPressed(event) && !isALTPressed(event) && m_scene.selectedItems().count() && m_movingWnd && m_camLayout.getContent()->checkIntereactionFlag(LayoutContent::ItemMovable))
    {
        if (m_viewMode!=ItemsDonor)
        {
            m_movingWnd++;
            m_handScrolling = false; // if we pressed CTRL after already moved the scene => stop move the scene and just move items

            QPointF delta = mapToScene(event->pos()) - mapToScene(m_mousestate.getLastEventPoint());

            QList<QGraphicsItem *> lst = m_scene.selectedItems();

            foreach(QGraphicsItem* itm, lst)
            {
                CLAbstractSceneItem* item = navigationItem(itm);
                if (!item)
                    continue;

                //QPointF wnd_pos = item->scenePos(); //<---- this does not work coz item zoom ;case1
                QPointF wnd_pos = item->sceneBoundingRect().center();
                wnd_pos-=QPointF(item->boundingRect().width()/2, item->boundingRect().height()/2);

                if (m_movingWnd==2) // if this is a first movement
                {
                    item->setOriginallyArranged(item->isArranged());
                    item->setOriginalPos(wnd_pos);
                }

                item->setPos(wnd_pos+delta);
                item->setArranged(false);

                item->setZValue(global_base_scene_z_level + 2); // moving items should be on top

                if (m_camLayout.getGridEngine().getItemToSwapWith(item) || m_camLayout.getGridEngine().canBeDropedHere(item))
                    item->setCanDrop(true);
                else
                    item->setCanDrop(false);
            }
        }
        else
        {
            QByteArray itemData;
            QDataStream dataStream(&itemData, QIODevice::WriteOnly);
            items2DDstream(m_scene.selectedItems(), dataStream);

            QMimeData *mimeData = new QMimeData;
            mimeData->setData(QLatin1String("hdwitness/layout-items"), itemData);

            QDrag *drag = new QDrag(this);
            drag->setMimeData(mimeData);
            drag->setPixmap(cached(QLatin1String(":/skin/camera_dd_icon.png")));

            drag->exec(Qt::CopyAction);
            m_scene.clearSelection();
            m_movingWnd = 0;
        }
    }

    if (m_rotatingWnd && (right_button || (left_button && isALTPressed(event))) && m_camLayout.getContent()->checkIntereactionFlag(LayoutContent::ItemRotatable))
    {
        if (isItemStillExists(m_rotatingWnd))
        {
            /*
            center---------old
            |
            |
            |
            new

            */

            ++m_rotationCounter;

            if (m_rotationCounter>1)
            {

                if (m_rotationCounter==2)
                {
                    // at very beginning of the rotation
                    QRectF view_scene = mapToScene(viewport()->rect()).boundingRect(); //viewport in the scene cord
                    QRectF view_item = m_rotatingWnd->mapFromScene(view_scene).boundingRect(); //viewport in the item cord
                    QPointF center_point_item = m_rotatingWnd->boundingRect().intersected(view_item).center(); // center of the intersection of the vewport and item

                    m_rotatingWnd->setRotationPointCenter(center_point_item);
                }

                //if (wnd->isFullScreen()) // if wnd is in full scree mode center must be changed to the cetre of the viewport
                //    center_point = item->mapFromScene(mapToScene(viewport()->rect().center()));

                QPointF center_point = m_rotatingWnd->getRotationPointCenter();

                QPointF old_point = m_rotatingWnd->mapFromScene(mapToScene(m_mousestate.getLastEventPoint()));
                QPointF new_point = m_rotatingWnd->mapFromScene(mapToScene(event->pos()));

                QLineF old_line(center_point, old_point);
                QLineF new_line(center_point, new_point);

                m_rotatingWnd->setRotationPointHand(new_point);
                m_rotatingWnd->drawRotationHelper(true);

                qreal angle = new_line.angleTo(old_line);

                m_rotatingWnd->z_rotate_delta(center_point, angle, 0, 0);
                m_rotatingWnd->setArranged(false);
            }
        }
    }

    m_mousestate.mouseMoveEventHandler(event);
    QGraphicsView::mouseMoveEvent(event);

    showStop_helper();
}

void GraphicsView::mouseReleaseEvent(QMouseEvent * event)
{
    if (!mViewStarted)
        return;

    if (m_ignoreMouse.shouldIgnore())
    {
        QGraphicsView::mouseReleaseEvent(event);
        return; // ignore some accident mouse click accidents after double click
    }

    if (onUserInput(true, true))
        return;

    if (m_ignore_release_event)
    {
        m_ignore_release_event = false;
        return;
    }

    //cl_log.log("====mouseReleaseEvent===", cl_logDEBUG1);

    QGraphicsItem *item = itemAt(event->pos());
    CLAbstractSceneItem* aitem = navigationItem(item);

    if ((item && item->parentItem() && !aitem) || (aitem!=m_lastPressedItem)) // item has non navigational parent
    {
        QGraphicsView::mouseReleaseEvent(event);
        return;
    }

    mSubItemMoving = false;

    bool left_button = event->button() == Qt::LeftButton;
//    bool right_button = event->button() == Qt::RightButton;
    bool mid_button = event->button() == Qt::MidButton;
    bool handMoving = m_handMoving>2;
    bool rotating = m_rotationCounter>2;

    if (left_button) // if left button released
    {
        viewport()->setCursor(Qt::OpenHandCursor);
        m_handScrolling = false;
    }

    //====================================================
    if (handMoving && left_button) // if scene moved and left button released
    {
        // need to continue movement(animation)

        m_mousestate.mouseMoveEventHandler(event);

        int dx = 0;
        int dy = 0;
        qreal mouse_speed = 0;

        mouseSpeed_helper(mouse_speed,dx,dy,150,5900);

        if (dx!=0 || dy!=0)
        {
            bool fullscreen = false;

            if (aitem)
            {
                // we released button on some wnd;
                // we need to find out is it a "fullscreen mode", and if so restrict the motion
                // coz we are looking at full screen zoomed item
                // in this case we should not move to the next item

                // still we might zoomed in a lot manually and will deal with this window as with new full screen one
                QRectF wnd_rect =  aitem->sceneBoundingRect();
                QRectF viewport_rec = mapToScene(viewport()->rect()).boundingRect();

                if (wnd_rect.width() >= 1.5*viewport_rec.width() && wnd_rect.height() >= 1.5*viewport_rec.height())
                {
                    // size of wnd is bigger than the size of view_port
                    if (aitem != m_selectedWnd)
                        setZeroSelection();

                    fullscreen = true;
                    m_selectedWnd = aitem;
                    m_last_selectedWnd = aitem;
                }
            }
            m_movement.move(-dx,-dy, scene_move_duration + mouse_speed/1.5, fullscreen, 0);
        }
    }

    if (rotating /*&& (right_button || (left_button && isALTPressed(event)))*/)
    {

        m_ignore_conext_menu_event = true;

        if (isItemStillExists(m_rotatingWnd))
        {

            m_rotatingWnd->drawRotationHelper(false);

            int dx = 0;
            int dy = 0;
            qreal mouse_speed = 0;

            mouseSpeed_helper(mouse_speed,dx,dy,150,5900);

            if (dx!=0 || dy!=0)
            {

                QPointF center_point = m_rotatingWnd->getRotationPointCenter(); // by default center is the center of the item

                //if (wnd->isFullScreen()) // if wnd is in full scree mode center must be changed to the cetre of the viewport
                //    center_point = item->mapFromScene(mapToScene(viewport()->rect().center()));

                QPointF old_point = m_rotatingWnd->mapFromScene(mapToScene(event->pos()));
                QPointF new_point = m_rotatingWnd->mapFromScene(mapToScene(event->pos() + QPoint(dx,dy)));

                QLineF old_line(center_point, old_point);
                QLineF new_line(center_point, new_point);

                qreal angle = new_line.angleTo(old_line);

                if (angle>180)
                    angle = angle - 360;

                m_rotatingWnd->z_rotate_delta(center_point, angle, item_rotation_duration, 0);

            }
            else
                m_rotatingWnd->update();
        }
    }

    //====================================================

    if (!handMoving && left_button && !isCTRLPressed(event) && !isALTPressed(event) && !m_movingWnd)
    {
        // if left button released and we did not move the scene, and we did not move selected windows, so may bee need to zoom on the item

            if(!aitem) // not item and any button
            {

                // zero item selected
                if (m_movement.isRuning() || m_scenezoom.isRuning())
                {
                    // if something moves => stop moving
                    //m_movement.stop();
                    //m_scenezoom.stop();
                }

                else
                {
                    // move to the new point

                }

                // selection should be zerro anyway, but not if we are in fullscreen mode
                if (!m_selectedWnd || !m_selectedWnd->isFullScreen())
                    setZeroSelection();
            }

            if (aitem && aitem!=m_selectedWnd) // item and left button
            {
                // new item selected
                if (isItemFullScreenZoomed(aitem)) // check if wnd is manually zoomed; without double click
                {
                    setZeroSelection();
                    m_selectedWnd = aitem;
                    m_last_selectedWnd = aitem;
                    aitem->setItemSelected(true, false);
                    aitem->setFullScreen(true);
                }
                else
                    onNewItemSelected_helper(aitem, doubl_clk_delay);
            }
            else if (aitem && aitem==m_selectedWnd && !m_selectedWnd->isFullScreen()) // else must be here coz onNewItemSelected_helper change things
            {
                // clicked on the same already selected item, fit in view ?

                if (!isItemFullScreenZoomed(aitem)) // check if wnd is manually zoomed; without double click
                    fitInView(item_select_duration + 100, doubl_clk_delay, SLOW_START_SLOW_END);
                else
                    aitem->setFullScreen(true);

            }
            else if (aitem && aitem==m_selectedWnd && m_selectedWnd->isFullScreen() && aitem->isZoomable()) // else must be here coz onNewItemSelected_helper change things
            {
                QPointF scene_pos = mapToScene(event->pos());
                int w = mapToScene(viewport()->rect()).boundingRect().width()/2;
                int h = mapToScene(viewport()->rect()).boundingRect().height()/2;

                // calc zoom for new rect
                qreal zoom = zoomForFullScreen_helper(QRectF(scene_pos.x() - w/2, scene_pos.y() - h/2, w, h));

                int duration = 800;
                m_movement.move(scene_pos, duration, doubl_clk_delay, SLOW_START_SLOW_END);
                m_scenezoom.zoom_abs(zoom, duration, doubl_clk_delay, QPoint(0,0), SLOW_START_SLOW_END);
            }
    }

    if (left_button && m_movingWnd)
    {
        if (m_movingWnd>3)// if we did move selected wnds => unselect it
        {
            navigation_grid_items_drop_helper();
        }

        if (m_movingWnd)
        {
            m_movingWnd = 0;
            m_camLayout.updateSceneRect();
        }
    }

    if (mid_button && aitem)
    {
        aitem->z_rotate_abs(aitem->getRotationPointCenter(), 0, item_hoverevent_duration, 0);
    }

    if (left_button)
    {
        m_handMoving = 0;
    }

//    if (right_button || (left_button && isALTPressed(event)))
    {
        m_rotationCounter = 0;
        m_rotatingWnd = 0;
    }

    QGraphicsView::mouseReleaseEvent(event);
}

void GraphicsView::contextMenuEvent ( QContextMenuEvent * event )
{
    if (!mViewStarted)
        return;

    if (m_ignore_conext_menu_event)
    {
        m_ignore_conext_menu_event = false;
        return;
    }

    CLVideoWindowItem* video_wnd = 0;
    CLVideoCamera* cam = 0;
    CLDevice* dev  = 0;

    CLAbstractSceneItem* aitem = navigationItem(itemAt(event->pos()));
    if (aitem)
        aitem->drawRotationHelper(false);

    // distance menu
    QMenu distance_menu;

    //distance_menu.setWindowOpacity(global_menu_opacity);
    distance_menu.setTitle(tr("Item distance"));

    distance_menu.addAction(&dis_0);
    distance_menu.addAction(&dis_5);
    distance_menu.addAction(&dis_10);
    distance_menu.addAction(&dis_15);
    distance_menu.addAction(&dis_20);
    distance_menu.addAction(&dis_25);
    distance_menu.addAction(&dis_30);
    distance_menu.addAction(&dis_35);


    QMenu rotation_manu;
    rotation_manu.setTitle(tr("Rotation"));
    rotation_manu.addAction(&cm_rotate_0);
    rotation_manu.addAction(&cm_rotate_90);
    rotation_manu.addAction(&cm_rotate_minus90);
    rotation_manu.addAction(&cm_rotate_180);


    QMenu audioMenu;
    audioMenu.setTitle(tr("Audio tracks"));
    QVector<QAction*> AudioTracks;

    //===== final menu=====
    QMenu menu;
    //menu.setWindowOpacity(global_menu_opacity);

    if (aitem && m_scene.selectedItems().count()==0) // video wnd and single selection
    {
        if (aitem->getType() == CLAbstractSceneItem::VIDEO)
        {
            menu.addAction(&cm_editTags);

            // video item
            menu.addAction(&cm_fullscren);
            menu.addAction(&cm_remove_from_layout);

            video_wnd = static_cast<CLVideoWindowItem*>(aitem);
            cam = video_wnd->getVideoCam();
            dev = cam->getDevice();

            if (dev->associatedWithFile())
            {
                menu.addAction(&cm_remove_from_disk);
            }
            menu.addMenu(&rotation_manu);

            if (dev->checkDeviceTypeFlag(CLDevice::NETWORK))
            {
                if (cam->isRecording())
                {
                    menu.addAction(&cm_stop_recording);
                }
                else
                {
                    menu.addAction(&cm_start_recording);
                }

                if (contextMenuHelper_existRecordedVideo(cam))
                    menu.addAction(&cm_view_recorded);

                menu.addAction(&cm_open_web_page);
            }

            if (dev->checkDeviceTypeFlag(CLDevice::ARCHIVE))
            {
                CLAbstractArchiveReader* reader = static_cast<CLAbstractArchiveReader*>(cam->getStreamreader());
                QStringList tracks = reader->getAudioTracksInfo();
                if (tracks.size() > 1 ) // if we've got more than one channel
                {
                    for (int i = 0; i < qMin(tracks.size(), MAX_AUDIO_TRACKS); ++i)
                    {
                        QAction *audioTrackAction = new QAction(QLatin1String("  ") + tracks.at(i), &audioMenu);
                        audioTrackAction->setCheckable(true);
                        audioTrackAction->setChecked(i == reader->getCurrentAudioChannel());
                        AudioTracks.append(audioTrackAction);
                        audioMenu.addAction(audioTrackAction);
                    }

                    menu.addMenu(&audioMenu);
                }
            }

            if (dev->checkDeviceTypeFlag(CLDevice::ARCHIVE) || dev->checkDeviceTypeFlag(CLDevice::SINGLE_SHOT))
            {
                menu.addAction(&cm_open_containing_folder);
            }

            if (dev->checkDeviceTypeFlag(CLDevice::RECORDED) && !dev->getUniqueId().contains(getRecordingDir()))
            {
                menu.addAction(&cm_save_recorded_as);
            }

            menu.addAction(&cm_settings);
        }

        if (aitem->getType()==CLAbstractSceneItem::LAYOUT )
        {
            menu.addAction(&cm_layout_editor_change_t);
            menu.addAction(&cm_remove_from_layout);
        }

        if (aitem->getType()==CLAbstractSceneItem::RECORDER)
        {

        }
    }
    else if (aitem && m_scene.selectedItems().count()>0)
    {
        // multiple selection
        bool haveAtLeastOneNonrecordingCam = false;
        bool haveAtLeastOneRecordingCam = false;
        bool allItemsRemovable = true;
        bool allItemsTaggable = true;

        foreach(QGraphicsItem* item, m_scene.selectedItems())
        {
            CLAbstractSceneItem* nav_item = navigationItem(item);
            if (!nav_item)
            {
                allItemsRemovable = false;
                allItemsTaggable = false;
                continue;
            }

            if (aitem->getType() != CLAbstractSceneItem::VIDEO)
                allItemsTaggable = false;

            CLAbstractComplicatedItem* ca  = nav_item->getComplicatedItem();
            if (!ca)
            {
                allItemsRemovable = false;
                allItemsTaggable = false;
                continue;
            }

            if (!ca->getDevice()->associatedWithFile())
                allItemsRemovable = false;

            if (!ca->getDevice()->checkDeviceTypeFlag(CLDevice::NETWORK))
                continue;

            if (ca->getDevice()->checkDeviceTypeFlag(CLDevice::RECORDED))
                continue;

            CLVideoCamera* cam = static_cast<CLVideoCamera*>(ca);

            if (cam->isRecording())
                haveAtLeastOneRecordingCam = true;
            else
                haveAtLeastOneNonrecordingCam = true;
        }

        if (allItemsTaggable)
            menu.addAction(&cm_editTags);

        menu.addAction(&cm_remove_from_layout);

        if (allItemsRemovable)
            menu.addAction(&cm_remove_from_disk);

        if (haveAtLeastOneNonrecordingCam)
            menu.addAction(&cm_start_recording);

        if (haveAtLeastOneRecordingCam )
            menu.addAction(&cm_stop_recording);
    }
    else
    {
        // on void menu...
        if (m_camLayout.getContent() != CLSceneLayoutManager::instance().startScreenLayoutContent())
        {
            QMenu * recordingMenu = new QMenu(tr("Screen Recording"), &menu);

            recordingMenu->addAction(&cm_start_video_recording);
            recordingMenu->addAction(&cm_recording_settings);
//            menu.addSeparator();
            menu.addAction(&cm_fitinview);
            menu.addAction(&cm_arrange);

            if (m_camLayout.isEditable() && m_viewMode!=ItemsDonor)
            {
                //menu.addAction(&cm_add_layout); // major functions disabled
                //menu.addMenu(&layout_editor_menu);
            }

            menu.addMenu(recordingMenu);

            bool saved_content = false;
            LayoutContent* current =  m_camLayout.getContent();
            while(1)
            {
                current = current->getParent();
                if (current==0)
                    break;

                if (current == CLSceneLayoutManager::instance().getAllLayoutsContent())
                {
                    saved_content = true;
                    break;
                }
            }

            if (saved_content)
                menu.addAction(&cm_restore_layout);

            if (m_camLayout.getContent() != CLSceneLayoutManager::instance().getAllLayoutsContent())
            {
                if (m_camLayout.getContent() != CLSceneLayoutManager::instance().getSearchLayout())
                    menu.addAction(&cm_save_layout);

                menu.addAction(&cm_save_layout_as);
            }

            menu.addMenu(&distance_menu);
        }

        menu.addAction(&cm_toggle_fullscreen);
        menu.addAction(&cm_preferences);
        menu.addSeparator();
        menu.addAction(&cm_exit);
    }

    m_menuIsHere = true;
    m_inputBlocked = true;
    m_blockingTimer.stop();
    QAction* act = menu.exec(QCursor::pos());
    m_blockingTimer.singleShot(100, this, SLOT(unblockInput()));
    m_menuIsHere = false;

    //=========results===============================

    if (act == &cm_exit)
    {
        QCoreApplication::instance()->exit(0);
        // Note that unlike the C library function of the same name,
        // this function *does* return to the caller.
        return;
    }

    if (aitem==0) // on void menu
    {
        if (act == &cm_preferences)
        {
            PreferencesWindow* preferencesDialog = new PreferencesWindow();
            preferencesDialog->exec();
            delete preferencesDialog;
        }
        else if (act== &cm_fitinview)
        {
            fitInView(700, 0, SLOW_START_SLOW_END);
        }
        else if (act== &cm_arrange)
        {
            onArrange_helper();
        }
        else if (act== &dis_0 || act== &dis_5 || act == &dis_10 || act== &dis_15 || act== &dis_20 || act== &dis_25 || act== &dis_30 || act== &dis_35)
        {
            m_camLayout.setItemDistance(0.01 + (act->data()).toDouble() );
            onArrange_helper();
        }
        else if (act == &cm_add_layout)
        {
            contextMenuHelper_addNewLayout();
        }
        else if (act == &cm_restore_layout)
        {
            contextMenuHelper_restoreLayout();
        }
        else if (act == &cm_save_layout_as)
        {
            contextMenuHelper_saveLayout(true);
        }
        else if (act == &cm_save_layout)
        {
            contextMenuHelper_saveLayout(false);
        }
    }
    else if (aitem && m_scene.selectedItems().count()==0 )// video item single selection
    {
        if (!m_camLayout.hasSuchItem(aitem))
            return;

        if (aitem->getType() == CLAbstractSceneItem::VIDEO)
        {

            if (dev->checkDeviceTypeFlag(CLDevice::ARCHIVE))
            {
                CLAbstractArchiveReader* reader = static_cast<CLAbstractArchiveReader*>(cam->getStreamreader());

                for (int i = 0; i < AudioTracks.size(); ++i)
                {
                    if (act == AudioTracks.at(i))
                    {
                        reader->setAudioChannel(i);
                        break;
                    }
                }
            }

            if (dev->checkDeviceTypeFlag(CLDevice::ARCHIVE) || dev->checkDeviceTypeFlag(CLDevice::SINGLE_SHOT))
            {
                if (act == &cm_open_containing_folder)
                {
                    QString file = dev->getUniqueId();
#ifdef Q_OS_WIN
                    QStringList args;
                    args << QLatin1String("/select,") << QDir::toNativeSeparators(file);
                    QProcess::startDetached(QLatin1String("explorer.exe"), args);
#endif
                }
            }

            if (act==&cm_fullscren)
                toggleFullScreen_helper(aitem);

            if (act == &cm_editTags)
            {
                TagsEditDialog dialog(QStringList() << dev->getUniqueId());
                dialog.setModal(true);

                connect(aitem, SIGNAL(destroyed()), &dialog, SLOT(reject()));

                dialog.exec();
            }

            if (act==&cm_settings && dev)
                show_device_settings_helper(dev);

            if (act == &cm_start_recording && cam)
            {
                CLAbstractComplicatedItem* recorded =  m_camLayout.haveRecordedVideoPlayingFor(cam);
                if (recorded)
                {
                    QList<CLAbstractSubItemContainer*> itemlst;
                    itemlst.push_back(recorded->getSceneItem());
                    m_camLayout.removeItems(itemlst, true);
                }

                cam->startRecording();
            }

            if (act == &cm_stop_recording && cam)
                cam->stopRecording();

            if (act == &cm_view_recorded&& cam)
                contextMenuHelper_viewRecordedVideo(cam);

            if (act == &cm_save_recorded_as && cam)
                contextMenuHelper_saveRecordedAs(cam);

            if (act == &cm_open_web_page&& cam)
                contextMenuHelper_openInWebBroser(cam);

            if (act == &cm_rotate_90)
            {
                if (m_camLayout.hasSuchItem(aitem))
                    contextMenuHelper_Rotation(aitem, 90);
            }

            if (act == &cm_rotate_minus90)
            {
                if (m_camLayout.hasSuchItem(aitem))
                    contextMenuHelper_Rotation(aitem, -90);
            }

            if (act == &cm_rotate_0)
            {
                if (m_camLayout.hasSuchItem(aitem))
                    contextMenuHelper_Rotation(aitem, 0);
            }

            if (act == &cm_rotate_180)
            {
                if (m_camLayout.hasSuchItem(aitem))
                    contextMenuHelper_Rotation(aitem, -180);
            }
        }

        if (aitem->getType() == CLAbstractSceneItem::LAYOUT)
        {
            if (act == &cm_layout_editor_change_t)
                contextMenuHelper_chngeLayoutTitle(aitem);

            if (act == &cm_layout_editor_editlayout)
                contextMenuHelper_editLayout(aitem);
        }

        if (act == &cm_remove_from_layout)
        {
            QList<CLAbstractSubItemContainer*> lst;
            lst.push_back(aitem);
            m_camLayout.removeItems(lst, true);
        }
        else if (act == &cm_remove_from_disk)
        {
            CLDevice* device = aitem->getComplicatedItem()->getDevice();

            QMessageBox::StandardButton result = YesNoCancel(this, tr("Remove file confirmation"), QString("Are you sure you want to remove file ") + device->getUniqueId() + "?");
            if (result == QMessageBox::Yes)
            {
                CLDeviceSearcher& deviceSearcher = CLDeviceManager::instance().getDeviceSearcher();
                QMutexLocker lock(&deviceSearcher.all_devices_mtx);

                removeFileDeviceItem(deviceSearcher, aitem);
            }
        }
    }
    else if (aitem && m_scene.selectedItems().count()>0 )// video item multiple selection
    {
        QList<CLAbstractSubItemContainer *> selectedItems;
        foreach (QGraphicsItem *item, m_scene.selectedItems())
            selectedItems.append(static_cast<CLAbstractSubItemContainer *>(item));

        if (act == &cm_editTags)
        {
            QStringList objectIds;
            foreach (CLAbstractSubItemContainer *item, selectedItems)
            {
                CLAbstractSceneItem *aitem = static_cast<CLAbstractSceneItem *>(item);
                if (aitem->getType() == CLAbstractSceneItem::VIDEO)
                    objectIds.append(static_cast<CLVideoWindowItem*>(aitem)->getVideoCam()->getDevice()->getUniqueId());
            }

            TagsEditDialog dialog(objectIds);
            dialog.setModal(true);

            dialog.exec();
        }
        else if (act == &cm_remove_from_layout)
        {
            m_camLayout.removeItems(selectedItems, true);
        }
        else if (act == &cm_remove_from_disk)
        {
            QString message = tr("Are you sure you want to remove %1 files?").arg(selectedItems.size());
            if (YesNoCancel(this, tr("Remove file confirmation"), message) == QMessageBox::Yes)
            {
                CLDeviceSearcher& deviceSearcher = CLDeviceManager::instance().getDeviceSearcher();
                QMutexLocker lock(&deviceSearcher.all_devices_mtx);

                foreach (CLAbstractSubItemContainer *item, selectedItems)
                    removeFileDeviceItem(deviceSearcher, static_cast<CLAbstractSceneItem*>(item));
            }
        }
        else if (act == &cm_start_recording || act == &cm_stop_recording)
        {
            foreach (CLAbstractSubItemContainer *item, selectedItems)
            {
                CLAbstractSceneItem* nav_item = navigationItem(item);
                if (!nav_item)
                    continue;

                CLAbstractComplicatedItem* ca  = nav_item->getComplicatedItem();
                if (!ca || !ca->getDevice()->checkDeviceTypeFlag(CLDevice::NETWORK))
                    continue;

                CLVideoCamera* cam = static_cast<CLVideoCamera*>(ca);

                if (act == &cm_start_recording)
                {
                    if (cam->isRecording())
                        continue;

                    CLAbstractComplicatedItem* recorded =  m_camLayout.haveRecordedVideoPlayingFor(cam);
                    if (recorded)
                    {
                        QList<CLAbstractSubItemContainer*> itemlst;
                        itemlst.push_back(recorded->getSceneItem());
                        m_camLayout.removeItems(itemlst, true);
                    }

                    cam->startRecording();
                }
                else if (act == &cm_stop_recording)
                {
                    cam->stopRecording();
                }
            }
        }
    }

    QGraphicsView::contextMenuEvent(event);
}

void GraphicsView::mouseDoubleClickEvent( QMouseEvent * event )
{
    if (!mViewStarted)
        return;

    if (m_inputBlocked)
        return;

    m_ignoreMouse.ignoreNextMs(doubl_clk_delay);

    QGraphicsItem *item = itemAt(event->pos());
    CLAbstractSceneItem* aitem = navigationItem(item);

    if (item && item->parentItem() && !aitem) // item has non navigational parent
    {
        QGraphicsView::mouseDoubleClickEvent(event);
        return;
    }

    if (!aitem) // clicked on void space
    {
        /*
        if (!mMainWnd->isFullScreen())
        {
            if (!mMainWnd->isFullScreen())
                mMainWnd->showFullScreen();
            else
                mMainWnd->showMaximized();
        }

        if (mZerroDistance)
        {
            m_old_distance = m_camLayout.getItemDistance();
            m_camLayout.setItemDistance(0.01);
            mZerroDistance = false;
        }
        else
        {
            m_camLayout.setItemDistance(m_old_distance);
            mZerroDistance = true;
        }

        onArrange_helper();
        */

        fitInView(800, 0, SLOW_START_SLOW_END);

        return;
    }

    if (event->button() == Qt::LeftButton)
    {
        if(aitem!=m_selectedWnd)
            return;

        toggleFullScreen_helper(aitem);

    }
    else if (event->button() == Qt::RightButton)
    {
        //item->z_rotate_abs(QPointF(0,0), 0, item_hoverevent_duration);
    }

    m_ignore_release_event  = true;

    QGraphicsView::mouseDoubleClickEvent(event);
}

void GraphicsView::dragEnterEvent(QDragEnterEvent *event)
{

    if (m_viewMode!=ItemsAcceptor)
    {
        event->ignore();
        return;
    }

    if (event->mimeData()->hasFormat(QLatin1String("hdwitness/layout-items")))
    {
        event->accept();
    }
}

void GraphicsView::dragMoveEvent(QDragMoveEvent *event)
{
    if (m_viewMode!=ItemsAcceptor)
    {
        event->ignore();
        return;
    }

    if (event->mimeData()->hasFormat(QLatin1String("hdwitness/layout-items")))
    {
        event->accept();
    }
}

void GraphicsView::dropEvent(QDropEvent *event)
{
    bool empty_scene = m_camLayout.getItemList().count() == 0;

    if (m_viewMode!=ItemsAcceptor || !event->mimeData()->hasFormat(QLatin1String("hdwitness/layout-items")))
    {
        event->ignore();
        return;
    }

    QByteArray itemData = event->mimeData()->data(QLatin1String("hdwitness/layout-items"));
    QDataStream dataStream(&itemData, QIODevice::ReadOnly);

    CLDragAndDropItems items;
    DDstream2items(dataStream, items);

    foreach (QString id, items.videodevices)
    {
        m_camLayout.getContent()->addDevice(id);
        m_camLayout.addDevice(id, true);
    }

    foreach (const QString &id, items.recorders)
    {
        LayoutContent* lc =  CLSceneLayoutManager::instance().createRecorderContent(id);
        m_camLayout.getContent()->addLayout(lc, false);
        m_camLayout.addDevice(id, true);
    }

    foreach (int lcp, items.layoutlinks)
    {
        LayoutContent* lc = reinterpret_cast<LayoutContent*>(lcp);
        LayoutContent* t = m_camLayout.getContent()->addLayout(lc, true);
        m_camLayout.addLayoutItem(lc->getName(), t, false);
    }
    /**/

    if (!items.isEmpty())
    {
        m_camLayout.updateSceneRect();

        if (empty_scene)
            centerOn(getRealSceneRect().center());

        fitInView(empty_scene ? 0 : 2000, 0);

        m_camLayout.setContentChanged(true);
    }
}

bool GraphicsView::onUserInput(bool go_unsteady, bool escapeFromintro)
{
    mSteadyShow.onUserInput(go_unsteady);

    if (escapeFromintro && m_camLayout.getContent() == CLSceneLayoutManager::instance().introScreenLayoutContent())
    {
        emit onIntroScreenEscape();
        return true;
    }

    return false;
}

void GraphicsView::goToSteadyMode(bool steady)
{
    CLUnMovedPixture* bk_item = static_cast<CLUnMovedPixture*>(staticItemByName(QLatin1String("background")));

    if (steady)
    {
        foreach(CLAbstractUnmovedItem* item, m_staticItems)
        {

            if (item != bk_item && item->preferNonSteadyMode())
            {
                onUserInput(false, false);
                return;
            }

        }

        if ((m_seachItem && m_seachItem->hasFocus()) || m_menuIsHere)
        {
            onUserInput(false, false);
            return;
        }

        foreach(CLAbstractUnmovedItem* item, m_staticItems)
        {
            if (item != bk_item)
                item->hideIfNeeded(500);
        }

        if (m_seachItem && m_seachItem->isVisible())
            m_seachItem->setVisible(false);

        if (m_selectedWnd && m_selectedWnd->isFullScreen())
        {
            m_selectedWnd->goToSteadyMode(true, false);
        }
    }
    else
    {
        foreach(CLAbstractUnmovedItem* item, m_staticItems)
        {
            if (item != bk_item)
                item->show(500);
        }

        if (m_seachItem && !m_seachItem->isVisible())
        {
            m_seachItem->setVisible(true);
        }

        if (m_seachItem)
            m_seachItem->setFocus();

        if(m_selectedWnd && m_selectedWnd->isFullScreen())
        {
            m_selectedWnd->goToSteadyMode(false, false);
        }
    }
}

void GraphicsView::enableMultipleSelection(bool enable, bool unselect)
{
    if (enable)
    {
        setDragMode(QGraphicsView::RubberBandDrag);
        m_camLayout.makeAllItemsSelectable(true);

    }
    else
    {
        setDragMode(QGraphicsView::NoDrag);

        if (unselect)
            m_camLayout.makeAllItemsSelectable(false);
    }
}

void GraphicsView::keyReleaseEvent( QKeyEvent * e )
{
    if (!mViewStarted)
        return;

    switch (e->key())
    {
    case Qt::Key_Control:
        //QMouseEvent fake(QEvent::None, QPoint(), Qt::NoButton, Qt::NoButton, Qt::NoModifier); // very dangerous!!!
        //QGraphicsView::mouseReleaseEvent(&fake); //some how need to update RubberBand area // very dangerous!!!

        //enableMultipleSelection(false, false);

        m_gridItem->hideAnimated(global_grid_aparence_delay);
        break;
    }
}

void GraphicsView::keyPressEvent( QKeyEvent * e )
{
    if (!mViewStarted)
        return;

    if (onUserInput(true, true))
        return;

    CLAbstractSceneItem* last_sel_item = getLastSelectedItem();

    //===transform=========
    switch (e->key())
    {
        case Qt::Key_S:
            global_show_item_text=!global_show_item_text;
            break;

        case Qt::Key_Q:
            m_yRotate += 1;
            global_rotation_angel+=(0.01)/10;
            updateTransform(0.01);
            break;

        case Qt::Key_W:
            m_yRotate -= 1;
            global_rotation_angel+=(-0.01)/10;
            updateTransform(-0.01);
            break;

        case Qt::Key_E:
            m_yRotate -= 1;
            updateTransform(-global_rotation_angel*10);
            global_rotation_angel = 0;
            break;

        case Qt::Key_Control:
            enableMultipleSelection(true);

            if (m_camLayout.getContent()->checkIntereactionFlag(LayoutContent::GridEnable))
                m_gridItem->showAnimated(global_grid_aparence_delay);

            break;

        case Qt::Key_X:
            m_show.m_counrer+=10*60*60;
            break;

        case Qt::Key_A:
                onArrange_helper();
            break;
    }

    // ===========new item selection
    if (e->nativeModifiers() && last_sel_item)
    {

        CLAbstractSceneItem* next_item = 0;

        switch (e->key())
        {
        case Qt::Key_Left:
            next_item = m_camLayout.getGridEngine().getNextLeftItem(last_sel_item);
            break;
        case Qt::Key_Right:
            next_item = m_camLayout.getGridEngine().getNextRightItem(last_sel_item);
            break;
        case Qt::Key_Up:
            next_item = m_camLayout.getGridEngine().getNextTopItem(last_sel_item);
            break;
        case Qt::Key_Down:
            next_item = m_camLayout.getGridEngine().getNextBottomItem(last_sel_item);
            break;

        }

        if (m_camLayout.getGridEngine().getSettings().max_rows==1 && next_item && m_selectedWnd!=0 && m_selectedWnd == last_sel_item && m_selectedWnd->isFullScreen())
        {
            // if single raw mode and we are looking at the full scree window
            setZeroSelection();
            onItemFullScreen_helper(next_item, 800);

            if (next_item->getType() == CLAbstractSceneItem::VIDEO)
            {
                CLVideoWindowItem* video_wnd = static_cast<CLVideoWindowItem*>(next_item);
                CLVideoCamera* cam = video_wnd->getVideoCam();
                CLDevice* dev = cam->getDevice();
                if (dev->checkDeviceTypeFlag(CLDevice::RECORDED) || dev->checkDeviceTypeFlag(CLDevice::ARCHIVE))
                {
                    CLAbstractArchiveReader* asr = static_cast<CLAbstractArchiveReader*>(cam->getStreamreader());
                    asr->jumpTo(0, true);
                    cam->streamJump(0);
                }
            }
        }
        else if (next_item)
        {
            onNewItemSelected_helper(next_item, 0);
        }

    }

    // ===========full screen
    if (last_sel_item)
    {

        switch (e->key())
        {
            case Qt::Key_Enter:
            case Qt::Key_Return:
                toggleFullScreen_helper(last_sel_item);
                break;
        }
    }

    //===movement============
    if (!e->nativeModifiers())
    {
        int step = 200;
        int dur = 3000;
        switch (e->key())
        {
        case Qt::Key_Left:
            m_movement.move(-step,0, dur, false, 0);
            break;
        case Qt::Key_Right:
            m_movement.move(step,0, dur, false, 0);
            break;
        case Qt::Key_Up:
            m_movement.move(0,-step, dur, false, 0);
            break;
        case Qt::Key_Down:
            m_movement.move(0,step, dur, false, 0);
            break;

        case Qt::Key_PageUp:
            m_movement.move(step,-step, dur, false, 0);
            break;

        case Qt::Key_PageDown:
            m_movement.move(step,step, dur, false, 0);
            break;

        case Qt::Key_Home:
            m_movement.move(-step,-step, dur, false, 0);
            break;

        case Qt::Key_End:
            m_movement.move(-step,step, dur, false, 0);
            break;

        }

    }

    //=================zoom in/ot
    switch (e->key())
    {
    case Qt::Key_Equal: // plus
    case Qt::Key_Plus: // plus
        m_scenezoom.zoom_delta(0.05, 2000, 0);
        break;
    case Qt::Key_Minus:

        m_scenezoom.zoom_delta(-0.05, 2000, 0);

    }

    if (e->nativeModifiers())
    {
        switch (e->key())
        {
        case Qt::Key_End: // plus
            m_scenezoom.zoom_delta(0.05, 2000, 0);
            break;

        case Qt::Key_Home:
            m_scenezoom.zoom_abs(-100, 2000, 0); // absolute zoom out
            break;
        }

    }

    QApplication::sendEvent(scene(), e);
    //QGraphicsView::keyPressEvent(e);
}

bool GraphicsView::isCTRLPressed(const QInputEvent* event) const
{
    return event->modifiers() & Qt::ControlModifier;
}

bool GraphicsView::isALTPressed(const QInputEvent* event) const
{
    return event->modifiers() & Qt::AltModifier;
}

bool GraphicsView::isItemFullScreenZoomed(QGraphicsItem* item)
{
    QRectF scene_rect =  item->sceneBoundingRect();
    QRect item_view_rect = mapFromScene(scene_rect).boundingRect();

    if (item_view_rect.width() > viewport()->width()*1.01 || item_view_rect.height() > viewport()->height()*1.01)
        return true;

    return false;
}

CLAbstractSceneItem* GraphicsView::navigationItem(QGraphicsItem* item) const
{
    if (!item)
        return 0;

    QGraphicsItem* topParent = item;

    bool top_item = true;

    while(topParent->parentItem())
    {
        topParent = topParent->parentItem();
        top_item = false;
    }

    CLAbstractSceneItem* aitem = static_cast<CLAbstractSceneItem*>(topParent);
    if (!isItemStillExists(aitem))
        return 0;

    if (!top_item && !aitem->isInEventTransparetList(item)) // if this is not top level item and not in trans list
        return 0;

    return aitem;
}

void GraphicsView::drawBackground ( QPainter * painter, const QRectF & rect )
{
    // Initialize maxTextureSize value. It should be somewhere where GL context already initialized, otherwise it will return 0.
    // Probably Medved6 knows better place.
    CLGLRenderer::getMaxTextureSize();

    if (m_camLayout.getContent() == CLSceneLayoutManager::instance().introScreenLayoutContent())// ||
        //m_camLayout.getContent() == CLSceneLayoutManager::instance().startScreenLayoutContent() )
        return; // do not draw bgrd in case of intro video

    //QGraphicsView::drawBackground ( painter, rect );
    //=================
    m_fps_frames++;

    int diff = m_fps_time.msecsTo(QTime::currentTime());
    if (diff>1500)
    {
        int fps = m_fps_frames*1000/diff;
        if (m_viewMode==NormalView)
            mMainWnd->setWindowTitle(QString::number(fps));
        m_fps_frames = 0;
        m_fps_time.restart();
    }

    //==================

    if (!m_drawBkg)
        return;

    m_animated_bckg->drawBackground(painter, rect);

    if (m_logo) m_logo->setPos(rect.topLeft());
}

CLAbstractUnmovedItem* GraphicsView::staticItemByName(QString name) const
{
    foreach(CLAbstractUnmovedItem* item, m_staticItems)
    {
        if(item->getName()==name)
            return item;
    }

    return 0;
}

void GraphicsView::updatePageSelector()
{
    if (m_pageSelector)
    {
        int viewPoertWidth = viewport()->width();
        int itemWidth = m_pageSelector->boundingRect().width();
        int itemHeight = m_pageSelector->boundingRect().height();

        m_pageSelector->setStaticPos(QPoint( (viewPoertWidth -  itemWidth) / 2 , viewport()->height() - itemHeight - 15 ));
    }
}

NavigationItem *GraphicsView::getNavigationItem()
{
    if (!m_navigationItem) {
        m_navigationItem = new NavigationItem();
        m_navigationItem->setFlag(QGraphicsItem::ItemIgnoresTransformations, true);

        int m_width = width();
        int m_height = NavigationItem::DEFAULT_HEIGHT;

        QPoint pos (0, viewport()->height() - m_height);
        m_navigationItem->setStaticPos(pos);
        m_navigationItem->setVisible(false);
        m_navigationItem->graphicsWidget()->resize(m_width, m_height);
        m_navigationItem->setZValue(INT_MAX);
        m_scene.addItem(m_navigationItem);

        addStaticItem(m_navigationItem);
    }
    return m_navigationItem;
}

void GraphicsView::updateDecorations()
{
    CLUnMovedPixture* item = static_cast<CLUnMovedPixture*>(staticItemByName(QLatin1String("background")));

    if (item)
    {
        item->setMaxSize(viewport()->width(), viewport()->height());
        QSize size = item->getSize();
        item->setStaticPos( QPoint( (viewport()->width() - size.width())/2, (viewport()->height() - size.height())/2 ) );
    }

    item = static_cast<CLUnMovedPixture*>(staticItemByName(button_magnifyingglass));
    if (item)
        item->setStaticPos(QPoint((viewport()->width() - decoration_size)/2,0));

    item = static_cast<CLUnMovedPixture*>(staticItemByName(button_squarelayout));
    if (item)
        item->setStaticPos(QPoint(viewport()->width() - 3.3*decoration_size,1));

    item = static_cast<CLUnMovedPixture*>(staticItemByName(button_longlayout));
    if (item)
        item->setStaticPos(QPoint(viewport()->width() - 2.2*decoration_size,0));

    item = static_cast<CLUnMovedPixture*>(staticItemByName(button_singleLineLayout));
    if (item)
        item->setStaticPos(QPoint(viewport()->width() - 1.1*decoration_size,0));

    updatePageSelector();

    if (m_seachItem)
    {
        m_seachItem->resize();
    }
}

void GraphicsView::recalcSomeParams()
{
}

void GraphicsView::resizeEvent( QResizeEvent * event )
{
    Q_UNUSED(event);

    if (!mViewStarted)
        return;

    if (m_navigationItem) {
        QPoint pos (0, viewport()->height() - NavigationItem::DEFAULT_HEIGHT);
        m_navigationItem->setStaticPos(pos);

        QSize s = event->size();
        m_navigationItem->graphicsWidget()->resize(s.width(), NavigationItem::DEFAULT_HEIGHT);
    }
    updateDecorations();
    recalcSomeParams();

    if (m_selectedWnd && m_selectedWnd->isFullScreen())
        onItemFullScreen_helper(m_selectedWnd, 800);
    else
        //fitInView(getRealSceneRect(),Qt::KeepAspectRatio);
    {
        centerOn(getRealSceneRect().center());
        fitInView(1000, 0);
    }

    QList<CLAbstractSceneItem*> lst = m_camLayout.getItemList();
    foreach (CLAbstractSceneItem* item, lst)
    {
        item->onResize();
    }
}

CLAbstractSceneItem* GraphicsView::getLastSelectedItem()
{
    if (m_last_selectedWnd)
    {
        if (isItemStillExists(m_last_selectedWnd))
            return m_last_selectedWnd;

        m_last_selectedWnd = 0;
    }

    return m_camLayout.getGridEngine().getCenterWnd();
}

void GraphicsView::onDecorationItemPressed(QString name)
{

    if (name == button_squarelayout)
    {
        m_camLayout.getGridEngine().getSettings().optimal_ratio = square_ratio;
        m_camLayout.getGridEngine().getSettings().max_rows = 5;
        onArrange_helper();
    }
    else if (name == button_longlayout)
    {
        m_camLayout.getGridEngine().getSettings().optimal_ratio = long_ratio;
        m_camLayout.getGridEngine().getSettings().max_rows = 2;
        onArrange_helper();
    }
    else if (name == button_singleLineLayout)
    {
        m_camLayout.getGridEngine().getSettings().optimal_ratio = long_ratio;
        m_camLayout.getGridEngine().getSettings().max_rows = 1;
        onArrange_helper();
    }
    else
        emit onDecorationPressed(m_camLayout.getContent(), name);
}

void GraphicsView::onScneZoomFinished()
{
    mWheelZooming = false;
    emit scneZoomFinished();
}

//=====================================================
bool GraphicsView::isItemStillExists(const CLAbstractSceneItem* wnd) const
{
    if ( m_camLayout.hasSuchItem(wnd) )// if still exists ( in layout)
        return true;

    return false;
}

void GraphicsView::toggleFullScreen_helper(CLAbstractSceneItem* wnd)
{
    if (!wnd->isFullScreen() || isItemFullScreenZoomed(wnd) ) // if item is not in full screen mode or if it's in FS and zoomed more
        onItemFullScreen_helper(wnd, 800);
    else
    {
        // escape FS MODE
        setZeroSelection();
        wnd->setFullScreen(false);
        fitInView(800, 0, SLOW_START_SLOW_END);

    }
}

void GraphicsView::onNewItemSelected_helper(CLAbstractSceneItem* new_wnd, int delay)
{

    if (!m_camLayout.getContent()->checkIntereactionFlag(LayoutContent::ItemSelectable))
        return;

    setZeroSelection(delay);

    m_selectedWnd = new_wnd;
    m_last_selectedWnd = new_wnd;

    QPointF point = m_selectedWnd->mapToScene(m_selectedWnd->boundingRect().center());

    m_selectedWnd->setItemSelected(true, true, delay);

    if (m_selectedWnd->toVideoItem())
    {

        CLDevice* dev = m_selectedWnd->getComplicatedItem()->getDevice();

        if (!dev->checkDeviceTypeFlag(CLDevice::SINGLE_SHOT))
        {
            m_selectedWnd->toVideoItem()->setShowImagesize(true);
        }

        if (!dev->checkDeviceTypeFlag(CLDevice::ARCHIVE) && !dev->checkDeviceTypeFlag(CLDevice::SINGLE_SHOT))
        {
            m_selectedWnd->toVideoItem()->showFPS(true);
            m_selectedWnd->toVideoItem()->setShowInfoText(true);
        }

    }

    m_movement.move(point, item_select_duration, delay, SLOW_START_SLOW_END);

    //===================
    // width 1900 => zoom 0.278 => scale 0.07728
    int width = viewport()->width();
    qreal scale = 0.07728*width/1900.0;
    qreal zoom = m_scenezoom.scaleTozoom(scale) ;

    m_scenezoom.zoom_abs(zoom, item_select_duration, delay, QPoint(0,0), SLOW_START_SLOW_END);

    m_ignoreMouse.ignoreNextMs(item_select_duration + delay);

}

void GraphicsView::onCircle_helper(bool show)
{
    if (!mViewStarted)
        return;

    QList<CLAbstractSceneItem*> wndlst = m_camLayout.getItemList();
    if (wndlst.empty())
        return;

    CLParallelAnimationGroup* groupAnimation = new CLParallelAnimationGroup;

    qreal total = wndlst.size();
    if (total<2)
        return;

    m_camLayout.updateSceneRect();
    QRectF item_rect = m_camLayout.getGridEngine().getGridRect();

    m_show.setCenterPoint(item_rect.center());
    m_show.setRadius(qMax(item_rect.width(), item_rect.height())/8);
    m_show.setItems(m_camLayout.getItemListPointer());

    int i = 0;

    foreach (CLAbstractSceneItem* item, wndlst)
    {
        QPropertyAnimation *anim = AnimationManager::instance().addAnimation(item, "rotation");

        anim->setStartValue(item->getRotation());
        anim->setEndValue(cl_get_random_val(0, 30));

        anim->setDuration(1500 + cl_get_random_val(0, 300));

        anim->setEasingCurve(QEasingCurve::InOutBack);

        groupAnimation->addAnimation(anim);

        //=========================

        QPropertyAnimation *anim2 = AnimationManager::instance().addAnimation(item, "pos");

        anim2->setStartValue(item->pos());

        anim2->setEndValue( QPointF ( m_show.getCenter().x() + cos((i / total) * 6.28) * m_show.getRadius(), m_show.getCenter().y() + sin((i / total) * 6.28) * m_show.getRadius() ) );

        anim2->setDuration(1500 + cl_get_random_val(0, 300));
        anim2->setEasingCurve(QEasingCurve::InOutBack);

        groupAnimation->addAnimation(anim2);

        item->setArranged(false);

        ++i;
    }

    if (show)
        connect(groupAnimation, SIGNAL(finished ()), &m_show, SLOT(start()));

    connect(groupAnimation, SIGNAL(finished ()), this, SLOT(fitInView()));

    groupAnimation->start();
    groupAnimation->setDeleteAfterFinished(true);
    m_animationManager.registerAnimation(groupAnimation);

}

void GraphicsView::instantArrange()
{
    foreach (const CLIdealItemPos &ipos, m_camLayout.getGridEngine().calcArrangedPos())
    {
        ipos.item->setRotation(0);
        ipos.item->setPos(ipos.pos);
    }
}

void GraphicsView::onArrange_helper()
{
    if (!mViewStarted)
        return;

    QList<CLAbstractSceneItem*> itemlist = m_camLayout.getItemList();
    if (itemlist.empty())
        return;

    CLParallelAnimationGroup* groupAnimation = new CLParallelAnimationGroup;

    foreach (CLAbstractSceneItem* item, itemlist)
    {
        item->stop_animation();

        QPropertyAnimation *anim1 = AnimationManager::instance().addAnimation(item, "rotation");

        anim1->setStartValue(item->getRotation());
        anim1->setEndValue(0);

        anim1->setDuration(1000 + cl_get_random_val(0, 300));
        anim1->setEasingCurve(QEasingCurve::InOutBack);

        groupAnimation->addAnimation(anim1);

        //=============

    }
    /**/

    QList<CLIdealItemPos> newPosLst = m_camLayout.getGridEngine().calcArrangedPos();
    foreach(CLIdealItemPos ipos, newPosLst)
    {
        CLAbstractSceneItem* item = ipos.item;

        QPropertyAnimation *anim2 = AnimationManager::instance().addAnimation(item, "pos");

        anim2->setStartValue(item->pos());

        anim2->setEndValue(ipos.pos);

        anim2->setDuration(1000 + cl_get_random_val(0, 300));
        anim2->setEasingCurve(QEasingCurve::InOutBack);

        groupAnimation->addAnimation(anim2);

        item->setArranged(false);

    }

    connect(groupAnimation, SIGNAL(finished ()), this, SLOT(fitInView()));
    connect(groupAnimation, SIGNAL(finished ()), this, SLOT(onArrange_helper_finished()));

    groupAnimation->start();
    groupAnimation->setDeleteAfterFinished(true);
    m_animationManager.registerAnimation(groupAnimation);

}

void GraphicsView::onArrange_helper_finished()
{
    QList<CLIdealItemPos> newPosLst = m_camLayout.getGridEngine().calcArrangedPos();
    foreach(CLIdealItemPos ipos, newPosLst)
    {
        CLAbstractSceneItem* item = ipos.item;
        item->setArranged(true);
    }

}

#ifdef Q_OS_WIN
int screenToAdapter(int screen)
{
    IDirect3D9* pD3D;
    if((pD3D=Direct3DCreate9(D3D_SDK_VERSION))==NULL)
        return 0;

    QRect rect = qApp->desktop()->screenGeometry(screen);
    MONITORINFO monInfo;
    memset(&monInfo, 0, sizeof(monInfo));
    monInfo.cbSize = sizeof(monInfo);
    int rez = 0;

    for (int i = 0; i < qApp->desktop()->screenCount(); ++i)
    {
        if (!GetMonitorInfo(pD3D->GetAdapterMonitor(i), &monInfo))
            break;
        if (monInfo.rcMonitor.left == rect.left() && monInfo.rcMonitor.top == rect.top())
        {
            rez = i;
            break;
        }
    }
    pD3D->Release();
    return rez;
}
#endif

static inline QRegion createRoundRegion(int rSmall, int rLarge, const QRect& rect)
{
    QRegion region;

    int circleX = rLarge;

    int circleY = rSmall-1;
    for (int y = 0; y < qMin(rect.height(), rSmall); ++y)
    {
        // calculate circle Point
        int x = circleX - sqrt((double) rLarge*rLarge - (circleY-y)*(circleY-y)) + 0.5;
        region += QRect(x,y, rect.width()-x*2,1);
    }
    for (int y = qMin(rect.height(), rSmall); y < rect.height() - rSmall; ++y)
        region += QRect(0,y, rect.width(),1);

    circleY = rect.height() - rSmall;
    for (int y = rect.height() - rSmall; y < rect.height(); ++y)
    {
        // calculate circle Point
        int x = circleX - sqrt((double) rLarge*rLarge - (circleY-y)*(circleY-y)) + 0.5;
        region += QRect(x,y, rect.width()-x*2,1);
    }
    qDebug() << region;
    return region;
}

void GraphicsView::toggleRecording()
{
#ifdef Q_OS_WIN
    bool recording = cm_start_video_recording.property("recoding").toBool();
    if (!recording)
    {
        QString filePath = getTempRecordingDir() + QLatin1String("/video_recording.ts");

        VideoRecorderSettings recorderSettings;

        QAudioDeviceInfo audioDevice = recorderSettings.primaryAudioDevice();
        QAudioDeviceInfo secondAudioDevice = recorderSettings.secondaryAudioDevice();
        int screen = recorderSettings.screen();

        screen = screenToAdapter(screen);

        VideoRecorderSettings::CaptureMode captureMode = recorderSettings.captureMode();
        VideoRecorderSettings::DecoderQuality decoderQuality = recorderSettings.decoderQuality();
        VideoRecorderSettings::Resolution resolution = recorderSettings.resolution();
        bool captureCursor = recorderSettings.captureCursor();

        QSize encodingSize(0,0);
        if (resolution == VideoRecorderSettings::ResQuaterNative)
            encodingSize = QSize(-2, -2);
        else if (resolution == VideoRecorderSettings::Res1920x1080)
            encodingSize = QSize(1920, 1080);
        else if (resolution == VideoRecorderSettings::Res1280x720)
            encodingSize = QSize(1280, 720);
        else if (resolution == VideoRecorderSettings::Res640x480)
            encodingSize = QSize(640, 480);

        float quality = 1.0;
        if (decoderQuality == VideoRecorderSettings::BalancedQuality)
            quality = 0.75;
        else if (decoderQuality == VideoRecorderSettings::PerformanceQuality)
            quality = 0.5;

        CLScreenGrabber::CaptureMode grabberCaptureMode = CLScreenGrabber::CaptureMode_Application;
        if (captureMode == VideoRecorderSettings::FullScreenMode)
            grabberCaptureMode = CLScreenGrabber::CaptureMode_DesktopWithAero;
        else if (captureMode == VideoRecorderSettings::FullScreenNoeroMode)
            grabberCaptureMode = CLScreenGrabber::CaptureMode_DesktopWithoutAero;

        DesktopFileEncoder *desktopEncoder = new DesktopFileEncoder(filePath, screen, audioDevice.isNull() ? 0 : &audioDevice, secondAudioDevice.isNull() ? 0 : &secondAudioDevice, grabberCaptureMode, captureCursor, encodingSize, quality, viewport());
        if (!desktopEncoder->start())
        {
            cl_log.log(desktopEncoder->lastErrorStr(), cl_logERROR);
            // show error dialog here
            QMessageBox::warning(this, tr("Warning"), tr("Can't start recording due to following error: %1").arg(desktopEncoder->lastErrorStr()));
            delete desktopEncoder;
            return;
        }

        cm_start_video_recording.setProperty("recoding", true);
        cm_start_video_recording.setProperty("encoder", QVariant::fromValue(qobject_cast<QObject *>(desktopEncoder)));

        QLabel *label = new QLabel(viewport());
        label->setWindowFlags(Qt::FramelessWindowHint | Qt::WindowStaysOnTopHint | Qt::Tool);
        label->resize(200, 200);
        label->move((width() - label->width()) / 2, 300);
        label->setMask(createRoundRegion(18, 18, label->rect()));
        label->setText(tr("Recording started"));
        label->setAlignment(Qt::AlignCenter);
        label->setStyleSheet(QLatin1String("QLabel { font-size:22px; border-width: 2px; border-style: inset; border-color: #535353; border-radius: 18px; background: #212150; color: #a6a6a6; selection-background-color: ltblue }"));
        label->setFocusPolicy(Qt::NoFocus);
        label->show();

        QPropertyAnimation *animation = new QPropertyAnimation(label, "windowOpacity", label);
        animation->setEasingCurve(QEasingCurve::OutCubic);
        animation->setDuration(3000);
        animation->setStartValue(1.0);
        animation->setEndValue(0.0);
        animation->start();

        connect(animation, SIGNAL(finished()), label, SLOT(deleteLater()));
    }
    else
    {
        DesktopFileEncoder *desktopEncoder = qobject_cast<DesktopFileEncoder *>(cm_start_video_recording.property("encoder").value<QObject *>());

        // stop capturing
        cm_start_video_recording.setProperty("recoding", QVariant());
        cm_start_video_recording.setProperty("encoder", QVariant());

        if (!desktopEncoder)
            return;

        QString recordedFileName = desktopEncoder->fileName();
        desktopEncoder->stop();

        QSettings settings;
        settings.beginGroup(QLatin1String("videoRecording"));

        QString previousDir = settings.value(QLatin1String("previousDir")).toString();
        QString filePath = QFileDialog::getSaveFileName(this,
                                                        tr("Save Recording As"),
                                                        previousDir,
                                                        tr("Transport Stream (*.ts)"),
                                                        0,
                                                        QFileDialog::DontUseNativeDialog);

        delete desktopEncoder;

        if (!filePath.isEmpty()) {
            QFile::remove(filePath);
            bool result = QFile::rename(recordedFileName, filePath);
            if (!result) {
                // handle error
                QFile::remove(recordedFileName);
            }
            CLDeviceManager::instance().addFiles(QStringList() << filePath);

            settings.setValue(QLatin1String("previousDir"), QFileInfo(filePath).path());
        }
        else
        {
            QFile::remove(recordedFileName);
        }

        settings.endGroup();
    }
#endif
}

void GraphicsView::recordingSettings()
{
    PreferencesWindow preferencesDialog;
    preferencesDialog.setCurrentTab(3);
    preferencesDialog.exec();
}

void GraphicsView::toggleFullScreen()
{
    CLAbstractSceneItem *item = m_selectedWnd;

    QList<CLAbstractSceneItem*> items = m_camLayout.getItemList();
    if (!item && items.count() == 1)
        item = items.first();

    if (!isItemStillExists(item))
        item = 0;

    if (mMainWnd->isFullScreen())
    {
        mMainWnd->showNormal();
        mMainWnd->resize(600, 400);
    }
    else
    {
        if (item && !item->isFullScreen())
            onItemFullScreen_helper(item, 800);

        mMainWnd->showFullScreen();

    }
}

void GraphicsView::fitInView(int duration, int delay, CLAnimationCurve curve)
{
    if (m_selectedWnd && isItemStillExists(m_selectedWnd) && m_selectedWnd->isFullScreen())
    {
        m_selectedWnd->setFullScreen(false);
        m_selectedWnd->zoom_abs(1.0, 0, 0);
        update();
    }

    m_camLayout.updateSceneRect();
    QRectF item_rect = m_camLayout.getGridEngine().getGridRect();

    m_movement.move(item_rect.center(), duration, delay, curve);

    QRectF viewRect = viewport()->rect();

    QRectF sceneRect = matrix().mapRect(item_rect);

    qreal xratio = viewRect.width() / sceneRect.width();
    qreal yratio = viewRect.height() / sceneRect.height();

    qreal scl = qMin(xratio, yratio);

    QRectF unity = matrix().mapRect(QRectF(0, 0, 1, 1));
    //scale(1 / unity.width(), 1 / unity.height());

    scl*=( unity.width());

    qreal zoom = m_scenezoom.scaleTozoom(scl);

    //scale(scl, scl);

    m_scenezoom.zoom_abs(zoom, duration, delay, QPoint(0,0), curve);

    m_ignoreMouse.ignoreNextMs(duration + delay);
}

qreal GraphicsView::zoomForFullScreen_helper(QRectF rect) const
{
    QRectF viewRect = viewport()->rect();

    QRectF sceneRect = matrix().mapRect(rect);

    qreal xratio = viewRect.width() / sceneRect.width();
    qreal yratio = viewRect.height() / sceneRect.height();

    qreal scl = qMin(xratio, yratio);

    QRectF unity = matrix().mapRect(QRectF(0, 0, 1, 1));

    scl*=( unity.width());

    return m_scenezoom.scaleTozoom(scl);
}

void GraphicsView::onItemFullScreen_helper(CLAbstractSceneItem* wnd, int duration)
{

    //wnd->zoom_abs(selected_item_zoom, true);

    qreal wnd_zoom = wnd->getZoom();
    wnd->zoom_abs(1.0, 0, 0);

    wnd->setFullScreen(true); // must be called at very beginning of the function coz it will change boundingRect of the item (shadows removed)

    // inside setFullScreen signal can be send to stop the view.
    // so at this point view might be stoped already
    if (!mViewStarted)
        return;

    QRectF item_rect = wnd->sceneBoundingRect();
    qreal zoom = zoomForFullScreen_helper(item_rect);


    m_movement.move(item_rect.center(), duration, 0, SLOW_START_SLOW_END);

    //scale(scl, scl);

    m_scenezoom.zoom_abs(zoom, duration, 0, QPoint(0,0), SLOW_START_SLOW_END);

    wnd->zoom_abs(wnd_zoom , 0, 0);
    wnd->zoom_abs(1.0 , duration, 0);

    wnd->setItemSelected(true,false); // do not animate
    m_selectedWnd = wnd;
    m_last_selectedWnd = wnd;

    m_ignoreMouse.ignoreNextMs(duration);
}

void GraphicsView::mouseSpeed_helper(qreal& mouse_speed,  int& dx, int&dy, int min_speed, int speed_factor)
{
    dx = 0; dy = 0;

    qreal  mouse_speed_h, mouse_speed_v;

    m_mousestate.getMouseSpeed(mouse_speed, mouse_speed_h, mouse_speed_v);

    if (mouse_speed>min_speed)
    {
        bool sdx = (mouse_speed_h<0);
        bool sdy = (mouse_speed_v<0);

        dx = pow( abs(mouse_speed_h), 2.0)/speed_factor;
        dy = pow( abs(mouse_speed_v), 2.0)/speed_factor;

        if (sdx) dx =-dx;
        if (sdy) dy =-dy;
    }
}

void GraphicsView::show_device_settings_helper(CLDevice* dev)
{
    bool open = false;
    QPoint p;

    if (mDeviceDlg && mDeviceDlg->getDevice()!=dev) // need to delete only if exists and not for this device
    {
        // already opened ( may be for another device )
        p = mDeviceDlg->pos();
        mDeviceDlg->hide();
        delete mDeviceDlg;
        mDeviceDlg = 0;
        open = true;
    }
    else if (mDeviceDlg)
    {
        mDeviceDlg->exec();
    }


    if (!mDeviceDlg)
    {
        mDeviceDlg = CLDeviceSettingsDlgFactory::createDlg(dev);
        if (!mDeviceDlg)
            return;

        if (open) // was open before
            mDeviceDlg->move(p);
        mDeviceDlg->exec();
    }
}

void GraphicsView::contextMenuHelper_addNewLayout()
{
    // add new layout
    bool ok;
    QString name;
    while(true)
    {
        name = UIgetText(this, tr("New layout"), tr("Layout title:"), QString(), ok).trimmed();
        if (!ok)
            break;

        if (name.isEmpty())
        {
            UIOKMessage(this, QString(), tr("Empty tittle cannot be used."));
            continue;
        }

        name = QLatin1String("Layout:") + name;

        if (!m_camLayout.getContent()->hasSuchSublayoutName(name))
            break;

        UIOKMessage(this, QString(), tr("Such title layout already exists."));
    }

    if (ok)
    {
        LayoutContent* lc = CLSceneLayoutManager::instance().getNewEmptyLayoutContent(LayoutContent::LevelUp);
        lc->setName(name);

        if (m_viewMode==ItemsAcceptor) // if this is in layout editor
        {
            bool empty_layout = m_camLayout.getItemList().count() == 0;

            m_camLayout.getContent()->addLayout(lc, false);
            m_camLayout.addLayoutItem(name, lc, true);
            m_camLayout.setContentChanged(true);

            if (empty_layout)
            {
                m_camLayout.updateSceneRect();
                centerOn(getRealSceneRect().center());
                fitInView(0, 0);
            }
        }
        else if (m_viewMode==NormalView)
        {
            //=======
            CLLayoutEditorWnd* editor = new CLLayoutEditorWnd(lc);
            editor->setWindowModality(Qt::ApplicationModal);
            editor->exec();
            int result = editor->result();
            delete editor;

            if (result == QMessageBox::No)
            {
                delete lc;
            }
            else
            {
                bool empty_layout = m_camLayout.getItemList().count() == 0;

                m_camLayout.getContent()->addLayout(lc, false);
                m_camLayout.addLayoutItem(name, lc, true);
                m_camLayout.setContentChanged(true);

                if (empty_layout)
                {
                    m_camLayout.updateSceneRect();
                    centerOn(getRealSceneRect().center());
                    fitInView(0, 0);
                }
            }
            //=======
        }
    }
}

void GraphicsView::contextMenuHelper_chngeLayoutTitle(CLAbstractSceneItem* wnd)
{
    if (wnd->getType()!=CLAbstractSceneItem::LAYOUT)
        return;

    CLLayoutItem* litem = static_cast<CLLayoutItem*>(wnd);
    LayoutContent* content = litem->getRefContent();

    bool ok;
    QString name;
    while(true)
    {
        name = UIgetText(this, tr("Rename current layout"), tr("Layout title:"), UIDisplayName(content->getName()), ok).trimmed();
        if (!ok)
            break;

        if (name.isEmpty())
        {
            UIOKMessage(this, QString(), tr("Empty tittle cannot be used."));
            continue;
        }

        name = QLatin1String("Layout:") + name;

        LayoutContent* parent = content->getParent();
        if (!parent)
            parent = CLSceneLayoutManager::instance().getAllLayoutsContent();

        if (!parent->hasSuchSublayoutName(name))
            break;

        UIOKMessage(this, QString(), tr("Such title layout already exists."));
    }

    if (ok)
    {
        content->setName(name);
        litem->setName(content->getName());
    }
}

void GraphicsView::contextMenuHelper_editLayout(CLAbstractSceneItem* wnd)
{
    if (wnd->getType()!=CLAbstractSceneItem::LAYOUT)
        return;

    CLLayoutItem* litem = static_cast<CLLayoutItem*>(wnd);
    LayoutContent* content = litem->getRefContent();

    LayoutContent* content_copy = LayoutContent::coppyLayoutContent(content);

    CLLayoutEditorWnd* editor = new CLLayoutEditorWnd(content);
    editor->setWindowModality(Qt::ApplicationModal);
    editor->exec();
    int result = editor->result();
    delete editor;

    if (result == QMessageBox::No)
    {
        m_camLayout.getContent()->removeLayout(content, true);
        m_camLayout.getContent()->addLayout(content_copy, false);
        litem->setRefContent(content_copy);
    }
    else
    {
        delete content_copy;
    }
}

bool GraphicsView::contextMenuHelper_existRecordedVideo(CLVideoCamera* cam)
{
    QString id = getTempRecordingDir() + cam->getDevice()->getUniqueId();
    return QDir(id).exists();
}

void GraphicsView::contextMenuHelper_viewRecordedVideo(CLVideoCamera* cam)
{
    cam->stopRecording();

    QString id = getTempRecordingDir() + cam->getDevice()->getUniqueId();

    m_camLayout.addDevice(id, true);
    m_camLayout.getContent()->addDevice(id);
    fitInView(600, 100, SLOW_START_SLOW_END);
}

void GraphicsView::contextMenuHelper_saveRecordedAs(CLVideoCamera* cam)
{
    if (!cam->getDevice()->checkDeviceTypeFlag(CLDevice::RECORDED))
        return;

    QString suggetion = (static_cast<CLArchiveDevice*>(cam->getDevice()))->originalName();

    bool ok;
    QString name;
    while(true)
    {
        name = UIgetText(this, tr("Save recorded video as"), tr("Title:"), suggetion, ok).trimmed();
        if (!ok)
            break;

        if (name.isEmpty())
        {
            UIOKMessage(this, QString(), tr("Please provide a title."));
            continue;
        }

        // make sure we'll be able to create such folder
        name.replace(QRegExp(QLatin1String(
             "[^"
                "A-Z,a-z,0-9,"
                "\\^,\\&,\\',\\@,"
                "\\{,\\},\\[,\\],"
                "\\,,\\$,\\=,\\!,"
                "\\-,\\#,\\(,\\),"
                "\\%,\\.,\\+,\\~,\\_"
             "]")), QLatin1String("_"));


        QDir dir(getRecordingDir() + name);
        if (dir.exists())
        {
            UIOKMessage(this, QString(), tr("Appears this title already exists."));
            continue;
        }

        if (!dir.mkpath(getRecordingDir() + name))
        {
            UIOKMessage(this, QString(), tr("Can't save with this title. Please provide another one."));
            continue;
        }
        dir.rmdir(getRecordingDir() + name);
        break;
    }

    if (ok)
    {
        CLArchiveStreamReader* rreader = static_cast<CLArchiveStreamReader*>(cam->getStreamreader());
        rreader->setRecordedDataDst(name);
    }
}

void GraphicsView::contextMenuHelper_openInWebBroser(CLVideoCamera* cam)
{
    CLNetworkDevice* net_device = static_cast<CLNetworkDevice*>(cam->getDevice());

    QString url;
    QTextStream(&url) << "http://" << net_device->getIP().toString();

    CLWebItem* wi = new CLWebItem(this, m_camLayout.getGridEngine().calcDefaultMaxItemSize().width(), m_camLayout.getGridEngine().calcDefaultMaxItemSize().height());
    m_camLayout.addItem(wi, true);
    wi->navigate(url);

    fitInView(600, 100, SLOW_START_SLOW_END);
}

void GraphicsView::contextMenuHelper_Rotation(CLAbstractSceneItem* wnd, qreal angle)
{
    QRectF view_scene = mapToScene(viewport()->rect()).boundingRect(); //viewport in the scene cord
    QRectF view_item = wnd->mapFromScene(view_scene).boundingRect(); //viewport in the item cord
    QPointF center_point_item = wnd->boundingRect().intersected(view_item).center(); // center of the intersection of the vewport and item
    wnd->setRotationPointCenter(center_point_item);

    wnd->z_rotate_abs(center_point_item, angle, 600, 0);
}

void GraphicsView::contextMenuHelper_saveLayout( bool new_name)
{
    if (new_name)
    {
        bool ok;
        QString name;
        while(true)
        {
            name = UIgetText(this, tr("Save layout as"), tr("Layout title:"), QString(), ok).trimmed();
            if (!ok)
                break;

            if (name.isEmpty())
            {
                UIOKMessage(this, QString(), tr("Empty tittle cannot be used."));
                continue;
            }

            name = QLatin1String("Layout:") + name;

            if (!CLSceneLayoutManager::instance().getAllLayoutsContent()->hasSuchSublayoutName(name))
                break;

            //YesNoCancel(this, )

            UIOKMessage(this, QString(), tr("Such title layout already exists."));

        }

        if (!ok)
            return;

        m_camLayout.getGridEngine().clarifyLayoutContent();
        LayoutContent* new_cont = LayoutContent::coppyLayoutContent(m_camLayout.getContent());

        new_cont->addDecorationFlag(LayoutContent::MagnifyingGlass);
        new_cont->removeDecorationFlag(LayoutContent::SearchEdit);

        new_cont->setName(name);
        CLDeviceCriteria cr(CLDeviceCriteria::STATIC);
        new_cont->setDeviceCriteria(cr);
        CLSceneLayoutManager::instance().getAllLayoutsContent()->addLayout(new_cont, false);

    }
    else
    {
        m_camLayout.saveLayoutContent();
    }
}

void GraphicsView::navigation_grid_items_drop_helper()
{
    bool first_animation = true;
    CLParallelAnimationGroup*  groupAnimation;

    CLGridEngine& ge = m_camLayout.getGridEngine();

    QList<QGraphicsItem *> lst = m_scene.selectedItems();

    int duration;

    foreach(QGraphicsItem* itm, lst)
    {
        CLAbstractSceneItem* item = navigationItem(itm);
        if (!item)
            continue;

        item->setCanDrop(false);

        CLAbstractSceneItem* item_to_swap_with = m_camLayout.getGridEngine().getItemToSwapWith(item);

        if (first_animation)
        {
            stopAnimation();
            groupAnimation = new CLParallelAnimationGroup;
            first_animation = false;
        }

        if (item_to_swap_with) // if we have smoothing to swap with
        {
            int original_slot_x, original_slot_y;
            ge.slotFromPos(item->getOriginalPos().toPoint(), original_slot_x, original_slot_y);
            QPointF item_to_swap_with_newPos = ge.adjustedPosForSlot(item_to_swap_with, original_slot_x, original_slot_y);

            int new_slot_x, new_slot_y;
            ge.slotFromPos(item_to_swap_with->scenePos().toPoint(), new_slot_x, new_slot_y);
            QPointF item_newPos = ge.adjustedPosForSlot(item, new_slot_x, new_slot_y);

            QPropertyAnimation *anim = AnimationManager::instance().addAnimation(item, "pos");
            anim->setStartValue(item->pos());
            anim->setEndValue(item_newPos);
            duration = 1000 + cl_get_random_val(0, 300);
            anim->setDuration(duration);
            anim->setEasingCurve(QEasingCurve::InOutBack);
            groupAnimation->addAnimation(anim);
            item->setArranged(false);
            m_ignoreMouse.ignoreNextMs(duration);

            item_to_swap_with->setZValue(global_base_scene_z_level + 1); // this item
            anim = AnimationManager::instance().addAnimation(item_to_swap_with, "pos");
            anim->setStartValue(item_to_swap_with->pos());
            anim->setEndValue(item_to_swap_with_newPos);
            duration = 1000 + cl_get_random_val(0, 300);
            anim->setDuration(duration);
            anim->setEasingCurve(QEasingCurve::InOutBack);
            groupAnimation->addAnimation(anim);
            item_to_swap_with->setArranged(false);
            m_ignoreMouse.ignoreNextMs(duration);
        }
        else if (ge.canBeDropedHere(item)) // just adjust the item
        {
            QPropertyAnimation *anim = AnimationManager::instance().addAnimation(item, "pos");
            anim->setStartValue(item->pos());
            anim->setEndValue(ge.adjustedPosForItem(item));
            duration = 1000 + cl_get_random_val(0, 300);
            anim->setDuration(duration);
            anim->setEasingCurve(QEasingCurve::InOutBack);
            groupAnimation->addAnimation(anim);
            item->setArranged(false);
            m_ignoreMouse.ignoreNextMs(duration);
        }
        else // item should be moved to original position, and adjust it
        {
            int original_slot_x, original_slot_y;
            ge.slotFromPos(item->getOriginalPos().toPoint(), original_slot_x, original_slot_y);

            QPropertyAnimation *anim = AnimationManager::instance().addAnimation(item, "pos");
            anim->setStartValue(item->pos());
            anim->setEndValue(ge.adjustedPosForSlot(item, original_slot_x, original_slot_y));
            duration = 1000 + cl_get_random_val(0, 300);
            anim->setDuration(duration);
            anim->setEasingCurve(QEasingCurve::InOutBack);
            groupAnimation->addAnimation(anim);
            item->setArranged(false);
            m_ignoreMouse.ignoreNextMs(duration);
        }
    }

    m_scene.clearSelection();

    if (!first_animation)
    {
        groupAnimation->setDeleteAfterFinished(true);
        groupAnimation->start();
        connect(groupAnimation, SIGNAL(finished()), this, SLOT(on_grid_drop_animation_finished()));
        m_animationManager.registerAnimation(groupAnimation);
    }
}

void GraphicsView::on_grid_drop_animation_finished()
{
    QList<CLAbstractSceneItem*> lst = m_camLayout.getItemList();

    foreach(CLAbstractSceneItem* itm, lst)
    {
        itm->setZValue(global_base_scene_z_level);
        itm->setArranged(true);
    }
    m_camLayout.updateSceneRect();
}

void GraphicsView::contextMenuHelper_restoreLayout()
{
    emit onNewLayoutSelected(0, m_camLayout.getContent());
}

void GraphicsView::unblockInput()
{
    m_inputBlocked = false;
}<|MERGE_RESOLUTION|>--- conflicted
+++ resolved
@@ -340,12 +340,8 @@
 {
     if (m_selectedWnd && m_camLayout.hasSuchItem(m_selectedWnd))
     {
-<<<<<<< HEAD
         m_selectedWnd->setItemSelected(false, true,delay);
-=======
-        m_selectedWnd->setItemSelected(false);
         m_ignoreMouse.ignoreNextMs(300);
->>>>>>> d5ccdea6
 
         CLVideoWindowItem* videoItem = 0;
         if ( (videoItem = m_selectedWnd->toVideoItem()) )
